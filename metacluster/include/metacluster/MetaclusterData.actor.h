
/*
 * MetaclusterData.actor.h
 *
 * This source file is part of the FoundationDB open source project
 *
 * Copyright 2013-2023 Apple Inc. and the FoundationDB project authors
 *
 * Licensed under the Apache License, Version 2.0 (the "License");
 * you may not use this file except in compliance with the License.
 * You may obtain a copy of the License at
 *
 *     http://www.apache.org/licenses/LICENSE-2.0
 *
 * Unless required by applicable law or agreed to in writing, software
 * distributed under the License is distributed on an "AS IS" BASIS,
 * WITHOUT WARRANTIES OR CONDITIONS OF ANY KIND, either express or implied.
 * See the License for the specific language governing permissions and
 * limitations under the License.
 */

#pragma once

// When actually compiled (NO_INTELLISENSE), include the generated version of this file.  In intellisense use the source
// version.
#if defined(NO_INTELLISENSE) && !defined(METACLUSTER_METACLUSTERDATA_ACTOR_G_H)
#define METACLUSTER_METACLUSTERDATA_ACTOR_G_H
#include "metacluster/MetaclusterData.actor.g.h"
#elif !defined(METACLUSTER_METACLUSTERDATA_ACTOR_H)
#define METACLUSTER_METACLUSTERDATA_ACTOR_H

#include "fdbclient/FDBOptions.g.h"
#include "fdbclient/Tenant.h"
#include "fdbclient/TenantData.actor.h"
#include "fdbclient/TenantManagement.actor.h"
#include "flow/BooleanParam.h"

#include "metacluster/Metacluster.h"
#include "metacluster/MetaclusterMetadata.h"
#include "metacluster/MetaclusterUtil.actor.h"

#include "flow/actorcompiler.h" // This must be the last #include.

namespace metacluster::util {
template <class DB>
class MetaclusterData {
public:
	struct ManagementClusterData {
		Optional<MetaclusterRegistrationEntry> metaclusterRegistration;
		std::map<ClusterName, DataClusterMetadata> dataClusters;
		KeyBackedRangeResult<std::pair<ClusterName, int64_t>> clusterTenantCounts;
		KeyBackedRangeResult<UID> registrationTombstones;
		KeyBackedRangeResult<std::pair<ClusterName, metadata::RestoreId>> activeRestoreIds;
		Optional<Versionstamp> maxRestoreId;

		std::map<ClusterName, int64_t> clusterAllocatedMap;
		std::map<ClusterName, std::set<int64_t>> clusterTenantMap;
		std::map<ClusterName, std::set<TenantGroupName>> clusterTenantGroupMap;

		Optional<int64_t> tenantIdPrefix;
		TenantData<DB, MetaclusterTenantTypes> tenantData;

		// Similar to operator==, but useful in assertions for identifying which member is different
		void assertEquals(ManagementClusterData const& other) const {
			ASSERT(metaclusterRegistration == other.metaclusterRegistration);
			ASSERT(dataClusters == other.dataClusters);
			ASSERT(clusterTenantCounts == other.clusterTenantCounts);
			ASSERT(registrationTombstones == other.registrationTombstones);
			ASSERT(activeRestoreIds == other.activeRestoreIds);
			ASSERT(maxRestoreId == other.maxRestoreId);
			ASSERT(clusterAllocatedMap == other.clusterAllocatedMap);
			ASSERT(clusterTenantMap == other.clusterTenantMap);
			ASSERT(clusterTenantGroupMap == other.clusterTenantGroupMap);
			ASSERT(tenantIdPrefix == other.tenantIdPrefix);
			tenantData.assertEquals(other.tenantData);
		}

		bool operator==(ManagementClusterData const& other) const {
			return metaclusterRegistration == other.metaclusterRegistration && dataClusters == other.dataClusters &&
			       clusterTenantCounts == other.clusterTenantCounts &&
			       registrationTombstones == other.registrationTombstones &&
			       activeRestoreIds == other.activeRestoreIds && maxRestoreId == other.maxRestoreId &&
			       clusterAllocatedMap == other.clusterAllocatedMap && clusterTenantMap == other.clusterTenantMap &&
			       clusterTenantGroupMap == other.clusterTenantGroupMap && tenantIdPrefix == other.tenantIdPrefix &&
			       tenantData == other.tenantData;
		}

		bool operator!=(ManagementClusterData const& other) const { return !(*this == other); }
	};

	struct DataClusterData {
		Optional<MetaclusterRegistrationEntry> metaclusterRegistration;
		KeyBackedRangeResult<UID> registrationTombstones;
		KeyBackedRangeResult<std::pair<ClusterName, metadata::RestoreId>> activeRestoreIds;
		Optional<Versionstamp> maxRestoreId;
		TenantData<DB, StandardTenantTypes> tenantData;

		// Similar to operator==, but useful in assertions for identifying which member is different
		void assertEquals(DataClusterData const& other) const {
			ASSERT(metaclusterRegistration == other.metaclusterRegistration);
			ASSERT(registrationTombstones == other.registrationTombstones);
			ASSERT(activeRestoreIds == other.activeRestoreIds);
			ASSERT(maxRestoreId == other.maxRestoreId);
			tenantData.assertEquals(other.tenantData);
		}

		bool operator==(DataClusterData const& other) const {
			return metaclusterRegistration == other.metaclusterRegistration &&
			       registrationTombstones == other.registrationTombstones &&
			       activeRestoreIds == other.activeRestoreIds && maxRestoreId == other.maxRestoreId &&
			       tenantData == other.tenantData;
		}

		bool operator!=(DataClusterData const& other) const { return !(*this == other); }
	};

	Reference<DB> managementDb;
	ManagementClusterData managementMetadata;
	std::map<ClusterName, DataClusterData> dataClusterMetadata;

private:
	// Note: this check can only be run on metaclusters with a reasonable number of tenants, as should be
	// the case with the current metacluster simulation workloads
	static inline const int metaclusterMaxTenants = 10e6;

	ACTOR static Future<Void> loadManagementClusterMetadata(MetaclusterData* self) {
		state Reference<typename DB::TransactionT> managementTr = self->managementDb->createTransaction();

		state KeyBackedRangeResult<Tuple> clusterCapacityTuples;
		state KeyBackedRangeResult<Tuple> clusterTenantTuples;
		state KeyBackedRangeResult<Tuple> clusterTenantGroupTuples;

		self->managementMetadata.tenantData =
		    TenantData<DB, MetaclusterTenantTypes>(self->managementDb, &metadata::management::tenantMetadata());

		loop {
			try {
				managementTr->setOption(FDBTransactionOptions::READ_SYSTEM_KEYS);
				wait(store(self->managementMetadata.tenantIdPrefix,
				           TenantMetadata::tenantIdPrefix().get(managementTr)) &&
				     store(self->managementMetadata.metaclusterRegistration,
				           metadata::metaclusterRegistration().get(managementTr)) &&
				     store(self->managementMetadata.dataClusters,
				           listClustersTransaction(
				               managementTr, ""_sr, "\xff\xff"_sr, CLIENT_KNOBS->MAX_DATA_CLUSTERS + 1)) &&
				     store(self->managementMetadata.clusterTenantCounts,
				           metadata::management::clusterTenantCount().getRange(
				               managementTr, {}, {}, CLIENT_KNOBS->MAX_DATA_CLUSTERS)) &&
				     store(self->managementMetadata.registrationTombstones,
				           metadata::registrationTombstones().getRange(managementTr, {}, {}, CLIENT_KNOBS->TOO_MANY)) &&
				     store(self->managementMetadata.activeRestoreIds,
				           metadata::activeRestoreIds().getRange(
				               managementTr, {}, {}, CLIENT_KNOBS->MAX_DATA_CLUSTERS)) &&
				     store(self->managementMetadata.maxRestoreId, metadata::maxRestoreId().get(managementTr)) &&
				     store(clusterCapacityTuples,
				           metadata::management::clusterCapacityIndex().getRange(
				               managementTr, {}, {}, CLIENT_KNOBS->MAX_DATA_CLUSTERS)) &&
				     store(clusterTenantTuples,
				           metadata::management::clusterTenantIndex().getRange(
				               managementTr, {}, {}, metaclusterMaxTenants)) &&
				     store(clusterTenantGroupTuples,
				           metadata::management::clusterTenantGroupIndex().getRange(
				               managementTr, {}, {}, metaclusterMaxTenants)) &&
				     self->managementMetadata.tenantData.load(managementTr));

				break;
			} catch (Error& e) {
				wait(safeThreadFutureToFuture(managementTr->onError(e)));
			}
		}

		self->managementMetadata.clusterAllocatedMap.clear();
		for (auto t : clusterCapacityTuples.results) {
			ASSERT_EQ(t.size(), 2);
			int64_t capacity = t.getInt(0);
			ClusterName clusterName = t.getString(1);
			ASSERT(self->managementMetadata.clusterAllocatedMap.try_emplace(clusterName, capacity).second);
		}

		self->managementMetadata.clusterTenantMap.clear();
		for (auto t : clusterTenantTuples.results) {
			ASSERT_EQ(t.size(), 3);
			TenantName tenantName = t.getString(1);
			int64_t tenantId = t.getInt(2);
			bool renaming = tenantId == TenantInfo::INVALID_TENANT;
			if (renaming) {
				tenantId = self->managementMetadata.tenantData.tenantNameIndex[tenantName];
			}
			MetaclusterTenantMapEntry const& entry = self->managementMetadata.tenantData.tenantMap[tenantId];
			if (renaming) {
				CODE_PROBE(true, "Loading metacluster data with renaming tenant");
				ASSERT(entry.tenantState == TenantState::RENAMING || entry.tenantState == TenantState::REMOVING);
				ASSERT(entry.renameDestination == tenantName);
			} else {
				ASSERT(entry.tenantName == tenantName);
				ASSERT(self->managementMetadata.clusterTenantMap[t.getString(0)].insert(tenantId).second);
			}
		}

		self->managementMetadata.clusterTenantGroupMap.clear();
		for (auto t : clusterTenantGroupTuples.results) {
			ASSERT_EQ(t.size(), 2);
			TenantGroupName tenantGroupName = t.getString(1);
			ASSERT(self->managementMetadata.clusterTenantGroupMap[t.getString(0)].insert(tenantGroupName).second);
		}

		return Void();
	}

	ACTOR static Future<Void> loadDataClusterMetadata(MetaclusterData* self,
	                                                  ClusterName clusterName,
	                                                  ClusterConnectionString connectionString) {
		try {
			state std::pair<typename std::map<ClusterName, DataClusterData>::iterator, bool> clusterItr =
			    self->dataClusterMetadata.try_emplace(clusterName);

			if (clusterItr.second) {
				state Reference<IDatabase> dataDb = wait(openDatabase(connectionString));
				state Reference<ITransaction> tr = dataDb->createTransaction();

				clusterItr.first->second.tenantData =
				    TenantData<IDatabase, StandardTenantTypes>(dataDb, &TenantMetadata::instance());
				loop {
					try {
						tr->setOption(FDBTransactionOptions::READ_SYSTEM_KEYS);
<<<<<<< HEAD
						wait(store(clusterItr.first->second.metaclusterRegistration,
						           metadata::metaclusterRegistration().get(tr)) &&
						     clusterItr.first->second.tenantData.load(tr));
=======
						wait(
						    store(clusterItr.first->second.metaclusterRegistration,
						          metadata::metaclusterRegistration().get(tr)) &&
						    store(clusterItr.first->second.registrationTombstones,
						          metadata::registrationTombstones().getRange(tr, {}, {}, CLIENT_KNOBS->TOO_MANY)) &&
						    store(clusterItr.first->second.activeRestoreIds,
						          metadata::activeRestoreIds().getRange(tr, {}, {}, CLIENT_KNOBS->MAX_DATA_CLUSTERS)) &&
						    store(clusterItr.first->second.maxRestoreId, metadata::maxRestoreId().get(tr)) &&
						    clusterItr.first->second.tenantData.load(tr));
>>>>>>> 63371257

						break;
					} catch (Error& e) {
						wait(safeThreadFutureToFuture(tr->onError(e)));
					}
				}
			}
		} catch (Error& e) {
			TraceEvent(SevError, "LoadDataClusterError").error(e).detail("ClusterName", clusterName);
			ASSERT(false);
		}

		return Void();
	}

	ACTOR static Future<Void> load(MetaclusterData* self) {
		wait(loadManagementClusterMetadata(self));

		state std::vector<Future<Void>> dataClusterFutures;
		for (auto [clusterName, clusterMetadata] : self->managementMetadata.dataClusters) {
			dataClusterFutures.push_back(loadDataClusterMetadata(self, clusterName, clusterMetadata.connectionString));
		}

		wait(waitForAll(dataClusterFutures));

		return Void();
	}

public:
	MetaclusterData() {}
	MetaclusterData(Reference<DB> managementDb) : managementDb(managementDb) {}

	Future<Void> load() { return load(this); }
	Future<Void> loadDataCluster(ClusterName clusterName, ClusterConnectionString connectionString) {
		return loadDataClusterMetadata(this, clusterName, connectionString);
	}

	// Similar to operator==, but useful in assertions for identifying which member is different
	void assertEquals(MetaclusterData const& other) const {
		managementMetadata.assertEquals(other.managementMetadata);

		for (auto const& [name, data] : dataClusterMetadata) {
			auto itr = other.dataClusterMetadata.find(name);
			ASSERT(itr != other.dataClusterMetadata.end());
			data.assertEquals(itr->second);
		}

		ASSERT(dataClusterMetadata.size() == other.dataClusterMetadata.size());
	}

	bool operator==(MetaclusterData const& other) const {
		return managementMetadata == other.managementMetadata && dataClusterMetadata == other.dataClusterMetadata;
	}

	bool operator!=(MetaclusterData const& other) const { return !(*this == other); }
};
} // namespace metacluster::util

#include "flow/unactorcompiler.h"

#endif<|MERGE_RESOLUTION|>--- conflicted
+++ resolved
@@ -223,11 +223,6 @@
 				loop {
 					try {
 						tr->setOption(FDBTransactionOptions::READ_SYSTEM_KEYS);
-<<<<<<< HEAD
-						wait(store(clusterItr.first->second.metaclusterRegistration,
-						           metadata::metaclusterRegistration().get(tr)) &&
-						     clusterItr.first->second.tenantData.load(tr));
-=======
 						wait(
 						    store(clusterItr.first->second.metaclusterRegistration,
 						          metadata::metaclusterRegistration().get(tr)) &&
@@ -237,7 +232,6 @@
 						          metadata::activeRestoreIds().getRange(tr, {}, {}, CLIENT_KNOBS->MAX_DATA_CLUSTERS)) &&
 						    store(clusterItr.first->second.maxRestoreId, metadata::maxRestoreId().get(tr)) &&
 						    clusterItr.first->second.tenantData.load(tr));
->>>>>>> 63371257
 
 						break;
 					} catch (Error& e) {
