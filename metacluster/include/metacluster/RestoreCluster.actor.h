/*
 * RestoreCluster.actor.h
 *
 * This source file is part of the FoundationDB open source project
 *
 * Copyright 2013-2023 Apple Inc. and the FoundationDB project authors
 *
 * Licensed under the Apache License, Version 2.0 (the "License");
 * you may not use this file except in compliance with the License.
 * You may obtain a copy of the License at
 *
 *     http://www.apache.org/licenses/LICENSE-2.0
 *
 * Unless required by applicable law or agreed to in writing, software
 * distributed under the License is distributed on an "AS IS" BASIS,
 * WITHOUT WARRANTIES OR CONDITIONS OF ANY KIND, either express or implied.
 * See the License for the specific language governing permissions and
 * limitations under the License.
 */

#pragma once
#if defined(NO_INTELLISENSE) && !defined(METACLUSTER_RESTORECLUSTER_ACTOR_G_H)
#define METACLUSTER_RESTORECLUSTER_ACTOR_G_H
#include "metacluster/RestoreCluster.actor.g.h"
#elif !defined(METACLUSTER_RESTORECLUSTER_ACTOR_H)
#define METACLUSTER_RESTORECLUSTER_ACTOR_H

#include "fdbclient/Tenant.h"
#include "flow/flow.h"
#include "flow/genericactors.actor.h"

#include "metacluster/ConfigureCluster.h"
#include "metacluster/GetTenant.actor.h"
#include "metacluster/MetaclusterInternal.actor.h"
#include "metacluster/MetaclusterOperationContext.actor.h"
#include "metacluster/MetaclusterTypes.h"
#include "metacluster/MetaclusterUtil.actor.h"
#include "metacluster/UpdateTenantGroups.actor.h"

#include "flow/actorcompiler.h" // has to be last include

namespace metacluster {

FDB_BOOLEAN_PARAM(ApplyManagementClusterUpdates);
FDB_BOOLEAN_PARAM(RestoreDryRun);
FDB_BOOLEAN_PARAM(ForceJoin);
FDB_BOOLEAN_PARAM(ForceReuseTenantIdPrefix);

namespace internal {
template <class DB>
struct RestoreClusterImpl {
	// This prefix is used during a cluster restore if the desired name is in use
	//
	// SOMEDAY: this should probably live in the `\xff` tenant namespace, but other parts of the code are not able to
	// work with `\xff` tenants yet. In the unlikely event that we have regular tenants using this prefix, we have a
	// rename cycle, and we have a collision between the names, a restore will fail with an error. This error can be
	// resolved manually using tenant rename commands.
	static inline const StringRef metaclusterTemporaryRenamePrefix = "\xfe/restoreTenant/"_sr;

	MetaclusterOperationContext<DB> ctx;

	// Initialization parameters
	ClusterName clusterName;
	ClusterConnectionString connectionString;
	ApplyManagementClusterUpdates applyManagementClusterUpdates;
	RestoreDryRun restoreDryRun;
	ForceJoin forceJoin;
	ForceReuseTenantIdPrefix forceReuseTenantIdPrefix;
	std::vector<std::string>& messages;

	// Unique ID generated for this restore. Used to avoid concurrent restores
	metadata::RestoreId restoreId;

	// Loaded from the management cluster
	int64_t tenantIdPrefix;
	Optional<int64_t> lastManagementClusterTenantId;

	// Loaded from the data cluster
	UID dataClusterId;
	Optional<int64_t> lastDataClusterTenantId;
	Optional<int64_t> newLastDataClusterTenantId;

	// Tenant list from data and management clusters
	std::unordered_map<int64_t, TenantMapEntry> dataClusterTenantMap;
	std::unordered_set<TenantName> dataClusterTenantNames;
	std::unordered_map<int64_t, MetaclusterTenantMapEntry> mgmtClusterTenantMap;
	std::unordered_set<int64_t> mgmtClusterTenantSetForCurrentDataCluster;

	RestoreClusterImpl(Reference<DB> managementDb,
	                   ClusterName clusterName,
	                   ClusterConnectionString connectionString,
	                   ApplyManagementClusterUpdates applyManagementClusterUpdates,
	                   RestoreDryRun restoreDryRun,
	                   ForceJoin forceJoin,
	                   ForceReuseTenantIdPrefix forceReuseTenantIdPrefix,
	                   std::vector<std::string>& messages)
	  : ctx(managementDb, {}, { DataClusterState::RESTORING }), clusterName(clusterName),
	    connectionString(connectionString), applyManagementClusterUpdates(applyManagementClusterUpdates),
	    restoreDryRun(restoreDryRun), forceJoin(forceJoin), forceReuseTenantIdPrefix(forceReuseTenantIdPrefix),
	    messages(messages) {}

	ACTOR template <class Transaction>
	static Future<Void> checkRestoreId(RestoreClusterImpl* self, Transaction tr) {
		if (!self->restoreDryRun) {
			Optional<metadata::RestoreId> activeRestoreId =
			    wait(metadata::activeRestoreIds().get(tr, self->clusterName));
			if (!activeRestoreId.present() || activeRestoreId.get() != self->restoreId) {
				CODE_PROBE(true, "Conflicting restore detected");
				throw conflicting_restore();
			}
		}

		return Void();
	}

	// Returns true if the restore ID was erased
	ACTOR template <class Transaction>
	static Future<bool> eraseRestoreId(RestoreClusterImpl* self, Transaction tr) {
		Optional<metadata::RestoreId> transactionId = wait(metadata::activeRestoreIds().get(tr, self->clusterName));
		if (!transactionId.present()) {
			CODE_PROBE(true, "Erasing non-existent restore ID");
			return false;
		} else if (transactionId.get() != self->restoreId) {
			CODE_PROBE(true, "Conflicting restore detected while erasing restore ID");
			throw conflicting_restore();
		} else {
			metadata::activeRestoreIds().addReadConflictKey(tr, self->clusterName);
			metadata::activeRestoreIds().erase(tr, self->clusterName);
		}

		return true;
	}

	template <class Function>
	Future<decltype(std::declval<Function>()(Reference<typename DB::TransactionT>()).getValue())>
	runRestoreManagementTransaction(Function func) {
		return ctx.runManagementTransaction([this, func](Reference<typename DB::TransactionT> tr) {
			return joinWith(func(tr), checkRestoreId(this, tr));
		});
	}

	template <class Function>
	Future<decltype(std::declval<Function>()(Reference<typename DB::TransactionT>()).getValue())>
	runRestoreDataClusterTransaction(
	    Function func,
	    RunOnDisconnectedCluster runOnDisconnectedCluster = RunOnDisconnectedCluster::False,
	    RunOnMismatchedCluster runOnMismatchedCluster = RunOnMismatchedCluster::False) {
		return ctx.runDataClusterTransaction(
		    [this, func](Reference<ITransaction> tr) { return joinWith(func(tr), checkRestoreId(this, tr)); },
		    runOnDisconnectedCluster,
		    runOnMismatchedCluster);
	}

	// If restoring a data cluster, verify that it has a matching registration entry
	ACTOR static Future<Void> loadDataClusterRegistration(RestoreClusterImpl* self) {
		state Reference<IDatabase> db = wait(util::openDatabase(self->connectionString));
		state Reference<ITransaction> tr = db->createTransaction();

		loop {
			try {
				tr->setOption(FDBTransactionOptions::ACCESS_SYSTEM_KEYS);
				state Optional<MetaclusterRegistrationEntry> metaclusterRegistration =
				    wait(metadata::metaclusterRegistration().get(tr));

				if (!metaclusterRegistration.present()) {
					CODE_PROBE(true, "Restore non-data cluster");
					throw invalid_data_cluster();
				} else if (!metaclusterRegistration.get().matches(self->ctx.metaclusterRegistration.get())) {
					if (!self->forceJoin) {
						TraceEvent(SevWarn, "MetaclusterRestoreClusterMismatch")
						    .detail("ExistingRegistration", metaclusterRegistration.get())
						    .detail("ManagementClusterRegistration", self->ctx.metaclusterRegistration.get());
						CODE_PROBE(true, "Restore cluster that is already registered");
						throw cluster_already_registered();
					} else if (!self->restoreDryRun) {
						ASSERT(self->ctx.metaclusterRegistration.get().clusterType == ClusterType::METACLUSTER_DATA);
						metadata::metaclusterRegistration().set(tr, self->ctx.metaclusterRegistration.get());
					} else {
						self->messages.push_back(fmt::format("Move data cluster to new metacluster\n"
						                                     "        original: {}\n"
						                                     "        updated:  {}",
						                                     metaclusterRegistration.get().toString(),
						                                     self->ctx.metaclusterRegistration.get().toString()));
					}
				} else if (metaclusterRegistration.get().name != self->clusterName) {
					TraceEvent(SevWarn, "MetaclusterRestoreClusterNameMismatch")
					    .detail("ExistingName", metaclusterRegistration.get().name)
					    .detail("ManagementClusterRegistration", self->clusterName);
					CODE_PROBE(true, "Restore cluster with incorrect name");
					throw cluster_already_registered();
				}

				self->dataClusterId = metaclusterRegistration.get().id;
				self->ctx.dataClusterDb = db;

				if (!self->restoreDryRun) {
					wait(buggifiedCommit(tr, BUGGIFY_WITH_PROB(0.1)));
				}

				return Void();
			} catch (Error& e) {
				wait(safeThreadFutureToFuture(tr->onError(e)));
			}
		}
	}

	ACTOR static Future<Void> loadTenantIdData(RestoreClusterImpl* self, Reference<typename DB::TransactionT> tr) {
		wait(store(self->lastManagementClusterTenantId, metadata::management::tenantMetadata().lastTenantId.get(tr)));

		if (!self->lastManagementClusterTenantId.present()) {
			Optional<int64_t> prefix = wait(TenantMetadata::tenantIdPrefix().get(tr));
			ASSERT(prefix.present());
			self->tenantIdPrefix = prefix.get();
		} else {
			self->tenantIdPrefix = TenantAPI::getTenantIdPrefix(self->lastManagementClusterTenantId.get());
		}

		return Void();
	}

	// Store the cluster entry for the restored cluster
	ACTOR static Future<metadata::RestoreId> registerRestoringClusterInManagementCluster(
	    RestoreClusterImpl* self,
	    Reference<typename DB::TransactionT> tr) {
		state Optional<DataClusterMetadata> dataClusterMetadata = wait(tryGetClusterTransaction(tr, self->clusterName));
		if (dataClusterMetadata.present() &&
		    (dataClusterMetadata.get().entry.clusterState != DataClusterState::RESTORING ||
		     !self->dataClusterId.isValid() || dataClusterMetadata.get().entry.id != self->dataClusterId)) {
			TraceEvent("RestoredClusterAlreadyExists").detail("ClusterName", self->clusterName);
			CODE_PROBE(true, "Restoring cluster that already exists");
			throw cluster_already_exists();
		} else if (!self->restoreDryRun) {
			metadata::activeRestoreIds().addReadConflictKey(tr, self->clusterName);
			metadata::RestoreId restoreId =
			    metadata::RestoreId::createRestoreId(tr, metadata::activeRestoreIds(), self->clusterName);

			if (!dataClusterMetadata.present()) {
				self->dataClusterId = deterministicRandom()->randomUniqueID();
			}

			DataClusterEntry clusterEntry;
			clusterEntry.id = self->dataClusterId;
			clusterEntry.clusterState = DataClusterState::RESTORING;

			metadata::management::dataClusters().set(tr, self->clusterName, clusterEntry);
			metadata::management::dataClusterConnectionRecords().set(tr, self->clusterName, self->connectionString);

			TraceEvent("RegisteredRestoringDataCluster")
			    .detail("ClusterName", self->clusterName)
			    .detail("ClusterID", clusterEntry.id)
			    .detail("Capacity", clusterEntry.capacity)
			    .detail("Version", tr->getCommittedVersion())
			    .detail("ConnectionString", self->connectionString.toString());

			return restoreId;
		}

		return metadata::RestoreId();
	}

	// If adding a data cluster to a restored management cluster, write a metacluster registration entry
	// to attach it
	ACTOR static Future<Void> writeDataClusterRegistration(RestoreClusterImpl* self) {
		state Reference<IDatabase> db = wait(util::openDatabase(self->connectionString));
		state Reference<ITransaction> tr = db->createTransaction();

		loop {
			try {
				tr->setOption(FDBTransactionOptions::ACCESS_SYSTEM_KEYS);
				state Future<bool> tombstoneFuture = metadata::registrationTombstones().exists(tr, self->dataClusterId);

				state Future<Void> lastTenantIdFuture =
				    store(self->lastDataClusterTenantId, TenantMetadata::lastTenantId().get(tr));

				state Optional<MetaclusterRegistrationEntry> metaclusterRegistration =
				    wait(metadata::metaclusterRegistration().get(tr));

				// Check if the cluster was removed concurrently
				bool tombstone = wait(tombstoneFuture);
				if (tombstone) {
					CODE_PROBE(true, "Restored cluster removed concurrently");
					throw cluster_removed();
				}

				wait(lastTenantIdFuture);

				state MetaclusterRegistrationEntry dataClusterEntry =
				    self->ctx.metaclusterRegistration.get().toDataClusterRegistration(self->clusterName,
				                                                                      self->dataClusterId);

				if (metaclusterRegistration.present()) {
					if (dataClusterEntry.matches(metaclusterRegistration.get())) {
						break;
					}

					TraceEvent(SevWarn, "MetaclusterRestoreClusterAlreadyRegistered")
					    .detail("ExistingRegistration", metaclusterRegistration.get())
					    .detail("NewRegistration", dataClusterEntry);
					CODE_PROBE(true, "Restored cluster already registered");
					throw cluster_already_registered();
				}

				if (!self->restoreDryRun) {
					Versionstamp maxRestoreId =
					    wait(metadata::maxRestoreId().getD(tr, Snapshot::False, Versionstamp()));
					if (!self->restoreId.replaces(maxRestoreId)) {
						throw conflicting_restore();
					}

					metadata::metaclusterRegistration().set(tr, dataClusterEntry);
					metadata::activeRestoreIds().addReadConflictKey(tr, self->clusterName);
					metadata::activeRestoreIds().set(tr, self->clusterName, self->restoreId);
					metadata::maxRestoreId().set(tr, self->restoreId.versionstamp);
					wait(buggifiedCommit(tr, BUGGIFY_WITH_PROB(0.1)));
				}

				break;
			} catch (Error& e) {
				wait(safeThreadFutureToFuture(tr->onError(e)));
			}
		}

		return Void();
	}

	ACTOR static Future<metadata::RestoreId> markClusterRestoring(RestoreClusterImpl* self,
	                                                              Reference<typename DB::TransactionT> tr) {
		metadata::activeRestoreIds().addReadConflictKey(tr, self->clusterName);
		state metadata::RestoreId restoreId =
		    metadata::RestoreId::createRestoreId(tr, metadata::activeRestoreIds(), self->clusterName);
		if (self->ctx.dataClusterMetadata.get().entry.clusterState != DataClusterState::RESTORING) {
			DataClusterEntry updatedEntry = self->ctx.dataClusterMetadata.get().entry;
			updatedEntry.clusterState = DataClusterState::RESTORING;

			updateClusterMetadata(
			    tr, self->clusterName, self->ctx.dataClusterMetadata.get(), self->connectionString, updatedEntry);
			// Remove this cluster from the cluster capacity index, but leave its configured capacity intact in the
			// cluster entry. This allows us to retain the configured capacity while preventing the cluster from
			// being used to allocate new tenant groups.
			DataClusterEntry noCapacityEntry = updatedEntry;
			noCapacityEntry.capacity.numTenantGroups = 0;
			internal::updateClusterCapacityIndex(tr, self->clusterName, updatedEntry, noCapacityEntry);
		} else {
			CODE_PROBE(true, "Mark cluster restoring already complete");
		}

		wait(loadTenantIdData(self, tr));

		TraceEvent("MarkedDataClusterRestoring").detail("Name", self->clusterName);
		return restoreId;
	}

	Future<Void> markClusterAsReady(Reference<typename DB::TransactionT> tr) {
		if (ctx.dataClusterMetadata.get().entry.clusterState == DataClusterState::RESTORING) {
			DataClusterEntry updatedEntry = ctx.dataClusterMetadata.get().entry;
			updatedEntry.clusterState = DataClusterState::READY;

			updateClusterMetadata(tr, clusterName, ctx.dataClusterMetadata.get(), {}, updatedEntry);

			// Add this cluster back to the cluster capacity index so that it can be assigned to again.
			DataClusterEntry noCapacityEntry = updatedEntry;
			noCapacityEntry.capacity.numTenantGroups = 0;
			internal::updateClusterCapacityIndex(tr, clusterName, noCapacityEntry, updatedEntry);

			return success(eraseRestoreId(this, tr));
		} else {
			CODE_PROBE(true, "Mark cluster ready already complete");
		}

		return Void();
	}

	ACTOR static Future<Void> markManagementTenantsAsError(RestoreClusterImpl* self,
	                                                       Reference<typename DB::TransactionT> tr,
	                                                       std::vector<int64_t> tenants) {
		ASSERT(!self->restoreDryRun);
		state std::vector<Future<Optional<MetaclusterTenantMapEntry>>> getFutures;
		for (auto tenantId : tenants) {
			getFutures.push_back(tryGetTenantTransaction(tr, tenantId));
		}

		wait(waitForAll(getFutures));

		for (auto const& f : getFutures) {
			if (!f.get().present()) {
				continue;
			}

			MetaclusterTenantMapEntry entry = f.get().get();
			entry.tenantState = TenantState::ERROR;
			entry.error = "The tenant is missing after restoring its data cluster";
			metadata::management::tenantMetadata().tenantMap.set(tr, entry.id, entry);

			CODE_PROBE(true, "Mark management tenant in error state");
		}

		return Void();
	}

	ACTOR static Future<Void> getTenantsFromDataCluster(RestoreClusterImpl* self, Reference<ITransaction> tr) {
		state KeyBackedRangeResult<std::pair<int64_t, TenantMapEntry>> tenants =
		    wait(TenantMetadata::tenantMap().getRange(tr, {}, {}, CLIENT_KNOBS->MAX_TENANTS_PER_CLUSTER));

		for (auto const& t : tenants.results) {
			self->dataClusterTenantMap.emplace(t.first, t.second);
			self->dataClusterTenantNames.insert(t.second.tenantName);
		}

		return Void();
	}

	ACTOR static Future<Optional<int64_t>> getTenantsFromManagementCluster(RestoreClusterImpl* self,
	                                                                       Reference<typename DB::TransactionT> tr,
	                                                                       int64_t initialTenantId) {
		state KeyBackedRangeResult<std::pair<int64_t, MetaclusterTenantMapEntry>> tenants =
		    wait(metadata::management::tenantMetadata().tenantMap.getRange(
		        tr, initialTenantId, {}, CLIENT_KNOBS->MAX_TENANTS_PER_CLUSTER));
		for (auto const& t : tenants.results) {
			self->mgmtClusterTenantMap.emplace(t.first, t.second);
			if (self->clusterName == t.second.assignedCluster) {
				self->mgmtClusterTenantSetForCurrentDataCluster.emplace(t.first);
			}
		}

		return tenants.more ? Optional<int64_t>(tenants.results.rbegin()->first + 1) : Optional<int64_t>();
	}

	ACTOR static Future<Void> getAllTenantsFromManagementCluster(RestoreClusterImpl* self) {
		// get all tenants across all data clusters
		state Optional<int64_t> beginTenant = 0;
		while (beginTenant.present()) {
			wait(store(beginTenant,
			           self->runRestoreManagementTransaction(
			               [self = self, beginTenant = beginTenant](Reference<typename DB::TransactionT> tr) {
				               return getTenantsFromManagementCluster(self, tr, beginTenant.get());
			               })));
			CODE_PROBE(beginTenant.present(), "Multiple management cluster tenant batches");
		}

		return Void();
	}

	ACTOR static Future<Void> renameTenant(RestoreClusterImpl* self,
	                                       Reference<ITransaction> tr,
	                                       int64_t tenantId,
	                                       TenantName oldTenantName,
	                                       TenantName newTenantName,
	                                       int configurationSequenceNum) {
		state Optional<TenantMapEntry> entry;
		state Optional<int64_t> newId;

		wait(store(entry, TenantAPI::tryGetTenantTransaction(tr, tenantId)) &&
		     store(newId, TenantMetadata::tenantNameIndex().get(tr, newTenantName)));

		if (entry.present()) {
			if (entry.get().tenantName == oldTenantName && !newId.present()) {
				wait(TenantAPI::renameTenantTransaction(tr,
				                                        oldTenantName,
				                                        newTenantName,
				                                        tenantId,
				                                        ClusterType::METACLUSTER_DATA,
				                                        configurationSequenceNum));
				CODE_PROBE(true, "Rename tenant during cluster restore");
				return Void();
			} else if (entry.get().tenantName == newTenantName && newId.present() && newId.get() == tenantId) {
				// The tenant has already been renamed
				CODE_PROBE(true, "Rename tenant during cluster restore already completed");
				return Void();
			}
		}

		TraceEvent(SevWarnAlways, "RestoreDataClusterRenameError")
		    .detail("OldName", oldTenantName)
		    .detail("NewName", newTenantName)
		    .detail("TenantID", tenantId)
		    .detail("ActualTenantName", entry.map(&TenantMapEntry::tenantName))
		    .detail("OldEntryPresent", entry.present())
		    .detail("NewEntryPresent", newId.present());

		if (newId.present()) {
			CODE_PROBE(true, "Rename tenant already exists");
			self->messages.push_back(
			    fmt::format("Failed to rename the tenant `{}' to `{}' because the new name is already in use",
			                printable(oldTenantName),
			                printable(newTenantName)));
			throw tenant_already_exists();
		} else {
			CODE_PROBE(true, "Rename tenant wrong ID");
			self->messages.push_back(fmt::format(
			    "Failed to rename the tenant `{}' to `{}' because the tenant did not have the expected ID {}",
			    printable(oldTenantName),
			    printable(newTenantName),
			    tenantId));
			throw tenant_not_found();
		}
	}

	ACTOR static Future<Void> updateTenantConfiguration(RestoreClusterImpl* self,
	                                                    Reference<ITransaction> tr,
	                                                    int64_t tenantId,
	                                                    TenantMapEntry updatedEntry) {
		TenantMapEntry existingEntry = wait(TenantAPI::getTenantTransaction(tr, tenantId));

		// The tenant should have already been renamed, so in most cases its name will match.
		// If we had to break a rename cycle using temporary tenant names, use that in the updated
		// entry here since the rename will be completed later.
		if (existingEntry.tenantName != updatedEntry.tenantName) {
			if (!existingEntry.tenantName.startsWith(metaclusterTemporaryRenamePrefix)) {
				// This transaction is going to fail due to the restore ID check, so we don't need to do anything
				CODE_PROBE(true, "Tenant restore rename mismatch due to concurrency", probe::decoration::rare);
				return Void();
			}

			CODE_PROBE(true, "Configure tenant update to temporary name");
			updatedEntry.tenantName = existingEntry.tenantName;
		}

		if (existingEntry.configurationSequenceNum <= updatedEntry.configurationSequenceNum) {
			CODE_PROBE(true, "Configure tenant during restore");
			wait(TenantAPI::configureTenantTransaction(tr, existingEntry, updatedEntry));
		}

		return Void();
	}

	// Updates a tenant to match the management cluster state
	// Returns the name of the tenant after it has been reconciled
	ACTOR static Future<Optional<std::pair<TenantName, MetaclusterTenantMapEntry>>> reconcileTenant(
	    RestoreClusterImpl* self,
	    TenantMapEntry tenantEntry) {
		state std::unordered_map<int64_t, MetaclusterTenantMapEntry>::iterator managementEntry =
		    self->mgmtClusterTenantMap.find(tenantEntry.id);

		// A data cluster tenant is not present on the management cluster
		if (managementEntry == self->mgmtClusterTenantMap.end() ||
		    managementEntry->second.assignedCluster != self->clusterName ||
		    managementEntry->second.tenantState == TenantState::REMOVING) {
			if (self->restoreDryRun) {
				if (managementEntry == self->mgmtClusterTenantMap.end()) {
					self->messages.push_back(fmt::format("Delete missing tenant `{}' with ID {} on data cluster",
					                                     printable(tenantEntry.tenantName),
					                                     tenantEntry.id));
				} else if (managementEntry->second.assignedCluster != self->clusterName) {
					self->messages.push_back(fmt::format(
					    "Delete tenant `{}' with ID {} on data cluster because it is now located on the cluster `{}'",
					    printable(tenantEntry.tenantName),
					    tenantEntry.id,
					    printable(managementEntry->second.assignedCluster)));
				} else {
					self->messages.push_back(
					    fmt::format("Delete tenant `{}' with ID {} on data cluster because it is in the REMOVING state",
					                printable(tenantEntry.tenantName),
					                tenantEntry.id));
				}
			} else {
				CODE_PROBE(true, "Delete tenant during restore");
				wait(self->runRestoreDataClusterTransaction([tenantEntry = tenantEntry](Reference<ITransaction> tr) {
					return TenantAPI::deleteTenantTransaction(tr, tenantEntry.id, ClusterType::METACLUSTER_DATA);
				}));
			}

			return Optional<std::pair<TenantName, MetaclusterTenantMapEntry>>();
		} else {
			state TenantName tenantName = tenantEntry.tenantName;
			state MetaclusterTenantMapEntry managementTenant = managementEntry->second;

			// Rename
			state TenantName managementTenantName = managementTenant.tenantState != TenantState::RENAMING
			                                            ? managementTenant.tenantName
			                                            : managementTenant.renameDestination.get();
			state bool renamed = tenantName != managementTenantName;
			if (renamed) {
				state TenantName temporaryName;
				state bool usingTemporaryName = self->dataClusterTenantNames.count(managementTenantName) > 0;
				if (usingTemporaryName) {
					CODE_PROBE(true, "Restore break tenant rename cycle");
					temporaryName = metaclusterTemporaryRenamePrefix.withSuffix(managementTenantName);
				} else {
					temporaryName = managementTenantName;
				}

				if (self->restoreDryRun) {
					self->messages.push_back(fmt::format("Rename tenant `{}' with ID {} to `{}' on data cluster{}",
					                                     printable(tenantEntry.tenantName),
					                                     tenantEntry.id,
					                                     printable(managementTenantName),
					                                     usingTemporaryName ? " via temporary name" : ""));
				} else {
					wait(self->runRestoreDataClusterTransaction(
					    [self = self,
					     tenantName = tenantName,
					     temporaryName = temporaryName,
					     tenantEntry = tenantEntry,
					     managementTenant = managementTenant](Reference<ITransaction> tr) {
						    return renameTenant(self,
						                        tr,
						                        tenantEntry.id,
						                        tenantName,
						                        temporaryName,
						                        managementTenant.configurationSequenceNum);
					    }));
					// SOMEDAY: we could mark the tenant in the management cluster as READY if it is in the RENAMING
					// state
				}
				tenantName = temporaryName;
			}

			// Update configuration
			bool configurationChanged = !managementTenant.matchesConfiguration(tenantEntry);
			if (configurationChanged ||
			    managementTenant.configurationSequenceNum != tenantEntry.configurationSequenceNum) {
				if (self->restoreDryRun) {
					// If this is an update to the internal sequence number only and we are also renaming the tenant,
					// we don't need to report anything. The internal metadata update is (at least partially) caused
					// by the rename in that case
					if (configurationChanged || !renamed) {
						self->messages.push_back(
						    fmt::format("Update tenant configuration for tenant `{}' with ID {} on data cluster{}",
						                printable(tenantEntry.tenantName),
						                tenantEntry.id,
						                configurationChanged ? "" : " (internal metadata only)"));
					}
				} else {
					wait(self->runRestoreDataClusterTransaction([self = self,
					                                             managementTenant = managementTenant,
					                                             tenantEntry = tenantEntry,
					                                             tenantName = tenantName](Reference<ITransaction> tr) {
						ASSERT_GE(managementTenant.configurationSequenceNum, tenantEntry.configurationSequenceNum);
						TenantMapEntry updatedEntry = managementTenant.toTenantMapEntry();
						updatedEntry.tenantName = tenantName;
						return updateTenantConfiguration(self, tr, managementTenant.id, updatedEntry);
					}));
					// SOMEDAY: we could mark the tenant in the management cluster as READY if it is in the
					// UPDATING_CONFIGURATION state
				}
			}

			return std::make_pair(tenantName, managementTenant);
		}
	}

	Future<Void> renameTenantBatch(std::map<TenantName, TenantMapEntry> tenantsToRename) {
		return runRestoreDataClusterTransaction([this, tenantsToRename](Reference<ITransaction> tr) {
			std::vector<Future<Void>> renameFutures;
			for (auto t : tenantsToRename) {
				renameFutures.push_back(renameTenant(
				    this, tr, t.second.id, t.first, t.second.tenantName, t.second.configurationSequenceNum));
			}
			return waitForAll(renameFutures);
		});
	}

	ACTOR static Future<Void> reconcileTenants(RestoreClusterImpl* self) {
		state std::vector<Future<Optional<std::pair<TenantName, MetaclusterTenantMapEntry>>>> reconcileFutures;
		for (auto itr = self->dataClusterTenantMap.begin(); itr != self->dataClusterTenantMap.end(); ++itr) {
			reconcileFutures.push_back(reconcileTenant(self, itr->second));
		}

		wait(waitForAll(reconcileFutures));

		if (!self->restoreDryRun) {
			state int reconcileIndex;
			state std::map<TenantName, TenantMapEntry> tenantsToRename;
			for (reconcileIndex = 0; reconcileIndex < reconcileFutures.size(); ++reconcileIndex) {
				Optional<std::pair<TenantName, MetaclusterTenantMapEntry>> const& result =
				    reconcileFutures[reconcileIndex].get();

				if (result.present() && result.get().first.startsWith(metaclusterTemporaryRenamePrefix)) {
					TenantMapEntry destinationTenant = result.get().second.toTenantMapEntry();
					if (result.get().second.renameDestination.present()) {
						destinationTenant.tenantName = result.get().second.renameDestination.get();
					}

					if (result.get().first != destinationTenant.tenantName) {
						tenantsToRename[result.get().first] = destinationTenant;

						if (tenantsToRename.size() >= CLIENT_KNOBS->METACLUSTER_RESTORE_BATCH_SIZE) {
							wait(self->renameTenantBatch(tenantsToRename));
						}
					}
				}
			}

			if (!tenantsToRename.empty()) {
				wait(self->renameTenantBatch(tenantsToRename));
			}
		}

		return Void();
	}

	ACTOR static Future<Void> processMissingTenants(RestoreClusterImpl* self) {
		state std::unordered_set<int64_t>::iterator setItr = self->mgmtClusterTenantSetForCurrentDataCluster.begin();
		state std::vector<int64_t> missingTenants;
		state int64_t missingTenantCount = 0;
		while (setItr != self->mgmtClusterTenantSetForCurrentDataCluster.end()) {
			int64_t tenantId = *setItr;
			MetaclusterTenantMapEntry const& managementTenant = self->mgmtClusterTenantMap[tenantId];

			// If a tenant is present on the management cluster and not on the data cluster, mark it in an error
			// state unless it is already in certain states (e.g. REGISTERING, REMOVING) that allow the tenant to be
			// missing on the data cluster
			//
			// SOMEDAY: this could optionally complete the partial operations (e.g. finish creating or removing the
			// tenant)
			if (self->dataClusterTenantMap.find(tenantId) == self->dataClusterTenantMap.end() &&
			    managementTenant.tenantState != TenantState::REGISTERING &&
			    managementTenant.tenantState != TenantState::REMOVING) {
				if (self->restoreDryRun) {
					self->messages.push_back(fmt::format("The tenant `{}' with ID {} is missing on the data cluster",
					                                     printable(managementTenant.tenantName),
					                                     tenantId));
				} else {
					// Tenants in an error state that aren't on the data cluster count as missing tenants. This will
					// include tenants we previously marked as missing, and as new errors are added it could include
					// other tenants
					++missingTenantCount;
					if (managementTenant.tenantState != TenantState::ERROR) {
						missingTenants.push_back(tenantId);
						if (missingTenants.size() == CLIENT_KNOBS->METACLUSTER_RESTORE_BATCH_SIZE) {
							CODE_PROBE(true, "Mark tenants as error batch");
							wait(self->runRestoreManagementTransaction([self = self, missingTenants = missingTenants](
							                                               Reference<typename DB::TransactionT> tr) {
								return markManagementTenantsAsError(self, tr, missingTenants);
							}));
							missingTenants.clear();
						}
					}
				}
			}
			++setItr;
		}

		if (!self->restoreDryRun && missingTenants.size() > 0) {
			wait(self->runRestoreManagementTransaction(
			    [self = self, missingTenants = missingTenants](Reference<typename DB::TransactionT> tr) {
				    return markManagementTenantsAsError(self, tr, missingTenants);
			    }));
		}

		if (missingTenantCount > 0) {
			self->messages.push_back(fmt::format(
			    "The metacluster has {} tenants that are missing in the restored data cluster", missingTenantCount));
		}
		return Void();
	}

	// Returns true if the group needs to be created
	ACTOR static Future<bool> addTenantToManagementCluster(RestoreClusterImpl* self,
	                                                       Reference<ITransaction> tr,
	                                                       TenantMapEntry tenantEntry) {
		state Future<Optional<MetaclusterTenantGroupEntry>> tenantGroupEntry = Optional<MetaclusterTenantGroupEntry>();
		if (tenantEntry.tenantGroup.present()) {
			tenantGroupEntry =
			    metadata::management::tenantMetadata().tenantGroupMap.get(tr, tenantEntry.tenantGroup.get());
		}

		if (self->lastDataClusterTenantId.present() &&
		    TenantAPI::getTenantIdPrefix(tenantEntry.id) ==
		        TenantAPI::getTenantIdPrefix(self->lastDataClusterTenantId.get()) &&
		    !self->restoreDryRun) {
			ASSERT_LE(tenantEntry.id, self->lastDataClusterTenantId.get());
		}

		Optional<MetaclusterTenantMapEntry> existingEntry = wait(tryGetTenantTransaction(tr, tenantEntry.tenantName));
		if (existingEntry.present()) {
			if (existingEntry.get().assignedCluster == self->clusterName) {
				if (existingEntry.get().id != tenantEntry.id ||
				    !existingEntry.get().matchesConfiguration(tenantEntry)) {
					CODE_PROBE(true, "Tenant modified during restore dry-run");
					ASSERT(self->restoreDryRun);
					self->messages.push_back(
					    fmt::format("The tenant `{}' was modified concurrently with the restore dry-run",
					                printable(tenantEntry.tenantName)));
					throw tenant_already_exists();
				}

				// This is a retry, so return success
				return false;
			} else {
				CODE_PROBE(true, "Tenant exists on different cluster");
				self->messages.push_back(fmt::format("The tenant `{}' already exists on cluster `{}'",
				                                     printable(tenantEntry.tenantName),
				                                     printable(existingEntry.get().assignedCluster)));
				throw tenant_already_exists();
			}
		}

		state MetaclusterTenantMapEntry managementEntry = MetaclusterTenantMapEntry::fromTenantMapEntry(tenantEntry);
		managementEntry.assignedCluster = self->clusterName;

		if (!self->restoreDryRun) {
			metadata::management::tenantMetadata().tenantMap.set(tr, managementEntry.id, managementEntry);
			metadata::management::tenantMetadata().tenantNameIndex.set(
			    tr, managementEntry.tenantName, managementEntry.id);

			metadata::management::tenantMetadata().tenantCount.atomicOp(tr, 1, MutationRef::AddValue);
			metadata::management::clusterTenantCount().atomicOp(
			    tr, managementEntry.assignedCluster, 1, MutationRef::AddValue);

			// Updated indexes to include the new tenant
			metadata::management::clusterTenantIndex().insert(
			    tr, Tuple::makeTuple(managementEntry.assignedCluster, managementEntry.tenantName, managementEntry.id));
		}

		wait(success(tenantGroupEntry));

		if (tenantGroupEntry.get().present() && tenantGroupEntry.get().get().assignedCluster != self->clusterName) {
			self->messages.push_back(
			    fmt::format("The tenant `{}' is part of a tenant group `{}' that already exists on cluster `{}'",
			                printable(managementEntry.tenantName),
			                printable(managementEntry.tenantGroup.get()),
			                printable(tenantGroupEntry.get().get().assignedCluster)));
			CODE_PROBE(true, "Tenant group exists on different cluster");
			throw invalid_tenant_configuration();
		}

		if (!self->restoreDryRun) {
			internal::managementClusterAddTenantToGroup(tr,
			                                            managementEntry,
			                                            &self->ctx.dataClusterMetadata.get(),
			                                            GroupAlreadyExists(tenantGroupEntry.get().present()),
			                                            IgnoreCapacityLimit::True,
			                                            IsRestoring::True);
		}

		return !tenantGroupEntry.get().present();
	}

	ACTOR static Future<Void> addTenantBatchToManagementCluster(RestoreClusterImpl* self,
	                                                            Reference<typename DB::TransactionT> tr,
	                                                            std::vector<TenantMapEntry> tenants) {
		state std::vector<Future<bool>> futures;
		state int64_t maxId = -1;
		for (auto const& t : tenants) {
			if (TenantAPI::getTenantIdPrefix(t.id) == self->tenantIdPrefix) {
				maxId = std::max(maxId, t.id);
				self->newLastDataClusterTenantId = std::max(t.id, self->newLastDataClusterTenantId.orDefault(0));
			}
			futures.push_back(addTenantToManagementCluster(self, tr, t));
		}

		wait(waitForAll(futures));

		std::set<TenantGroupName> groupsCreated;
		state int numGroupsCreated = 0;
		for (int i = 0; i < tenants.size(); ++i) {
			if (futures[i].get()) {
				if (tenants[i].tenantGroup.present()) {
					groupsCreated.insert(tenants[i].tenantGroup.get());
				} else {
					++numGroupsCreated;
				}
			}
		}

		numGroupsCreated += groupsCreated.size();

		if (!self->restoreDryRun) {
			if (numGroupsCreated > 0) {
				DataClusterEntry updatedEntry = self->ctx.dataClusterMetadata.get().entry;
				if (updatedEntry.clusterState != DataClusterState::RESTORING) {
					CODE_PROBE(true, "Conflicting restore");
					throw conflicting_restore();
				}
				updatedEntry.allocated.numTenantGroups += numGroupsCreated;
				updateClusterMetadata(tr,
				                      self->clusterName,
				                      self->ctx.dataClusterMetadata.get(),
				                      Optional<ClusterConnectionString>(),
				                      updatedEntry,
				                      IsRestoring::True);
			}

			int64_t lastTenantId =
			    wait(metadata::management::tenantMetadata().lastTenantId.getD(tr, Snapshot::False, -1));

			if (maxId > lastTenantId) {
				metadata::management::tenantMetadata().lastTenantId.set(tr, maxId);
			}

			metadata::management::tenantMetadata().lastTenantModification.setVersionstamp(tr, Versionstamp(), 0);
		}

		return Void();
	}

	ACTOR static Future<Void> updateLastTenantId(RestoreClusterImpl* self, Reference<typename DB::TransactionT> tr) {
		wait(loadTenantIdData(self, tr));

		if (self->lastDataClusterTenantId.present() &&
		    self->tenantIdPrefix == TenantAPI::getTenantIdPrefix(self->lastDataClusterTenantId.get())) {
			if (!self->forceReuseTenantIdPrefix) {
				self->messages.push_back(fmt::format(
				    "The data cluster being added is using the same tenant ID prefix {} as the management cluster.",
<<<<<<< HEAD
				    tenantIdPrefix));
				CODE_PROBE(true, "Reusing tenant ID without force reuse option");
				throw invalid_metacluster_configuration();
			} else if (!self->restoreDryRun && self->lastDataClusterTenantId.get() > lastTenantId.orDefault(-1)) {
=======
				    self->tenantIdPrefix));
				CODE_PROBE(true, "Reusing tenant ID without force reuse option");
				throw invalid_metacluster_configuration();
			} else if (!self->restoreDryRun &&
			           self->lastDataClusterTenantId.get() > self->lastManagementClusterTenantId.orDefault(-1)) {
>>>>>>> 63371257
				CODE_PROBE(true, "Reusing tenant ID prefix and increase existing ID");
				metadata::management::tenantMetadata().lastTenantId.set(tr, self->lastDataClusterTenantId.get());
			}

			CODE_PROBE(true, "Reusing tenant ID prefix");
			self->newLastDataClusterTenantId = self->lastDataClusterTenantId;
		}

		return Void();
	}

	ACTOR static Future<Void> addTenantsToManagementCluster(RestoreClusterImpl* self) {
		state std::unordered_map<int64_t, TenantMapEntry>::iterator itr;
		state std::vector<TenantMapEntry> tenantBatch;
		state int64_t tenantsToAdd = 0;

		wait(self->runRestoreManagementTransaction(
		    [self = self](Reference<typename DB::TransactionT> tr) { return updateLastTenantId(self, tr); }));

		for (itr = self->dataClusterTenantMap.begin(); itr != self->dataClusterTenantMap.end(); ++itr) {
			state std::unordered_map<int64_t, MetaclusterTenantMapEntry>::iterator managementEntry =
			    self->mgmtClusterTenantMap.find(itr->second.id);
			if (managementEntry == self->mgmtClusterTenantMap.end()) {
				++tenantsToAdd;
				tenantBatch.push_back(itr->second);
			} else if (managementEntry->second.tenantName != itr->second.tenantName ||
			           managementEntry->second.assignedCluster != self->clusterName ||
			           !managementEntry->second.matchesConfiguration(itr->second)) {
				self->messages.push_back(
				    fmt::format("The tenant `{}' has the same ID {} as an existing tenant `{}' on cluster `{}'",
				                printable(itr->second.tenantName),
				                itr->second.id,
				                printable(managementEntry->second.tenantName),
				                printable(managementEntry->second.assignedCluster)));
				CODE_PROBE(true, "Restoring tenant with duplicate ID");
				throw tenant_already_exists();
			}

			if (tenantBatch.size() == CLIENT_KNOBS->METACLUSTER_RESTORE_BATCH_SIZE) {
				wait(self->runRestoreManagementTransaction(
				    [self = self, tenantBatch = tenantBatch](Reference<typename DB::TransactionT> tr) {
					    tr->setOption(FDBTransactionOptions::READ_SYSTEM_KEYS);
					    return addTenantBatchToManagementCluster(self, tr, tenantBatch);
				    }));
				tenantBatch.clear();
			}
		}

		if (!tenantBatch.empty()) {
			wait(self->runRestoreManagementTransaction(
			    [self = self, tenantBatch = tenantBatch](Reference<typename DB::TransactionT> tr) {
				    tr->setOption(FDBTransactionOptions::READ_SYSTEM_KEYS);
				    return addTenantBatchToManagementCluster(self, tr, tenantBatch);
			    }));
		}

		if (self->restoreDryRun) {
			self->messages.push_back(
			    fmt::format("Restore will add {} tenant(s) to the management cluster from the data cluster `{}'",
			                tenantsToAdd,
			                printable(self->clusterName)));
		}

		return Void();
	}

	ACTOR static Future<Void> finalizeDataClusterAfterRepopulate(RestoreClusterImpl* self, Reference<ITransaction> tr) {
		bool erased = wait(eraseRestoreId(self, tr));
		if (erased) {
			TenantMetadata::tenantIdPrefix().set(tr, self->tenantIdPrefix);
			if (self->newLastDataClusterTenantId.present()) {
				TenantMetadata::lastTenantId().set(tr, self->newLastDataClusterTenantId.get());
			} else {
				TenantMetadata::lastTenantId().clear(tr);
			}

			Optional<TenantTombstoneCleanupData> tombstoneCleanupData =
			    wait(TenantMetadata::tombstoneCleanupData().get(tr));

			// If our tombstones are for a different tenant prefix, we need to erase them
			if (!tombstoneCleanupData.present() ||
			    TenantAPI::getTenantIdPrefix(tombstoneCleanupData.get().nextTombstoneEraseId) != self->tenantIdPrefix) {
				CODE_PROBE(true, "Remove tombstone cleanup data during management cluster repopulate");
				TenantMetadata::tenantTombstones().clear(tr);
				TenantMetadata::tombstoneCleanupData().clear(tr);
			}
		}

		return Void();
	}

	ACTOR static Future<Void> updateDataClusterMetadata(RestoreClusterImpl* self, Reference<ITransaction> tr) {
		Versionstamp maxRestoreId = wait(metadata::maxRestoreId().getD(tr, Snapshot::False, Versionstamp()));
		if (!self->restoreId.replaces(maxRestoreId)) {
			throw conflicting_restore();
		}

		metadata::activeRestoreIds().addReadConflictKey(tr, self->clusterName);
		metadata::activeRestoreIds().set(tr, self->clusterName, self->restoreId);
		metadata::maxRestoreId().set(tr, self->restoreId.versionstamp);
		TenantMetadata::tenantIdPrefix().set(tr, self->tenantIdPrefix);
		if (self->lastManagementClusterTenantId.present()) {
			TenantMetadata::lastTenantId().set(tr, self->lastManagementClusterTenantId.get());
		} else {
			TenantMetadata::lastTenantId().clear(tr);
		}

		Optional<TenantTombstoneCleanupData> tombstoneCleanupData =
		    wait(TenantMetadata::tombstoneCleanupData().get(tr));

		// If our tombstones are for a different tenant prefix, we need to erase them
		if (!tombstoneCleanupData.present() ||
		    TenantAPI::getTenantIdPrefix(tombstoneCleanupData.get().nextTombstoneEraseId) != self->tenantIdPrefix) {
			CODE_PROBE(true, "Remove tombstone cleanup data during data cluster restore");
			TenantMetadata::tenantTombstones().clear(tr);
			TenantMetadata::tombstoneCleanupData().clear(tr);
		}

		return Void();
	}

	ACTOR static Future<Void> runDataClusterRestore(RestoreClusterImpl* self) {
		CODE_PROBE(self->restoreDryRun, "Data cluster restore dry-run");
		CODE_PROBE(self->forceJoin, "Data cluster restore force join");

		// Run a management transaction to populate the data cluster metadata
		wait(self->ctx.runManagementTransaction([self = self](Reference<typename DB::TransactionT> tr) {
			return self->ctx.setCluster(tr, self->clusterName);
		}));

		// Make sure that the data cluster being restored has the appropriate metacluster registration entry and
		// name
		wait(loadDataClusterRegistration(self));

		// set state to restoring
		if (!self->restoreDryRun) {
			wait(store(self->restoreId,
			           self->ctx.runManagementTransaction([self = self](Reference<typename DB::TransactionT> tr) {
				           return markClusterRestoring(self, tr);
			           })));

			wait(self->restoreId.onSet());
		}

		// Set the restore ID in the data cluster and update the last tenant ID to match the management cluster
		if (!self->restoreDryRun) {
			wait(self->ctx.runDataClusterTransaction(
			    [self = self](Reference<ITransaction> tr) { return updateDataClusterMetadata(self, tr); }));
		}

		// get all the tenants in the metacluster
		wait(getAllTenantsFromManagementCluster(self));

		// get all the tenant information from the newly registered data cluster
		wait(self->runRestoreDataClusterTransaction(
		    [self = self](Reference<ITransaction> tr) { return getTenantsFromDataCluster(self, tr); },
		    RunOnDisconnectedCluster::False,
		    RunOnMismatchedCluster(self->restoreDryRun && self->forceJoin)));

		// Fix any differences between the data cluster and the management cluster
		wait(reconcileTenants(self));

		// Mark tenants that are missing from the data cluster in an error state on the management cluster
		wait(processMissingTenants(self));

		if (!self->restoreDryRun) {
			// Remove the active restore ID from the data cluster
			wait(self->ctx.runDataClusterTransaction(
			    [self = self](Reference<ITransaction> tr) { return success(eraseRestoreId(self, tr)); }));

			// set restored cluster to ready state
			wait(self->ctx.runManagementTransaction(
			    [self = self](Reference<typename DB::TransactionT> tr) { return self->markClusterAsReady(tr); }));
			TraceEvent("MetaclusterRepopulatedFromDataCluster")
			    .detail("Name", self->clusterName)
			    .detail("RestoreId", self->restoreId);
		}

		return Void();
	}

	ACTOR static Future<Void> runManagementClusterRepopulate(RestoreClusterImpl* self) {
		CODE_PROBE(self->restoreDryRun, "Management cluster restore dry-run");
		CODE_PROBE(self->forceReuseTenantIdPrefix, "Management cluster restore force reuse tenant ID prefix");

		// Record the data cluster in the management cluster
		state metadata::RestoreId restoreId =
		    wait(self->ctx.runManagementTransaction([self = self](Reference<typename DB::TransactionT> tr) {
			    return registerRestoringClusterInManagementCluster(self, tr);
		    }));

		if (!self->restoreDryRun) {
			wait(restoreId.onSet());
			self->restoreId = restoreId;
		}

		// Write a metacluster registration entry in the data cluster
		wait(writeDataClusterRegistration(self));

		if (!self->restoreDryRun) {
			wait(self->runRestoreManagementTransaction([self = self](Reference<typename DB::TransactionT> tr) {
				return self->ctx.setCluster(tr, self->clusterName);
			}));
		}

		// get all the tenants in the metacluster
		wait(getAllTenantsFromManagementCluster(self));

		if (self->restoreDryRun) {
			wait(store(self->ctx.dataClusterDb, util::openDatabase(self->connectionString)));
		}

		// get all the tenant information from the newly registered data cluster
		wait(self->runRestoreDataClusterTransaction(
		    [self = self](Reference<ITransaction> tr) { return getTenantsFromDataCluster(self, tr); },
		    RunOnDisconnectedCluster(self->restoreDryRun)));

		// Add all tenants from the data cluster to the management cluster
		wait(addTenantsToManagementCluster(self));

		if (!self->restoreDryRun) {
			// Remove the active restore ID from the data cluster
			wait(self->ctx.runDataClusterTransaction(
			    [self = self](Reference<ITransaction> tr) { return finalizeDataClusterAfterRepopulate(self, tr); }));

			// set restored cluster to ready state
			wait(self->ctx.runManagementTransaction(
			    [self = self](Reference<typename DB::TransactionT> tr) { return self->markClusterAsReady(tr); }));
			TraceEvent("DataClusterRestoredToMetacluster").detail("Name", self->clusterName);
		}

		return Void();
	}

	Future<Void> run() {
		if (applyManagementClusterUpdates) {
			return runDataClusterRestore(this);
		} else {
			return runManagementClusterRepopulate(this);
		}
	}
};
} // namespace internal

ACTOR template <class DB>
Future<Void> restoreCluster(Reference<DB> db,
                            ClusterName name,
                            ClusterConnectionString connectionString,
                            ApplyManagementClusterUpdates applyManagementClusterUpdates,
                            RestoreDryRun restoreDryRun,
                            ForceJoin forceJoin,
                            ForceReuseTenantIdPrefix forceReuseTenantIdPrefix,
                            std::vector<std::string>* messages) {
	state internal::RestoreClusterImpl<DB> impl(db,
	                                            name,
	                                            connectionString,
	                                            applyManagementClusterUpdates,
	                                            restoreDryRun,
	                                            forceJoin,
	                                            forceReuseTenantIdPrefix,
	                                            *messages);
	wait(impl.run());
	return Void();
}

} // namespace metacluster

#include "flow/unactorcompiler.h"
#endif<|MERGE_RESOLUTION|>--- conflicted
+++ resolved
@@ -893,18 +893,11 @@
 			if (!self->forceReuseTenantIdPrefix) {
 				self->messages.push_back(fmt::format(
 				    "The data cluster being added is using the same tenant ID prefix {} as the management cluster.",
-<<<<<<< HEAD
-				    tenantIdPrefix));
-				CODE_PROBE(true, "Reusing tenant ID without force reuse option");
-				throw invalid_metacluster_configuration();
-			} else if (!self->restoreDryRun && self->lastDataClusterTenantId.get() > lastTenantId.orDefault(-1)) {
-=======
 				    self->tenantIdPrefix));
 				CODE_PROBE(true, "Reusing tenant ID without force reuse option");
 				throw invalid_metacluster_configuration();
 			} else if (!self->restoreDryRun &&
 			           self->lastDataClusterTenantId.get() > self->lastManagementClusterTenantId.orDefault(-1)) {
->>>>>>> 63371257
 				CODE_PROBE(true, "Reusing tenant ID prefix and increase existing ID");
 				metadata::management::tenantMetadata().lastTenantId.set(tr, self->lastDataClusterTenantId.get());
 			}
