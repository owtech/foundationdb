#
# CMakeLists.txt
#
# This source file is part of the FoundationDB open source project
#
# Copyright 2013-2018 Apple Inc. and the FoundationDB project authors
#
# Licensed under the Apache License, Version 2.0 (the "License");
# you may not use this file except in compliance with the License.
# You may obtain a copy of the License at
#
#     http://www.apache.org/licenses/LICENSE-2.0
#
# Unless required by applicable law or agreed to in writing, software
# distributed under the License is distributed on an "AS IS" BASIS,
# WITHOUT WARRANTIES OR CONDITIONS OF ANY KIND, either express or implied.
# See the License for the specific language governing permissions and
# limitations under the License.
cmake_minimum_required(VERSION 3.24.2)

# silence deprecation warnings in newer versions of cmake
if(POLICY CMP0135)
  cmake_policy(SET CMP0135 NEW)
endif()

project(foundationdb
<<<<<<< HEAD
  VERSION 7.2.7
=======
  VERSION 7.2.9
>>>>>>> 1da3568c
  DESCRIPTION "FoundationDB is a scalable, fault-tolerant, ordered key-value store with full ACID transactions."
  HOMEPAGE_URL "http://www.foundationdb.org/"
  LANGUAGES C CXX ASM)

set(CMAKE_MODULE_PATH "${CMAKE_MODULE_PATH};${PROJECT_SOURCE_DIR}/cmake")
message (STATUS "${PROJECT_SOURCE_DIR} ${PROJECT_BINARY_DIR}")
if("${PROJECT_SOURCE_DIR}" STREQUAL "${PROJECT_BINARY_DIR}")
  message(FATAL_ERROR "In-source builds are forbidden")
endif()

set(OPEN_FOR_IDE OFF CACHE BOOL "Open this in an IDE (won't compile/link)")

if(NOT CMAKE_BUILD_TYPE AND NOT CMAKE_CONFIGURATION_TYPES)
  if (OPEN_FOR_IDE)
    message(STATUS "Defaulting build type to 'Debug' for OPEN_FOR_IDE")
    set(CMAKE_BUILD_TYPE Debug CACHE STRING "Choose the type of build" FORCE)
  else()
    message(STATUS "Setting build type to 'Release' as none was specified")
    set(CMAKE_BUILD_TYPE Release CACHE STRING "Choose the type of build" FORCE)
    set_property(CACHE CMAKE_BUILD_TYPE PROPERTY STRINGS "Debug" "Release"
      "MinSizeRel" "RelWithDebInfo")
  endif()
endif()

set(EXECUTABLE_OUTPUT_PATH ${PROJECT_BINARY_DIR}/bin)
set(LIBRARY_OUTPUT_PATH ${PROJECT_BINARY_DIR}/lib)

################################################################################
# Packages used for bindings
################################################################################

set(CMAKE_MODULE_PATH ${CMAKE_MODULE_PATH} "${CMAKE_CURRENT_SOURCE_DIR}/cmake/")

################################################################################
# Compiler configuration
################################################################################

include(ConfigureCompiler)

################################################################################
# Compiler configuration
################################################################################

include(FDBComponents)

################################################################################
# Get repository information
################################################################################

add_custom_target(branch_file ALL DEPENDS ${CURR_BRANCH_FILE})
execute_process(
  COMMAND git rev-parse HEAD
  WORKING_DIRECTORY ${PROJECT_SOURCE_DIR}
  OUTPUT_VARIABLE CURRENT_GIT_VERSION_WNL
  OUTPUT_STRIP_TRAILING_WHITESPACE)
string(STRIP "${CURRENT_GIT_VERSION_WNL}" CURRENT_GIT_VERSION)
message(STATUS "Current git version ${CURRENT_GIT_VERSION}")

################################################################################
# Version information
################################################################################
if(DEFINED VERSION AND NOT VERSION STREQUAL CMAKE_PROJECT_VERSION)
  message(FATAL_ERROR "The version parameter ${VERSION} differs from the project version ${CMAKE_PROJECT_VERSION}")
endif()
if (FDB_RELEASE_CANDIDATE)
    set(FDB_RELEASE_CANDIDATE_VERSION 1 CACHE STRING "release candidate version")
    set(FDB_VERSION ${PROJECT_VERSION}-rc${FDB_RELEASE_CANDIDATE_VERSION})
else()
  if(NOT DEFINED BUILD_VERSION)
    if(NOT FDB_RELEASE)
      if(CURRENT_GIT_VERSION)
        set(git_string ".${CURRENT_GIT_VERSION}")
      endif()
      set(BUILD_VERSION "0${git_string}.PRERELEASE")
    else()
      set(BUILD_VERSION "1")
    endif()
  endif()
  set(FDB_VERSION "${PROJECT_VERSION}-${BUILD_VERSION}")
endif()
if (NOT FDB_RELEASE)
    string(TIMESTAMP FDB_BUILDTIME %Y%m%d%H%M%S)
    set(FDB_BUILDTIME_STRING ".${FDB_BUILDTIME}")
    set(PRERELEASE_TAG "prerelease")
endif()
set(FDB_VERSION_PLAIN ${PROJECT_VERSION})
string(REPLACE "." ";" FDB_VERSION_LIST ${FDB_VERSION_PLAIN})
list(GET FDB_VERSION_LIST 0 FDB_MAJOR)
list(GET FDB_VERSION_LIST 1 FDB_MINOR)
list(GET FDB_VERSION_LIST 2 FDB_PATCH)
set(FDB_PACKAGE_NAME "${FDB_MAJOR}.${FDB_MINOR}")
configure_file(${CMAKE_SOURCE_DIR}/versions.target.cmake ${CMAKE_CURRENT_BINARY_DIR}/versions.target)
file(WRITE ${CMAKE_BINARY_DIR}/version.txt ${FDB_VERSION})

message(STATUS "FDB package name is ${FDB_PACKAGE_NAME}")
message(STATUS "FDB version is ${FDB_VERSION}")
message(STATUS "FDB_PATCH is ${FDB_PATCH}")
################################################################################
# Flow
################################################################################

include(utils)

# Flow and other tools are written in C# - so we need that dependency
include(EnableCsharp)

# First thing we need is the actor compiler - and to compile and run the
# actor compiler, we need mono
include(CompileActorCompiler)

include(CompileCoverageTool)

# with the actor compiler, we can now make the flow commands available
include(FlowCommands)

################################################################################
# Vexilographer
################################################################################

include(CompileVexillographer)

################################################################################
# Generate config file
################################################################################

string(RANDOM LENGTH 8 description1)
string(RANDOM LENGTH 8 description2)
set(CLUSTER_DESCRIPTION1 ${description1} CACHE STRING "Cluster description")
set(CLUSTER_DESCRIPTION2 ${description2} CACHE STRING "Cluster description")

configure_file(fdb.cluster.cmake ${CMAKE_CURRENT_BINARY_DIR}/fdb.cluster)


################################################################################
# testing
################################################################################
enable_testing()

################################################################################
# Directory structure
################################################################################

include(cmake/InstallLayout.cmake)

################################################################################
# Random seed
################################################################################

string(RANDOM LENGTH 8 ALPHABET "0123456789abcdef" SEED_)
set(SEED "0x${SEED_}" CACHE STRING "Random seed for testing")

################################################################################
# components
################################################################################

if(CMAKE_SYSTEM_NAME STREQUAL "FreeBSD")
  include_directories(/usr/local/include)
endif()

include(CompileBoost)
include(GetMsgpack)
add_subdirectory(contrib)
add_subdirectory(flow)
add_subdirectory(fdbrpc)
add_subdirectory(fdbclient)
add_subdirectory(fdbserver)
add_subdirectory(fdbcli)
if(NOT WIN32)
  add_subdirectory(fdbmonitor)
else()
  add_subdirectory(fdbservice)
endif()
add_subdirectory(fdbbackup)
add_subdirectory(tests)
add_subdirectory(flowbench EXCLUDE_FROM_ALL)
if(WITH_PYTHON AND WITH_C_BINDING)
  add_subdirectory(bindings)
endif()
if(WITH_DOCUMENTATION)
  add_subdirectory(documentation)
endif()

if(WIN32)
  add_subdirectory(packaging/msi)
else()
  include(CPack)
endif()

if(CMAKE_SYSTEM_NAME STREQUAL "FreeBSD")
  add_link_options(-lexecinfo)
endif()

################################################################################
# process compile commands for IDE
################################################################################
if (CMAKE_EXPORT_COMPILE_COMMANDS AND WITH_PYTHON)
  add_custom_command(
	  OUTPUT ${CMAKE_CURRENT_SOURCE_DIR}/compile_commands.json
	  COMMAND $<TARGET_FILE:Python3::Interpreter> ${CMAKE_CURRENT_SOURCE_DIR}/contrib/gen_compile_db.py
	  ARGS -b ${CMAKE_CURRENT_BINARY_DIR} -s ${CMAKE_CURRENT_SOURCE_DIR} -o ${CMAKE_CURRENT_SOURCE_DIR}/compile_commands.json ${CMAKE_CURRENT_BINARY_DIR}/compile_commands.json
	  DEPENDS ${CMAKE_CURRENT_SOURCE_DIR}/contrib/gen_compile_db.py ${CMAKE_CURRENT_BINARY_DIR}/compile_commands.json
	  COMMENT "Build compile commands for IDE"
	)
  add_custom_target(processed_compile_commands ALL DEPENDS ${CMAKE_CURRENT_SOURCE_DIR}/compile_commands.json ${CMAKE_CURRENT_BINARY_DIR}/compile_commands.json)
endif()

################################################################################
# Inform user which components we are going to build
################################################################################

print_components()

message(STATUS "CPACK_COMPONENTS_ALL ${CPACK_COMPONENTS_ALL}")<|MERGE_RESOLUTION|>--- conflicted
+++ resolved
@@ -24,11 +24,7 @@
 endif()
 
 project(foundationdb
-<<<<<<< HEAD
-  VERSION 7.2.7
-=======
   VERSION 7.2.9
->>>>>>> 1da3568c
   DESCRIPTION "FoundationDB is a scalable, fault-tolerant, ordered key-value store with full ACID transactions."
   HOMEPAGE_URL "http://www.foundationdb.org/"
   LANGUAGES C CXX ASM)
