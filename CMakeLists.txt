#
# CMakeLists.txt
#
# This source file is part of the FoundationDB open source project
#
# Copyright 2013-2018 Apple Inc. and the FoundationDB project authors
#
# Licensed under the Apache License, Version 2.0 (the "License");
# you may not use this file except in compliance with the License.
# You may obtain a copy of the License at
#
#     http://www.apache.org/licenses/LICENSE-2.0
#
# Unless required by applicable law or agreed to in writing, software
# distributed under the License is distributed on an "AS IS" BASIS,
# WITHOUT WARRANTIES OR CONDITIONS OF ANY KIND, either express or implied.
# See the License for the specific language governing permissions and
# limitations under the License.
cmake_minimum_required(VERSION 3.24.2)

# silence deprecation warnings in newer versions of cmake
if(POLICY CMP0135)
  cmake_policy(SET CMP0135 NEW)
endif()

project(foundationdb
<<<<<<< HEAD
  VERSION 7.3.17
=======
  VERSION 7.3.27
>>>>>>> 57ccdb8f
  DESCRIPTION "FoundationDB is a scalable, fault-tolerant, ordered key-value store with full ACID transactions."
  HOMEPAGE_URL "http://www.foundationdb.org/"
  LANGUAGES C CXX ASM)

list(APPEND CMAKE_MODULE_PATH "${PROJECT_SOURCE_DIR}/cmake")

message (STATUS "${PROJECT_SOURCE_DIR} ${PROJECT_BINARY_DIR}")
if("${PROJECT_SOURCE_DIR}" STREQUAL "${PROJECT_BINARY_DIR}")
  message(FATAL_ERROR "In-source builds are forbidden")
endif()

set(OPEN_FOR_IDE OFF CACHE BOOL "Open this in an IDE (won't compile/link)")

if(NOT CMAKE_BUILD_TYPE AND NOT CMAKE_CONFIGURATION_TYPES)
  if (OPEN_FOR_IDE)
    message(STATUS "Defaulting build type to 'Debug' for OPEN_FOR_IDE")
    set(CMAKE_BUILD_TYPE Debug CACHE STRING "Choose the type of build" FORCE)
  else()
    message(STATUS "Setting build type to 'Release' as none was specified")
    set(CMAKE_BUILD_TYPE Release CACHE STRING "Choose the type of build" FORCE)
    set_property(CACHE CMAKE_BUILD_TYPE PROPERTY STRINGS "Debug" "Release"
      "MinSizeRel" "RelWithDebInfo")
  endif()
endif()

set(EXECUTABLE_OUTPUT_PATH ${PROJECT_BINARY_DIR}/bin)
set(LIBRARY_OUTPUT_PATH ${PROJECT_BINARY_DIR}/lib)

################################################################################
# Packages used for bindings
################################################################################

list(APPEND CMAKE_MODULE_PATH "${CMAKE_CURRENT_SOURCE_DIR}/cmake/")

################################################################################
# Compiler configuration
################################################################################

include(ConfigureCompiler)

################################################################################
# Components configuration
################################################################################

include(FDBComponents)

################################################################################
# Get repository information
################################################################################

add_custom_target(branch_file ALL DEPENDS ${CURR_BRANCH_FILE})
execute_process(
  COMMAND git rev-parse HEAD
  WORKING_DIRECTORY ${PROJECT_SOURCE_DIR}
  OUTPUT_VARIABLE CURRENT_GIT_VERSION_WNL
  OUTPUT_STRIP_TRAILING_WHITESPACE)
string(STRIP "${CURRENT_GIT_VERSION_WNL}" CURRENT_GIT_VERSION)
message(STATUS "Current git version ${CURRENT_GIT_VERSION}")

################################################################################
# Version information
################################################################################
if(DEFINED VERSION AND NOT VERSION STREQUAL CMAKE_PROJECT_VERSION)
  message(FATAL_ERROR "The version parameter ${VERSION} differs from the project version ${CMAKE_PROJECT_VERSION}")
endif()
if (FDB_RELEASE_CANDIDATE)
    set(FDB_RELEASE_CANDIDATE_VERSION 1 CACHE STRING "release candidate version")
    set(FDB_VERSION ${PROJECT_VERSION}-rc${FDB_RELEASE_CANDIDATE_VERSION})
else()
  if(NOT DEFINED BUILD_VERSION)
    if(NOT FDB_RELEASE)
      if(CURRENT_GIT_VERSION)
        set(git_string ".${CURRENT_GIT_VERSION}")
      endif()
      set(BUILD_VERSION "0${git_string}.PRERELEASE")
    else()
      set(BUILD_VERSION "1")
    endif()
  endif()
  set(FDB_VERSION "${PROJECT_VERSION}-${BUILD_VERSION}")
endif()
if (NOT FDB_RELEASE)
    string(TIMESTAMP FDB_BUILD_TIMESTMAP %Y%m%d%H%M%S)
    # Adding support to pass custom fdb_build timestamp,
    # required to achieve uniform naming across different builds
    set(FDB_BUILDTIME "${FDB_BUILD_TIMESTMAP}" CACHE STRING "A timestamp for packages")
    set(FDB_BUILDTIME_STRING ".${FDB_BUILDTIME}")
    set(PRERELEASE_TAG "prerelease")
endif()
set(FDB_VERSION_PLAIN ${PROJECT_VERSION})
string(REPLACE "." ";" FDB_VERSION_LIST ${FDB_VERSION_PLAIN})
list(GET FDB_VERSION_LIST 0 FDB_MAJOR)
list(GET FDB_VERSION_LIST 1 FDB_MINOR)
list(GET FDB_VERSION_LIST 2 FDB_PATCH)
set(FDB_PACKAGE_NAME "${FDB_MAJOR}.${FDB_MINOR}")
configure_file(${CMAKE_SOURCE_DIR}/versions.target.cmake ${CMAKE_CURRENT_BINARY_DIR}/versions.target)
file(WRITE ${CMAKE_BINARY_DIR}/version.txt ${FDB_VERSION})

message(STATUS "FDB package name is ${FDB_PACKAGE_NAME}")
message(STATUS "FDB version is ${FDB_VERSION}")
message(STATUS "FDB_PATCH is ${FDB_PATCH}")

set(FDB_CURRENT_VERSION ${PROJECT_VERSION})
set(FDB_FUTURE_VERSION "7.4.0")
set(FDB_PREV_RELEASE_VERSION "7.1.33")
set(FDB_PREV2_RELEASE_VERSION "7.0.0")
set(FDB_PREV3_RELEASE_VERSION "6.3.25")

################################################################################
# Flow
################################################################################

include(utils)

# Flow and other tools are written in C# - so we need that dependency
include(EnableCsharp)

# First thing we need is the actor compiler - and to compile and run the
# actor compiler, we need mono
include(CompileActorCompiler)

include(CompileCoverageTool)

# with the actor compiler, we can now make the flow commands available
include(FlowCommands)

################################################################################
# Vexilographer
################################################################################

include(CompileVexillographer)

################################################################################
# Generate config file
################################################################################

string(RANDOM LENGTH 8 description1)
string(RANDOM LENGTH 8 description2)
set(CLUSTER_DESCRIPTION1 ${description1} CACHE STRING "Cluster description")
set(CLUSTER_DESCRIPTION2 ${description2} CACHE STRING "Cluster description")

configure_file(fdb.cluster.cmake ${CMAKE_CURRENT_BINARY_DIR}/fdb.cluster)


################################################################################
# testing
################################################################################
enable_testing()

################################################################################
# Directory structure
################################################################################

include(cmake/InstallLayout.cmake)

################################################################################
# Random seed
################################################################################

string(RANDOM LENGTH 8 ALPHABET "0123456789abcdef" SEED_)
set(SEED "0x${SEED_}" CACHE STRING "Random seed for testing")

################################################################################
# components
################################################################################

if(CMAKE_SYSTEM_NAME STREQUAL "FreeBSD")
  include_directories(/usr/local/include)
endif()

include(CompileBoost)
include(GetMsgpack)
add_subdirectory(contrib)
add_subdirectory(flow)
add_subdirectory(fdbrpc)
add_subdirectory(fdbclient)
add_subdirectory(fdbserver)
add_subdirectory(fdbcli)
if(NOT WIN32)
  add_subdirectory(fdbmonitor)
else()
  add_subdirectory(fdbservice)
endif()
add_subdirectory(fdbbackup)
add_subdirectory(metacluster)
add_subdirectory(tests)
add_subdirectory(flowbench EXCLUDE_FROM_ALL)
if(WITH_PYTHON AND WITH_C_BINDING)
  add_subdirectory(bindings)
endif()
if(WITH_DOCUMENTATION)
  add_subdirectory(documentation)
endif()

if(WIN32)
  add_subdirectory(packaging/msi)
else()
  include(CPack)
endif()

if(CMAKE_SYSTEM_NAME STREQUAL "FreeBSD")
  add_link_options(-lexecinfo)
endif()

################################################################################
# process compile commands for IDE
################################################################################
if (CMAKE_EXPORT_COMPILE_COMMANDS AND WITH_PYTHON)
  add_custom_command(
	  OUTPUT ${CMAKE_CURRENT_SOURCE_DIR}/compile_commands.json
	  COMMAND $<TARGET_FILE:Python3::Interpreter> ${CMAKE_CURRENT_SOURCE_DIR}/contrib/gen_compile_db.py
	  ARGS -b ${CMAKE_CURRENT_BINARY_DIR} -s ${CMAKE_CURRENT_SOURCE_DIR} -o ${CMAKE_CURRENT_SOURCE_DIR}/compile_commands.json ${CMAKE_CURRENT_BINARY_DIR}/compile_commands.json
	  DEPENDS ${CMAKE_CURRENT_SOURCE_DIR}/contrib/gen_compile_db.py ${CMAKE_CURRENT_BINARY_DIR}/compile_commands.json
	  COMMENT "Build compile commands for IDE"
	)
  add_custom_target(processed_compile_commands ALL DEPENDS ${CMAKE_CURRENT_SOURCE_DIR}/compile_commands.json ${CMAKE_CURRENT_BINARY_DIR}/compile_commands.json)
endif()

################################################################################
# Inform user which components we are going to build
################################################################################

print_components()

message(STATUS "CPACK_COMPONENTS_ALL ${CPACK_COMPONENTS_ALL}")<|MERGE_RESOLUTION|>--- conflicted
+++ resolved
@@ -24,11 +24,7 @@
 endif()
 
 project(foundationdb
-<<<<<<< HEAD
-  VERSION 7.3.17
-=======
   VERSION 7.3.27
->>>>>>> 57ccdb8f
   DESCRIPTION "FoundationDB is a scalable, fault-tolerant, ordered key-value store with full ACID transactions."
   HOMEPAGE_URL "http://www.foundationdb.org/"
   LANGUAGES C CXX ASM)
