--- conflicted
+++ resolved
@@ -298,13 +298,9 @@
 	                        bool verbose = true,
 	                        Key addPrefix = Key(),
 	                        Key removePrefix = Key(),
-<<<<<<< HEAD
-	                        bool lockDB = true);
-=======
 	                        bool lockDB = true,
 	                        bool incrementalBackupOnly = false,
 	                        Version beginVersion = -1);
->>>>>>> 03b40f75
 	Future<Version> restore(Database cx,
 	                        Optional<Database> cxOrig,
 	                        Key tagName,
@@ -315,13 +311,9 @@
 	                        KeyRange range = normalKeys,
 	                        Key addPrefix = Key(),
 	                        Key removePrefix = Key(),
-<<<<<<< HEAD
-	                        bool lockDB = true) {
-=======
 	                        bool lockDB = true,
 	                        bool incrementalBackupOnly = false,
 	                        Version beginVersion = -1) {
->>>>>>> 03b40f75
 		Standalone<VectorRef<KeyRangeRef>> rangeRef;
 		rangeRef.push_back_deep(rangeRef.arena(), range);
 		return restore(cx,
@@ -334,13 +326,9 @@
 		               verbose,
 		               addPrefix,
 		               removePrefix,
-<<<<<<< HEAD
-		               lockDB);
-=======
 		               lockDB,
 		               incrementalBackupOnly,
 		               beginVersion);
->>>>>>> 03b40f75
 	}
 	Future<Version> atomicRestore(Database cx,
 	                              Key tagName,
@@ -378,24 +366,14 @@
 	                          std::string tagName,
 	                          Standalone<VectorRef<KeyRangeRef>> backupRanges,
 	                          bool stopWhenDone = true,
-<<<<<<< HEAD
-	                          bool partitionedLog = false);
-=======
 	                          bool partitionedLog = false,
 	                          bool incrementalBackupOnly = false);
->>>>>>> 03b40f75
 	Future<Void> submitBackup(Database cx,
 	                          Key outContainer,
 	                          int snapshotIntervalSeconds,
 	                          std::string tagName,
 	                          Standalone<VectorRef<KeyRangeRef>> backupRanges,
 	                          bool stopWhenDone = true,
-<<<<<<< HEAD
-	                          bool partitionedLog = false) {
-		return runRYWTransactionFailIfLocked(cx, [=](Reference<ReadYourWritesTransaction> tr) {
-			return submitBackup(
-			    tr, outContainer, snapshotIntervalSeconds, tagName, backupRanges, stopWhenDone, partitionedLog);
-=======
 	                          bool partitionedLog = false,
 	                          bool incrementalBackupOnly = false) {
 		return runRYWTransactionFailIfLocked(cx, [=](Reference<ReadYourWritesTransaction> tr) {
@@ -407,7 +385,6 @@
 			                    stopWhenDone,
 			                    partitionedLog,
 			                    incrementalBackupOnly);
->>>>>>> 03b40f75
 		});
 	}
 
@@ -552,12 +529,8 @@
 	                         Key tagName,
 	                         bool partial = false,
 	                         bool abortOldBackup = false,
-<<<<<<< HEAD
 	                         bool dstOnly = false,
 	                         bool waitForDestUID = false);
-=======
-	                         bool dstOnly = false);
->>>>>>> 03b40f75
 
 	Future<std::string> getStatus(Database cx, int errorLimit, Key tagName);
 
@@ -948,12 +921,8 @@
 
 	// Set to true if partitioned log is enabled (only useful if backup worker is also enabled).
 	KeyBackedProperty<bool> partitionedLogEnabled() { return configSpace.pack(LiteralStringRef(__FUNCTION__)); }
-<<<<<<< HEAD
-=======
-
 	// Set to true if only requesting incremental backup without base snapshot.
 	KeyBackedProperty<bool> incrementalBackupOnly() { return configSpace.pack(LiteralStringRef(__FUNCTION__)); }
->>>>>>> 03b40f75
 
 	// Latest version for which all prior versions have saved by backup workers.
 	KeyBackedProperty<Version> latestBackupWorkerSavedVersion() {
@@ -982,14 +951,9 @@
 		auto workerEnabled = backupWorkerEnabled().get(tr);
 		auto plogEnabled = partitionedLogEnabled().get(tr);
 		auto workerVersion = latestBackupWorkerSavedVersion().get(tr);
-<<<<<<< HEAD
-		return map(success(lastLog) && success(firstSnapshot) && success(workerEnabled) && success(plogEnabled) &&
-		               success(workerVersion),
-=======
 		auto incrementalBackup = incrementalBackupOnly().get(tr);
 		return map(success(lastLog) && success(firstSnapshot) && success(workerEnabled) && success(plogEnabled) &&
 		               success(workerVersion) && success(incrementalBackup),
->>>>>>> 03b40f75
 		           [=](Void) -> Optional<Version> {
 			           // The latest log greater than the oldest snapshot is the restorable version
 			           Optional<Version> logVersion = workerEnabled.get().present() && workerEnabled.get().get() &&
@@ -1000,13 +964,10 @@
 			               logVersion.get() > firstSnapshot.get().get()) {
 				           return std::max(logVersion.get() - 1, firstSnapshot.get().get());
 			           }
-<<<<<<< HEAD
-=======
 			           if (logVersion.present() && incrementalBackup.isReady() && incrementalBackup.get().present() &&
 			               incrementalBackup.get().get()) {
 				           return logVersion.get() - 1;
 			           }
->>>>>>> 03b40f75
 			           return {};
 		           });
 	}
