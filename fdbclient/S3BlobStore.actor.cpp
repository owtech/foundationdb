/*
 * S3BlobStore.actor.cpp
 *
 * This source file is part of the FoundationDB open source project
 *
 * Copyright 2013-2022 Apple Inc. and the FoundationDB project authors
 *
 * Licensed under the Apache License, Version 2.0 (the "License");
 * you may not use this file except in compliance with the License.
 * You may obtain a copy of the License at
 *
 *     http://www.apache.org/licenses/LICENSE-2.0
 *
 * Unless required by applicable law or agreed to in writing, software
 * distributed under the License is distributed on an "AS IS" BASIS,
 * WITHOUT WARRANTIES OR CONDITIONS OF ANY KIND, either express or implied.
 * See the License for the specific language governing permissions and
 * limitations under the License.
 */

#include "fdbclient/S3BlobStore.h"

#include "fdbrpc/md5/md5.h"
#include "fdbrpc/libb64/encode.h"
#include "fdbclient/sha1/SHA1.h"
#include <climits>
#include <time.h>
#include <iomanip>
#include <openssl/sha.h>
#include <openssl/evp.h>
#include <openssl/hmac.h>
#include <boost/algorithm/string/split.hpp>
#include <boost/algorithm/string/classification.hpp>
#include <boost/algorithm/string.hpp>
#include "fdbrpc/IAsyncFile.h"
#include "flow/Hostname.h"
#include "flow/UnitTest.h"
#include "fdbclient/rapidxml/rapidxml.hpp"
#include "fdbclient/FDBAWSCredentialsProvider.h"

#include "flow/actorcompiler.h" // has to be last include

using namespace rapidxml;

json_spirit::mObject S3BlobStoreEndpoint::Stats::getJSON() {
	json_spirit::mObject o;

	o["requests_failed"] = requests_failed;
	o["requests_successful"] = requests_successful;
	o["bytes_sent"] = bytes_sent;

	return o;
}

S3BlobStoreEndpoint::Stats S3BlobStoreEndpoint::Stats::operator-(const Stats& rhs) {
	Stats r;
	r.requests_failed = requests_failed - rhs.requests_failed;
	r.requests_successful = requests_successful - rhs.requests_successful;
	r.bytes_sent = bytes_sent - rhs.bytes_sent;
	return r;
}

S3BlobStoreEndpoint::Stats S3BlobStoreEndpoint::s_stats;

S3BlobStoreEndpoint::BlobKnobs::BlobKnobs() {
	secure_connection = 1;
	connect_tries = CLIENT_KNOBS->BLOBSTORE_CONNECT_TRIES;
	connect_timeout = CLIENT_KNOBS->BLOBSTORE_CONNECT_TIMEOUT;
	max_connection_life = CLIENT_KNOBS->BLOBSTORE_MAX_CONNECTION_LIFE;
	request_tries = CLIENT_KNOBS->BLOBSTORE_REQUEST_TRIES;
	request_timeout_min = CLIENT_KNOBS->BLOBSTORE_REQUEST_TIMEOUT_MIN;
	requests_per_second = CLIENT_KNOBS->BLOBSTORE_REQUESTS_PER_SECOND;
	concurrent_requests = CLIENT_KNOBS->BLOBSTORE_CONCURRENT_REQUESTS;
	list_requests_per_second = CLIENT_KNOBS->BLOBSTORE_LIST_REQUESTS_PER_SECOND;
	write_requests_per_second = CLIENT_KNOBS->BLOBSTORE_WRITE_REQUESTS_PER_SECOND;
	read_requests_per_second = CLIENT_KNOBS->BLOBSTORE_READ_REQUESTS_PER_SECOND;
	delete_requests_per_second = CLIENT_KNOBS->BLOBSTORE_DELETE_REQUESTS_PER_SECOND;
	multipart_max_part_size = CLIENT_KNOBS->BLOBSTORE_MULTIPART_MAX_PART_SIZE;
	multipart_min_part_size = CLIENT_KNOBS->BLOBSTORE_MULTIPART_MIN_PART_SIZE;
	concurrent_uploads = CLIENT_KNOBS->BLOBSTORE_CONCURRENT_UPLOADS;
	concurrent_lists = CLIENT_KNOBS->BLOBSTORE_CONCURRENT_LISTS;
	concurrent_reads_per_file = CLIENT_KNOBS->BLOBSTORE_CONCURRENT_READS_PER_FILE;
	concurrent_writes_per_file = CLIENT_KNOBS->BLOBSTORE_CONCURRENT_WRITES_PER_FILE;
	read_block_size = CLIENT_KNOBS->BLOBSTORE_READ_BLOCK_SIZE;
	read_ahead_blocks = CLIENT_KNOBS->BLOBSTORE_READ_AHEAD_BLOCKS;
	read_cache_blocks_per_file = CLIENT_KNOBS->BLOBSTORE_READ_CACHE_BLOCKS_PER_FILE;
	max_send_bytes_per_second = CLIENT_KNOBS->BLOBSTORE_MAX_SEND_BYTES_PER_SECOND;
	max_recv_bytes_per_second = CLIENT_KNOBS->BLOBSTORE_MAX_RECV_BYTES_PER_SECOND;
	max_delay_retryable_error = CLIENT_KNOBS->BLOBSTORE_MAX_DELAY_RETRYABLE_ERROR;
	max_delay_connection_failed = CLIENT_KNOBS->BLOBSTORE_MAX_DELAY_CONNECTION_FAILED;
	sdk_auth = false;
}

bool S3BlobStoreEndpoint::BlobKnobs::set(StringRef name, int value) {
#define TRY_PARAM(n, sn)                                                                                               \
	if (name == LiteralStringRef(#n) || name == LiteralStringRef(#sn)) {                                               \
		n = value;                                                                                                     \
		return true;                                                                                                   \
	}
	TRY_PARAM(secure_connection, sc)
	TRY_PARAM(connect_tries, ct);
	TRY_PARAM(connect_timeout, cto);
	TRY_PARAM(max_connection_life, mcl);
	TRY_PARAM(request_tries, rt);
	TRY_PARAM(request_timeout_min, rtom);
	// TODO: For backward compatibility because request_timeout was renamed to request_timeout_min
	if (name == LiteralStringRef("request_timeout") || name == LiteralStringRef("rto")) {
		request_timeout_min = value;
		return true;
	}
	TRY_PARAM(requests_per_second, rps);
	TRY_PARAM(list_requests_per_second, lrps);
	TRY_PARAM(write_requests_per_second, wrps);
	TRY_PARAM(read_requests_per_second, rrps);
	TRY_PARAM(delete_requests_per_second, drps);
	TRY_PARAM(concurrent_requests, cr);
	TRY_PARAM(multipart_max_part_size, maxps);
	TRY_PARAM(multipart_min_part_size, minps);
	TRY_PARAM(concurrent_uploads, cu);
	TRY_PARAM(concurrent_lists, cl);
	TRY_PARAM(concurrent_reads_per_file, crpf);
	TRY_PARAM(concurrent_writes_per_file, cwpf);
	TRY_PARAM(read_block_size, rbs);
	TRY_PARAM(read_ahead_blocks, rab);
	TRY_PARAM(read_cache_blocks_per_file, rcb);
	TRY_PARAM(max_send_bytes_per_second, sbps);
	TRY_PARAM(max_recv_bytes_per_second, rbps);
	TRY_PARAM(max_delay_retryable_error, dre);
	TRY_PARAM(max_delay_connection_failed, dcf);
	TRY_PARAM(sdk_auth, sa);
#undef TRY_PARAM
	return false;
}

// Returns an S3 Blob URL parameter string that specifies all of the non-default options for the endpoint using option
// short names.
std::string S3BlobStoreEndpoint::BlobKnobs::getURLParameters() const {
	static BlobKnobs defaults;
	std::string r;
#define _CHECK_PARAM(n, sn)                                                                                            \
	if (n != defaults.n) {                                                                                             \
		r += format("%s%s=%d", r.empty() ? "" : "&", #sn, n);                                                          \
	}
	_CHECK_PARAM(secure_connection, sc);
	_CHECK_PARAM(connect_tries, ct);
	_CHECK_PARAM(connect_timeout, cto);
	_CHECK_PARAM(max_connection_life, mcl);
	_CHECK_PARAM(request_tries, rt);
	_CHECK_PARAM(request_timeout_min, rto);
	_CHECK_PARAM(requests_per_second, rps);
	_CHECK_PARAM(list_requests_per_second, lrps);
	_CHECK_PARAM(write_requests_per_second, wrps);
	_CHECK_PARAM(read_requests_per_second, rrps);
	_CHECK_PARAM(delete_requests_per_second, drps);
	_CHECK_PARAM(concurrent_requests, cr);
	_CHECK_PARAM(multipart_max_part_size, maxps);
	_CHECK_PARAM(multipart_min_part_size, minps);
	_CHECK_PARAM(concurrent_uploads, cu);
	_CHECK_PARAM(concurrent_lists, cl);
	_CHECK_PARAM(concurrent_reads_per_file, crpf);
	_CHECK_PARAM(concurrent_writes_per_file, cwpf);
	_CHECK_PARAM(read_block_size, rbs);
	_CHECK_PARAM(read_ahead_blocks, rab);
	_CHECK_PARAM(read_cache_blocks_per_file, rcb);
	_CHECK_PARAM(max_send_bytes_per_second, sbps);
	_CHECK_PARAM(max_recv_bytes_per_second, rbps);
	_CHECK_PARAM(max_delay_retryable_error, dre);
	_CHECK_PARAM(max_delay_connection_failed, dcf);
#undef _CHECK_PARAM
	return r;
}

std::string guessRegionFromDomain(std::string domain) {
	static const std::vector<const char*> knownServices = { "s3.", "cos.", "oss-", "obs." };
	boost::algorithm::to_lower(domain);

	for (int i = 0; i < knownServices.size(); ++i) {
		const char* service = knownServices[i];

		std::size_t p = domain.find(service);
<<<<<<< HEAD

=======
>>>>>>> 5fe02b50
		if (p == std::string::npos || (p >= 1 && domain[p - 1] != '.')) {
			// eg. 127.0.0.1, example.com, s3-service.example.com, mys3.example.com
			continue;
		}

<<<<<<< HEAD
		StringRef h(domain.c_str() + p);
=======
		StringRef h = StringRef(domain).substr(p);
>>>>>>> 5fe02b50

		if (!h.startsWith(LiteralStringRef("oss-"))) {
			h.eat(service); // ignore s3 service
		}

		return h.eat(".").toString();
	}

	return "";
}

Reference<S3BlobStoreEndpoint> S3BlobStoreEndpoint::fromString(const std::string& url,
                                                               const Optional<std::string>& proxy,
                                                               std::string* resourceFromURL,
                                                               std::string* error,
                                                               ParametersT* ignored_parameters) {
	if (resourceFromURL)
		resourceFromURL->clear();

	try {
		StringRef t(url);
		StringRef prefix = t.eat("://");
		if (prefix != LiteralStringRef("blobstore"))
			throw format("Invalid blobstore URL prefix '%s'", prefix.toString().c_str());

		Optional<std::string> proxyHost, proxyPort;
		if (proxy.present()) {
			StringRef proxyRef(proxy.get());
			if (proxy.get().find("://") != std::string::npos) {
				StringRef proxyPrefix = proxyRef.eat("://");
				if (proxyPrefix != "http"_sr) {
					throw format("Invalid proxy URL prefix '%s'. Either don't use a prefix, or use http://",
					             proxyPrefix.toString().c_str());
				}
			}
			std::string proxyBody = proxyRef.eat().toString();
			if (!Hostname::isHostname(proxyBody) && !NetworkAddress::parseOptional(proxyBody).present()) {
				throw format("'%s' is not a valid value for proxy. Format should be either IP:port or host:port.",
				             proxyBody.c_str());
			}
			StringRef p(proxyBody);
			proxyHost = p.eat(":").toString();
			proxyPort = p.eat().toString();
		}

		Optional<StringRef> cred;
		if (url.find("@") != std::string::npos) {
			cred = t.eat("@");
		}
		uint8_t foundSeparator = 0;
		StringRef hostPort = t.eatAny("/?", &foundSeparator);
		StringRef resource;
		if (foundSeparator == '/') {
			resource = t.eat("?");
		}

		// hostPort is at least a host or IP address, optionally followed by :portNumber or :serviceName
		StringRef h(hostPort);
		StringRef host = h.eat(":");
		if (host.size() == 0)
			throw std::string("host cannot be empty");

		StringRef service = h.eat();

		std::string region = guessRegionFromDomain(host.toString());

		BlobKnobs knobs;
		HTTP::Headers extraHeaders;
		while (1) {
			StringRef name = t.eat("=");
			if (name.size() == 0)
				break;
			StringRef value = t.eat("&");

			// Special case for header
			if (name == LiteralStringRef("header")) {
				StringRef originalValue = value;
				StringRef headerFieldName = value.eat(":");
				StringRef headerFieldValue = value;
				if (headerFieldName.size() == 0 || headerFieldValue.size() == 0) {
					throw format("'%s' is not a valid value for '%s' parameter.  Format is <FieldName>:<FieldValue> "
					             "where strings are not empty.",
					             originalValue.toString().c_str(),
					             name.toString().c_str());
				}
				std::string& fieldValue = extraHeaders[headerFieldName.toString()];
				// RFC 2616 section 4.2 says header field names can repeat but only if it is valid to concatenate their
				// values with comma separation
				if (!fieldValue.empty()) {
					fieldValue.append(",");
				}
				fieldValue.append(headerFieldValue.toString());
				continue;
			}

			// overwrite s3 region from parameter
			if (name == LiteralStringRef("region")) {
				region = value.toString();
				continue;
			}

			// See if the parameter is a knob
			// First try setting a dummy value (all knobs are currently numeric) just to see if this parameter is known
			// to S3BlobStoreEndpoint. If it is, then we will set it to a good value or throw below, so the dummy set
			// has no bad side effects.
			bool known = knobs.set(name, 0);

			// If the parameter is not known to S3BlobStoreEndpoint then throw unless there is an ignored_parameters set
			// to add it to
			if (!known) {
				if (ignored_parameters == nullptr) {
					throw format("%s is not a valid parameter name", name.toString().c_str());
				}
				(*ignored_parameters)[name.toString()] = value.toString();
				continue;
			}

			// The parameter is known to S3BlobStoreEndpoint so it must be numeric and valid.
			char* valueEnd = nullptr;
			std::string s = value.toString();
			long int ivalue = strtol(s.c_str(), &valueEnd, 10);
			if (*valueEnd || (ivalue == 0 && s != "0") ||
			    (((ivalue == LONG_MAX) || (ivalue == LONG_MIN)) && errno == ERANGE))
				throw format("%s is not a valid value for %s", s.c_str(), name.toString().c_str());

			// It should not be possible for this set to fail now since the dummy set above had to have worked.
			ASSERT(knobs.set(name, ivalue));
		}

		if (resourceFromURL != nullptr)
			*resourceFromURL = resource.toString();

		Optional<S3BlobStoreEndpoint::Credentials> creds;
		if (cred.present()) {
			StringRef c(cred.get());
			StringRef key = c.eat(":");
			StringRef secret = c.eat(":");
			StringRef securityToken = c.eat();
			creds = S3BlobStoreEndpoint::Credentials{ key.toString(), secret.toString(), securityToken.toString() };
		}

		if (region.empty() && CLIENT_KNOBS->HTTP_REQUEST_AWS_V4_HEADER) {
			throw std::string(
			    "Failed to get region from host or parameter in url, region is required for aws v4 signature");
		}

		return makeReference<S3BlobStoreEndpoint>(
		    host.toString(), service.toString(), region, proxyHost, proxyPort, creds, knobs, extraHeaders);

	} catch (std::string& err) {
		if (error != nullptr)
			*error = err;
		TraceEvent(SevWarnAlways, "S3BlobStoreEndpointBadURL")
		    .suppressFor(60)
		    .detail("Description", err)
		    .detail("Format", getURLFormat())
		    .detail("URL", url);
		throw backup_invalid_url();
	}
}

std::string S3BlobStoreEndpoint::getResourceURL(std::string resource, std::string params) const {
	std::string hostPort = host;
	if (!service.empty()) {
		hostPort.append(":");
		hostPort.append(service);
	}

	// If secret isn't being looked up from credentials files then it was passed explicitly in the URL so show it here.
	std::string credsString;
	if (credentials.present()) {
		if (!lookupKey) {
			credsString = credentials.get().key;
		}
		if (!lookupSecret) {
			credsString += ":" + credentials.get().secret;
		}
		if (!lookupSecret) {
			credsString +=
			    credentials.get().securityToken.empty()
			        ? std::string(":") + credentials.get().secret
			        : std::string(":") + credentials.get().secret + std::string(":") + credentials.get().securityToken;
		}
		credsString += "@";
	}

	std::string r = format("blobstore://%s%s/%s", credsString.c_str(), hostPort.c_str(), resource.c_str());

	// Get params that are deviations from knob defaults
	std::string knobParams = knobs.getURLParameters();
	if (!knobParams.empty()) {
		if (!params.empty()) {
			params.append("&");
		}
		params.append(knobParams);
	}

	for (const auto& [k, v] : extraHeaders) {
		if (!params.empty()) {
			params.append("&");
		}
		params.append("header=");
		params.append(k);
		params.append(":");
		params.append(v);
	}

	if (!params.empty())
		r.append("?").append(params);

	return r;
}

std::string constructResourcePath(Reference<S3BlobStoreEndpoint> b, std::string bucket, std::string object) {
	std::string resource;

	if (b->getHost().find(bucket + ".") != 0) {
		resource += std::string("/") + bucket; // not virtual hosting mode
	}

	if (!object.empty()) {
		resource += "/";
		resource += object;
	}

	return resource;
}

ACTOR Future<bool> bucketExists_impl(Reference<S3BlobStoreEndpoint> b, std::string bucket) {
	wait(b->requestRateRead->getAllowance(1));

	std::string resource = constructResourcePath(b, bucket, "");
	HTTP::Headers headers;

	Reference<HTTP::Response> r = wait(b->doRequest("HEAD", resource, headers, nullptr, 0, { 200, 404 }));
	return r->code == 200;
}

Future<bool> S3BlobStoreEndpoint::bucketExists(std::string const& bucket) {
	return bucketExists_impl(Reference<S3BlobStoreEndpoint>::addRef(this), bucket);
}

ACTOR Future<bool> objectExists_impl(Reference<S3BlobStoreEndpoint> b, std::string bucket, std::string object) {
	wait(b->requestRateRead->getAllowance(1));

	std::string resource = constructResourcePath(b, bucket, object);
	HTTP::Headers headers;

	Reference<HTTP::Response> r = wait(b->doRequest("HEAD", resource, headers, nullptr, 0, { 200, 404 }));
	return r->code == 200;
}

Future<bool> S3BlobStoreEndpoint::objectExists(std::string const& bucket, std::string const& object) {
	return objectExists_impl(Reference<S3BlobStoreEndpoint>::addRef(this), bucket, object);
}

ACTOR Future<Void> deleteObject_impl(Reference<S3BlobStoreEndpoint> b, std::string bucket, std::string object) {
	wait(b->requestRateDelete->getAllowance(1));

	std::string resource = constructResourcePath(b, bucket, object);
	HTTP::Headers headers;
	// 200 or 204 means object successfully deleted, 404 means it already doesn't exist, so any of those are considered
	// successful
	Reference<HTTP::Response> r = wait(b->doRequest("DELETE", resource, headers, nullptr, 0, { 200, 204, 404 }));

	// But if the object already did not exist then the 'delete' is assumed to be successful but a warning is logged.
	if (r->code == 404) {
		TraceEvent(SevWarnAlways, "S3BlobStoreEndpointDeleteObjectMissing")
		    .detail("Host", b->host)
		    .detail("Bucket", bucket)
		    .detail("Object", object);
	}

	return Void();
}

Future<Void> S3BlobStoreEndpoint::deleteObject(std::string const& bucket, std::string const& object) {
	return deleteObject_impl(Reference<S3BlobStoreEndpoint>::addRef(this), bucket, object);
}

ACTOR Future<Void> deleteRecursively_impl(Reference<S3BlobStoreEndpoint> b,
                                          std::string bucket,
                                          std::string prefix,
                                          int* pNumDeleted,
                                          int64_t* pBytesDeleted) {
	state PromiseStream<S3BlobStoreEndpoint::ListResult> resultStream;
	// Start a recursive parallel listing which will send results to resultStream as they are received
	state Future<Void> done = b->listObjectsStream(bucket, resultStream, prefix, '/', std::numeric_limits<int>::max());
	// Wrap done in an actor which will send end_of_stream since listObjectsStream() does not (so that many calls can
	// write to the same stream)
	done = map(done, [=](Void) {
		resultStream.sendError(end_of_stream());
		return Void();
	});

	state std::list<Future<Void>> deleteFutures;
	try {
		loop {
			choose {
				// Throw if done throws, otherwise don't stop until end_of_stream
				when(wait(done)) {
					done = Never();
				}

				when(S3BlobStoreEndpoint::ListResult list = waitNext(resultStream.getFuture())) {
					for (auto& object : list.objects) {
						deleteFutures.push_back(map(b->deleteObject(bucket, object.name), [=](Void) -> Void {
							if (pNumDeleted != nullptr) {
								++*pNumDeleted;
							}
							if (pBytesDeleted != nullptr) {
								*pBytesDeleted += object.size;
							}
							return Void();
						}));
					}
				}
			}

			// This is just a precaution to avoid having too many outstanding delete actors waiting to run
			while (deleteFutures.size() > CLIENT_KNOBS->BLOBSTORE_CONCURRENT_REQUESTS) {
				wait(deleteFutures.front());
				deleteFutures.pop_front();
			}
		}
	} catch (Error& e) {
		if (e.code() != error_code_end_of_stream)
			throw;
	}

	while (deleteFutures.size() > 0) {
		wait(deleteFutures.front());
		deleteFutures.pop_front();
	}

	return Void();
}

Future<Void> S3BlobStoreEndpoint::deleteRecursively(std::string const& bucket,
                                                    std::string prefix,
                                                    int* pNumDeleted,
                                                    int64_t* pBytesDeleted) {
	return deleteRecursively_impl(
	    Reference<S3BlobStoreEndpoint>::addRef(this), bucket, prefix, pNumDeleted, pBytesDeleted);
}

ACTOR Future<Void> createBucket_impl(Reference<S3BlobStoreEndpoint> b, std::string bucket) {
	wait(b->requestRateWrite->getAllowance(1));

	bool exists = wait(b->bucketExists(bucket));
	if (!exists) {
		std::string resource = constructResourcePath(b, bucket, "");
		HTTP::Headers headers;

		std::string region = b->getRegion();
		if (region.empty()) {
			Reference<HTTP::Response> r = wait(b->doRequest("PUT", resource, headers, nullptr, 0, { 200, 409 }));
		} else {
			UnsentPacketQueue packets;
			StringRef body(format("<CreateBucketConfiguration xmlns=\"http://s3.amazonaws.com/doc/2006-03-01/\">"
			                      "  <LocationConstraint>%s</LocationConstraint>"
			                      "</CreateBucketConfiguration>",
			                      region.c_str()));
			PacketWriter pw(packets.getWriteBuffer(), nullptr, Unversioned());
			pw.serializeBytes(body);

			Reference<HTTP::Response> r =
			    wait(b->doRequest("PUT", resource, headers, &packets, body.size(), { 200, 409 }));
		}
	}
	return Void();
}

Future<Void> S3BlobStoreEndpoint::createBucket(std::string const& bucket) {
	return createBucket_impl(Reference<S3BlobStoreEndpoint>::addRef(this), bucket);
}

ACTOR Future<int64_t> objectSize_impl(Reference<S3BlobStoreEndpoint> b, std::string bucket, std::string object) {
	wait(b->requestRateRead->getAllowance(1));

	std::string resource = constructResourcePath(b, bucket, object);
	HTTP::Headers headers;

	Reference<HTTP::Response> r = wait(b->doRequest("HEAD", resource, headers, nullptr, 0, { 200, 404 }));
	if (r->code == 404)
		throw file_not_found();
	return r->contentLen;
}

Future<int64_t> S3BlobStoreEndpoint::objectSize(std::string const& bucket, std::string const& object) {
	return objectSize_impl(Reference<S3BlobStoreEndpoint>::addRef(this), bucket, object);
}

// Try to read a file, parse it as JSON, and return the resulting document.
// It will NOT throw if any errors are encountered, it will just return an empty
// JSON object and will log trace events for the errors encountered.
ACTOR Future<Optional<json_spirit::mObject>> tryReadJSONFile(std::string path) {
	state std::string content;

	// Event type to be logged in the event of an exception
	state const char* errorEventType = "BlobCredentialFileError";

	try {
		state Reference<IAsyncFile> f = wait(IAsyncFileSystem::filesystem()->open(
		    path, IAsyncFile::OPEN_NO_AIO | IAsyncFile::OPEN_READONLY | IAsyncFile::OPEN_UNCACHED, 0));
		state int64_t size = wait(f->size());
		state Standalone<StringRef> buf = makeString(size);
		int r = wait(f->read(mutateString(buf), size, 0));
		ASSERT(r == size);
		content = buf.toString();

		// Any exceptions from hehre forward are parse failures
		errorEventType = "BlobCredentialFileParseFailed";
		json_spirit::mValue json;
		json_spirit::read_string(content, json);
		if (json.type() == json_spirit::obj_type)
			return json.get_obj();
		else
			TraceEvent(SevWarn, "BlobCredentialFileNotJSONObject").suppressFor(60).detail("File", path);

	} catch (Error& e) {
		if (e.code() != error_code_actor_cancelled)
			TraceEvent(SevWarn, errorEventType).errorUnsuppressed(e).suppressFor(60).detail("File", path);
	}

	return Optional<json_spirit::mObject>();
}

// If the credentials expire, the connection will eventually fail and be discarded from the pool, and then a new
// connection will be constructed, which will call this again to get updated credentials
static S3BlobStoreEndpoint::Credentials getSecretSdk() {
#ifdef BUILD_AWS_BACKUP
	double elapsed = -timer_monotonic();
	Aws::Auth::AWSCredentials awsCreds = FDBAWSCredentialsProvider::getAwsCredentials();
	elapsed += timer_monotonic();

	if (awsCreds.IsEmpty()) {
		TraceEvent(SevWarn, "S3BlobStoreAWSCredsEmpty");
		throw backup_auth_missing();
	}

	S3BlobStoreEndpoint::Credentials fdbCreds;
	fdbCreds.key = awsCreds.GetAWSAccessKeyId();
	fdbCreds.secret = awsCreds.GetAWSSecretKey();
	fdbCreds.securityToken = awsCreds.GetSessionToken();

	TraceEvent("S3BlobStoreGotSdkCredentials").suppressFor(60).detail("Duration", elapsed);

	return fdbCreds;
#else
	TraceEvent(SevError, "S3BlobStoreNoSDK");
	throw backup_auth_missing();
#endif
}

ACTOR Future<Void> updateSecret_impl(Reference<S3BlobStoreEndpoint> b) {
	if (b->knobs.sdk_auth) {
		b->credentials = getSecretSdk();
		return Void();
	}
	std::vector<std::string>* pFiles = (std::vector<std::string>*)g_network->global(INetwork::enBlobCredentialFiles);
	if (pFiles == nullptr)
		return Void();

	if (!b->credentials.present()) {
		return Void();
	}

	state std::vector<Future<Optional<json_spirit::mObject>>> reads;
	for (auto& f : *pFiles)
		reads.push_back(tryReadJSONFile(f));

	wait(waitForAll(reads));

	std::string accessKey = b->lookupKey ? "" : b->credentials.get().key;
	std::string credentialsFileKey = accessKey + "@" + b->host;

	int invalid = 0;

	for (auto& f : reads) {
		// If value not present then the credentials file wasn't readable or valid.  Continue to check other results.
		if (!f.get().present()) {
			++invalid;
			continue;
		}

		JSONDoc doc(f.get().get());
		if (doc.has("accounts") && doc.last().type() == json_spirit::obj_type) {
			JSONDoc accounts(doc.last().get_obj());
			if (accounts.has(credentialsFileKey, false) && accounts.last().type() == json_spirit::obj_type) {
				JSONDoc account(accounts.last());
				S3BlobStoreEndpoint::Credentials creds = b->credentials.get();
				if (b->lookupKey) {
					std::string apiKey;
					if (account.tryGet("api_key", apiKey))
						creds.key = apiKey;
					else
						continue;
				}
				if (b->lookupSecret) {
					std::string secret;
					if (account.tryGet("secret", secret))
						creds.secret = secret;
					else
						continue;
				}
				std::string token;
				if (account.tryGet("token", token))
					creds.securityToken = token;
				b->credentials = creds;
				return Void();
			}
		}
	}

	// If any sources were invalid
	if (invalid > 0)
		throw backup_auth_unreadable();

	// All sources were valid but didn't contain the desired info
	throw backup_auth_missing();
}

Future<Void> S3BlobStoreEndpoint::updateSecret() {
	return updateSecret_impl(Reference<S3BlobStoreEndpoint>::addRef(this));
}

ACTOR Future<S3BlobStoreEndpoint::ReusableConnection> connect_impl(Reference<S3BlobStoreEndpoint> b) {
	// First try to get a connection from the pool
	while (!b->connectionPool.empty()) {
		S3BlobStoreEndpoint::ReusableConnection rconn = b->connectionPool.front();
		b->connectionPool.pop();

		// If the connection expires in the future then return it
		if (rconn.expirationTime > now()) {
			TraceEvent("S3BlobStoreEndpointReusingConnected")
			    .suppressFor(60)
			    .detail("RemoteEndpoint", rconn.conn->getPeerAddress())
			    .detail("ExpiresIn", rconn.expirationTime - now())
			    .detail("Proxy", b->proxyHost.orDefault(""));
			return rconn;
		}
	}
	std::string host = b->host, service = b->service;
	TraceEvent(SevDebug, "S3BlobStoreEndpointBuildingNewConnection")
	    .detail("UseProxy", b->useProxy)
	    .detail("TLS", b->knobs.secure_connection == 1)
	    .detail("Host", host)
	    .detail("Service", service)
	    .log();
	if (service.empty()) {
		if (b->useProxy) {
			fprintf(stderr, "ERROR: Port can't be empty when using HTTP proxy.\n");
			throw connection_failed();
		}
		service = b->knobs.secure_connection ? "https" : "http";
	}
	bool isTLS = b->knobs.secure_connection == 1;
	state Reference<IConnection> conn;
	if (b->useProxy) {
		if (isTLS) {
			Reference<IConnection> _conn =
			    wait(HTTP::proxyConnect(host, service, b->proxyHost.get(), b->proxyPort.get()));
			conn = _conn;
		} else {
			host = b->proxyHost.get();
			service = b->proxyPort.get();
			Reference<IConnection> _conn = wait(INetworkConnections::net()->connect(host, service, false));
			conn = _conn;
		}
	} else {
		wait(store(conn, INetworkConnections::net()->connect(host, service, isTLS)));
	}
	wait(conn->connectHandshake());

	TraceEvent("S3BlobStoreEndpointNewConnectionSuccess")
	    .suppressFor(60)
	    .detail("RemoteEndpoint", conn->getPeerAddress())
	    .detail("ExpiresIn", b->knobs.max_connection_life)
	    .detail("Proxy", b->proxyHost.orDefault(""));

	if (b->lookupKey || b->lookupSecret || b->knobs.sdk_auth)
		wait(b->updateSecret());

	return S3BlobStoreEndpoint::ReusableConnection({ conn, now() + b->knobs.max_connection_life });
}

Future<S3BlobStoreEndpoint::ReusableConnection> S3BlobStoreEndpoint::connect() {
	return connect_impl(Reference<S3BlobStoreEndpoint>::addRef(this));
}

void S3BlobStoreEndpoint::returnConnection(ReusableConnection& rconn) {
	// If it expires in the future then add it to the pool in the front
	if (rconn.expirationTime > now())
		connectionPool.push(rconn);
	rconn.conn = Reference<IConnection>();
}

std::string awsCanonicalURI(const std::string& resource, std::vector<std::string>& queryParameters, bool isV4) {
	StringRef resourceRef(resource);
	resourceRef.eat("/");
	std::string canonicalURI("/" + resourceRef.toString());
	size_t q = canonicalURI.find_last_of('?');
	if (q != canonicalURI.npos)
		canonicalURI.resize(q);
	if (isV4) {
		canonicalURI = HTTP::awsV4URIEncode(canonicalURI, false);
	} else {
		canonicalURI = HTTP::urlEncode(canonicalURI);
	}

	// Create the canonical query string
	std::string queryString;
	q = resource.find_last_of('?');
	if (q != queryString.npos)
		queryString = resource.substr(q + 1);

	StringRef qStr(queryString);
	StringRef queryParameter;
	while ((queryParameter = qStr.eat("&")) != StringRef()) {
		StringRef param = queryParameter.eat("=");
		StringRef value = queryParameter.eat();

		if (isV4) {
			queryParameters.push_back(HTTP::awsV4URIEncode(param.toString(), true) + "=" +
			                          HTTP::awsV4URIEncode(value.toString(), true));
		} else {
			queryParameters.push_back(HTTP::urlEncode(param.toString()) + "=" + HTTP::urlEncode(value.toString()));
		}
	}

	return canonicalURI;
}

// Do a request, get a Response.
// Request content is provided as UnsentPacketQueue *pContent which will be depleted as bytes are sent but the queue
// itself must live for the life of this actor and be destroyed by the caller
ACTOR Future<Reference<HTTP::Response>> doRequest_impl(Reference<S3BlobStoreEndpoint> bstore,
                                                       std::string verb,
                                                       std::string resource,
                                                       HTTP::Headers headers,
                                                       UnsentPacketQueue* pContent,
                                                       int contentLen,
                                                       std::set<unsigned int> successCodes) {
	state UnsentPacketQueue contentCopy;

	headers["Content-Length"] = format("%d", contentLen);
	headers["Host"] = bstore->host;
	headers["Accept"] = "application/xml";

	// Avoid to send request with an empty resouce.
	if (resource.empty()) {
		resource = "/";
	}

	// Merge extraHeaders into headers
	for (const auto& [k, v] : bstore->extraHeaders) {
		std::string& fieldValue = headers[k];
		if (!fieldValue.empty()) {
			fieldValue.append(",");
		}
		fieldValue.append(v);
	}

	// For requests with content to upload, the request timeout should be at least twice the amount of time
	// it would take to upload the content given the upload bandwidth and concurrency limits.
	int bandwidthThisRequest = 1 + bstore->knobs.max_send_bytes_per_second / bstore->knobs.concurrent_uploads;
	int contentUploadSeconds = contentLen / bandwidthThisRequest;
	state int requestTimeout = std::max(bstore->knobs.request_timeout_min, 3 * contentUploadSeconds);

	wait(bstore->concurrentRequests.take());
	state FlowLock::Releaser globalReleaser(bstore->concurrentRequests, 1);

	state int maxTries = std::min(bstore->knobs.request_tries, bstore->knobs.connect_tries);
	state int thisTry = 1;
	state double nextRetryDelay = 2.0;

	loop {
		state Optional<Error> err;
		state Optional<NetworkAddress> remoteAddress;
		state bool connectionEstablished = false;
		state Reference<HTTP::Response> r;
		state std::string canonicalURI = resource;

		try {
			// Start connecting
			Future<S3BlobStoreEndpoint::ReusableConnection> frconn = bstore->connect();

			// Make a shallow copy of the queue by calling addref() on each buffer in the chain and then prepending that
			// chain to contentCopy
			contentCopy.discardAll();
			if (pContent != nullptr) {
				PacketBuffer* pFirst = pContent->getUnsent();
				PacketBuffer* pLast = nullptr;
				for (PacketBuffer* p = pFirst; p != nullptr; p = p->nextPacketBuffer()) {
					p->addref();
					// Also reset the sent count on each buffer
					p->bytes_sent = 0;
					pLast = p;
				}
				contentCopy.prependWriteBuffer(pFirst, pLast);
			}

			// Finish connecting, do request
			state S3BlobStoreEndpoint::ReusableConnection rconn =
			    wait(timeoutError(frconn, bstore->knobs.connect_timeout));
			connectionEstablished = true;

			// Finish/update the request headers (which includes Date header)
			// This must be done AFTER the connection is ready because if credentials are coming from disk they are
			// refreshed when a new connection is established and setAuthHeaders() would need the updated secret.
			if (bstore->credentials.present() && !bstore->credentials.get().securityToken.empty())
				headers["x-amz-security-token"] = bstore->credentials.get().securityToken;
			if (CLIENT_KNOBS->HTTP_REQUEST_AWS_V4_HEADER) {
				bstore->setV4AuthHeaders(verb, resource, headers);
			} else {
				bstore->setAuthHeaders(verb, resource, headers);
			}

			std::vector<std::string> queryParameters;
			canonicalURI = awsCanonicalURI(resource, queryParameters, CLIENT_KNOBS->HTTP_REQUEST_AWS_V4_HEADER);
			if (!queryParameters.empty()) {
				canonicalURI += "?";
				canonicalURI += boost::algorithm::join(queryParameters, "&");
			}

			if (bstore->useProxy && bstore->knobs.secure_connection == 0) {
				// Has to be in absolute-form.
				canonicalURI = "http://" + bstore->host + ":" + bstore->service + canonicalURI;
			}

			remoteAddress = rconn.conn->getPeerAddress();
			wait(bstore->requestRate->getAllowance(1));
			Reference<HTTP::Response> _r = wait(timeoutError(HTTP::doRequest(rconn.conn,
			                                                                 verb,
			                                                                 canonicalURI,
			                                                                 headers,
			                                                                 &contentCopy,
			                                                                 contentLen,
			                                                                 bstore->sendRate,
			                                                                 &bstore->s_stats.bytes_sent,
			                                                                 bstore->recvRate),
			                                                 requestTimeout));
			r = _r;

			// Since the response was parsed successfully (which is why we are here) reuse the connection unless we
			// received the "Connection: close" header.
			if (r->headers["Connection"] != "close")
				bstore->returnConnection(rconn);
			rconn.conn.clear();

		} catch (Error& e) {
			TraceEvent("S3BlobStoreDoRequestError").errorUnsuppressed(e);
			if (e.code() == error_code_actor_cancelled)
				throw;
			err = e;
		}

		// If err is not present then r is valid.
		// If r->code is in successCodes then record the successful request and return r.
		if (!err.present() && successCodes.count(r->code) != 0) {
			bstore->s_stats.requests_successful++;
			return r;
		}

		// Otherwise, this request is considered failed.  Update failure count.
		bstore->s_stats.requests_failed++;

		// All errors in err are potentially retryable as well as certain HTTP response codes...
		bool retryable = err.present() || r->code == 500 || r->code == 502 || r->code == 503 || r->code == 429;

		// But only if our previous attempt was not the last allowable try.
		retryable = retryable && (thisTry < maxTries);

		TraceEvent event(SevWarn,
		                 retryable ? "S3BlobStoreEndpointRequestFailedRetryable" : "S3BlobStoreEndpointRequestFailed");

		bool connectionFailed = false;
		// Attach err to trace event if present, otherwise extract some stuff from the response
		if (err.present()) {
			event.errorUnsuppressed(err.get());
			if (err.get().code() == error_code_connection_failed) {
				connectionFailed = true;
			}
		}
		event.suppressFor(60);
		if (!err.present()) {
			event.detail("ResponseCode", r->code);
		}

		event.detail("ConnectionEstablished", connectionEstablished);

		if (remoteAddress.present())
			event.detail("RemoteEndpoint", remoteAddress.get());
		else
			event.detail("RemoteHost", bstore->host);

		event.detail("Verb", verb)
		    .detail("Resource", resource)
		    .detail("ThisTry", thisTry)
		    .detail("URI", canonicalURI)
		    .detail("ConnectionFailed", connectionFailed)
		    .detail("Proxy", bstore->proxyHost.orDefault(""));

		// If r is not valid or not code 429 then increment the try count.  429's will not count against the attempt
		// limit.
		if (!r || r->code != 429)
			++thisTry;

		// We will wait delay seconds before the next retry, start with nextRetryDelay.
		double delay = nextRetryDelay;
		// conenctionFailed is treated specially as we know proxy to AWS can only serve 1 request per connection
		// so there is no point of waiting too long, instead retry more aggressively
		double limit =
		    connectionFailed ? bstore->knobs.max_delay_connection_failed : bstore->knobs.max_delay_retryable_error;
		// Double but limit the *next* nextRetryDelay.
		nextRetryDelay = std::min(nextRetryDelay * 2, limit);

		if (retryable) {
			// If r is valid then obey the Retry-After response header if present.
			if (r) {
				auto iRetryAfter = r->headers.find("Retry-After");
				if (iRetryAfter != r->headers.end()) {
					event.detail("RetryAfterHeader", iRetryAfter->second);
					char* pEnd;
					double retryAfter = strtod(iRetryAfter->second.c_str(), &pEnd);
					if (*pEnd) // If there were other characters then don't trust the parsed value, use a probably safe
					           // value of 5 minutes.
						retryAfter = 300;
					// Update delay
					delay = std::max(delay, retryAfter);
				}
			}

			// Log the delay then wait.
			event.detail("RetryDelay", delay);
			wait(::delay(delay));
		} else {
			// We can't retry, so throw something.

			// This error code means the authentication header was not accepted, likely the account or key is wrong.
			if (r && r->code == 406)
				throw http_not_accepted();

			if (r && r->code == 401)
				throw http_auth_failed();

			// Recognize and throw specific errors
			if (err.present()) {
				int code = err.get().code();

				// If we get a timed_out error during the the connect() phase, we'll call that connection_failed despite
				// the fact that there was technically never a 'connection' to begin with.  It differentiates between an
				// active connection timing out vs a connection timing out, though not between an active connection
				// failing vs connection attempt failing.
				// TODO:  Add more error types?
				if (code == error_code_timed_out && !connectionEstablished)
					throw connection_failed();

				if (code == error_code_timed_out || code == error_code_connection_failed ||
				    code == error_code_lookup_failed)
					throw err.get();
			}

			throw http_request_failed();
		}
	}
}

Future<Reference<HTTP::Response>> S3BlobStoreEndpoint::doRequest(std::string const& verb,
                                                                 std::string const& resource,
                                                                 const HTTP::Headers& headers,
                                                                 UnsentPacketQueue* pContent,
                                                                 int contentLen,
                                                                 std::set<unsigned int> successCodes) {
	return doRequest_impl(
	    Reference<S3BlobStoreEndpoint>::addRef(this), verb, resource, headers, pContent, contentLen, successCodes);
}

ACTOR Future<Void> listObjectsStream_impl(Reference<S3BlobStoreEndpoint> bstore,
                                          std::string bucket,
                                          PromiseStream<S3BlobStoreEndpoint::ListResult> results,
                                          Optional<std::string> prefix,
                                          Optional<char> delimiter,
                                          int maxDepth,
                                          std::function<bool(std::string const&)> recurseFilter) {
	// Request 1000 keys at a time, the maximum allowed
	state std::string resource = constructResourcePath(bstore, bucket, "");

	resource.append("/?max-keys=1000");
	if (prefix.present())
		resource.append("&prefix=").append(prefix.get());
	if (delimiter.present())
		resource.append("&delimiter=").append(std::string(1, delimiter.get()));
	resource.append("&marker=");
	state std::string lastFile;
	state bool more = true;

	state std::vector<Future<Void>> subLists;

	while (more) {
		wait(bstore->concurrentLists.take());
		state FlowLock::Releaser listReleaser(bstore->concurrentLists, 1);

		HTTP::Headers headers;
		state std::string fullResource = resource + lastFile;
		lastFile.clear();
		Reference<HTTP::Response> r = wait(bstore->doRequest("GET", fullResource, headers, nullptr, 0, { 200 }));
		listReleaser.release();

		try {
			S3BlobStoreEndpoint::ListResult listResult;
			xml_document<> doc;

			// Copy content because rapidxml will modify it during parse
			std::string content = r->content;
			doc.parse<0>((char*)content.c_str());

			// There should be exactly one node
			xml_node<>* result = doc.first_node();
			if (result == nullptr || strcmp(result->name(), "ListBucketResult") != 0) {
				throw http_bad_response();
			}

			xml_node<>* n = result->first_node();
			while (n != nullptr) {
				const char* name = n->name();
				if (strcmp(name, "IsTruncated") == 0) {
					const char* val = n->value();
					if (strcmp(val, "true") == 0) {
						more = true;
					} else if (strcmp(val, "false") == 0) {
						more = false;
					} else {
						throw http_bad_response();
					}
				} else if (strcmp(name, "Contents") == 0) {
					S3BlobStoreEndpoint::ObjectInfo object;

					xml_node<>* key = n->first_node("Key");
					if (key == nullptr) {
						throw http_bad_response();
					}
					object.name = key->value();

					xml_node<>* size = n->first_node("Size");
					if (size == nullptr) {
						throw http_bad_response();
					}
					object.size = strtoull(size->value(), nullptr, 10);

					listResult.objects.push_back(object);
				} else if (strcmp(name, "CommonPrefixes") == 0) {
					xml_node<>* prefixNode = n->first_node("Prefix");
					while (prefixNode != nullptr) {
						const char* prefix = prefixNode->value();
						// If recursing, queue a sub-request, otherwise add the common prefix to the result.
						if (maxDepth > 0) {
							// If there is no recurse filter or the filter returns true then start listing the subfolder
							if (!recurseFilter || recurseFilter(prefix)) {
								subLists.push_back(bstore->listObjectsStream(
								    bucket, results, prefix, delimiter, maxDepth - 1, recurseFilter));
							}
							// Since prefix will not be in the final listResult below we have to set lastFile here in
							// case it's greater than the last object
							lastFile = prefix;
						} else {
							listResult.commonPrefixes.push_back(prefix);
						}

						prefixNode = prefixNode->next_sibling("Prefix");
					}
				}

				n = n->next_sibling();
			}

			results.send(listResult);

			if (more) {
				// lastFile will be the last commonprefix for which a sublist was started, if any.
				// If there are any objects and the last one is greater than lastFile then make it the new lastFile.
				if (!listResult.objects.empty() && lastFile < listResult.objects.back().name) {
					lastFile = listResult.objects.back().name;
				}
				// If there are any common prefixes and the last one is greater than lastFile then make it the new
				// lastFile.
				if (!listResult.commonPrefixes.empty() && lastFile < listResult.commonPrefixes.back()) {
					lastFile = listResult.commonPrefixes.back();
				}

				// If lastFile is empty at this point, something has gone wrong.
				if (lastFile.empty()) {
					TraceEvent(SevWarn, "S3BlobStoreEndpointListNoNextMarker")
					    .suppressFor(60)
					    .detail("Resource", fullResource);
					throw http_bad_response();
				}
			}
		} catch (Error& e) {
			if (e.code() != error_code_actor_cancelled)
				TraceEvent(SevWarn, "S3BlobStoreEndpointListResultParseError")
				    .errorUnsuppressed(e)
				    .suppressFor(60)
				    .detail("Resource", fullResource);
			throw http_bad_response();
		}
	}

	wait(waitForAll(subLists));

	return Void();
}

Future<Void> S3BlobStoreEndpoint::listObjectsStream(std::string const& bucket,
                                                    PromiseStream<ListResult> results,
                                                    Optional<std::string> prefix,
                                                    Optional<char> delimiter,
                                                    int maxDepth,
                                                    std::function<bool(std::string const&)> recurseFilter) {
	return listObjectsStream_impl(
	    Reference<S3BlobStoreEndpoint>::addRef(this), bucket, results, prefix, delimiter, maxDepth, recurseFilter);
}

ACTOR Future<S3BlobStoreEndpoint::ListResult> listObjects_impl(Reference<S3BlobStoreEndpoint> bstore,
                                                               std::string bucket,
                                                               Optional<std::string> prefix,
                                                               Optional<char> delimiter,
                                                               int maxDepth,
                                                               std::function<bool(std::string const&)> recurseFilter) {
	state S3BlobStoreEndpoint::ListResult results;
	state PromiseStream<S3BlobStoreEndpoint::ListResult> resultStream;
	state Future<Void> done =
	    bstore->listObjectsStream(bucket, resultStream, prefix, delimiter, maxDepth, recurseFilter);
	// Wrap done in an actor which sends end_of_stream because list does not so that many lists can write to the same
	// stream
	done = map(done, [=](Void) {
		resultStream.sendError(end_of_stream());
		return Void();
	});

	try {
		loop {
			choose {
				// Throw if done throws, otherwise don't stop until end_of_stream
				when(wait(done)) {
					done = Never();
				}

				when(S3BlobStoreEndpoint::ListResult info = waitNext(resultStream.getFuture())) {
					results.commonPrefixes.insert(
					    results.commonPrefixes.end(), info.commonPrefixes.begin(), info.commonPrefixes.end());
					results.objects.insert(results.objects.end(), info.objects.begin(), info.objects.end());
				}
			}
		}
	} catch (Error& e) {
		if (e.code() != error_code_end_of_stream)
			throw;
	}

	return results;
}

Future<S3BlobStoreEndpoint::ListResult> S3BlobStoreEndpoint::listObjects(
    std::string const& bucket,
    Optional<std::string> prefix,
    Optional<char> delimiter,
    int maxDepth,
    std::function<bool(std::string const&)> recurseFilter) {
	return listObjects_impl(
	    Reference<S3BlobStoreEndpoint>::addRef(this), bucket, prefix, delimiter, maxDepth, recurseFilter);
}

ACTOR Future<std::vector<std::string>> listBuckets_impl(Reference<S3BlobStoreEndpoint> bstore) {
	state std::string resource = "/?marker=";
	state std::string lastName;
	state bool more = true;
	state std::vector<std::string> buckets;

	while (more) {
		wait(bstore->concurrentLists.take());
		state FlowLock::Releaser listReleaser(bstore->concurrentLists, 1);

		HTTP::Headers headers;
		state std::string fullResource = resource + lastName;
		Reference<HTTP::Response> r = wait(bstore->doRequest("GET", fullResource, headers, nullptr, 0, { 200 }));
		listReleaser.release();

		try {
			xml_document<> doc;

			// Copy content because rapidxml will modify it during parse
			std::string content = r->content;
			doc.parse<0>((char*)content.c_str());

			// There should be exactly one node
			xml_node<>* result = doc.first_node();
			if (result == nullptr || strcmp(result->name(), "ListAllMyBucketsResult") != 0) {
				throw http_bad_response();
			}

			more = false;
			xml_node<>* truncated = result->first_node("IsTruncated");
			if (truncated != nullptr && strcmp(truncated->value(), "true") == 0) {
				more = true;
			}

			xml_node<>* bucketsNode = result->first_node("Buckets");
			if (bucketsNode != nullptr) {
				xml_node<>* bucketNode = bucketsNode->first_node("Bucket");
				while (bucketNode != nullptr) {
					xml_node<>* nameNode = bucketNode->first_node("Name");
					if (nameNode == nullptr) {
						throw http_bad_response();
					}
					const char* name = nameNode->value();
					buckets.push_back(name);

					bucketNode = bucketNode->next_sibling("Bucket");
				}
			}

			if (more) {
				lastName = buckets.back();
			}

		} catch (Error& e) {
			if (e.code() != error_code_actor_cancelled)
				TraceEvent(SevWarn, "S3BlobStoreEndpointListBucketResultParseError")
				    .errorUnsuppressed(e)
				    .suppressFor(60)
				    .detail("Resource", fullResource);
			throw http_bad_response();
		}
	}

	return buckets;
}

Future<std::vector<std::string>> S3BlobStoreEndpoint::listBuckets() {
	return listBuckets_impl(Reference<S3BlobStoreEndpoint>::addRef(this));
}

std::string S3BlobStoreEndpoint::hmac_sha1(Credentials const& creds, std::string const& msg) {
	std::string key = creds.secret;

	// Hash key to shorten it if it is longer than SHA1 block size
	if (key.size() > 64) {
		key = SHA1::from_string(key);
	}

	// Pad key up to SHA1 block size if needed
	key.append(64 - key.size(), '\0');

	std::string kipad = key;
	for (int i = 0; i < 64; ++i)
		kipad[i] ^= '\x36';

	std::string kopad = key;
	for (int i = 0; i < 64; ++i)
		kopad[i] ^= '\x5c';

	kipad.append(msg);
	std::string hkipad = SHA1::from_string(kipad);
	kopad.append(hkipad);
	return SHA1::from_string(kopad);
}

std::string sha256_hex(std::string str) {
	unsigned char hash[SHA256_DIGEST_LENGTH];
	SHA256_CTX sha256;
	SHA256_Init(&sha256);
	SHA256_Update(&sha256, str.c_str(), str.size());
	SHA256_Final(hash, &sha256);
	std::stringstream ss;
	for (int i = 0; i < SHA256_DIGEST_LENGTH; i++) {
		ss << std::hex << std::setw(2) << std::setfill('0') << (int)hash[i];
	}
	return ss.str();
}

std::string hmac_sha256_hex(std::string key, std::string msg) {
	unsigned char hash[32];

	HMAC_CTX* hmac = HMAC_CTX_new();
	HMAC_Init_ex(hmac, &key[0], key.length(), EVP_sha256(), NULL);
	HMAC_Update(hmac, (unsigned char*)&msg[0], msg.length());
	unsigned int len = 32;
	HMAC_Final(hmac, hash, &len);
	HMAC_CTX_free(hmac);

	std::stringstream ss;
	ss << std::hex << std::setfill('0');
	for (int i = 0; i < len; i++) {
		ss << std::hex << std::setw(2) << (unsigned int)hash[i];
	}
	return (ss.str());
}

std::string hmac_sha256(std::string key, std::string msg) {
	unsigned char hash[32];

	HMAC_CTX* hmac = HMAC_CTX_new();
	HMAC_Init_ex(hmac, &key[0], key.length(), EVP_sha256(), NULL);
	HMAC_Update(hmac, (unsigned char*)&msg[0], msg.length());
	unsigned int len = 32;
	HMAC_Final(hmac, hash, &len);
	HMAC_CTX_free(hmac);

	std::stringstream ss;
	ss << std::setfill('0');
	for (int i = 0; i < len; i++) {
		ss << hash[i];
	}
	return (ss.str());
}

// Date and Time parameters are used for unit testing
void S3BlobStoreEndpoint::setV4AuthHeaders(std::string const& verb,
                                           std::string const& resource,
                                           HTTP::Headers& headers,
                                           std::string date,
                                           std::string datestamp) {
	if (!credentials.present()) {
		return;
	}
	Credentials creds = credentials.get();
	// std::cout << "========== Starting===========" << std::endl;
	std::string accessKey = creds.key;
	std::string secretKey = creds.secret;
	// Create a date for headers and the credential string
	std::string amzDate;
	std::string dateStamp;
	if (date.empty() || datestamp.empty()) {
		time_t ts;
		time(&ts);
		char dateBuf[20];
		// ISO 8601 format YYYYMMDD'T'HHMMSS'Z'
		strftime(dateBuf, 20, "%Y%m%dT%H%M%SZ", gmtime(&ts));
		amzDate = dateBuf;
		strftime(dateBuf, 20, "%Y%m%d", gmtime(&ts));
		dateStamp = dateBuf;
	} else {
		amzDate = date;
		dateStamp = datestamp;
	}

	// ************* TASK 1: CREATE A CANONICAL REQUEST *************
	// Create Create canonical URI--the part of the URI from domain to query string (use '/' if no path)
	std::vector<std::string> queryParameters;
	std::string canonicalURI = awsCanonicalURI(resource, queryParameters, true);

	std::string canonicalQueryString;
	if (!queryParameters.empty()) {
		std::sort(queryParameters.begin(), queryParameters.end());
		canonicalQueryString = boost::algorithm::join(queryParameters, "&");
	}

	using namespace boost::algorithm;
	// Create the canonical headers and signed headers
	ASSERT(!headers["Host"].empty());
	// Using unsigned payload here and adding content-md5 to the signed headers. It may be better to also include sha256
	// sum for added security.
	headers["x-amz-content-sha256"] = "UNSIGNED-PAYLOAD";
	headers["x-amz-date"] = amzDate;
	std::vector<std::pair<std::string, std::string>> headersList;
	headersList.push_back({ "host", trim_copy(headers["Host"]) + "\n" });
	if (headers.find("Content-Type") != headers.end())
		headersList.push_back({ "content-type", trim_copy(headers["Content-Type"]) + "\n" });
	if (headers.find("Content-MD5") != headers.end())
		headersList.push_back({ "content-md5", trim_copy(headers["Content-MD5"]) + "\n" });
	for (auto h : headers) {
		if (StringRef(h.first).startsWith(LiteralStringRef("x-amz")))
			headersList.push_back({ to_lower_copy(h.first), trim_copy(h.second) + "\n" });
	}
	std::sort(headersList.begin(), headersList.end());
	std::string canonicalHeaders;
	std::string signedHeaders;
	for (auto& i : headersList) {
		canonicalHeaders += i.first + ":" + i.second;
		signedHeaders += i.first + ";";
	}
	signedHeaders.pop_back();
	std::string canonicalRequest = verb + "\n" + canonicalURI + "\n" + canonicalQueryString + "\n" + canonicalHeaders +
	                               "\n" + signedHeaders + "\n" + headers["x-amz-content-sha256"];

	// ************* TASK 2: CREATE THE STRING TO SIGN*************
	std::string algorithm = "AWS4-HMAC-SHA256";
	std::string credentialScope = dateStamp + "/" + region + "/s3/" + "aws4_request";
	std::string stringToSign =
	    algorithm + "\n" + amzDate + "\n" + credentialScope + "\n" + sha256_hex(canonicalRequest);

	// ************* TASK 3: CALCULATE THE SIGNATURE *************
	// Create the signing key using the function defined above.
	std::string signingKey =
	    hmac_sha256(hmac_sha256(hmac_sha256(hmac_sha256("AWS4" + secretKey, dateStamp), region), "s3"), "aws4_request");
	// Sign the string_to_sign using the signing_key
	std::string signature = hmac_sha256_hex(signingKey, stringToSign);
	// ************* TASK 4: ADD SIGNING INFORMATION TO THE Header *************
	std::string authorizationHeader = algorithm + " " + "Credential=" + accessKey + "/" + credentialScope + ", " +
	                                  "SignedHeaders=" + signedHeaders + ", " + "Signature=" + signature;
	headers["Authorization"] = authorizationHeader;
}

void S3BlobStoreEndpoint::setAuthHeaders(std::string const& verb, std::string const& resource, HTTP::Headers& headers) {
	if (!credentials.present()) {
		return;
	}
	Credentials creds = credentials.get();

	std::string& date = headers["Date"];

	char dateBuf[64];
	time_t ts;
	time(&ts);
	strftime(dateBuf, 64, "%a, %d %b %Y %H:%M:%S GMT", gmtime(&ts));
	date = dateBuf;

	std::string msg;
	msg.append(verb);
	msg.append("\n");
	auto contentMD5 = headers.find("Content-MD5");
	if (contentMD5 != headers.end())
		msg.append(contentMD5->second);
	msg.append("\n");
	auto contentType = headers.find("Content-Type");
	if (contentType != headers.end())
		msg.append(contentType->second);
	msg.append("\n");
	msg.append(date);
	msg.append("\n");
	for (auto h : headers) {
		StringRef name = h.first;
		if (name.startsWith(LiteralStringRef("x-amz")) || name.startsWith(LiteralStringRef("x-icloud"))) {
			msg.append(h.first);
			msg.append(":");
			msg.append(h.second);
			msg.append("\n");
		}
	}

	msg.append(resource);
	if (verb == "GET") {
		size_t q = resource.find_last_of('?');
		if (q != resource.npos)
			msg.resize(msg.size() - (resource.size() - q));
	}

	std::string sig = base64::encoder::from_string(hmac_sha1(creds, msg));
	// base64 encoded blocks end in \n so remove it.
	sig.resize(sig.size() - 1);
	std::string auth = "AWS ";
	auth.append(creds.key);
	auth.append(":");
	auth.append(sig);
	headers["Authorization"] = auth;
}

ACTOR Future<std::string> readEntireFile_impl(Reference<S3BlobStoreEndpoint> bstore,
                                              std::string bucket,
                                              std::string object) {
	wait(bstore->requestRateRead->getAllowance(1));

	std::string resource = constructResourcePath(bstore, bucket, object);
	HTTP::Headers headers;
	Reference<HTTP::Response> r = wait(bstore->doRequest("GET", resource, headers, nullptr, 0, { 200, 404 }));
	if (r->code == 404)
		throw file_not_found();
	return r->content;
}

Future<std::string> S3BlobStoreEndpoint::readEntireFile(std::string const& bucket, std::string const& object) {
	return readEntireFile_impl(Reference<S3BlobStoreEndpoint>::addRef(this), bucket, object);
}

ACTOR Future<Void> writeEntireFileFromBuffer_impl(Reference<S3BlobStoreEndpoint> bstore,
                                                  std::string bucket,
                                                  std::string object,
                                                  UnsentPacketQueue* pContent,
                                                  int contentLen,
                                                  std::string contentMD5) {
	if (contentLen > bstore->knobs.multipart_max_part_size)
		throw file_too_large();

	wait(bstore->requestRateWrite->getAllowance(1));
	wait(bstore->concurrentUploads.take());
	state FlowLock::Releaser uploadReleaser(bstore->concurrentUploads, 1);

	std::string resource = constructResourcePath(bstore, bucket, object);
	HTTP::Headers headers;
	// Send MD5 sum for content so blobstore can verify it
	headers["Content-MD5"] = contentMD5;
	if (!CLIENT_KNOBS->BLOBSTORE_ENCRYPTION_TYPE.empty())
		headers["x-amz-server-side-encryption"] = CLIENT_KNOBS->BLOBSTORE_ENCRYPTION_TYPE;
	state Reference<HTTP::Response> r =
	    wait(bstore->doRequest("PUT", resource, headers, pContent, contentLen, { 200 }));

	// For uploads, Blobstore returns an MD5 sum of uploaded content so check it.
	if (!r->verifyMD5(false, contentMD5))
		throw checksum_failed();

	return Void();
}

ACTOR Future<Void> writeEntireFile_impl(Reference<S3BlobStoreEndpoint> bstore,
                                        std::string bucket,
                                        std::string object,
                                        std::string content) {
	state UnsentPacketQueue packets;
	PacketWriter pw(packets.getWriteBuffer(content.size()), nullptr, Unversioned());
	pw.serializeBytes(content);
	if (content.size() > bstore->knobs.multipart_max_part_size)
		throw file_too_large();

	// Yield because we may have just had to copy several MB's into packet buffer chain and next we have to calculate an
	// MD5 sum of it.
	// TODO:  If this actor is used to send large files then combine the summing and packetization into a loop with a
	// yield() every 20k or so.
	wait(yield());

	MD5_CTX sum;
	::MD5_Init(&sum);
	::MD5_Update(&sum, content.data(), content.size());
	std::string sumBytes;
	sumBytes.resize(16);
	::MD5_Final((unsigned char*)sumBytes.data(), &sum);
	std::string contentMD5 = base64::encoder::from_string(sumBytes);
	contentMD5.resize(contentMD5.size() - 1);

	wait(writeEntireFileFromBuffer_impl(bstore, bucket, object, &packets, content.size(), contentMD5));
	return Void();
}

Future<Void> S3BlobStoreEndpoint::writeEntireFile(std::string const& bucket,
                                                  std::string const& object,
                                                  std::string const& content) {
	return writeEntireFile_impl(Reference<S3BlobStoreEndpoint>::addRef(this), bucket, object, content);
}

Future<Void> S3BlobStoreEndpoint::writeEntireFileFromBuffer(std::string const& bucket,
                                                            std::string const& object,
                                                            UnsentPacketQueue* pContent,
                                                            int contentLen,
                                                            std::string const& contentMD5) {
	return writeEntireFileFromBuffer_impl(
	    Reference<S3BlobStoreEndpoint>::addRef(this), bucket, object, pContent, contentLen, contentMD5);
}

ACTOR Future<int> readObject_impl(Reference<S3BlobStoreEndpoint> bstore,
                                  std::string bucket,
                                  std::string object,
                                  void* data,
                                  int length,
                                  int64_t offset) {
	if (length <= 0)
		return 0;
	wait(bstore->requestRateRead->getAllowance(1));

	std::string resource = constructResourcePath(bstore, bucket, object);
	HTTP::Headers headers;
	headers["Range"] = format("bytes=%lld-%lld", offset, offset + length - 1);
	Reference<HTTP::Response> r = wait(bstore->doRequest("GET", resource, headers, nullptr, 0, { 200, 206, 404 }));
	if (r->code == 404)
		throw file_not_found();
	if (r->contentLen !=
	    r->content.size()) // Double check that this wasn't a header-only response, probably unnecessary
		throw io_error();
	// Copy the output bytes, server could have sent more or less bytes than requested so copy at most length bytes
	memcpy(data, r->content.data(), std::min<int64_t>(r->contentLen, length));
	return r->contentLen;
}

Future<int> S3BlobStoreEndpoint::readObject(std::string const& bucket,
                                            std::string const& object,
                                            void* data,
                                            int length,
                                            int64_t offset) {
	return readObject_impl(Reference<S3BlobStoreEndpoint>::addRef(this), bucket, object, data, length, offset);
}

ACTOR static Future<std::string> beginMultiPartUpload_impl(Reference<S3BlobStoreEndpoint> bstore,
                                                           std::string bucket,
                                                           std::string object) {
	wait(bstore->requestRateWrite->getAllowance(1));

	std::string resource = constructResourcePath(bstore, bucket, object);
	resource += "?uploads";
	HTTP::Headers headers;
	if (!CLIENT_KNOBS->BLOBSTORE_ENCRYPTION_TYPE.empty())
		headers["x-amz-server-side-encryption"] = CLIENT_KNOBS->BLOBSTORE_ENCRYPTION_TYPE;
	Reference<HTTP::Response> r = wait(bstore->doRequest("POST", resource, headers, nullptr, 0, { 200 }));

	try {
		xml_document<> doc;
		// Copy content because rapidxml will modify it during parse
		std::string content = r->content;

		doc.parse<0>((char*)content.c_str());

		// There should be exactly one node
		xml_node<>* result = doc.first_node();
		if (result != nullptr && strcmp(result->name(), "InitiateMultipartUploadResult") == 0) {
			xml_node<>* id = result->first_node("UploadId");
			if (id != nullptr) {
				return id->value();
			}
		}
	} catch (...) {
	}
	throw http_bad_response();
}

Future<std::string> S3BlobStoreEndpoint::beginMultiPartUpload(std::string const& bucket, std::string const& object) {
	return beginMultiPartUpload_impl(Reference<S3BlobStoreEndpoint>::addRef(this), bucket, object);
}

ACTOR Future<std::string> uploadPart_impl(Reference<S3BlobStoreEndpoint> bstore,
                                          std::string bucket,
                                          std::string object,
                                          std::string uploadID,
                                          unsigned int partNumber,
                                          UnsentPacketQueue* pContent,
                                          int contentLen,
                                          std::string contentMD5) {
	wait(bstore->requestRateWrite->getAllowance(1));
	wait(bstore->concurrentUploads.take());
	state FlowLock::Releaser uploadReleaser(bstore->concurrentUploads, 1);

	std::string resource = constructResourcePath(bstore, bucket, object);
	resource += format("?partNumber=%d&uploadId=%s", partNumber, uploadID.c_str());
	HTTP::Headers headers;
	// Send MD5 sum for content so blobstore can verify it
	headers["Content-MD5"] = contentMD5;
	state Reference<HTTP::Response> r =
	    wait(bstore->doRequest("PUT", resource, headers, pContent, contentLen, { 200 }));
	// TODO:  In the event that the client times out just before the request completes (so the client is unaware) then
	// the next retry will see error 400.  That could be detected and handled gracefully by retrieving the etag for the
	// successful request.

	// For uploads, Blobstore returns an MD5 sum of uploaded content so check it.
	if (!r->verifyMD5(false, contentMD5))
		throw checksum_failed();

	// No etag -> bad response.
	std::string etag = r->headers["ETag"];
	if (etag.empty())
		throw http_bad_response();

	return etag;
}

Future<std::string> S3BlobStoreEndpoint::uploadPart(std::string const& bucket,
                                                    std::string const& object,
                                                    std::string const& uploadID,
                                                    unsigned int partNumber,
                                                    UnsentPacketQueue* pContent,
                                                    int contentLen,
                                                    std::string const& contentMD5) {
	return uploadPart_impl(Reference<S3BlobStoreEndpoint>::addRef(this),
	                       bucket,
	                       object,
	                       uploadID,
	                       partNumber,
	                       pContent,
	                       contentLen,
	                       contentMD5);
}

ACTOR Future<Void> finishMultiPartUpload_impl(Reference<S3BlobStoreEndpoint> bstore,
                                              std::string bucket,
                                              std::string object,
                                              std::string uploadID,
                                              S3BlobStoreEndpoint::MultiPartSetT parts) {
	state UnsentPacketQueue part_list; // NonCopyable state var so must be declared at top of actor
	wait(bstore->requestRateWrite->getAllowance(1));

	std::string manifest = "<CompleteMultipartUpload>";
	for (auto& p : parts)
		manifest += format("<Part><PartNumber>%d</PartNumber><ETag>%s</ETag></Part>\n", p.first, p.second.c_str());
	manifest += "</CompleteMultipartUpload>";

	std::string resource = constructResourcePath(bstore, bucket, object);
	resource += format("?uploadId=%s", uploadID.c_str());
	HTTP::Headers headers;
	PacketWriter pw(part_list.getWriteBuffer(manifest.size()), nullptr, Unversioned());
	pw.serializeBytes(manifest);
	Reference<HTTP::Response> r =
	    wait(bstore->doRequest("POST", resource, headers, &part_list, manifest.size(), { 200 }));
	// TODO:  In the event that the client times out just before the request completes (so the client is unaware) then
	// the next retry will see error 400.  That could be detected and handled gracefully by HEAD'ing the object before
	// upload to get its (possibly nonexistent) eTag, then if an error 400 is seen then retrieve the eTag again and if
	// it has changed then consider the finish complete.
	return Void();
}

Future<Void> S3BlobStoreEndpoint::finishMultiPartUpload(std::string const& bucket,
                                                        std::string const& object,
                                                        std::string const& uploadID,
                                                        MultiPartSetT const& parts) {
	return finishMultiPartUpload_impl(Reference<S3BlobStoreEndpoint>::addRef(this), bucket, object, uploadID, parts);
}

TEST_CASE("/backup/s3/v4headers") {
	S3BlobStoreEndpoint::Credentials creds{ "AKIAIOSFODNN7EXAMPLE", "wJalrXUtnFEMI/K7MDENG/bPxRfiCYEXAMPLEKEY", "" }
	// GET without query parameters
	{
		S3BlobStoreEndpoint s3("s3.amazonaws.com", "443", "amazonaws", "proxy", "port", creds);
		std::string verb("GET");
		std::string resource("/test.txt");
		HTTP::Headers headers;
		headers["Host"] = "s3.amazonaws.com";
		s3.setV4AuthHeaders(verb, resource, headers, "20130524T000000Z", "20130524");
		ASSERT(headers["Authorization"] ==
		       "AWS4-HMAC-SHA256 Credential=AKIAIOSFODNN7EXAMPLE/20130524/amazonaws/s3/aws4_request, "
		       "SignedHeaders=host;x-amz-content-sha256;x-amz-date, "
		       "Signature=c6037f4b174f2019d02d7085a611cef8adfe1efe583e220954dc85d59cd31ba3");
		ASSERT(headers["x-amz-date"] == "20130524T000000Z");
	}

	// GET with query parameters
	{
		S3BlobStoreEndpoint s3("s3.amazonaws.com", "443", "amazonaws", "proxy", "port", creds);
		std::string verb("GET");
		std::string resource("/test/examplebucket?Action=DescribeRegions&Version=2013-10-15");
		HTTP::Headers headers;
		headers["Host"] = "s3.amazonaws.com";
		s3.setV4AuthHeaders(verb, resource, headers, "20130524T000000Z", "20130524");
		ASSERT(headers["Authorization"] ==
		       "AWS4-HMAC-SHA256 Credential=AKIAIOSFODNN7EXAMPLE/20130524/amazonaws/s3/aws4_request, "
		       "SignedHeaders=host;x-amz-content-sha256;x-amz-date, "
		       "Signature=426f04e71e191fbc30096c306fe1b11ce8f026a7be374541862bbee320cce71c");
		ASSERT(headers["x-amz-date"] == "20130524T000000Z");
	}

	// POST
	{
		S3BlobStoreEndpoint s3("s3.us-west-2.amazonaws.com", "443", "us-west-2", "proxy", "port", creds);
		std::string verb("POST");
		std::string resource("/simple.json");
		HTTP::Headers headers;
		headers["Host"] = "s3.us-west-2.amazonaws.com";
		headers["Content-Type"] = "Application/x-amz-json-1.0";
		s3.setV4AuthHeaders(verb, resource, headers, "20130524T000000Z", "20130524");
		ASSERT(headers["Authorization"] ==
		       "AWS4-HMAC-SHA256 Credential=AKIAIOSFODNN7EXAMPLE/20130524/us-west-2/s3/aws4_request, "
		       "SignedHeaders=content-type;host;x-amz-content-sha256;x-amz-date, "
		       "Signature=cf095e36bed9cd3139c2e8b3e20c296a79d8540987711bf3a0d816b19ae00314");
		ASSERT(headers["x-amz-date"] == "20130524T000000Z");
		ASSERT(headers["Host"] == "s3.us-west-2.amazonaws.com");
		ASSERT(headers["Content-Type"] == "Application/x-amz-json-1.0");
	}

	return Void();
}

TEST_CASE("/backup/s3/guess_region") {
	std::string url = "blobstore://s3.us-west-2.amazonaws.com/resource_name?bucket=bucket_name&sa=1";

	std::string resource;
	std::string error;
	S3BlobStoreEndpoint::ParametersT parameters;
	Reference<S3BlobStoreEndpoint> s3 = S3BlobStoreEndpoint::fromString(url, {}, &resource, &error, &parameters);
	ASSERT(s3->getRegion() == "us-west-2");

	url = "blobstore://s3.us-west-2.amazonaws.com/resource_name?bucket=bucket_name&sc=922337203685477580700";
	try {
		s3 = S3BlobStoreEndpoint::fromString(url, {}, &resource, &error, &parameters);
		ASSERT(false); // not reached
	} catch (Error& e) {
		// conversion of 922337203685477580700 to long int will overflow
		ASSERT_EQ(e.code(), error_code_backup_invalid_url);
	}
	return Void();
}<|MERGE_RESOLUTION|>--- conflicted
+++ resolved
@@ -178,20 +178,12 @@
 		const char* service = knownServices[i];
 
 		std::size_t p = domain.find(service);
-<<<<<<< HEAD
-
-=======
->>>>>>> 5fe02b50
 		if (p == std::string::npos || (p >= 1 && domain[p - 1] != '.')) {
 			// eg. 127.0.0.1, example.com, s3-service.example.com, mys3.example.com
 			continue;
 		}
 
-<<<<<<< HEAD
-		StringRef h(domain.c_str() + p);
-=======
 		StringRef h = StringRef(domain).substr(p);
->>>>>>> 5fe02b50
 
 		if (!h.startsWith(LiteralStringRef("oss-"))) {
 			h.eat(service); // ignore s3 service
