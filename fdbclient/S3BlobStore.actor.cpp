/*
 * S3BlobStore.actor.cpp
 *
 * This source file is part of the FoundationDB open source project
 *
 * Copyright 2013-2022 Apple Inc. and the FoundationDB project authors
 *
 * Licensed under the Apache License, Version 2.0 (the "License");
 * you may not use this file except in compliance with the License.
 * You may obtain a copy of the License at
 *
 *     http://www.apache.org/licenses/LICENSE-2.0
 *
 * Unless required by applicable law or agreed to in writing, software
 * distributed under the License is distributed on an "AS IS" BASIS,
 * WITHOUT WARRANTIES OR CONDITIONS OF ANY KIND, either express or implied.
 * See the License for the specific language governing permissions and
 * limitations under the License.
 */

#include "fdbclient/S3BlobStore.h"

#include "flow/IConnection.h"
#include "md5/md5.h"
#include "libb64/encode.h"
#include "fdbclient/sha1/SHA1.h"
#include <time.h>
#include <iomanip>
#include <openssl/sha.h>
#include <openssl/evp.h>
#include <openssl/hmac.h>
#include <boost/algorithm/string/split.hpp>
#include <boost/algorithm/string/classification.hpp>
#include <boost/algorithm/string.hpp>
#include "flow/IAsyncFile.h"
#include "flow/Hostname.h"
#include "flow/UnitTest.h"
#include "rapidxml/rapidxml.hpp"
#ifdef WITH_AWS_BACKUP
#include "fdbclient/FDBAWSCredentialsProvider.h"
#endif

#include "flow/actorcompiler.h" // has to be last include

using namespace rapidxml;

json_spirit::mObject S3BlobStoreEndpoint::Stats::getJSON() {
	json_spirit::mObject o;

	o["requests_failed"] = requests_failed;
	o["requests_successful"] = requests_successful;
	o["bytes_sent"] = bytes_sent;

	return o;
}

S3BlobStoreEndpoint::Stats S3BlobStoreEndpoint::Stats::operator-(const Stats& rhs) {
	Stats r;
	r.requests_failed = requests_failed - rhs.requests_failed;
	r.requests_successful = requests_successful - rhs.requests_successful;
	r.bytes_sent = bytes_sent - rhs.bytes_sent;
	return r;
}

S3BlobStoreEndpoint::Stats S3BlobStoreEndpoint::s_stats;
std::unique_ptr<S3BlobStoreEndpoint::BlobStats> S3BlobStoreEndpoint::blobStats;
Future<Void> S3BlobStoreEndpoint::statsLogger = Never();

std::unordered_map<BlobStoreConnectionPoolKey, Reference<S3BlobStoreEndpoint::ConnectionPoolData>>
    S3BlobStoreEndpoint::globalConnectionPool;

S3BlobStoreEndpoint::BlobKnobs::BlobKnobs() {
	secure_connection = 1;
	connect_tries = CLIENT_KNOBS->BLOBSTORE_CONNECT_TRIES;
	connect_timeout = CLIENT_KNOBS->BLOBSTORE_CONNECT_TIMEOUT;
	max_connection_life = CLIENT_KNOBS->BLOBSTORE_MAX_CONNECTION_LIFE;
	request_tries = CLIENT_KNOBS->BLOBSTORE_REQUEST_TRIES;
	request_timeout_min = CLIENT_KNOBS->BLOBSTORE_REQUEST_TIMEOUT_MIN;
	requests_per_second = CLIENT_KNOBS->BLOBSTORE_REQUESTS_PER_SECOND;
	concurrent_requests = CLIENT_KNOBS->BLOBSTORE_CONCURRENT_REQUESTS;
	list_requests_per_second = CLIENT_KNOBS->BLOBSTORE_LIST_REQUESTS_PER_SECOND;
	write_requests_per_second = CLIENT_KNOBS->BLOBSTORE_WRITE_REQUESTS_PER_SECOND;
	read_requests_per_second = CLIENT_KNOBS->BLOBSTORE_READ_REQUESTS_PER_SECOND;
	delete_requests_per_second = CLIENT_KNOBS->BLOBSTORE_DELETE_REQUESTS_PER_SECOND;
	multipart_max_part_size = CLIENT_KNOBS->BLOBSTORE_MULTIPART_MAX_PART_SIZE;
	multipart_min_part_size = CLIENT_KNOBS->BLOBSTORE_MULTIPART_MIN_PART_SIZE;
	concurrent_uploads = CLIENT_KNOBS->BLOBSTORE_CONCURRENT_UPLOADS;
	concurrent_lists = CLIENT_KNOBS->BLOBSTORE_CONCURRENT_LISTS;
	concurrent_reads_per_file = CLIENT_KNOBS->BLOBSTORE_CONCURRENT_READS_PER_FILE;
	concurrent_writes_per_file = CLIENT_KNOBS->BLOBSTORE_CONCURRENT_WRITES_PER_FILE;
	enable_read_cache = CLIENT_KNOBS->BLOBSTORE_ENABLE_READ_CACHE;
	read_block_size = CLIENT_KNOBS->BLOBSTORE_READ_BLOCK_SIZE;
	read_ahead_blocks = CLIENT_KNOBS->BLOBSTORE_READ_AHEAD_BLOCKS;
	read_cache_blocks_per_file = CLIENT_KNOBS->BLOBSTORE_READ_CACHE_BLOCKS_PER_FILE;
	max_send_bytes_per_second = CLIENT_KNOBS->BLOBSTORE_MAX_SEND_BYTES_PER_SECOND;
	max_recv_bytes_per_second = CLIENT_KNOBS->BLOBSTORE_MAX_RECV_BYTES_PER_SECOND;
	sdk_auth = false;
	global_connection_pool = CLIENT_KNOBS->BLOBSTORE_GLOBAL_CONNECTION_POOL;
}

bool S3BlobStoreEndpoint::BlobKnobs::set(StringRef name, int value) {
#define TRY_PARAM(n, sn)                                                                                               \
	if (name == #n || name == #sn) {                                                                                   \
		n = value;                                                                                                     \
		return true;                                                                                                   \
	}
	TRY_PARAM(secure_connection, sc)
	TRY_PARAM(connect_tries, ct);
	TRY_PARAM(connect_timeout, cto);
	TRY_PARAM(max_connection_life, mcl);
	TRY_PARAM(request_tries, rt);
	TRY_PARAM(request_timeout_min, rtom);
	// TODO: For backward compatibility because request_timeout was renamed to request_timeout_min
	if (name == "request_timeout"_sr || name == "rto"_sr) {
		request_timeout_min = value;
		return true;
	}
	TRY_PARAM(requests_per_second, rps);
	TRY_PARAM(list_requests_per_second, lrps);
	TRY_PARAM(write_requests_per_second, wrps);
	TRY_PARAM(read_requests_per_second, rrps);
	TRY_PARAM(delete_requests_per_second, drps);
	TRY_PARAM(concurrent_requests, cr);
	TRY_PARAM(multipart_max_part_size, maxps);
	TRY_PARAM(multipart_min_part_size, minps);
	TRY_PARAM(concurrent_uploads, cu);
	TRY_PARAM(concurrent_lists, cl);
	TRY_PARAM(concurrent_reads_per_file, crpf);
	TRY_PARAM(concurrent_writes_per_file, cwpf);
	TRY_PARAM(enable_read_cache, erc);
	TRY_PARAM(read_block_size, rbs);
	TRY_PARAM(read_ahead_blocks, rab);
	TRY_PARAM(read_cache_blocks_per_file, rcb);
	TRY_PARAM(max_send_bytes_per_second, sbps);
	TRY_PARAM(max_recv_bytes_per_second, rbps);
	TRY_PARAM(sdk_auth, sa);
	TRY_PARAM(global_connection_pool, gcp);
#undef TRY_PARAM
	return false;
}

// Returns an S3 Blob URL parameter string that specifies all of the non-default options for the endpoint using option
// short names.
std::string S3BlobStoreEndpoint::BlobKnobs::getURLParameters() const {
	static BlobKnobs defaults;
	std::string r;
#define _CHECK_PARAM(n, sn)                                                                                            \
	if (n != defaults.n) {                                                                                             \
		r += format("%s%s=%d", r.empty() ? "" : "&", #sn, n);                                                          \
	}
	_CHECK_PARAM(secure_connection, sc);
	_CHECK_PARAM(connect_tries, ct);
	_CHECK_PARAM(connect_timeout, cto);
	_CHECK_PARAM(max_connection_life, mcl);
	_CHECK_PARAM(request_tries, rt);
	_CHECK_PARAM(request_timeout_min, rto);
	_CHECK_PARAM(requests_per_second, rps);
	_CHECK_PARAM(list_requests_per_second, lrps);
	_CHECK_PARAM(write_requests_per_second, wrps);
	_CHECK_PARAM(read_requests_per_second, rrps);
	_CHECK_PARAM(delete_requests_per_second, drps);
	_CHECK_PARAM(concurrent_requests, cr);
	_CHECK_PARAM(multipart_max_part_size, maxps);
	_CHECK_PARAM(multipart_min_part_size, minps);
	_CHECK_PARAM(concurrent_uploads, cu);
	_CHECK_PARAM(concurrent_lists, cl);
	_CHECK_PARAM(concurrent_reads_per_file, crpf);
	_CHECK_PARAM(concurrent_writes_per_file, cwpf);
	_CHECK_PARAM(enable_read_cache, erc);
	_CHECK_PARAM(read_block_size, rbs);
	_CHECK_PARAM(read_ahead_blocks, rab);
	_CHECK_PARAM(read_cache_blocks_per_file, rcb);
	_CHECK_PARAM(max_send_bytes_per_second, sbps);
	_CHECK_PARAM(max_recv_bytes_per_second, rbps);
	_CHECK_PARAM(sdk_auth, sa);
	_CHECK_PARAM(global_connection_pool, gcp);
#undef _CHECK_PARAM
	return r;
}

std::string guessRegionFromDomain(std::string domain) {
	static const std::vector<const char*> knownServices = { "s3.", "cos.", "oss-", "obs." };
	boost::algorithm::to_lower(domain);

	for (int i = 0; i < knownServices.size(); ++i) {
		const char* service = knownServices[i];

		std::size_t p = domain.find(service);

		if (p == std::string::npos || (p >= 1 && domain[p - 1] != '.')) {
			// eg. 127.0.0.1, example.com, s3-service.example.com, mys3.example.com
			continue;
		}

		StringRef h(domain.c_str() + p);

		if (!h.startsWith("oss-"_sr)) {
			h.eat(service); // ignore s3 service
		}

		return h.eat(".").toString();
	}

	return "";
}

Reference<S3BlobStoreEndpoint> S3BlobStoreEndpoint::fromString(const std::string& url,
                                                               const Optional<std::string>& proxy,
                                                               std::string* resourceFromURL,
                                                               std::string* error,
                                                               ParametersT* ignored_parameters) {
	if (resourceFromURL)
		resourceFromURL->clear();

	try {
		StringRef t(url);
		StringRef prefix = t.eat("://");
		if (prefix != "blobstore"_sr)
			throw format("Invalid blobstore URL prefix '%s'", prefix.toString().c_str());

		Optional<std::string> proxyHost, proxyPort;
		if (proxy.present()) {
			StringRef proxyRef(proxy.get());
			if (proxy.get().find("://") != std::string::npos) {
				StringRef proxyPrefix = proxyRef.eat("://");
				if (proxyPrefix != "http"_sr) {
					throw format("Invalid proxy URL prefix '%s'. Either don't use a prefix, or use http://",
					             proxyPrefix.toString().c_str());
				}
			}
			std::string proxyBody = proxyRef.eat().toString();
			if (!Hostname::isHostname(proxyBody) && !NetworkAddress::parseOptional(proxyBody).present()) {
				throw format("'%s' is not a valid value for proxy. Format should be either IP:port or host:port.",
				             proxyBody.c_str());
			}
			StringRef p(proxyBody);
			proxyHost = p.eat(":").toString();
			proxyPort = p.eat().toString();
		}

		Optional<StringRef> cred;
		if (url.find("@") != std::string::npos) {
			cred = t.eat("@");
		}
		uint8_t foundSeparator = 0;
		StringRef hostPort = t.eatAny("/?", &foundSeparator);
		StringRef resource;
		if (foundSeparator == '/') {
			resource = t.eat("?");
		}

		// hostPort is at least a host or IP address, optionally followed by :portNumber or :serviceName
		StringRef h(hostPort);
		StringRef host = h.eat(":");
		if (host.size() == 0)
			throw std::string("host cannot be empty");

		StringRef service = h.eat();

		std::string region = guessRegionFromDomain(host.toString());

		BlobKnobs knobs;
		HTTP::Headers extraHeaders;
		while (1) {
			StringRef name = t.eat("=");
			if (name.size() == 0)
				break;
			StringRef value = t.eat("&");

			// Special case for header
			if (name == "header"_sr) {
				StringRef originalValue = value;
				StringRef headerFieldName = value.eat(":");
				StringRef headerFieldValue = value;
				if (headerFieldName.size() == 0 || headerFieldValue.size() == 0) {
					throw format("'%s' is not a valid value for '%s' parameter.  Format is <FieldName>:<FieldValue> "
					             "where strings are not empty.",
					             originalValue.toString().c_str(),
					             name.toString().c_str());
				}
				std::string& fieldValue = extraHeaders[headerFieldName.toString()];
				// RFC 2616 section 4.2 says header field names can repeat but only if it is valid to concatenate their
				// values with comma separation
				if (!fieldValue.empty()) {
					fieldValue.append(",");
				}
				fieldValue.append(headerFieldValue.toString());
				continue;
			}

			// overwrite s3 region from parameter
			if (name == "region"_sr) {
				region = value.toString();
				continue;
			}

			// See if the parameter is a knob
			// First try setting a dummy value (all knobs are currently numeric) just to see if this parameter is known
			// to S3BlobStoreEndpoint. If it is, then we will set it to a good value or throw below, so the dummy set
			// has no bad side effects.
			bool known = knobs.set(name, 0);

			// If the parameter is not known to S3BlobStoreEndpoint then throw unless there is an ignored_parameters set
			// to add it to
			if (!known) {
				if (ignored_parameters == nullptr) {
					throw format("%s is not a valid parameter name", name.toString().c_str());
				}
				(*ignored_parameters)[name.toString()] = value.toString();
				continue;
			}

			// The parameter is known to S3BlobStoreEndpoint so it must be numeric and valid.
			char* valueEnd;
			int ivalue = strtol(value.toString().c_str(), &valueEnd, 10);
			if (*valueEnd || (ivalue == 0 && value.toString() != "0"))
				throw format("%s is not a valid value for %s", value.toString().c_str(), name.toString().c_str());

			// It should not be possible for this set to fail now since the dummy set above had to have worked.
			ASSERT(knobs.set(name, ivalue));
		}

		if (resourceFromURL != nullptr)
			*resourceFromURL = resource.toString();

		Optional<S3BlobStoreEndpoint::Credentials> creds;
		if (cred.present()) {
			StringRef c(cred.get());
			StringRef key = c.eat(":");
			StringRef secret = c.eat(":");
			StringRef securityToken = c.eat();
			creds = S3BlobStoreEndpoint::Credentials{ key.toString(), secret.toString(), securityToken.toString() };
		}

		if (region.empty() && CLIENT_KNOBS->HTTP_REQUEST_AWS_V4_HEADER) {
			throw std::string(
			    "Failed to get region from host or parameter in url, region is required for aws v4 signature");
		}

		return makeReference<S3BlobStoreEndpoint>(
		    host.toString(), service.toString(), region, proxyHost, proxyPort, creds, knobs, extraHeaders);

	} catch (std::string& err) {
		if (error != nullptr)
			*error = err;
		TraceEvent(SevWarnAlways, "S3BlobStoreEndpointBadURL")
		    .suppressFor(60)
		    .detail("Description", err)
		    .detail("Format", getURLFormat())
		    .detail("URL", url);
		throw backup_invalid_url();
	}
}

std::string S3BlobStoreEndpoint::getResourceURL(std::string resource, std::string params) const {
	std::string hostPort = host;
	if (!service.empty()) {
		hostPort.append(":");
		hostPort.append(service);
	}

	// If secret isn't being looked up from credentials files then it was passed explicitly in the URL so show it here.
	std::string credsString;
	if (credentials.present()) {
		if (!lookupKey) {
			credsString = credentials.get().key;
		}
		if (!lookupSecret) {
			credsString += ":" + credentials.get().secret;
		}
		if (!lookupSecret) {
			credsString +=
			    credentials.get().securityToken.empty()
			        ? std::string(":") + credentials.get().secret
			        : std::string(":") + credentials.get().secret + std::string(":") + credentials.get().securityToken;
		}
		credsString += "@";
	}

	std::string r = format("blobstore://%s%s/%s", credsString.c_str(), hostPort.c_str(), resource.c_str());

	// Get params that are deviations from knob defaults
	std::string knobParams = knobs.getURLParameters();
	if (!knobParams.empty()) {
		if (!params.empty()) {
			params.append("&");
		}
		params.append(knobParams);
	}

	for (const auto& [k, v] : extraHeaders) {
		if (!params.empty()) {
			params.append("&");
		}
		params.append("header=");
		params.append(k);
		params.append(":");
		params.append(v);
	}

	if (!params.empty())
		r.append("?").append(params);

	return r;
}

std::string constructResourcePath(Reference<S3BlobStoreEndpoint> b,
                                  const std::string& bucket,
                                  const std::string& object) {
	std::string resource;

	if (b->getHost().find(bucket + ".") != 0) {
		resource += std::string("/") + bucket; // not virtual hosting mode
	}

	if (!object.empty()) {
		resource += "/";
		resource += object;
	}

	return resource;
}

ACTOR Future<bool> bucketExists_impl(Reference<S3BlobStoreEndpoint> b, std::string bucket) {
	wait(b->requestRateRead->getAllowance(1));

	std::string resource = constructResourcePath(b, bucket, "");
	HTTP::Headers headers;

	Reference<HTTP::IncomingResponse> r = wait(b->doRequest("HEAD", resource, headers, nullptr, 0, { 200, 404 }));
	return r->code == 200;
}

Future<bool> S3BlobStoreEndpoint::bucketExists(std::string const& bucket) {
	return bucketExists_impl(Reference<S3BlobStoreEndpoint>::addRef(this), bucket);
}

ACTOR Future<bool> objectExists_impl(Reference<S3BlobStoreEndpoint> b, std::string bucket, std::string object) {
	wait(b->requestRateRead->getAllowance(1));

	std::string resource = constructResourcePath(b, bucket, object);
	HTTP::Headers headers;

	Reference<HTTP::IncomingResponse> r = wait(b->doRequest("HEAD", resource, headers, nullptr, 0, { 200, 404 }));
	return r->code == 200;
}

Future<bool> S3BlobStoreEndpoint::objectExists(std::string const& bucket, std::string const& object) {
	return objectExists_impl(Reference<S3BlobStoreEndpoint>::addRef(this), bucket, object);
}

ACTOR Future<Void> deleteObject_impl(Reference<S3BlobStoreEndpoint> b, std::string bucket, std::string object) {
	wait(b->requestRateDelete->getAllowance(1));

	std::string resource = constructResourcePath(b, bucket, object);
	HTTP::Headers headers;
	// 200 or 204 means object successfully deleted, 404 means it already doesn't exist, so any of those are considered
	// successful
	Reference<HTTP::IncomingResponse> r =
	    wait(b->doRequest("DELETE", resource, headers, nullptr, 0, { 200, 204, 404 }));

	// But if the object already did not exist then the 'delete' is assumed to be successful but a warning is logged.
	if (r->code == 404) {
		TraceEvent(SevWarnAlways, "S3BlobStoreEndpointDeleteObjectMissing")
		    .detail("Host", b->host)
		    .detail("Bucket", bucket)
		    .detail("Object", object);
	}

	return Void();
}

Future<Void> S3BlobStoreEndpoint::deleteObject(std::string const& bucket, std::string const& object) {
	return deleteObject_impl(Reference<S3BlobStoreEndpoint>::addRef(this), bucket, object);
}

ACTOR Future<Void> deleteRecursively_impl(Reference<S3BlobStoreEndpoint> b,
                                          std::string bucket,
                                          std::string prefix,
                                          int* pNumDeleted,
                                          int64_t* pBytesDeleted) {
	state PromiseStream<S3BlobStoreEndpoint::ListResult> resultStream;
	// Start a recursive parallel listing which will send results to resultStream as they are received
	state Future<Void> done = b->listObjectsStream(bucket, resultStream, prefix, '/', std::numeric_limits<int>::max());
	// Wrap done in an actor which will send end_of_stream since listObjectsStream() does not (so that many calls can
	// write to the same stream)
	done = map(done, [=](Void) mutable {
		resultStream.sendError(end_of_stream());
		return Void();
	});

	state std::list<Future<Void>> deleteFutures;
	try {
		loop {
			choose {
				// Throw if done throws, otherwise don't stop until end_of_stream
				when(wait(done)) {
					done = Never();
				}

				when(S3BlobStoreEndpoint::ListResult list = waitNext(resultStream.getFuture())) {
					for (auto& object : list.objects) {
						deleteFutures.push_back(map(b->deleteObject(bucket, object.name), [=](Void) -> Void {
							if (pNumDeleted != nullptr) {
								++*pNumDeleted;
							}
							if (pBytesDeleted != nullptr) {
								*pBytesDeleted += object.size;
							}
							return Void();
						}));
					}
				}
			}

			// This is just a precaution to avoid having too many outstanding delete actors waiting to run
			while (deleteFutures.size() > CLIENT_KNOBS->BLOBSTORE_CONCURRENT_REQUESTS) {
				wait(deleteFutures.front());
				deleteFutures.pop_front();
			}
		}
	} catch (Error& e) {
		if (e.code() != error_code_end_of_stream)
			throw;
	}

	while (deleteFutures.size() > 0) {
		wait(deleteFutures.front());
		deleteFutures.pop_front();
	}

	return Void();
}

Future<Void> S3BlobStoreEndpoint::deleteRecursively(std::string const& bucket,
                                                    std::string prefix,
                                                    int* pNumDeleted,
                                                    int64_t* pBytesDeleted) {
	return deleteRecursively_impl(
	    Reference<S3BlobStoreEndpoint>::addRef(this), bucket, prefix, pNumDeleted, pBytesDeleted);
}

ACTOR Future<Void> createBucket_impl(Reference<S3BlobStoreEndpoint> b, std::string bucket) {
	wait(b->requestRateWrite->getAllowance(1));

	bool exists = wait(b->bucketExists(bucket));
	if (!exists) {
		std::string resource = constructResourcePath(b, bucket, "");
		HTTP::Headers headers;

		std::string region = b->getRegion();
		if (region.empty()) {
			Reference<HTTP::IncomingResponse> r =
			    wait(b->doRequest("PUT", resource, headers, nullptr, 0, { 200, 409 }));
		} else {
			UnsentPacketQueue packets;
			StringRef body(format("<CreateBucketConfiguration xmlns=\"http://s3.amazonaws.com/doc/2006-03-01/\">"
			                      "  <LocationConstraint>%s</LocationConstraint>"
			                      "</CreateBucketConfiguration>",
			                      region.c_str()));
			PacketWriter pw(packets.getWriteBuffer(), nullptr, Unversioned());
			pw.serializeBytes(body);

			Reference<HTTP::IncomingResponse> r =
			    wait(b->doRequest("PUT", resource, headers, &packets, body.size(), { 200, 409 }));
		}
	}
	return Void();
}

Future<Void> S3BlobStoreEndpoint::createBucket(std::string const& bucket) {
	return createBucket_impl(Reference<S3BlobStoreEndpoint>::addRef(this), bucket);
}

ACTOR Future<int64_t> objectSize_impl(Reference<S3BlobStoreEndpoint> b, std::string bucket, std::string object) {
	wait(b->requestRateRead->getAllowance(1));

	std::string resource = constructResourcePath(b, bucket, object);
	HTTP::Headers headers;

	Reference<HTTP::IncomingResponse> r = wait(b->doRequest("HEAD", resource, headers, nullptr, 0, { 200, 404 }));
	if (r->code == 404)
		throw file_not_found();
	return r->data.contentLen;
}

Future<int64_t> S3BlobStoreEndpoint::objectSize(std::string const& bucket, std::string const& object) {
	return objectSize_impl(Reference<S3BlobStoreEndpoint>::addRef(this), bucket, object);
}

// Try to read a file, parse it as JSON, and return the resulting document.
// It will NOT throw if any errors are encountered, it will just return an empty
// JSON object and will log trace events for the errors encountered.
ACTOR Future<Optional<json_spirit::mObject>> tryReadJSONFile(std::string path) {
	state std::string content;

	// Event type to be logged in the event of an exception
	state const char* errorEventType = "BlobCredentialFileError";

	try {
		state Reference<IAsyncFile> f = wait(IAsyncFileSystem::filesystem()->open(
		    path, IAsyncFile::OPEN_NO_AIO | IAsyncFile::OPEN_READONLY | IAsyncFile::OPEN_UNCACHED, 0));
		state int64_t size = wait(f->size());
		state Standalone<StringRef> buf = makeString(size);
		int r = wait(f->read(mutateString(buf), size, 0));
		ASSERT(r == size);
		content = buf.toString();

		// Any exceptions from hehre forward are parse failures
		errorEventType = "BlobCredentialFileParseFailed";
		json_spirit::mValue json;
		json_spirit::read_string(content, json);
		if (json.type() == json_spirit::obj_type)
			return json.get_obj();
		else
			TraceEvent(SevWarn, "BlobCredentialFileNotJSONObject").suppressFor(60).detail("File", path);

	} catch (Error& e) {
		if (e.code() != error_code_actor_cancelled)
			TraceEvent(SevWarn, errorEventType).errorUnsuppressed(e).suppressFor(60).detail("File", path);
	}

	return Optional<json_spirit::mObject>();
}

// If the credentials expire, the connection will eventually fail and be discarded from the pool, and then a new
// connection will be constructed, which will call this again to get updated credentials
static S3BlobStoreEndpoint::Credentials getSecretSdk() {
#ifdef WITH_AWS_BACKUP
	double elapsed = -timer_monotonic();
	Aws::Auth::AWSCredentials awsCreds = FDBAWSCredentialsProvider::getAwsCredentials();
	elapsed += timer_monotonic();

	if (awsCreds.IsEmpty()) {
		TraceEvent(SevWarn, "S3BlobStoreAWSCredsEmpty");
		throw backup_auth_missing();
	}

	S3BlobStoreEndpoint::Credentials fdbCreds;
	fdbCreds.key = awsCreds.GetAWSAccessKeyId();
	fdbCreds.secret = awsCreds.GetAWSSecretKey();
	fdbCreds.securityToken = awsCreds.GetSessionToken();

	TraceEvent("S3BlobStoreGotSdkCredentials").suppressFor(60).detail("Duration", elapsed);

	return fdbCreds;
#else
	TraceEvent(SevError, "S3BlobStoreNoSDK");
	throw backup_auth_missing();
#endif
}

ACTOR Future<Void> updateSecret_impl(Reference<S3BlobStoreEndpoint> b) {
	if (b->knobs.sdk_auth) {
		b->credentials = getSecretSdk();
		return Void();
	}
	std::vector<std::string>* pFiles = (std::vector<std::string>*)g_network->global(INetwork::enBlobCredentialFiles);
	if (pFiles == nullptr)
		return Void();

	if (!b->credentials.present()) {
		return Void();
	}

	state std::vector<Future<Optional<json_spirit::mObject>>> reads;
	for (auto& f : *pFiles)
		reads.push_back(tryReadJSONFile(f));

	wait(waitForAll(reads));

	std::string accessKey = b->lookupKey ? "" : b->credentials.get().key;
	std::string credentialsFileKey = accessKey + "@" + b->host;

	int invalid = 0;

	for (auto& f : reads) {
		// If value not present then the credentials file wasn't readable or valid.  Continue to check other results.
		if (!f.get().present()) {
			++invalid;
			continue;
		}

		JSONDoc doc(f.get().get());
		if (doc.has("accounts") && doc.last().type() == json_spirit::obj_type) {
			JSONDoc accounts(doc.last().get_obj());
			if (accounts.has(credentialsFileKey, false) && accounts.last().type() == json_spirit::obj_type) {
				JSONDoc account(accounts.last());
				S3BlobStoreEndpoint::Credentials creds = b->credentials.get();
				if (b->lookupKey) {
					std::string apiKey;
					if (account.tryGet("api_key", apiKey))
						creds.key = apiKey;
					else
						continue;
				}
				if (b->lookupSecret) {
					std::string secret;
					if (account.tryGet("secret", secret))
						creds.secret = secret;
					else
						continue;
				}
				std::string token;
				if (account.tryGet("token", token))
					creds.securityToken = token;
				b->credentials = creds;
				return Void();
			}
		}
	}

	// If any sources were invalid
	if (invalid > 0)
		throw backup_auth_unreadable();

	// All sources were valid but didn't contain the desired info
	throw backup_auth_missing();
}

Future<Void> S3BlobStoreEndpoint::updateSecret() {
	return updateSecret_impl(Reference<S3BlobStoreEndpoint>::addRef(this));
}

ACTOR Future<S3BlobStoreEndpoint::ReusableConnection> connect_impl(Reference<S3BlobStoreEndpoint> b,
                                                                   bool* reusingConn) {
	// First try to get a connection from the pool
	*reusingConn = false;
	while (!b->connectionPool->pool.empty()) {
		S3BlobStoreEndpoint::ReusableConnection rconn = b->connectionPool->pool.front();
		b->connectionPool->pool.pop();

		// If the connection expires in the future then return it
		if (rconn.expirationTime > now()) {
			*reusingConn = true;
			++b->blobStats->reusedConnections;
			TraceEvent("S3BlobStoreEndpointReusingConnected")
			    .suppressFor(60)
			    .detail("RemoteEndpoint", rconn.conn->getPeerAddress())
			    .detail("ExpiresIn", rconn.expirationTime - now());
			return rconn;
		}
		++b->blobStats->expiredConnections;
	}
	++b->blobStats->newConnections;
	std::string host = b->host, service = b->service;
	if (service.empty()) {
		if (b->useProxy) {
			fprintf(stderr, "ERROR: Port can't be empty when using HTTP proxy.\n");
			throw connection_failed();
		}
		service = b->knobs.secure_connection ? "https" : "http";
	}
	bool isTLS = b->knobs.isTLS();
	state Reference<IConnection> conn;
	if (b->useProxy) {
		if (isTLS) {
			Reference<IConnection> _conn =
			    wait(HTTP::proxyConnect(host, service, b->proxyHost.get(), b->proxyPort.get()));
			conn = _conn;
		} else {
			host = b->proxyHost.get();
			service = b->proxyPort.get();
			Reference<IConnection> _conn = wait(INetworkConnections::net()->connect(host, service, false));
			conn = _conn;
		}
	} else {
		wait(store(conn, INetworkConnections::net()->connect(host, service, isTLS)));
	}
	wait(conn->connectHandshake());

	TraceEvent("S3BlobStoreEndpointNewConnection")
	    .suppressFor(60)
	    .detail("RemoteEndpoint", conn->getPeerAddress())
	    .detail("ExpiresIn", b->knobs.max_connection_life);

	if (b->lookupKey || b->lookupSecret || b->knobs.sdk_auth)
		wait(b->updateSecret());

	return S3BlobStoreEndpoint::ReusableConnection({ conn, now() + b->knobs.max_connection_life });
}

Future<S3BlobStoreEndpoint::ReusableConnection> S3BlobStoreEndpoint::connect(bool* reusing) {
	return connect_impl(Reference<S3BlobStoreEndpoint>::addRef(this), reusing);
}

void S3BlobStoreEndpoint::returnConnection(ReusableConnection& rconn) {
	// If it expires in the future then add it to the pool in the front
	if (rconn.expirationTime > now()) {
		connectionPool->pool.push(rconn);
	} else {
		++blobStats->expiredConnections;
	}
	rconn.conn = Reference<IConnection>();
}

std::string awsCanonicalURI(const std::string& resource, std::vector<std::string>& queryParameters, bool isV4) {
	StringRef resourceRef(resource);
	resourceRef.eat("/");
	std::string canonicalURI("/" + resourceRef.toString());
	size_t q = canonicalURI.find_last_of('?');
	if (q != canonicalURI.npos)
		canonicalURI.resize(q);
	if (isV4) {
		canonicalURI = HTTP::awsV4URIEncode(canonicalURI, false);
	} else {
		canonicalURI = HTTP::urlEncode(canonicalURI);
	}

	// Create the canonical query string
	std::string queryString;
	q = resource.find_last_of('?');
	if (q != queryString.npos)
		queryString = resource.substr(q + 1);

	StringRef qStr(queryString);
	StringRef queryParameter;
	while ((queryParameter = qStr.eat("&")) != StringRef()) {
		StringRef param = queryParameter.eat("=");
		StringRef value = queryParameter.eat();

		if (isV4) {
			queryParameters.push_back(HTTP::awsV4URIEncode(param.toString(), true) + "=" +
			                          HTTP::awsV4URIEncode(value.toString(), true));
		} else {
			queryParameters.push_back(HTTP::urlEncode(param.toString()) + "=" + HTTP::urlEncode(value.toString()));
		}
	}

	return canonicalURI;
}

// Do a request, get a Response.
// Request content is provided as UnsentPacketQueue *pContent which will be depleted as bytes are sent but the queue
// itself must live for the life of this actor and be destroyed by the caller
ACTOR Future<Reference<HTTP::IncomingResponse>> doRequest_impl(Reference<S3BlobStoreEndpoint> bstore,
                                                               std::string verb,
                                                               std::string resource,
                                                               HTTP::Headers headers,
                                                               UnsentPacketQueue* pContent,
                                                               int contentLen,
                                                               std::set<unsigned int> successCodes) {
	state UnsentPacketQueue contentCopy;
	state Reference<HTTP::OutgoingRequest> req = makeReference<HTTP::OutgoingRequest>();
	req->verb = verb;
	req->data.content = &contentCopy;
	req->data.contentLen = contentLen;

	req->data.headers = headers;
	req->data.headers["Host"] = bstore->host;
	req->data.headers["Accept"] = "application/xml";
<<<<<<< HEAD
=======

	// Avoid to send request with an empty resouce.
	if (resource.empty()) {
		resource = "/";
	}
>>>>>>> 83dc9ff6

	// Merge extraHeaders into headers
	for (const auto& [k, v] : bstore->extraHeaders) {
		std::string& fieldValue = req->data.headers[k];
		if (!fieldValue.empty()) {
			fieldValue.append(",");
		}
		fieldValue.append(v);
	}

	// For requests with content to upload, the request timeout should be at least twice the amount of time
	// it would take to upload the content given the upload bandwidth and concurrency limits.
	int bandwidthThisRequest = 1 + bstore->knobs.max_send_bytes_per_second / bstore->knobs.concurrent_uploads;
	int contentUploadSeconds = contentLen / bandwidthThisRequest;
	state int requestTimeout = std::max(bstore->knobs.request_timeout_min, 3 * contentUploadSeconds);

	wait(bstore->concurrentRequests.take());
	state FlowLock::Releaser globalReleaser(bstore->concurrentRequests, 1);

	state int maxTries = std::min(bstore->knobs.request_tries, bstore->knobs.connect_tries);
	state int thisTry = 1;
	state double nextRetryDelay = 2.0;

	loop {
		state Optional<Error> err;
		state Optional<NetworkAddress> remoteAddress;
		state bool connectionEstablished = false;
		state Reference<HTTP::IncomingResponse> r;
		state std::string canonicalURI = resource;
		state UID connID = UID();
		state double reqStartTimer;
		state double connectStartTimer = g_network->timer();
		state bool reusingConn = false;
		state bool fastRetry = false;

		try {
			// Start connecting
			Future<S3BlobStoreEndpoint::ReusableConnection> frconn = bstore->connect(&reusingConn);

			// Make a shallow copy of the queue by calling addref() on each buffer in the chain and then prepending that
			// chain to contentCopy
			req->data.content->discardAll();
			if (pContent != nullptr) {
				PacketBuffer* pFirst = pContent->getUnsent();
				PacketBuffer* pLast = nullptr;
				for (PacketBuffer* p = pFirst; p != nullptr; p = p->nextPacketBuffer()) {
					p->addref();
					// Also reset the sent count on each buffer
					p->bytes_sent = 0;
					pLast = p;
				}
				req->data.content->prependWriteBuffer(pFirst, pLast);
			}

			// Finish connecting, do request
			state S3BlobStoreEndpoint::ReusableConnection rconn =
			    wait(timeoutError(frconn, bstore->knobs.connect_timeout));
			connectionEstablished = true;
			connID = rconn.conn->getDebugID();
			reqStartTimer = g_network->timer();

			// Finish/update the request headers (which includes Date header)
			// This must be done AFTER the connection is ready because if credentials are coming from disk they are
			// refreshed when a new connection is established and setAuthHeaders() would need the updated secret.
			if (bstore->credentials.present() && !bstore->credentials.get().securityToken.empty())
				req->data.headers["x-amz-security-token"] = bstore->credentials.get().securityToken;
			if (CLIENT_KNOBS->HTTP_REQUEST_AWS_V4_HEADER) {
				bstore->setV4AuthHeaders(verb, resource, req->data.headers);
			} else {
				bstore->setAuthHeaders(verb, resource, req->data.headers);
			}

			std::vector<std::string> queryParameters;
			canonicalURI = awsCanonicalURI(resource, queryParameters, CLIENT_KNOBS->HTTP_REQUEST_AWS_V4_HEADER);
			if (!queryParameters.empty()) {
				canonicalURI += "?";
				canonicalURI += boost::algorithm::join(queryParameters, "&");
			}

			if (bstore->useProxy && bstore->knobs.secure_connection == 0) {
				// Has to be in absolute-form.
				canonicalURI = "http://" + bstore->host + ":" + bstore->service + canonicalURI;
			}

			req->resource = canonicalURI;

			remoteAddress = rconn.conn->getPeerAddress();
			wait(bstore->requestRate->getAllowance(1));

			Future<Reference<HTTP::IncomingResponse>> reqF =
			    HTTP::doRequest(rconn.conn, req, bstore->sendRate, &bstore->s_stats.bytes_sent, bstore->recvRate);

			// if we reused a connection from the pool, and immediately got an error, retry immediately discarding the
			// connection
			if (reqF.isReady() && reusingConn) {
				fastRetry = true;
			}

			Reference<HTTP::IncomingResponse> _r = wait(timeoutError(reqF, requestTimeout));
			r = _r;

			// Since the response was parsed successfully (which is why we are here) reuse the connection unless we
			// received the "Connection: close" header.
			if (r->data.headers["Connection"] != "close") {
				bstore->returnConnection(rconn);
			} else {
				++bstore->blobStats->expiredConnections;
			}
			rconn.conn.clear();

		} catch (Error& e) {
			if (e.code() == error_code_actor_cancelled)
				throw;
			// TODO: should this also do rconn.conn.clear()? (would need to extend lifetime outside of try block)
			err = e;
		}

		double end = g_network->timer();
		double connectDuration = reqStartTimer - connectStartTimer;
		double reqDuration = end - reqStartTimer;
		bstore->blobStats->requestLatency.addMeasurement(reqDuration);

		// If err is not present then r is valid.
		// If r->code is in successCodes then record the successful request and return r.
		if (!err.present() && successCodes.count(r->code) != 0) {
			bstore->s_stats.requests_successful++;
			++bstore->blobStats->requestsSuccessful;
			return r;
		}

		// Otherwise, this request is considered failed.  Update failure count.
		bstore->s_stats.requests_failed++;
		++bstore->blobStats->requestsFailed;

		// All errors in err are potentially retryable as well as certain HTTP response codes...
		bool retryable = err.present() || r->code == 500 || r->code == 502 || r->code == 503 || r->code == 429;

		// But only if our previous attempt was not the last allowable try.
		retryable = retryable && (thisTry < maxTries);

		if (!retryable || !err.present()) {
			fastRetry = false;
		}

		TraceEvent event(SevWarn,
		                 retryable ? (fastRetry ? "S3BlobStoreEndpointRequestFailedFastRetryable"
		                                        : "S3BlobStoreEndpointRequestFailedRetryable")
		                           : "S3BlobStoreEndpointRequestFailed");

		// Attach err to trace event if present, otherwise extract some stuff from the response
		if (err.present()) {
			event.errorUnsuppressed(err.get());
		}
		event.suppressFor(60);
		if (!err.present()) {
			event.detail("ResponseCode", r->code);
		}

		event.detail("ConnectionEstablished", connectionEstablished);
		event.detail("ReusingConn", reusingConn);
		if (connectionEstablished) {
			event.detail("ConnID", connID);
			event.detail("ConnectDuration", connectDuration);
			event.detail("ReqDuration", reqDuration);
		}

		if (remoteAddress.present())
			event.detail("RemoteEndpoint", remoteAddress.get());
		else
			event.detail("RemoteHost", bstore->host);

		event.detail("Verb", verb).detail("Resource", resource).detail("ThisTry", thisTry);

		// If r is not valid or not code 429 then increment the try count.  429's will not count against the attempt
		// limit. Also skip incrementing the retry count for fast retries
		if (!fastRetry && (!r || r->code != 429))
			++thisTry;

		if (fastRetry) {
			++bstore->blobStats->fastRetries;
			wait(delay(0));
		} else if (retryable) {
			// We will wait delay seconds before the next retry, start with nextRetryDelay.
			double delay = nextRetryDelay;
			// Double but limit the *next* nextRetryDelay.
			nextRetryDelay = std::min(nextRetryDelay * 2, 60.0);

			// If r is valid then obey the Retry-After response header if present.
			if (r) {
				auto iRetryAfter = r->data.headers.find("Retry-After");
				if (iRetryAfter != r->data.headers.end()) {
					event.detail("RetryAfterHeader", iRetryAfter->second);
					char* pEnd;
					double retryAfter = strtod(iRetryAfter->second.c_str(), &pEnd);
					if (*pEnd) // If there were other characters then don't trust the parsed value, use a probably safe
					           // value of 5 minutes.
						retryAfter = 300;
					// Update delay
					delay = std::max(delay, retryAfter);
				}
			}

			// Log the delay then wait.

			event.detail("RetryDelay", delay);
			wait(::delay(delay));
		} else {
			// We can't retry, so throw something.

			// This error code means the authentication header was not accepted, likely the account or key is wrong.
			if (r && r->code == 406)
				throw http_not_accepted();

			if (r && r->code == 401)
				throw http_auth_failed();

			// Recognize and throw specific errors
			if (err.present()) {
				int code = err.get().code();

				// If we get a timed_out error during the the connect() phase, we'll call that connection_failed despite
				// the fact that there was technically never a 'connection' to begin with.  It differentiates between an
				// active connection timing out vs a connection timing out, though not between an active connection
				// failing vs connection attempt failing.
				// TODO:  Add more error types?
				if (code == error_code_timed_out && !connectionEstablished) {
					TraceEvent(SevWarn, "S3BlobStoreEndpointConnectTimeout")
					    .suppressFor(60)
					    .detail("Timeout", requestTimeout);
					throw connection_failed();
				}

				if (code == error_code_timed_out || code == error_code_connection_failed ||
				    code == error_code_lookup_failed)
					throw err.get();
			}

			throw http_request_failed();
		}
	}
}

Future<Reference<HTTP::IncomingResponse>> S3BlobStoreEndpoint::doRequest(std::string const& verb,
                                                                         std::string const& resource,
                                                                         const HTTP::Headers& headers,
                                                                         UnsentPacketQueue* pContent,
                                                                         int contentLen,
                                                                         std::set<unsigned int> successCodes) {
	return doRequest_impl(
	    Reference<S3BlobStoreEndpoint>::addRef(this), verb, resource, headers, pContent, contentLen, successCodes);
}

ACTOR Future<Void> listObjectsStream_impl(Reference<S3BlobStoreEndpoint> bstore,
                                          std::string bucket,
                                          PromiseStream<S3BlobStoreEndpoint::ListResult> results,
                                          Optional<std::string> prefix,
                                          Optional<char> delimiter,
                                          int maxDepth,
                                          std::function<bool(std::string const&)> recurseFilter) {
	// Request 1000 keys at a time, the maximum allowed
	state std::string resource = constructResourcePath(bstore, bucket, "");

	resource.append("/?max-keys=1000");
	if (prefix.present())
		resource.append("&prefix=").append(prefix.get());
	if (delimiter.present())
		resource.append("&delimiter=").append(std::string(1, delimiter.get()));
	resource.append("&marker=");
	state std::string lastFile;
	state bool more = true;

	state std::vector<Future<Void>> subLists;

	while (more) {
		wait(bstore->concurrentLists.take());
		state FlowLock::Releaser listReleaser(bstore->concurrentLists, 1);

		HTTP::Headers headers;
		state std::string fullResource = resource + lastFile;
		lastFile.clear();
		Reference<HTTP::IncomingResponse> r =
		    wait(bstore->doRequest("GET", fullResource, headers, nullptr, 0, { 200 }));
		listReleaser.release();

		try {
			S3BlobStoreEndpoint::ListResult listResult;
			xml_document<> doc;

			// Copy content because rapidxml will modify it during parse
			std::string content = r->data.content;
			doc.parse<0>((char*)content.c_str());

			// There should be exactly one node
			xml_node<>* result = doc.first_node();
			if (result == nullptr || strcmp(result->name(), "ListBucketResult") != 0) {
				throw http_bad_response();
			}

			xml_node<>* n = result->first_node();
			while (n != nullptr) {
				const char* name = n->name();
				if (strcmp(name, "IsTruncated") == 0) {
					const char* val = n->value();
					if (strcmp(val, "true") == 0) {
						more = true;
					} else if (strcmp(val, "false") == 0) {
						more = false;
					} else {
						throw http_bad_response();
					}
				} else if (strcmp(name, "Contents") == 0) {
					S3BlobStoreEndpoint::ObjectInfo object;

					xml_node<>* key = n->first_node("Key");
					if (key == nullptr) {
						throw http_bad_response();
					}
					object.name = key->value();

					xml_node<>* size = n->first_node("Size");
					if (size == nullptr) {
						throw http_bad_response();
					}
					object.size = strtoull(size->value(), nullptr, 10);

					listResult.objects.push_back(object);
				} else if (strcmp(name, "CommonPrefixes") == 0) {
					xml_node<>* prefixNode = n->first_node("Prefix");
					while (prefixNode != nullptr) {
						const char* prefix = prefixNode->value();
						// If recursing, queue a sub-request, otherwise add the common prefix to the result.
						if (maxDepth > 0) {
							// If there is no recurse filter or the filter returns true then start listing the subfolder
							if (!recurseFilter || recurseFilter(prefix)) {
								subLists.push_back(bstore->listObjectsStream(
								    bucket, results, prefix, delimiter, maxDepth - 1, recurseFilter));
							}
							// Since prefix will not be in the final listResult below we have to set lastFile here in
							// case it's greater than the last object
							lastFile = prefix;
						} else {
							listResult.commonPrefixes.push_back(prefix);
						}

						prefixNode = prefixNode->next_sibling("Prefix");
					}
				}

				n = n->next_sibling();
			}

			results.send(listResult);

			if (more) {
				// lastFile will be the last commonprefix for which a sublist was started, if any.
				// If there are any objects and the last one is greater than lastFile then make it the new lastFile.
				if (!listResult.objects.empty() && lastFile < listResult.objects.back().name) {
					lastFile = listResult.objects.back().name;
				}
				// If there are any common prefixes and the last one is greater than lastFile then make it the new
				// lastFile.
				if (!listResult.commonPrefixes.empty() && lastFile < listResult.commonPrefixes.back()) {
					lastFile = listResult.commonPrefixes.back();
				}

				// If lastFile is empty at this point, something has gone wrong.
				if (lastFile.empty()) {
					TraceEvent(SevWarn, "S3BlobStoreEndpointListNoNextMarker")
					    .suppressFor(60)
					    .detail("Resource", fullResource);
					throw http_bad_response();
				}
			}
		} catch (Error& e) {
			if (e.code() != error_code_actor_cancelled)
				TraceEvent(SevWarn, "S3BlobStoreEndpointListResultParseError")
				    .errorUnsuppressed(e)
				    .suppressFor(60)
				    .detail("Resource", fullResource);
			throw http_bad_response();
		}
	}

	wait(waitForAll(subLists));

	return Void();
}

Future<Void> S3BlobStoreEndpoint::listObjectsStream(std::string const& bucket,
                                                    PromiseStream<ListResult> results,
                                                    Optional<std::string> prefix,
                                                    Optional<char> delimiter,
                                                    int maxDepth,
                                                    std::function<bool(std::string const&)> recurseFilter) {
	return listObjectsStream_impl(
	    Reference<S3BlobStoreEndpoint>::addRef(this), bucket, results, prefix, delimiter, maxDepth, recurseFilter);
}

ACTOR Future<S3BlobStoreEndpoint::ListResult> listObjects_impl(Reference<S3BlobStoreEndpoint> bstore,
                                                               std::string bucket,
                                                               Optional<std::string> prefix,
                                                               Optional<char> delimiter,
                                                               int maxDepth,
                                                               std::function<bool(std::string const&)> recurseFilter) {
	state S3BlobStoreEndpoint::ListResult results;
	state PromiseStream<S3BlobStoreEndpoint::ListResult> resultStream;
	state Future<Void> done =
	    bstore->listObjectsStream(bucket, resultStream, prefix, delimiter, maxDepth, recurseFilter);
	// Wrap done in an actor which sends end_of_stream because list does not so that many lists can write to the same
	// stream
	done = map(done, [=](Void) mutable {
		resultStream.sendError(end_of_stream());
		return Void();
	});

	try {
		loop {
			choose {
				// Throw if done throws, otherwise don't stop until end_of_stream
				when(wait(done)) {
					done = Never();
				}

				when(S3BlobStoreEndpoint::ListResult info = waitNext(resultStream.getFuture())) {
					results.commonPrefixes.insert(
					    results.commonPrefixes.end(), info.commonPrefixes.begin(), info.commonPrefixes.end());
					results.objects.insert(results.objects.end(), info.objects.begin(), info.objects.end());
				}
			}
		}
	} catch (Error& e) {
		if (e.code() != error_code_end_of_stream)
			throw;
	}

	return results;
}

Future<S3BlobStoreEndpoint::ListResult> S3BlobStoreEndpoint::listObjects(
    std::string const& bucket,
    Optional<std::string> prefix,
    Optional<char> delimiter,
    int maxDepth,
    std::function<bool(std::string const&)> recurseFilter) {
	return listObjects_impl(
	    Reference<S3BlobStoreEndpoint>::addRef(this), bucket, prefix, delimiter, maxDepth, recurseFilter);
}

ACTOR Future<std::vector<std::string>> listBuckets_impl(Reference<S3BlobStoreEndpoint> bstore) {
	state std::string resource = "/?marker=";
	state std::string lastName;
	state bool more = true;
	state std::vector<std::string> buckets;

	while (more) {
		wait(bstore->concurrentLists.take());
		state FlowLock::Releaser listReleaser(bstore->concurrentLists, 1);

		HTTP::Headers headers;
		state std::string fullResource = resource + lastName;
		Reference<HTTP::IncomingResponse> r =
		    wait(bstore->doRequest("GET", fullResource, headers, nullptr, 0, { 200 }));
		listReleaser.release();

		try {
			xml_document<> doc;

			// Copy content because rapidxml will modify it during parse
			std::string content = r->data.content;
			doc.parse<0>((char*)content.c_str());

			// There should be exactly one node
			xml_node<>* result = doc.first_node();
			if (result == nullptr || strcmp(result->name(), "ListAllMyBucketsResult") != 0) {
				throw http_bad_response();
			}

			more = false;
			xml_node<>* truncated = result->first_node("IsTruncated");
			if (truncated != nullptr && strcmp(truncated->value(), "true") == 0) {
				more = true;
			}

			xml_node<>* bucketsNode = result->first_node("Buckets");
			if (bucketsNode != nullptr) {
				xml_node<>* bucketNode = bucketsNode->first_node("Bucket");
				while (bucketNode != nullptr) {
					xml_node<>* nameNode = bucketNode->first_node("Name");
					if (nameNode == nullptr) {
						throw http_bad_response();
					}
					const char* name = nameNode->value();
					buckets.push_back(name);

					bucketNode = bucketNode->next_sibling("Bucket");
				}
			}

			if (more) {
				lastName = buckets.back();
			}

		} catch (Error& e) {
			if (e.code() != error_code_actor_cancelled)
				TraceEvent(SevWarn, "S3BlobStoreEndpointListBucketResultParseError")
				    .errorUnsuppressed(e)
				    .suppressFor(60)
				    .detail("Resource", fullResource);
			throw http_bad_response();
		}
	}

	return buckets;
}

Future<std::vector<std::string>> S3BlobStoreEndpoint::listBuckets() {
	return listBuckets_impl(Reference<S3BlobStoreEndpoint>::addRef(this));
}

std::string S3BlobStoreEndpoint::hmac_sha1(Credentials const& creds, std::string const& msg) {
	std::string key = creds.secret;

	// Hash key to shorten it if it is longer than SHA1 block size
	if (key.size() > 64) {
		key = SHA1::from_string(key);
	}

	// Pad key up to SHA1 block size if needed
	key.append(64 - key.size(), '\0');

	std::string kipad = key;
	for (int i = 0; i < 64; ++i)
		kipad[i] ^= '\x36';

	std::string kopad = key;
	for (int i = 0; i < 64; ++i)
		kopad[i] ^= '\x5c';

	kipad.append(msg);
	std::string hkipad = SHA1::from_string(kipad);
	kopad.append(hkipad);
	return SHA1::from_string(kopad);
}

std::string sha256_hex(std::string str) {
	unsigned char hash[SHA256_DIGEST_LENGTH];
	SHA256_CTX sha256;
	SHA256_Init(&sha256);
	SHA256_Update(&sha256, str.c_str(), str.size());
	SHA256_Final(hash, &sha256);
	std::stringstream ss;
	for (int i = 0; i < SHA256_DIGEST_LENGTH; i++) {
		ss << std::hex << std::setw(2) << std::setfill('0') << (int)hash[i];
	}
	return ss.str();
}

std::string hmac_sha256_hex(std::string key, std::string msg) {
	unsigned char hash[32];

	HMAC_CTX* hmac = HMAC_CTX_new();
	HMAC_Init_ex(hmac, &key[0], key.length(), EVP_sha256(), NULL);
	HMAC_Update(hmac, (unsigned char*)&msg[0], msg.length());
	unsigned int len = 32;
	HMAC_Final(hmac, hash, &len);
	HMAC_CTX_free(hmac);

	std::stringstream ss;
	ss << std::hex << std::setfill('0');
	for (int i = 0; i < len; i++) {
		ss << std::hex << std::setw(2) << (unsigned int)hash[i];
	}
	return (ss.str());
}

std::string hmac_sha256(std::string key, std::string msg) {
	unsigned char hash[32];

	HMAC_CTX* hmac = HMAC_CTX_new();
	HMAC_Init_ex(hmac, &key[0], key.length(), EVP_sha256(), NULL);
	HMAC_Update(hmac, (unsigned char*)&msg[0], msg.length());
	unsigned int len = 32;
	HMAC_Final(hmac, hash, &len);
	HMAC_CTX_free(hmac);

	std::stringstream ss;
	ss << std::setfill('0');
	for (int i = 0; i < len; i++) {
		ss << hash[i];
	}
	return (ss.str());
}

// Date and Time parameters are used for unit testing
void S3BlobStoreEndpoint::setV4AuthHeaders(std::string const& verb,
                                           std::string const& resource,
                                           HTTP::Headers& headers,
                                           std::string date,
                                           std::string datestamp) {
	if (!credentials.present()) {
		return;
	}
	Credentials creds = credentials.get();
	// std::cout << "========== Starting===========" << std::endl;
	std::string accessKey = creds.key;
	std::string secretKey = creds.secret;
	// Create a date for headers and the credential string
	std::string amzDate;
	std::string dateStamp;
	if (date.empty() || datestamp.empty()) {
		time_t ts;
		time(&ts);
		char dateBuf[20];
		// ISO 8601 format YYYYMMDD'T'HHMMSS'Z'
		strftime(dateBuf, 20, "%Y%m%dT%H%M%SZ", gmtime(&ts));
		amzDate = dateBuf;
		strftime(dateBuf, 20, "%Y%m%d", gmtime(&ts));
		dateStamp = dateBuf;
	} else {
		amzDate = date;
		dateStamp = datestamp;
	}

	// ************* TASK 1: CREATE A CANONICAL REQUEST *************
	// Create Create canonical URI--the part of the URI from domain to query string (use '/' if no path)
	std::vector<std::string> queryParameters;
	std::string canonicalURI = awsCanonicalURI(resource, queryParameters, true);

	std::string canonicalQueryString;
	if (!queryParameters.empty()) {
		std::sort(queryParameters.begin(), queryParameters.end());
		canonicalQueryString = boost::algorithm::join(queryParameters, "&");
	}

	using namespace boost::algorithm;
	// Create the canonical headers and signed headers
	ASSERT(!headers["Host"].empty());
	// Using unsigned payload here and adding content-md5 to the signed headers. It may be better to also include sha256
	// sum for added security.
	headers["x-amz-content-sha256"] = "UNSIGNED-PAYLOAD";
	headers["x-amz-date"] = amzDate;
	std::vector<std::pair<std::string, std::string>> headersList;
	headersList.push_back({ "host", trim_copy(headers["Host"]) + "\n" });
	if (headers.find("Content-Type") != headers.end())
		headersList.push_back({ "content-type", trim_copy(headers["Content-Type"]) + "\n" });
	if (headers.find("Content-MD5") != headers.end())
		headersList.push_back({ "content-md5", trim_copy(headers["Content-MD5"]) + "\n" });
	for (auto h : headers) {
		if (StringRef(h.first).startsWith("x-amz"_sr))
			headersList.push_back({ to_lower_copy(h.first), trim_copy(h.second) + "\n" });
	}
	std::sort(headersList.begin(), headersList.end());
	std::string canonicalHeaders;
	std::string signedHeaders;
	for (auto& i : headersList) {
		canonicalHeaders += i.first + ":" + i.second;
		signedHeaders += i.first + ";";
	}
	signedHeaders.pop_back();
	std::string canonicalRequest = verb + "\n" + canonicalURI + "\n" + canonicalQueryString + "\n" + canonicalHeaders +
	                               "\n" + signedHeaders + "\n" + headers["x-amz-content-sha256"];

	// ************* TASK 2: CREATE THE STRING TO SIGN*************
	std::string algorithm = "AWS4-HMAC-SHA256";
	std::string credentialScope = dateStamp + "/" + region + "/s3/" + "aws4_request";
	std::string stringToSign =
	    algorithm + "\n" + amzDate + "\n" + credentialScope + "\n" + sha256_hex(canonicalRequest);

	// ************* TASK 3: CALCULATE THE SIGNATURE *************
	// Create the signing key using the function defined above.
	std::string signingKey =
	    hmac_sha256(hmac_sha256(hmac_sha256(hmac_sha256("AWS4" + secretKey, dateStamp), region), "s3"), "aws4_request");
	// Sign the string_to_sign using the signing_key
	std::string signature = hmac_sha256_hex(signingKey, stringToSign);
	// ************* TASK 4: ADD SIGNING INFORMATION TO THE Header *************
	std::string authorizationHeader = algorithm + " " + "Credential=" + accessKey + "/" + credentialScope + ", " +
	                                  "SignedHeaders=" + signedHeaders + ", " + "Signature=" + signature;
	headers["Authorization"] = authorizationHeader;
}

void S3BlobStoreEndpoint::setAuthHeaders(std::string const& verb, std::string const& resource, HTTP::Headers& headers) {
	if (!credentials.present()) {
		return;
	}
	Credentials creds = credentials.get();

	std::string& date = headers["Date"];

	char dateBuf[64];
	time_t ts;
	time(&ts);
	strftime(dateBuf, 64, "%a, %d %b %Y %H:%M:%S GMT", gmtime(&ts));
	date = dateBuf;

	std::string msg;
	msg.append(verb);
	msg.append("\n");
	auto contentMD5 = headers.find("Content-MD5");
	if (contentMD5 != headers.end())
		msg.append(contentMD5->second);
	msg.append("\n");
	auto contentType = headers.find("Content-Type");
	if (contentType != headers.end())
		msg.append(contentType->second);
	msg.append("\n");
	msg.append(date);
	msg.append("\n");
	for (auto h : headers) {
		StringRef name = h.first;
		if (name.startsWith("x-amz"_sr) || name.startsWith("x-icloud"_sr)) {
			msg.append(h.first);
			msg.append(":");
			msg.append(h.second);
			msg.append("\n");
		}
	}

	msg.append(resource);
	if (verb == "GET") {
		size_t q = resource.find_last_of('?');
		if (q != resource.npos)
			msg.resize(msg.size() - (resource.size() - q));
	}

	std::string sig = base64::encoder::from_string(hmac_sha1(creds, msg));
	// base64 encoded blocks end in \n so remove it.
	sig.resize(sig.size() - 1);
	std::string auth = "AWS ";
	auth.append(creds.key);
	auth.append(":");
	auth.append(sig);
	headers["Authorization"] = auth;
}

ACTOR Future<std::string> readEntireFile_impl(Reference<S3BlobStoreEndpoint> bstore,
                                              std::string bucket,
                                              std::string object) {
	wait(bstore->requestRateRead->getAllowance(1));

	std::string resource = constructResourcePath(bstore, bucket, object);
	HTTP::Headers headers;
	Reference<HTTP::IncomingResponse> r = wait(bstore->doRequest("GET", resource, headers, nullptr, 0, { 200, 404 }));
	if (r->code == 404)
		throw file_not_found();
	return r->data.content;
}

Future<std::string> S3BlobStoreEndpoint::readEntireFile(std::string const& bucket, std::string const& object) {
	return readEntireFile_impl(Reference<S3BlobStoreEndpoint>::addRef(this), bucket, object);
}

ACTOR Future<Void> writeEntireFileFromBuffer_impl(Reference<S3BlobStoreEndpoint> bstore,
                                                  std::string bucket,
                                                  std::string object,
                                                  UnsentPacketQueue* pContent,
                                                  int contentLen,
                                                  std::string contentMD5) {
	if (contentLen > bstore->knobs.multipart_max_part_size)
		throw file_too_large();

	wait(bstore->requestRateWrite->getAllowance(1));
	wait(bstore->concurrentUploads.take());
	state FlowLock::Releaser uploadReleaser(bstore->concurrentUploads, 1);

	std::string resource = constructResourcePath(bstore, bucket, object);
	HTTP::Headers headers;
	// Send MD5 sum for content so blobstore can verify it
	headers["Content-MD5"] = contentMD5;
	if (!CLIENT_KNOBS->BLOBSTORE_ENCRYPTION_TYPE.empty())
		headers["x-amz-server-side-encryption"] = CLIENT_KNOBS->BLOBSTORE_ENCRYPTION_TYPE;
	state Reference<HTTP::IncomingResponse> r =
	    wait(bstore->doRequest("PUT", resource, headers, pContent, contentLen, { 200 }));

	// For uploads, Blobstore returns an MD5 sum of uploaded content so check it.
	if (!HTTP::verifyMD5(&r->data, false, contentMD5))
		throw checksum_failed();

	return Void();
}

ACTOR Future<Void> writeEntireFile_impl(Reference<S3BlobStoreEndpoint> bstore,
                                        std::string bucket,
                                        std::string object,
                                        std::string content) {
	state UnsentPacketQueue packets;
	if (content.size() > bstore->knobs.multipart_max_part_size)
		throw file_too_large();

	PacketWriter pw(packets.getWriteBuffer(content.size()), nullptr, Unversioned());
	pw.serializeBytes(content);

	// Yield because we may have just had to copy several MB's into packet buffer chain and next we have to calculate an
	// MD5 sum of it.
	// TODO:  If this actor is used to send large files then combine the summing and packetization into a loop with a
	// yield() every 20k or so.
	wait(yield());

	MD5_CTX sum;
	::MD5_Init(&sum);
	::MD5_Update(&sum, content.data(), content.size());
	std::string sumBytes;
	sumBytes.resize(16);
	::MD5_Final((unsigned char*)sumBytes.data(), &sum);
	std::string contentMD5 = base64::encoder::from_string(sumBytes);
	contentMD5.resize(contentMD5.size() - 1);

	wait(writeEntireFileFromBuffer_impl(bstore, bucket, object, &packets, content.size(), contentMD5));
	return Void();
}

Future<Void> S3BlobStoreEndpoint::writeEntireFile(std::string const& bucket,
                                                  std::string const& object,
                                                  std::string const& content) {
	return writeEntireFile_impl(Reference<S3BlobStoreEndpoint>::addRef(this), bucket, object, content);
}

Future<Void> S3BlobStoreEndpoint::writeEntireFileFromBuffer(std::string const& bucket,
                                                            std::string const& object,
                                                            UnsentPacketQueue* pContent,
                                                            int contentLen,
                                                            std::string const& contentMD5) {
	return writeEntireFileFromBuffer_impl(
	    Reference<S3BlobStoreEndpoint>::addRef(this), bucket, object, pContent, contentLen, contentMD5);
}

ACTOR Future<int> readObject_impl(Reference<S3BlobStoreEndpoint> bstore,
                                  std::string bucket,
                                  std::string object,
                                  void* data,
                                  int length,
                                  int64_t offset) {
	if (length <= 0)
		return 0;
	wait(bstore->requestRateRead->getAllowance(1));

	std::string resource = constructResourcePath(bstore, bucket, object);
	HTTP::Headers headers;
	headers["Range"] = format("bytes=%lld-%lld", offset, offset + length - 1);
	Reference<HTTP::IncomingResponse> r =
	    wait(bstore->doRequest("GET", resource, headers, nullptr, 0, { 200, 206, 404 }));
	if (r->code == 404)
		throw file_not_found();
	if (r->data.contentLen !=
	    r->data.content.size()) // Double check that this wasn't a header-only response, probably unnecessary
		throw io_error();
	// Copy the output bytes, server could have sent more or less bytes than requested so copy at most length bytes
	memcpy(data, r->data.content.data(), std::min<int64_t>(r->data.contentLen, length));
	return r->data.contentLen;
}

Future<int> S3BlobStoreEndpoint::readObject(std::string const& bucket,
                                            std::string const& object,
                                            void* data,
                                            int length,
                                            int64_t offset) {
	return readObject_impl(Reference<S3BlobStoreEndpoint>::addRef(this), bucket, object, data, length, offset);
}

ACTOR static Future<std::string> beginMultiPartUpload_impl(Reference<S3BlobStoreEndpoint> bstore,
                                                           std::string bucket,
                                                           std::string object) {
	wait(bstore->requestRateWrite->getAllowance(1));

	std::string resource = constructResourcePath(bstore, bucket, object);
	resource += "?uploads";
	HTTP::Headers headers;
	if (!CLIENT_KNOBS->BLOBSTORE_ENCRYPTION_TYPE.empty())
		headers["x-amz-server-side-encryption"] = CLIENT_KNOBS->BLOBSTORE_ENCRYPTION_TYPE;
	Reference<HTTP::IncomingResponse> r = wait(bstore->doRequest("POST", resource, headers, nullptr, 0, { 200 }));

	try {
		xml_document<> doc;
		// Copy content because rapidxml will modify it during parse
		std::string content = r->data.content;

		doc.parse<0>((char*)content.c_str());

		// There should be exactly one node
		xml_node<>* result = doc.first_node();
		if (result != nullptr && strcmp(result->name(), "InitiateMultipartUploadResult") == 0) {
			xml_node<>* id = result->first_node("UploadId");
			if (id != nullptr) {
				return id->value();
			}
		}
	} catch (...) {
	}
	throw http_bad_response();
}

Future<std::string> S3BlobStoreEndpoint::beginMultiPartUpload(std::string const& bucket, std::string const& object) {
	return beginMultiPartUpload_impl(Reference<S3BlobStoreEndpoint>::addRef(this), bucket, object);
}

ACTOR Future<std::string> uploadPart_impl(Reference<S3BlobStoreEndpoint> bstore,
                                          std::string bucket,
                                          std::string object,
                                          std::string uploadID,
                                          unsigned int partNumber,
                                          UnsentPacketQueue* pContent,
                                          int contentLen,
                                          std::string contentMD5) {
	wait(bstore->requestRateWrite->getAllowance(1));
	wait(bstore->concurrentUploads.take());
	state FlowLock::Releaser uploadReleaser(bstore->concurrentUploads, 1);

	std::string resource = constructResourcePath(bstore, bucket, object);
	resource += format("?partNumber=%d&uploadId=%s", partNumber, uploadID.c_str());
	HTTP::Headers headers;
	// Send MD5 sum for content so blobstore can verify it
	headers["Content-MD5"] = contentMD5;
	state Reference<HTTP::IncomingResponse> r =
	    wait(bstore->doRequest("PUT", resource, headers, pContent, contentLen, { 200 }));
	// TODO:  In the event that the client times out just before the request completes (so the client is unaware) then
	// the next retry will see error 400.  That could be detected and handled gracefully by retrieving the etag for the
	// successful request.

	// For uploads, Blobstore returns an MD5 sum of uploaded content so check it.
	if (!HTTP::verifyMD5(&r->data, false, contentMD5))
		throw checksum_failed();

	// No etag -> bad response.
	std::string etag = r->data.headers["ETag"];
	if (etag.empty())
		throw http_bad_response();

	return etag;
}

Future<std::string> S3BlobStoreEndpoint::uploadPart(std::string const& bucket,
                                                    std::string const& object,
                                                    std::string const& uploadID,
                                                    unsigned int partNumber,
                                                    UnsentPacketQueue* pContent,
                                                    int contentLen,
                                                    std::string const& contentMD5) {
	return uploadPart_impl(Reference<S3BlobStoreEndpoint>::addRef(this),
	                       bucket,
	                       object,
	                       uploadID,
	                       partNumber,
	                       pContent,
	                       contentLen,
	                       contentMD5);
}

ACTOR Future<Void> finishMultiPartUpload_impl(Reference<S3BlobStoreEndpoint> bstore,
                                              std::string bucket,
                                              std::string object,
                                              std::string uploadID,
                                              S3BlobStoreEndpoint::MultiPartSetT parts) {
	state UnsentPacketQueue part_list; // NonCopyable state var so must be declared at top of actor
	wait(bstore->requestRateWrite->getAllowance(1));

	std::string manifest = "<CompleteMultipartUpload>";
	for (auto& p : parts)
		manifest += format("<Part><PartNumber>%d</PartNumber><ETag>%s</ETag></Part>\n", p.first, p.second.c_str());
	manifest += "</CompleteMultipartUpload>";

	std::string resource = constructResourcePath(bstore, bucket, object);
	resource += format("?uploadId=%s", uploadID.c_str());
	HTTP::Headers headers;
	PacketWriter pw(part_list.getWriteBuffer(manifest.size()), nullptr, Unversioned());
	pw.serializeBytes(manifest);
	Reference<HTTP::IncomingResponse> r =
	    wait(bstore->doRequest("POST", resource, headers, &part_list, manifest.size(), { 200 }));
	// TODO:  In the event that the client times out just before the request completes (so the client is unaware) then
	// the next retry will see error 400.  That could be detected and handled gracefully by HEAD'ing the object before
	// upload to get its (possibly nonexistent) eTag, then if an error 400 is seen then retrieve the eTag again and if
	// it has changed then consider the finish complete.
	return Void();
}

Future<Void> S3BlobStoreEndpoint::finishMultiPartUpload(std::string const& bucket,
                                                        std::string const& object,
                                                        std::string const& uploadID,
                                                        MultiPartSetT const& parts) {
	return finishMultiPartUpload_impl(Reference<S3BlobStoreEndpoint>::addRef(this), bucket, object, uploadID, parts);
}

TEST_CASE("/backup/s3/v4headers") {
	S3BlobStoreEndpoint::Credentials creds{ "AKIAIOSFODNN7EXAMPLE", "wJalrXUtnFEMI/K7MDENG/bPxRfiCYEXAMPLEKEY", "" };
	// GET without query parameters
	{
		S3BlobStoreEndpoint s3("s3.amazonaws.com", "443", "amazonaws", "proxy", "port", creds);
		std::string verb("GET");
		std::string resource("/test.txt");
		HTTP::Headers headers;
		headers["Host"] = "s3.amazonaws.com";
		s3.setV4AuthHeaders(verb, resource, headers, "20130524T000000Z", "20130524");
		ASSERT(headers["Authorization"] ==
		       "AWS4-HMAC-SHA256 Credential=AKIAIOSFODNN7EXAMPLE/20130524/amazonaws/s3/aws4_request, "
		       "SignedHeaders=host;x-amz-content-sha256;x-amz-date, "
		       "Signature=c6037f4b174f2019d02d7085a611cef8adfe1efe583e220954dc85d59cd31ba3");
		ASSERT(headers["x-amz-date"] == "20130524T000000Z");
	}

	// GET with query parameters
	{
		S3BlobStoreEndpoint s3("s3.amazonaws.com", "443", "amazonaws", "proxy", "port", creds);
		std::string verb("GET");
		std::string resource("/test/examplebucket?Action=DescribeRegions&Version=2013-10-15");
		HTTP::Headers headers;
		headers["Host"] = "s3.amazonaws.com";
		s3.setV4AuthHeaders(verb, resource, headers, "20130524T000000Z", "20130524");
		ASSERT(headers["Authorization"] ==
		       "AWS4-HMAC-SHA256 Credential=AKIAIOSFODNN7EXAMPLE/20130524/amazonaws/s3/aws4_request, "
		       "SignedHeaders=host;x-amz-content-sha256;x-amz-date, "
		       "Signature=426f04e71e191fbc30096c306fe1b11ce8f026a7be374541862bbee320cce71c");
		ASSERT(headers["x-amz-date"] == "20130524T000000Z");
	}

	// POST
	{
		S3BlobStoreEndpoint s3("s3.us-west-2.amazonaws.com", "443", "us-west-2", "proxy", "port", creds);
		std::string verb("POST");
		std::string resource("/simple.json");
		HTTP::Headers headers;
		headers["Host"] = "s3.us-west-2.amazonaws.com";
		headers["Content-Type"] = "Application/x-amz-json-1.0";
		s3.setV4AuthHeaders(verb, resource, headers, "20130524T000000Z", "20130524");
		ASSERT(headers["Authorization"] ==
		       "AWS4-HMAC-SHA256 Credential=AKIAIOSFODNN7EXAMPLE/20130524/us-west-2/s3/aws4_request, "
		       "SignedHeaders=content-type;host;x-amz-content-sha256;x-amz-date, "
		       "Signature=cf095e36bed9cd3139c2e8b3e20c296a79d8540987711bf3a0d816b19ae00314");
		ASSERT(headers["x-amz-date"] == "20130524T000000Z");
		ASSERT(headers["Host"] == "s3.us-west-2.amazonaws.com");
		ASSERT(headers["Content-Type"] == "Application/x-amz-json-1.0");
	}

	return Void();
}<|MERGE_RESOLUTION|>--- conflicted
+++ resolved
@@ -849,14 +849,11 @@
 	req->data.headers = headers;
 	req->data.headers["Host"] = bstore->host;
 	req->data.headers["Accept"] = "application/xml";
-<<<<<<< HEAD
-=======
 
 	// Avoid to send request with an empty resouce.
 	if (resource.empty()) {
 		resource = "/";
 	}
->>>>>>> 83dc9ff6
 
 	// Merge extraHeaders into headers
 	for (const auto& [k, v] : bstore->extraHeaders) {
