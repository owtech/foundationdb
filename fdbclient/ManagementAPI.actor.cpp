/*
 * ManagementAPI.actor.cpp
 *
 * This source file is part of the FoundationDB open source project
 *
 * Copyright 2013-2022 Apple Inc. and the FoundationDB project authors
 *
 * Licensed under the Apache License, Version 2.0 (the "License");
 * you may not use this file except in compliance with the License.
 * You may obtain a copy of the License at
 *
 *     http://www.apache.org/licenses/LICENSE-2.0
 *
 * Unless required by applicable law or agreed to in writing, software
 * distributed under the License is distributed on an "AS IS" BASIS,
 * WITHOUT WARRANTIES OR CONDITIONS OF ANY KIND, either express or implied.
 * See the License for the specific language governing permissions and
 * limitations under the License.
 */

#include <cinttypes>
#include <string>
#include <vector>

#include "fdbclient/GenericManagementAPI.actor.h"
#include "fmt/format.h"
#include "fdbclient/Knobs.h"
#include "flow/Arena.h"
#include "fdbclient/ClusterConnectionMemoryRecord.h"
#include "fdbclient/FDBOptions.g.h"
#include "fdbclient/FDBTypes.h"
#include "fdbclient/ReadYourWrites.h"
#include "fdbclient/ManagementAPI.actor.h"

#include "fdbclient/SystemData.h"
#include "fdbclient/NativeAPI.actor.h"
#include "fdbclient/CoordinationInterface.h"
#include "fdbclient/DatabaseContext.h"
#include "fdbrpc/simulator.h"
#include "fdbclient/StatusClient.h"
#include "flow/Trace.h"
#include "flow/UnitTest.h"
#include "fdbrpc/ReplicationPolicy.h"
#include "fdbrpc/Replication.h"
#include "fdbclient/Schemas.h"
#include "fdbrpc/SimulatorProcessInfo.h"

#include "flow/actorcompiler.h" // This must be the last #include.

bool isInteger(const std::string& s) {
	if (s.empty())
		return false;
	char* p;
	strtol(s.c_str(), &p, 10);
	return (*p == 0);
}

// Defines the mapping between configuration names (as exposed by fdbcli, buildConfiguration()) and actual configuration
// parameters
std::map<std::string, std::string> configForToken(std::string const& mode) {
	std::map<std::string, std::string> out;
	std::string p = configKeysPrefix.toString();

	if (mode == "new") {
		out[p + "initialized"] = "1";
		return out;
	}

	if (mode == "tss") {
		// Set temporary marker in config map to mark that this is a tss configuration and not a normal storage/log
		// configuration. A bit of a hack but reuses the parsing code nicely.
		out[p + "istss"] = "1";
		return out;
	}

	if (mode == "locked") {
		// Setting this key is interpreted as an instruction to use the normal version-stamp-based mechanism for locking
		// the database.
		out[databaseLockedKey.toString()] = deterministicRandom()->randomUniqueID().toString();
		return out;
	}

	size_t pos;

	// key:=value is unvalidated and unchecked
	pos = mode.find(":=");
	if (pos != std::string::npos) {
		out[p + mode.substr(0, pos)] = mode.substr(pos + 2);
		return out;
	}

	// key=value is constrained to a limited set of options and basic validation is performed
	pos = mode.find("=");
	if (pos != std::string::npos) {
		std::string key = mode.substr(0, pos);
		std::string value = mode.substr(pos + 1);

		if (key == "proxies" && isInteger(value)) {
			printf("Warning: Proxy role is being split into GRV Proxy and Commit Proxy, now prefer configuring "
			       "'grv_proxies' and 'commit_proxies' separately. Generally we should follow that 'commit_proxies'"
			       " is three times of 'grv_proxies' count and 'grv_proxies' should be not more than 4.\n");
			int proxiesCount = atoi(value.c_str());
			if (proxiesCount == -1) {
				proxiesCount = CLIENT_KNOBS->DEFAULT_AUTO_GRV_PROXIES + CLIENT_KNOBS->DEFAULT_AUTO_COMMIT_PROXIES;
				ASSERT_WE_THINK(proxiesCount >= 2);
			}

			if (proxiesCount < 2) {
				printf("Error: At least 2 proxies (1 GRV proxy and 1 Commit proxy) are required.\n");
				return out;
			}

			int grvProxyCount = std::max(1,
			                             std::min(CLIENT_KNOBS->DEFAULT_MAX_GRV_PROXIES,
			                                      proxiesCount / (CLIENT_KNOBS->DEFAULT_COMMIT_GRV_PROXIES_RATIO + 1)));
			int commitProxyCount = proxiesCount - grvProxyCount;
			ASSERT_WE_THINK(grvProxyCount >= 1 && commitProxyCount >= 1);

			out[p + "grv_proxies"] = std::to_string(grvProxyCount);
			out[p + "commit_proxies"] = std::to_string(commitProxyCount);
			printf("%d proxies are automatically converted into %d GRV proxies and %d Commit proxies.\n",
			       proxiesCount,
			       grvProxyCount,
			       commitProxyCount);

			TraceEvent("DatabaseConfigurationProxiesSpecified")
			    .detail("SpecifiedProxies", atoi(value.c_str()))
			    .detail("EffectiveSpecifiedProxies", proxiesCount)
			    .detail("ConvertedGrvProxies", grvProxyCount)
			    .detail("ConvertedCommitProxies", commitProxyCount);
		}

		if ((key == "logs" || key == "commit_proxies" || key == "grv_proxies" || key == "resolvers" ||
		     key == "remote_logs" || key == "log_routers" || key == "usable_regions" ||
		     key == "repopulate_anti_quorum" || key == "count") &&
		    isInteger(value)) {
			out[p + key] = value;
		}

		if (key == "regions") {
			json_spirit::mValue mv;
			json_spirit::read_string(value, mv);

			StatusObject regionObj;
			regionObj["regions"] = mv;
			out[p + key] =
			    BinaryWriter::toValue(regionObj, IncludeVersion(ProtocolVersion::withRegionConfiguration())).toString();
		}

		if (key == "perpetual_storage_wiggle" && isInteger(value)) {
			int ppWiggle = std::stoi(value);
			if (ppWiggle >= 2 || ppWiggle < 0) {
				printf("Error: Only 0 and 1 are valid values of perpetual_storage_wiggle at present.\n");
				return out;
			}
			out[p + key] = value;
		}
		if (key == "perpetual_storage_wiggle_locality") {
			if (!isValidPerpetualStorageWiggleLocality(value)) {
				printf("Error: perpetual_storage_wiggle_locality should be in <locality_key>:<locality_value> "
				       "format or enter 0 to disable the locality match for wiggling.\n");
				return out;
			}
			out[p + key] = value;
		}
		if (key == "storage_migration_type") {
			StorageMigrationType type;
			if (value == "disabled") {
				type = StorageMigrationType::DISABLED;
			} else if (value == "aggressive") {
				type = StorageMigrationType::AGGRESSIVE;
			} else if (value == "gradual") {
				type = StorageMigrationType::GRADUAL;
			} else {
				printf("Error: Only disabled|aggressive|gradual are valid for storage_migration_type.\n");
				return out;
			}
			out[p + key] = format("%d", type);
		}

		if (key == "blob_granules_enabled") {
			int enabled = std::stoi(value);
			if (enabled != 0 && enabled != 1) {
				printf("Error: Only 0 or 1 are valid values for blob_granules_enabled. "
				       "1 enables blob granules and 0 disables them.\n");
				return out;
			}
			out[p + key] = value;
		}

		if (key == "tenant_mode") {
			TenantMode tenantMode;
			if (value == "disabled") {
				tenantMode = TenantMode::DISABLED;
			} else if (value == "optional_experimental") {
				tenantMode = TenantMode::OPTIONAL_TENANT;
			} else if (value == "required_experimental") {
				tenantMode = TenantMode::REQUIRED;
			} else {
				printf("Error: Only disabled|optional_experimental|required_experimental are valid for tenant_mode.\n");
				return out;
			}
			out[p + key] = format("%d", tenantMode);
		}

		if (key == "encryption_at_rest_mode") {
			EncryptionAtRestMode mode;
			if (value == "disabled") {
				mode = EncryptionAtRestMode::DISABLED;
			} else if (value == "domain_aware") {
				mode = EncryptionAtRestMode::DOMAIN_AWARE;
			} else if (value == "cluster_aware") {
				mode = EncryptionAtRestMode::CLUSTER_AWARE;
			} else {
				printf("Error: Only disabled|domain_aware|cluster_aware are valid for encryption_at_rest_mode.\n");
				return out;
			}
			out[p + key] = format("%d", mode);
		}

		if (key == "exclude") {
			int p = 0;
			while (p < value.size()) {
				int end = value.find_first_of(',', p);
				if (end == value.npos) {
					end = value.size();
				}
				auto addrRef = StringRef(value).substr(p, end - p);
				AddressExclusion addr = AddressExclusion::parse(addrRef);
				if (addr.isValid()) {
					out[encodeExcludedServersKey(addr)] = "";
				} else {
					printf("Error: invalid address format: %s\n", addrRef.toString().c_str());
				}
				p = end + 1;
			}
		}

		if (key == "storage_engine" || key == "log_engine") {
			StringRef s = value;

			// Parse as engine_name[:p=v]... to handle future storage engine params
			Value engine = s.eat(":");
			std::map<Key, Value> params;
			while (!s.empty()) {
				params[s.eat("=")] = s.eat(":");
			}

			try {
				out[p + key] = format("%d", KeyValueStoreType::fromString(engine.toString()).storeType());
			} catch (Error& e) {
				printf("Error: Invalid value for %s (%s): %s\n", key.c_str(), value.c_str(), e.what());
			}
			return out;
		}

		return out;
	}

	Optional<KeyValueStoreType> logType;
	Optional<KeyValueStoreType> storeType;

	// These are legacy shorthand commands to set a specific log engine and storage engine
	// based only on the storage engine name.  Most of them assume SQLite should be the
	// log engine.
	if (mode == "ssd-1") {
		logType = KeyValueStoreType::SSD_BTREE_V1;
		storeType = KeyValueStoreType::SSD_BTREE_V1;
	} else if (mode == "ssd" || mode == "ssd-2") {
		logType = KeyValueStoreType::SSD_BTREE_V2;
		storeType = KeyValueStoreType::SSD_BTREE_V2;
	} else if (mode == "ssd-redwood-1" || mode == "ssd-redwood-1-experimental") {
		logType = KeyValueStoreType::SSD_BTREE_V2;
		storeType = KeyValueStoreType::SSD_REDWOOD_V1;
	} else if (mode == "ssd-rocksdb-v1") {
		logType = KeyValueStoreType::SSD_BTREE_V2;
		storeType = KeyValueStoreType::SSD_ROCKSDB_V1;
	} else if (mode == "ssd-sharded-rocksdb") {
		logType = KeyValueStoreType::SSD_BTREE_V2;
		storeType = KeyValueStoreType::SSD_SHARDED_ROCKSDB;
	} else if (mode == "memory" || mode == "memory-2") {
		logType = KeyValueStoreType::SSD_BTREE_V2;
		storeType = KeyValueStoreType::MEMORY;
	} else if (mode == "memory-1") {
		logType = KeyValueStoreType::MEMORY;
		storeType = KeyValueStoreType::MEMORY;
	} else if (mode == "memory-radixtree-beta") {
		logType = KeyValueStoreType::SSD_BTREE_V2;
		storeType = KeyValueStoreType::MEMORY_RADIXTREE;
	}
	// Add any new store types to fdbserver/workloads/ConfigureDatabase, too

	if (storeType.present()) {
		out[p + "log_engine"] = format("%d", logType.get().storeType());
		out[p + "storage_engine"] = format("%d", storeType.get().storeType());
		return out;
	}

	std::string redundancy, log_replicas;
	Reference<IReplicationPolicy> storagePolicy;
	Reference<IReplicationPolicy> tLogPolicy;

	bool redundancySpecified = true;
	if (mode == "single") {
		redundancy = "1";
		log_replicas = "1";
		storagePolicy = tLogPolicy = Reference<IReplicationPolicy>(new PolicyOne());

	} else if (mode == "double" || mode == "fast_recovery_double") {
		redundancy = "2";
		log_replicas = "2";
		storagePolicy = tLogPolicy = Reference<IReplicationPolicy>(
		    new PolicyAcross(2, "zoneid", Reference<IReplicationPolicy>(new PolicyOne())));
	} else if (mode == "triple" || mode == "fast_recovery_triple") {
		redundancy = "3";
		log_replicas = "3";
		storagePolicy = tLogPolicy = Reference<IReplicationPolicy>(
		    new PolicyAcross(3, "zoneid", Reference<IReplicationPolicy>(new PolicyOne())));
	} else if (mode == "three_datacenter" || mode == "multi_dc") {
		redundancy = "6";
		log_replicas = "4";
		storagePolicy = Reference<IReplicationPolicy>(
		    new PolicyAcross(3,
		                     "dcid",
		                     Reference<IReplicationPolicy>(
		                         new PolicyAcross(2, "zoneid", Reference<IReplicationPolicy>(new PolicyOne())))));
		tLogPolicy = Reference<IReplicationPolicy>(
		    new PolicyAcross(2,
		                     "dcid",
		                     Reference<IReplicationPolicy>(
		                         new PolicyAcross(2, "zoneid", Reference<IReplicationPolicy>(new PolicyOne())))));
	} else if (mode == "three_datacenter_fallback") {
		redundancy = "4";
		log_replicas = "4";
		storagePolicy = tLogPolicy = Reference<IReplicationPolicy>(
		    new PolicyAcross(2,
		                     "dcid",
		                     Reference<IReplicationPolicy>(
		                         new PolicyAcross(2, "zoneid", Reference<IReplicationPolicy>(new PolicyOne())))));
	} else if (mode == "three_data_hall") {
		redundancy = "3";
		log_replicas = "4";
		storagePolicy = Reference<IReplicationPolicy>(
		    new PolicyAcross(3, "data_hall", Reference<IReplicationPolicy>(new PolicyOne())));
		tLogPolicy = Reference<IReplicationPolicy>(
		    new PolicyAcross(2,
		                     "data_hall",
		                     Reference<IReplicationPolicy>(
		                         new PolicyAcross(2, "zoneid", Reference<IReplicationPolicy>(new PolicyOne())))));
	} else if (mode == "three_data_hall_fallback") {
		redundancy = "2";
		log_replicas = "4";
		storagePolicy = Reference<IReplicationPolicy>(
		    new PolicyAcross(2, "data_hall", Reference<IReplicationPolicy>(new PolicyOne())));
		tLogPolicy = Reference<IReplicationPolicy>(
		    new PolicyAcross(2,
		                     "data_hall",
		                     Reference<IReplicationPolicy>(
		                         new PolicyAcross(2, "zoneid", Reference<IReplicationPolicy>(new PolicyOne())))));
	} else
		redundancySpecified = false;
	if (redundancySpecified) {
		out[p + "storage_replicas"] = redundancy;
		out[p + "log_replicas"] = log_replicas;
		out[p + "log_anti_quorum"] = "0";

		BinaryWriter policyWriter(IncludeVersion(ProtocolVersion::withReplicationPolicy()));
		serializeReplicationPolicy(policyWriter, storagePolicy);
		out[p + "storage_replication_policy"] = policyWriter.toValue().toString();

		policyWriter = BinaryWriter(IncludeVersion(ProtocolVersion::withReplicationPolicy()));
		serializeReplicationPolicy(policyWriter, tLogPolicy);
		out[p + "log_replication_policy"] = policyWriter.toValue().toString();
		return out;
	}

	std::string remote_redundancy, remote_log_replicas;
	Reference<IReplicationPolicy> remoteTLogPolicy;
	bool remoteRedundancySpecified = true;
	if (mode == "remote_default") {
		remote_redundancy = "0";
		remote_log_replicas = "0";
		remoteTLogPolicy = Reference<IReplicationPolicy>();
	} else if (mode == "remote_single") {
		remote_redundancy = "1";
		remote_log_replicas = "1";
		remoteTLogPolicy = Reference<IReplicationPolicy>(new PolicyOne());
	} else if (mode == "remote_double") {
		remote_redundancy = "2";
		remote_log_replicas = "2";
		remoteTLogPolicy = Reference<IReplicationPolicy>(
		    new PolicyAcross(2, "zoneid", Reference<IReplicationPolicy>(new PolicyOne())));
	} else if (mode == "remote_triple") {
		remote_redundancy = "3";
		remote_log_replicas = "3";
		remoteTLogPolicy = Reference<IReplicationPolicy>(
		    new PolicyAcross(3, "zoneid", Reference<IReplicationPolicy>(new PolicyOne())));
	} else if (mode == "remote_three_data_hall") { // FIXME: not tested in simulation
		remote_redundancy = "3";
		remote_log_replicas = "4";
		remoteTLogPolicy = Reference<IReplicationPolicy>(
		    new PolicyAcross(2,
		                     "data_hall",
		                     Reference<IReplicationPolicy>(
		                         new PolicyAcross(2, "zoneid", Reference<IReplicationPolicy>(new PolicyOne())))));
	} else
		remoteRedundancySpecified = false;
	if (remoteRedundancySpecified) {
		out[p + "remote_log_replicas"] = remote_log_replicas;

		BinaryWriter policyWriter(IncludeVersion(ProtocolVersion::withReplicationPolicy()));
		serializeReplicationPolicy(policyWriter, remoteTLogPolicy);
		out[p + "remote_log_policy"] = policyWriter.toValue().toString();
		return out;
	}

	return out;
}

ConfigurationResult buildConfiguration(std::vector<StringRef> const& modeTokens,
                                       std::map<std::string, std::string>& outConf) {
	for (auto it : modeTokens) {
		std::string mode = it.toString();
		auto m = configForToken(mode);
		if (!m.size()) {
			TraceEvent(SevWarnAlways, "UnknownOption").detail("Option", mode);
			return ConfigurationResult::UNKNOWN_OPTION;
		}

		for (auto t = m.begin(); t != m.end(); ++t) {
			if (outConf.count(t->first)) {
				TraceEvent(SevWarnAlways, "ConflictingOption")
				    .detail("Option", t->first)
				    .detail("Value", t->second)
				    .detail("ExistingValue", outConf[t->first]);
				return ConfigurationResult::CONFLICTING_OPTIONS;
			}
			outConf[t->first] = t->second;
		}
	}
	auto p = configKeysPrefix.toString();
	if (!outConf.count(p + "storage_replication_policy") && outConf.count(p + "storage_replicas")) {
		int storageCount = stoi(outConf[p + "storage_replicas"]);
		Reference<IReplicationPolicy> storagePolicy = Reference<IReplicationPolicy>(
		    new PolicyAcross(storageCount, "zoneid", Reference<IReplicationPolicy>(new PolicyOne())));
		BinaryWriter policyWriter(IncludeVersion(ProtocolVersion::withReplicationPolicy()));
		serializeReplicationPolicy(policyWriter, storagePolicy);
		outConf[p + "storage_replication_policy"] = policyWriter.toValue().toString();
	}

	if (!outConf.count(p + "log_replication_policy") && outConf.count(p + "log_replicas")) {
		int logCount = stoi(outConf[p + "log_replicas"]);
		Reference<IReplicationPolicy> logPolicy = Reference<IReplicationPolicy>(
		    new PolicyAcross(logCount, "zoneid", Reference<IReplicationPolicy>(new PolicyOne())));
		BinaryWriter policyWriter(IncludeVersion(ProtocolVersion::withReplicationPolicy()));
		serializeReplicationPolicy(policyWriter, logPolicy);
		outConf[p + "log_replication_policy"] = policyWriter.toValue().toString();
	}
	if (outConf.count(p + "istss")) {
		// redo config parameters to be tss config instead of normal config

		// save param values from parsing as a normal config
		bool isNew = outConf.count(p + "initialized");
		Optional<std::string> count;
		Optional<std::string> storageEngine;
		if (outConf.count(p + "count")) {
			count = Optional<std::string>(outConf[p + "count"]);
		}
		if (outConf.count(p + "storage_engine")) {
			storageEngine = Optional<std::string>(outConf[p + "storage_engine"]);
		}

		// A new tss setup must have count + storage engine. An adjustment must have at least one.
		if ((isNew && (!count.present() || !storageEngine.present())) ||
		    (!isNew && !count.present() && !storageEngine.present())) {
			return ConfigurationResult::INCOMPLETE_CONFIGURATION;
		}

		// clear map and only reset tss parameters
		outConf.clear();
		if (count.present()) {
			outConf[p + "tss_count"] = count.get();
		}
		if (storageEngine.present()) {
			outConf[p + "tss_storage_engine"] = storageEngine.get();
		}
	}
	return ConfigurationResult::SUCCESS;
}

ConfigurationResult buildConfiguration(std::string const& configMode, std::map<std::string, std::string>& outConf) {
	std::vector<StringRef> modes;

	int p = 0;
	while (p < configMode.size()) {
		int end = configMode.find_first_of(' ', p);
		if (end == configMode.npos)
			end = configMode.size();
		modes.push_back(StringRef(configMode).substr(p, end - p));
		p = end + 1;
	}

	return buildConfiguration(modes, outConf);
}

bool isCompleteConfiguration(std::map<std::string, std::string> const& options) {
	std::string p = configKeysPrefix.toString();

	return options.count(p + "log_replicas") == 1 && options.count(p + "log_anti_quorum") == 1 &&
	       options.count(p + "storage_replicas") == 1 && options.count(p + "log_engine") == 1 &&
	       options.count(p + "storage_engine") == 1;
}

/*
    - Validates encryption and tenant mode configurations
    - During cluster creation (configure new) we allow the following:
        - If encryption mode is disabled/cluster_aware then any tenant mode is allowed
        - If the encryption mode is domain_aware then the only allowed tenant mode is required
    - During cluster configuration changes the following is allowed:
        - Encryption mode cannot be changed (can only be set during creation)
        - If the encryption mode is disabled/cluster_aware then any tenant mode changes are allowed
        - If the encryption mode is domain_aware then tenant mode changes are not allowed (as the only supported mode is
          required)
*/
bool isEncryptionAtRestModeConfigValid(Optional<DatabaseConfiguration> oldConfiguration,
                                       std::map<std::string, std::string> newConfig,
                                       bool creating) {
	EncryptionAtRestMode encryptMode;
	TenantMode tenantMode;
	if (creating) {
		if (newConfig.count(encryptionAtRestModeConfKey.toString()) != 0) {
			encryptMode = EncryptionAtRestMode::fromValueRef(
			    ValueRef(newConfig.find(encryptionAtRestModeConfKey.toString())->second));
			// check if the tenant mode is being set during configure new (otherwise assume tenants are disabled)
			if (newConfig.count(tenantModeConfKey.toString()) != 0) {
				tenantMode = TenantMode::fromValue(ValueRef(newConfig.find(tenantModeConfKey.toString())->second));
			}
		}
	} else {
		ASSERT(oldConfiguration.present());
		encryptMode = oldConfiguration.get().encryptionAtRestMode;
		if (newConfig.count(tenantModeConfKey.toString()) != 0) {
			tenantMode = TenantMode::fromValue(ValueRef(newConfig.find(tenantModeConfKey.toString())->second));
		} else {
			// Tenant mode and encryption mode didn't change
			return true;
		}
	}
	TraceEvent(SevDebug, "EncryptAndTenantModes")
	    .detail("EncryptMode", encryptMode.toString())
	    .detail("TenantMode", tenantMode.toString());

	if (encryptMode.mode == EncryptionAtRestMode::DOMAIN_AWARE && tenantMode != TenantMode::REQUIRED) {
		// For domain aware encryption only the required tenant mode is currently supported
		TraceEvent(SevWarnAlways, "InvalidEncryptAndTenantConfiguration")
		    .detail("EncryptMode", encryptMode.toString())
		    .detail("TenantMode", tenantMode.toString());
		return false;
	}

	return true;
}

bool isTenantModeModeConfigValid(DatabaseConfiguration oldConfiguration, DatabaseConfiguration newConfiguration) {
	TenantMode oldTenantMode = oldConfiguration.tenantMode;
	TenantMode newTenantMode = newConfiguration.tenantMode;
	TraceEvent(SevDebug, "TenantModes")
	    .detail("OldTenantMode", oldTenantMode.toString())
	    .detail("NewTenantMode", newTenantMode.toString());
	if (oldTenantMode != TenantMode::REQUIRED && newTenantMode == TenantMode::REQUIRED) {
		// TODO: Changing from optional/disabled to required tenant mode should be allowed if there is no non-tenant
		// data present
		TraceEvent(SevWarnAlways, "InvalidTenantConfiguration")
		    .detail("OldTenantMode", oldTenantMode.toString())
		    .detail("NewTenantMode", newTenantMode.toString());
		return false;
	}
	return true;
}

TEST_CASE("/ManagementAPI/ChangeConfig/TenantMode") {
	DatabaseConfiguration oldConfig;
	DatabaseConfiguration newConfig;
	std::vector<TenantMode> tenantModes = { TenantMode::DISABLED, TenantMode::OPTIONAL_TENANT, TenantMode::REQUIRED };
	// required tenant mode can change to any other tenant mode
	oldConfig.tenantMode = TenantMode::REQUIRED;
	newConfig.tenantMode = deterministicRandom()->randomChoice(tenantModes);
	ASSERT(isTenantModeModeConfigValid(oldConfig, newConfig));
	// optional/disabled tenant mode can switch to optional/disabled tenant mode
	oldConfig.tenantMode = deterministicRandom()->coinflip() ? TenantMode::DISABLED : TenantMode::OPTIONAL_TENANT;
	newConfig.tenantMode = deterministicRandom()->coinflip() ? TenantMode::DISABLED : TenantMode::OPTIONAL_TENANT;
	ASSERT(isTenantModeModeConfigValid(oldConfig, newConfig));
	// optional/disabled tenant mode CANNOT switch to required tenant mode
	oldConfig.tenantMode = deterministicRandom()->coinflip() ? TenantMode::DISABLED : TenantMode::OPTIONAL_TENANT;
	newConfig.tenantMode = TenantMode::REQUIRED;
	ASSERT(!isTenantModeModeConfigValid(oldConfig, newConfig));

	return Void();
}

// unit test for changing encryption/tenant mode config options
TEST_CASE("/ManagementAPI/ChangeConfig/TenantAndEncryptMode") {
	std::map<std::string, std::string> newConfig;
	std::string encryptModeKey = encryptionAtRestModeConfKey.toString();
	std::string tenantModeKey = tenantModeConfKey.toString();
	std::vector<TenantMode> tenantModes = { TenantMode::DISABLED, TenantMode::OPTIONAL_TENANT, TenantMode::REQUIRED };
	std::vector<EncryptionAtRestMode> encryptionModes = { EncryptionAtRestMode::DISABLED,
		                                                  EncryptionAtRestMode::CLUSTER_AWARE,
		                                                  EncryptionAtRestMode::DOMAIN_AWARE };
	// configure new test cases

	// encryption disabled checks
	newConfig[encryptModeKey] = std::to_string(EncryptionAtRestMode::DISABLED);
	newConfig[tenantModeKey] = std::to_string(deterministicRandom()->randomChoice(tenantModes));
	ASSERT(isEncryptionAtRestModeConfigValid(Optional<DatabaseConfiguration>(), newConfig, true));

	// cluster aware encryption checks
	newConfig[encryptModeKey] = std::to_string(EncryptionAtRestMode::CLUSTER_AWARE);
	newConfig[tenantModeKey] = std::to_string(deterministicRandom()->randomChoice(tenantModes));
	ASSERT(isEncryptionAtRestModeConfigValid(Optional<DatabaseConfiguration>(), newConfig, true));

	// domain aware encryption checks
	newConfig[encryptModeKey] = std::to_string(EncryptionAtRestMode::DOMAIN_AWARE);
	newConfig[tenantModeKey] =
	    std::to_string(deterministicRandom()->coinflip() ? TenantMode::DISABLED : TenantMode::OPTIONAL_TENANT);
	ASSERT(!isEncryptionAtRestModeConfigValid(Optional<DatabaseConfiguration>(), newConfig, true));
	newConfig[tenantModeKey] = std::to_string(TenantMode::REQUIRED);
	ASSERT(isEncryptionAtRestModeConfigValid(Optional<DatabaseConfiguration>(), newConfig, true));

	// no encrypt mode present
	newConfig.erase(encryptModeKey);
	newConfig[tenantModeKey] = std::to_string(deterministicRandom()->randomChoice(tenantModes));
	ASSERT(isEncryptionAtRestModeConfigValid(Optional<DatabaseConfiguration>(), newConfig, true));

	// no tenant mode present
	newConfig.erase(tenantModeKey);
	newConfig[encryptModeKey] = std::to_string(EncryptionAtRestMode::DOMAIN_AWARE);
	ASSERT(!isEncryptionAtRestModeConfigValid(Optional<DatabaseConfiguration>(), newConfig, true));
	newConfig[encryptModeKey] = std::to_string(EncryptionAtRestMode::CLUSTER_AWARE);
	ASSERT(isEncryptionAtRestModeConfigValid(Optional<DatabaseConfiguration>(), newConfig, true));

	// change config test cases
	DatabaseConfiguration oldConfig;

	// encryption disabled checks
	oldConfig.encryptionAtRestMode = EncryptionAtRestMode::DISABLED;
	oldConfig.tenantMode = deterministicRandom()->randomChoice(tenantModes);
	newConfig[tenantModeKey] = std::to_string(deterministicRandom()->randomChoice(tenantModes));
	ASSERT(isEncryptionAtRestModeConfigValid(oldConfig, newConfig, false));

	// domain aware encryption checks
	oldConfig.encryptionAtRestMode = EncryptionAtRestMode::DOMAIN_AWARE;
	oldConfig.tenantMode = TenantMode::REQUIRED;
	newConfig[tenantModeKey] =
	    std::to_string(deterministicRandom()->coinflip() ? TenantMode::DISABLED : TenantMode::OPTIONAL_TENANT);
	ASSERT(!isEncryptionAtRestModeConfigValid(oldConfig, newConfig, false));
	newConfig[tenantModeKey] = std::to_string(TenantMode::REQUIRED);
	ASSERT(isEncryptionAtRestModeConfigValid(oldConfig, newConfig, false));

	// cluster aware encryption checks
	oldConfig.encryptionAtRestMode = EncryptionAtRestMode::CLUSTER_AWARE;
	// required tenant mode can switch to any other tenant mode with cluster aware encryption
	oldConfig.tenantMode = deterministicRandom()->randomChoice(tenantModes);
	newConfig[tenantModeKey] = std::to_string(deterministicRandom()->randomChoice(tenantModes));
	ASSERT(isEncryptionAtRestModeConfigValid(oldConfig, newConfig, false));

	// no tenant mode present
	newConfig.erase(tenantModeKey);
	oldConfig.tenantMode = deterministicRandom()->randomChoice(tenantModes);
	oldConfig.encryptionAtRestMode = deterministicRandom()->randomChoice(encryptionModes);
	ASSERT(isEncryptionAtRestModeConfigValid(oldConfig, newConfig, false));

	return Void();
}

ACTOR Future<DatabaseConfiguration> getDatabaseConfiguration(Transaction* tr, bool useSystemPriority) {
	if (useSystemPriority) {
		tr->setOption(FDBTransactionOptions::PRIORITY_SYSTEM_IMMEDIATE);
	}
	tr->setOption(FDBTransactionOptions::READ_LOCK_AWARE);
	tr->setOption(FDBTransactionOptions::READ_SYSTEM_KEYS);
	RangeResult res = wait(tr->getRange(configKeys, CLIENT_KNOBS->TOO_MANY));
	ASSERT(res.size() < CLIENT_KNOBS->TOO_MANY);
	DatabaseConfiguration config;
	config.fromKeyValues((VectorRef<KeyValueRef>)res);
	return config;
}

ACTOR Future<DatabaseConfiguration> getDatabaseConfiguration(Database cx, bool useSystemPriority) {
	state Transaction tr(cx);
	loop {
		try {
			DatabaseConfiguration config = wait(getDatabaseConfiguration(&tr, useSystemPriority));
			return config;
		} catch (Error& e) {
			wait(tr.onError(e));
		}
	}
}

ConfigureAutoResult parseConfig(StatusObject const& status) {
	ConfigureAutoResult result;
	StatusObjectReader statusObj(status);

	StatusObjectReader statusObjCluster;
	if (!statusObj.get("cluster", statusObjCluster))
		return ConfigureAutoResult();

	StatusObjectReader statusObjConfig;
	if (!statusObjCluster.get("configuration", statusObjConfig))
		return ConfigureAutoResult();

	if (!statusObjConfig.get("redundancy.factor", result.old_replication))
		return ConfigureAutoResult();

	result.auto_replication = result.old_replication;

	[[maybe_unused]] int storage_replication;
	int log_replication;
	if (result.old_replication == "single") {
		result.auto_replication = "double";
		storage_replication = 2;
		log_replication = 2;
	} else if (result.old_replication == "double" || result.old_replication == "fast_recovery_double") {
		storage_replication = 2;
		log_replication = 2;
	} else if (result.old_replication == "triple" || result.old_replication == "fast_recovery_triple") {
		storage_replication = 3;
		log_replication = 3;
	} else if (result.old_replication == "three_datacenter") {
		storage_replication = 6;
		log_replication = 4;
	} else if (result.old_replication == "three_datacenter_fallback") {
		storage_replication = 4;
		log_replication = 4;
	} else if (result.old_replication == "three_data_hall") {
		storage_replication = 3;
		log_replication = 4;
	} else if (result.old_replication == "three_data_hall_fallback") {
		storage_replication = 2;
		log_replication = 4;
	} else
		return ConfigureAutoResult();

	StatusObjectReader machinesMap;
	if (!statusObjCluster.get("machines", machinesMap))
		return ConfigureAutoResult();

	std::map<std::string, std::string> machineid_dcid;
	std::set<std::string> datacenters;
	int machineCount = 0;
	for (auto mach : machinesMap.obj()) {
		StatusObjectReader machine(mach.second);
		std::string dcId;
		if (machine.get("datacenter_id", dcId)) {
			machineid_dcid[mach.first] = dcId;
			datacenters.insert(dcId);
		}
		machineCount++;
	}

	result.machines = machineCount;

	if (datacenters.size() > 1)
		return ConfigureAutoResult();

	StatusObjectReader processesMap;
	if (!statusObjCluster.get("processes", processesMap))
		return ConfigureAutoResult();

	std::set<std::string> oldMachinesWithTransaction;
	int oldTransactionProcesses = 0;
	std::map<std::string, std::vector<std::pair<NetworkAddress, ProcessClass>>> machine_processes;
	int processCount = 0;
	for (auto proc : processesMap.obj()) {
		StatusObjectReader process(proc.second);
		if (!process.has("excluded") || !process.last().get_bool()) {
			std::string addrStr;
			if (!process.get("address", addrStr))
				return ConfigureAutoResult();
			std::string class_source;
			if (!process.get("class_source", class_source))
				return ConfigureAutoResult();
			std::string class_type;
			if (!process.get("class_type", class_type))
				return ConfigureAutoResult();
			std::string machineId;
			if (!process.get("machine_id", machineId))
				return ConfigureAutoResult();

			NetworkAddress addr = NetworkAddress::parse(addrStr);
			ProcessClass processClass(class_type, class_source);

			if (processClass.classType() == ProcessClass::TransactionClass ||
			    processClass.classType() == ProcessClass::LogClass) {
				oldMachinesWithTransaction.insert(machineId);
			}

			if (processClass.classType() == ProcessClass::TransactionClass ||
			    processClass.classType() == ProcessClass::CommitProxyClass ||
			    processClass.classType() == ProcessClass::GrvProxyClass ||
			    processClass.classType() == ProcessClass::ResolutionClass ||
			    processClass.classType() == ProcessClass::StatelessClass ||
			    processClass.classType() == ProcessClass::LogClass) {
				oldTransactionProcesses++;
			}

			if (processClass.classSource() == ProcessClass::AutoSource) {
				processClass = ProcessClass(ProcessClass::UnsetClass, ProcessClass::CommandLineSource);
				result.address_class[addr] = processClass;
			}

			if (processClass.classType() != ProcessClass::TesterClass) {
				machine_processes[machineId].emplace_back(addr, processClass);
				processCount++;
			}
		}
	}

	result.processes = processCount;
	result.old_processes_with_transaction = oldTransactionProcesses;
	result.old_machines_with_transaction = oldMachinesWithTransaction.size();

	std::map<std::pair<int, std::string>, std::vector<std::pair<NetworkAddress, ProcessClass>>> count_processes;
	for (auto& it : machine_processes) {
		count_processes[std::make_pair(it.second.size(), it.first)] = it.second;
	}

	std::set<std::string> machinesWithTransaction;
	std::set<std::string> machinesWithStorage;
	int totalTransactionProcesses = 0;
	int existingProxyCount = 0;
	int existingGrvProxyCount = 0;
	int existingResolverCount = 0;
	int existingStatelessCount = 0;
	for (auto& it : machine_processes) {
		for (auto& proc : it.second) {
			if (proc.second == ProcessClass::TransactionClass || proc.second == ProcessClass::LogClass) {
				totalTransactionProcesses++;
				machinesWithTransaction.insert(it.first);
			}
			if (proc.second == ProcessClass::StatelessClass) {
				existingStatelessCount++;
			}
			if (proc.second == ProcessClass::CommitProxyClass) {
				existingProxyCount++;
			}
			if (proc.second == ProcessClass::GrvProxyClass) {
				existingGrvProxyCount++;
			}
			if (proc.second == ProcessClass::ResolutionClass) {
				existingResolverCount++;
			}
			if (proc.second == ProcessClass::StorageClass) {
				machinesWithStorage.insert(it.first);
			}
			if (proc.second == ProcessClass::UnsetClass && proc.second.classSource() == ProcessClass::DBSource) {
				machinesWithStorage.insert(it.first);
			}
		}
	}

	if (processCount < 10)
		return ConfigureAutoResult();

	result.desired_resolvers = 1;
	int resolverCount;
	if (!statusObjConfig.get("resolvers", result.old_resolvers)) {
		result.old_resolvers = CLIENT_KNOBS->DEFAULT_AUTO_RESOLVERS;
		statusObjConfig.get("auto_resolvers", result.old_resolvers);
		result.auto_resolvers = result.desired_resolvers;
		resolverCount = result.auto_resolvers;
	} else {
		result.auto_resolvers = result.old_resolvers;
		resolverCount = result.old_resolvers;
	}

	result.desired_commit_proxies = std::max(std::min(12, processCount / 15), 1);
	int proxyCount;
	if (!statusObjConfig.get("commit_proxies", result.old_commit_proxies)) {
		result.old_commit_proxies = CLIENT_KNOBS->DEFAULT_AUTO_COMMIT_PROXIES;
		statusObjConfig.get("auto_commit_proxies", result.old_commit_proxies);
		result.auto_commit_proxies = result.desired_commit_proxies;
		proxyCount = result.auto_commit_proxies;
	} else {
		result.auto_commit_proxies = result.old_commit_proxies;
		proxyCount = result.old_commit_proxies;
	}

	result.desired_grv_proxies = std::max(std::min(4, processCount / 20), 1);
	int grvProxyCount;
	if (!statusObjConfig.get("grv_proxies", result.old_grv_proxies)) {
		result.old_grv_proxies = CLIENT_KNOBS->DEFAULT_AUTO_GRV_PROXIES;
		statusObjConfig.get("auto_grv_proxies", result.old_grv_proxies);
		result.auto_grv_proxies = result.desired_grv_proxies;
		grvProxyCount = result.auto_grv_proxies;
	} else {
		result.auto_grv_proxies = result.old_grv_proxies;
		grvProxyCount = result.old_grv_proxies;
	}

	result.desired_logs = std::min(12, processCount / 20);
	result.desired_logs = std::max(result.desired_logs, log_replication + 1);
	result.desired_logs = std::min<int>(result.desired_logs, machine_processes.size());
	int logCount;
	if (!statusObjConfig.get("logs", result.old_logs)) {
		result.old_logs = CLIENT_KNOBS->DEFAULT_AUTO_LOGS;
		statusObjConfig.get("auto_logs", result.old_logs);
		result.auto_logs = result.desired_logs;
		logCount = result.auto_logs;
	} else {
		result.auto_logs = result.old_logs;
		logCount = result.old_logs;
	}

	logCount = std::max(logCount, log_replication);

	totalTransactionProcesses += std::min(existingProxyCount, proxyCount);
	totalTransactionProcesses += std::min(existingGrvProxyCount, grvProxyCount);
	totalTransactionProcesses += std::min(existingResolverCount, resolverCount);
	totalTransactionProcesses += existingStatelessCount;

	// if one process on a machine is transaction class, make them all transaction class
	for (auto& it : count_processes) {
		if (machinesWithTransaction.count(it.first.second) && !machinesWithStorage.count(it.first.second)) {
			for (auto& proc : it.second) {
				if (proc.second == ProcessClass::UnsetClass &&
				    proc.second.classSource() == ProcessClass::CommandLineSource) {
					result.address_class[proc.first] =
					    ProcessClass(ProcessClass::TransactionClass, ProcessClass::AutoSource);
					totalTransactionProcesses++;
				}
			}
		}
	}

	int desiredTotalTransactionProcesses = logCount + resolverCount + proxyCount + grvProxyCount;

	// add machines with all transaction class until we have enough processes and enough machines
	for (auto& it : count_processes) {
		if (machinesWithTransaction.size() >= logCount && totalTransactionProcesses >= desiredTotalTransactionProcesses)
			break;

		if (!machinesWithTransaction.count(it.first.second) && !machinesWithStorage.count(it.first.second)) {
			for (auto& proc : it.second) {
				if (proc.second == ProcessClass::UnsetClass &&
				    proc.second.classSource() == ProcessClass::CommandLineSource) {
					ASSERT(proc.second != ProcessClass::TransactionClass);
					result.address_class[proc.first] =
					    ProcessClass(ProcessClass::TransactionClass, ProcessClass::AutoSource);
					totalTransactionProcesses++;
					machinesWithTransaction.insert(it.first.second);
				}
			}
		}
	}

	if (machinesWithTransaction.size() < logCount || totalTransactionProcesses < desiredTotalTransactionProcesses)
		return ConfigureAutoResult();

	result.auto_processes_with_transaction = totalTransactionProcesses;
	result.auto_machines_with_transaction = machinesWithTransaction.size();

	if (3 * totalTransactionProcesses > processCount)
		return ConfigureAutoResult();

	return result;
}

ACTOR Future<std::vector<ProcessData>> getWorkers(Transaction* tr) {
	state Future<RangeResult> processClasses = tr->getRange(processClassKeys, CLIENT_KNOBS->TOO_MANY);
	state Future<RangeResult> processData = tr->getRange(workerListKeys, CLIENT_KNOBS->TOO_MANY);

	wait(success(processClasses) && success(processData));
	ASSERT(!processClasses.get().more && processClasses.get().size() < CLIENT_KNOBS->TOO_MANY);
	ASSERT(!processData.get().more && processData.get().size() < CLIENT_KNOBS->TOO_MANY);

	std::map<Optional<Standalone<StringRef>>, ProcessClass> id_class;
	for (int i = 0; i < processClasses.get().size(); i++) {
		id_class[decodeProcessClassKey(processClasses.get()[i].key)] =
		    decodeProcessClassValue(processClasses.get()[i].value);
	}

	std::vector<ProcessData> results;

	for (int i = 0; i < processData.get().size(); i++) {
		ProcessData data = decodeWorkerListValue(processData.get()[i].value);
		ProcessClass processClass = id_class[data.locality.processId()];

		if (processClass.classSource() == ProcessClass::DBSource ||
		    data.processClass.classType() == ProcessClass::UnsetClass)
			data.processClass = processClass;

		if (data.processClass.classType() != ProcessClass::TesterClass)
			results.push_back(data);
	}

	return results;
}

ACTOR Future<std::vector<ProcessData>> getWorkers(Database cx) {
	state Transaction tr(cx);
	loop {
		try {
			tr.setOption(FDBTransactionOptions::READ_SYSTEM_KEYS);
			tr.setOption(FDBTransactionOptions::PRIORITY_SYSTEM_IMMEDIATE); // necessary?
			tr.setOption(FDBTransactionOptions::LOCK_AWARE);
			std::vector<ProcessData> workers = wait(getWorkers(&tr));
			return workers;
		} catch (Error& e) {
			wait(tr.onError(e));
		}
	}
}

ACTOR Future<Optional<ClusterConnectionString>> getConnectionString(Database cx) {
	state Transaction tr(cx);
	loop {
		try {
			tr.setOption(FDBTransactionOptions::READ_LOCK_AWARE);
			tr.setOption(FDBTransactionOptions::READ_SYSTEM_KEYS);
			Optional<Value> currentKey = wait(tr.get(coordinatorsKey));
			if (!currentKey.present())
				return Optional<ClusterConnectionString>();
			return ClusterConnectionString(currentKey.get().toString());
		} catch (Error& e) {
			wait(tr.onError(e));
		}
	}
}

static std::vector<std::string> connectionStrings;

namespace {

ACTOR Future<Optional<ClusterConnectionString>> getClusterConnectionStringFromStorageServer(Transaction* tr) {

	tr->setOption(FDBTransactionOptions::LOCK_AWARE);
	tr->setOption(FDBTransactionOptions::ACCESS_SYSTEM_KEYS);
	tr->setOption(FDBTransactionOptions::USE_PROVISIONAL_PROXIES);
	tr->setOption(FDBTransactionOptions::PRIORITY_SYSTEM_IMMEDIATE);

	state int retryTimes = 0;
	loop {
		if (retryTimes >= CLIENT_KNOBS->CHANGE_QUORUM_BAD_STATE_RETRY_TIMES) {
			return Optional<ClusterConnectionString>();
		}

		Version readVersion = wait(tr->getReadVersion());
		state Optional<Value> currentKey = wait(tr->get(coordinatorsKey));
		if (g_network->isSimulated() && currentKey.present()) {
			// If the change coordinators request succeeded, the coordinators
			// should have changed to the connection string of the most
			// recently issued request. If instead the connection string is
			// equal to one of the previously issued requests, there is a bug
			// and we are breaking the promises we make with
			// commit_unknown_result (the transaction must no longer be in
			// progress when receiving commit_unknown_result).
			int n = connectionStrings.size() > 0 ? connectionStrings.size() - 1 : 0; // avoid underflow
			for (int i = 0; i < n; ++i) {
				ASSERT(currentKey.get() != connectionStrings.at(i));
			}
		}

		if (!currentKey.present()) {
			// Someone deleted this key entirely?
			++retryTimes;
			wait(delay(CLIENT_KNOBS->CHANGE_QUORUM_BAD_STATE_RETRY_DELAY));
			continue;
		}

		state ClusterConnectionString clusterConnectionString(currentKey.get().toString());
		if (tr->getDatabase()->getConnectionRecord() &&
		    clusterConnectionString.clusterKeyName().toString() !=
		        tr->getDatabase()->getConnectionRecord()->getConnectionString().clusterKeyName()) {
			// Someone changed the "name" of the database??
			++retryTimes;
			wait(delay(CLIENT_KNOBS->CHANGE_QUORUM_BAD_STATE_RETRY_DELAY));
			continue;
		}

		return clusterConnectionString;
	}
}

ACTOR Future<Void> verifyConfigurationDatabaseAlive(Database cx) {
	state Backoff backoff;
	state Reference<ISingleThreadTransaction> configTr;
	loop {
		try {
			// Attempt to read a random value from the configuration
			// database to make sure it is online.
			configTr = ISingleThreadTransaction::create(ISingleThreadTransaction::Type::PAXOS_CONFIG, cx);
			Tuple tuple;
			tuple.appendNull(); // config class
			tuple << "test"_sr;
			Optional<Value> serializedValue = wait(configTr->get(tuple.pack()));
			TraceEvent("ChangeQuorumCheckerNewCoordinatorsOnline").log();
			return Void();
		} catch (Error& e) {
			TraceEvent("ChangeQuorumCheckerNewCoordinatorsError").error(e);
			if (e.code() == error_code_coordinators_changed) {
				wait(backoff.onError());
				configTr->reset();
			} else {
				wait(configTr->onError(e));
			}
		}
	}
}

ACTOR Future<Void> resetPreviousCoordinatorsKey(Database cx) {
	loop {
		// When the change coordinators transaction succeeds, it uses the
		// special key space error message to return a message to the client.
		// This causes the underlying transaction to not be committed. In order
		// to make sure we clear the previous coordinators key, we have to use
		// a new transaction here.
		state Reference<ISingleThreadTransaction> clearTr =
		    ISingleThreadTransaction::create(ISingleThreadTransaction::Type::RYW, cx);
		try {
			clearTr->setOption(FDBTransactionOptions::ACCESS_SYSTEM_KEYS);
			clearTr->clear(previousCoordinatorsKey);
			wait(clearTr->commit());
			return Void();
		} catch (Error& e2) {
			wait(clearTr->onError(e2));
		}
	}
}

} // namespace

ACTOR Future<Optional<CoordinatorsResult>> changeQuorumChecker(Transaction* tr,
                                                               ClusterConnectionString* conn,
                                                               std::string newName,
                                                               bool disableConfigDB) {
	TraceEvent("ChangeQuorumCheckerStart").detail("NewConnectionString", conn->toString());
	state Optional<ClusterConnectionString> clusterConnectionStringOptional =
	    wait(getClusterConnectionStringFromStorageServer(tr));

	if (!clusterConnectionStringOptional.present()) {
		return CoordinatorsResult::BAD_DATABASE_STATE;
	}

	// The cluster connection string stored in the storage server
	state ClusterConnectionString old = clusterConnectionStringOptional.get();

	if (conn->hostnames.size() + conn->coords.size() == 0) {
		conn->hostnames = old.hostnames;
		conn->coords = old.coords;
	}
	state std::vector<NetworkAddress> desiredCoordinators = wait(conn->tryResolveHostnames());
	if (desiredCoordinators.size() != conn->hostnames.size() + conn->coords.size()) {
		TraceEvent("ChangeQuorumCheckerEarlyTermination")
		    .detail("Reason", "One or more hostnames are unresolvable")
		    .backtrace();
		return CoordinatorsResult::COORDINATOR_UNREACHABLE;
	}

	if (newName.empty()) {
		newName = old.clusterKeyName().toString();
	}
	std::sort(conn->hostnames.begin(), conn->hostnames.end());
	std::sort(conn->coords.begin(), conn->coords.end());
	std::sort(old.hostnames.begin(), old.hostnames.end());
	std::sort(old.coords.begin(), old.coords.end());
	if (conn->hostnames == old.hostnames && conn->coords == old.coords && old.clusterKeyName() == newName) {
		connectionStrings.clear();
		if (g_network->isSimulated() && g_simulator->configDBType == ConfigDBType::DISABLED) {
			disableConfigDB = true;
		}
		if (!disableConfigDB) {
			wait(verifyConfigurationDatabaseAlive(tr->getDatabase()));
		}
		if (BUGGIFY_WITH_PROB(0.1)) {
			// Introduce a random delay in simulation to allow processes to be
			// killed before previousCoordinatorKeys has been reset. This will
			// help test scenarios where the previous configuration database
			// state has been transferred to the new coordinators but the
			// broadcaster thinks it has not been transferred.
			wait(delay(deterministicRandom()->random01() * 10));
		}
		wait(resetPreviousCoordinatorsKey(tr->getDatabase()));
		return CoordinatorsResult::SAME_NETWORK_ADDRESSES;
	}

	conn->parseKey(newName + ':' + deterministicRandom()->randomAlphaNumeric(32));
	connectionStrings.push_back(conn->toString());

	if (g_network->isSimulated()) {
		int i = 0;
		int protectedCount = 0;
		int minimumCoordinators = (desiredCoordinators.size() / 2) + 1;
		while (protectedCount < minimumCoordinators && i < desiredCoordinators.size()) {
			auto process = g_simulator->getProcessByAddress(desiredCoordinators[i]);
			auto addresses = process->addresses;

			if (!process->isReliable()) {
				i++;
				continue;
			}

			g_simulator->protectedAddresses.insert(process->addresses.address);
			if (addresses.secondaryAddress.present()) {
				g_simulator->protectedAddresses.insert(process->addresses.secondaryAddress.get());
			}
			TraceEvent("ProtectCoordinator").detail("Address", desiredCoordinators[i]).backtrace();
			protectedCount++;
			i++;
		}

		if (protectedCount < minimumCoordinators) {
			TraceEvent("NotEnoughReliableCoordinators")
			    .detail("NumReliable", protectedCount)
			    .detail("MinimumRequired", minimumCoordinators)
			    .detail("ConnectionString", conn->toString());

			return CoordinatorsResult::COORDINATOR_UNREACHABLE;
		}
	}

	std::vector<Future<Optional<LeaderInfo>>> leaderServers;
	ClientCoordinators coord(Reference<ClusterConnectionMemoryRecord>(new ClusterConnectionMemoryRecord(*conn)));

	leaderServers.reserve(coord.clientLeaderServers.size());
	for (int i = 0; i < coord.clientLeaderServers.size(); i++) {
		if (coord.clientLeaderServers[i].hostname.present()) {
			leaderServers.push_back(retryGetReplyFromHostname(GetLeaderRequest(coord.clusterKey, UID()),
			                                                  coord.clientLeaderServers[i].hostname.get(),
			                                                  WLTOKEN_CLIENTLEADERREG_GETLEADER,
			                                                  TaskPriority::CoordinationReply));
		} else {
			leaderServers.push_back(retryBrokenPromise(coord.clientLeaderServers[i].getLeader,
			                                           GetLeaderRequest(coord.clusterKey, UID()),
			                                           TaskPriority::CoordinationReply));
		}
	}

	choose {
		when(wait(waitForAll(leaderServers))) {}
		when(wait(delay(5.0))) {
			return CoordinatorsResult::COORDINATOR_UNREACHABLE;
		}
	}
	TraceEvent("ChangeQuorumCheckerSetCoordinatorsKey")
	    .detail("CurrentCoordinators", old.toString())
	    .detail("NewCoordinators", conn->toString());
	tr->set(coordinatorsKey, conn->toString());
	return Optional<CoordinatorsResult>();
}

ACTOR Future<CoordinatorsResult> changeQuorum(Database cx, Reference<IQuorumChange> change) {
	state Transaction tr(cx);
	state int retries = 0;
	state std::vector<NetworkAddress> desiredCoordinators;
	state int notEnoughMachineResults = 0;

	loop {
		try {
			state Optional<ClusterConnectionString> clusterConnectionStringOptional =
			    wait(getClusterConnectionStringFromStorageServer(&tr));

			if (!clusterConnectionStringOptional.present()) {
				return CoordinatorsResult::BAD_DATABASE_STATE;
			}

			// The cluster connection string stored in the storage server
			state ClusterConnectionString oldClusterConnectionString = clusterConnectionStringOptional.get();
			state Key oldClusterKeyName = oldClusterConnectionString.clusterKeyName();

			state std::vector<NetworkAddress> oldCoordinators = wait(oldClusterConnectionString.tryResolveHostnames());
			state CoordinatorsResult result = CoordinatorsResult::SUCCESS;
			if (!desiredCoordinators.size()) {
				std::vector<NetworkAddress> _desiredCoordinators = wait(
				    change->getDesiredCoordinators(&tr,
				                                   oldCoordinators,
				                                   Reference<ClusterConnectionMemoryRecord>(
				                                       new ClusterConnectionMemoryRecord(oldClusterConnectionString)),
				                                   result));
				desiredCoordinators = _desiredCoordinators;
			}

			if (result == CoordinatorsResult::NOT_ENOUGH_MACHINES && notEnoughMachineResults < 1) {
				// we could get not_enough_machines if we happen to see the database while the cluster controller is
				// updating the worker list, so make sure it happens twice before returning a failure
				notEnoughMachineResults++;
				wait(delay(1.0));
				tr.reset();
				continue;
			}
			if (result != CoordinatorsResult::SUCCESS)
				return result;
			if (!desiredCoordinators.size())
				return CoordinatorsResult::INVALID_NETWORK_ADDRESSES;
			std::sort(desiredCoordinators.begin(), desiredCoordinators.end());

			std::string newName = change->getDesiredClusterKeyName();
			if (newName.empty())
				newName = oldClusterKeyName.toString();

			if (oldCoordinators == desiredCoordinators && oldClusterKeyName == newName)
				return retries ? CoordinatorsResult::SUCCESS : CoordinatorsResult::SAME_NETWORK_ADDRESSES;

			state ClusterConnectionString newClusterConnectionString(
			    desiredCoordinators, StringRef(newName + ':' + deterministicRandom()->randomAlphaNumeric(32)));
			state Key newClusterKeyName = newClusterConnectionString.clusterKeyName();

			if (g_network->isSimulated()) {
				for (int i = 0; i < (desiredCoordinators.size() / 2) + 1; i++) {
					auto process = g_simulator->getProcessByAddress(desiredCoordinators[i]);
					ASSERT(process->isReliable() || process->rebooting);

					g_simulator->protectedAddresses.insert(process->addresses.address);
					if (process->addresses.secondaryAddress.present()) {
						g_simulator->protectedAddresses.insert(process->addresses.secondaryAddress.get());
					}
					TraceEvent("ProtectCoordinator").detail("Address", desiredCoordinators[i]).backtrace();
				}
			}

			TraceEvent("AttemptingQuorumChange")
			    .detail("FromCS", oldClusterConnectionString.toString())
			    .detail("ToCS", newClusterConnectionString.toString());
			CODE_PROBE(oldClusterKeyName != newClusterKeyName, "Quorum change with new name");
			CODE_PROBE(oldClusterKeyName == newClusterKeyName, "Quorum change with unchanged name");

			state std::vector<Future<Optional<LeaderInfo>>> leaderServers;
			state ClientCoordinators coord(Reference<ClusterConnectionMemoryRecord>(
			    new ClusterConnectionMemoryRecord(newClusterConnectionString)));
			// check if allowed to modify the cluster descriptor
			if (!change->getDesiredClusterKeyName().empty()) {
				CheckDescriptorMutableReply mutabilityReply =
				    wait(coord.clientLeaderServers[0].checkDescriptorMutable.getReply(CheckDescriptorMutableRequest()));
				if (!mutabilityReply.isMutable) {
					return CoordinatorsResult::BAD_DATABASE_STATE;
				}
			}
			leaderServers.reserve(coord.clientLeaderServers.size());
			for (int i = 0; i < coord.clientLeaderServers.size(); i++)
				leaderServers.push_back(retryBrokenPromise(coord.clientLeaderServers[i].getLeader,
				                                           GetLeaderRequest(coord.clusterKey, UID()),
				                                           TaskPriority::CoordinationReply));
			choose {
				when(wait(waitForAll(leaderServers))) {}
				when(wait(delay(5.0))) {
					return CoordinatorsResult::COORDINATOR_UNREACHABLE;
				}
			}

			tr.set(coordinatorsKey, newClusterConnectionString.toString());

			wait(tr.commit());
			ASSERT(false); // commit should fail, but the value has changed
		} catch (Error& e) {
			TraceEvent("RetryQuorumChange").error(e).detail("Retries", retries);
			wait(tr.onError(e));
			++retries;
		}
	}
}

struct NameQuorumChange final : IQuorumChange {
	std::string newName;
	Reference<IQuorumChange> otherChange;
	explicit NameQuorumChange(std::string const& newName, Reference<IQuorumChange> const& otherChange)
	  : newName(newName), otherChange(otherChange) {}
	Future<std::vector<NetworkAddress>> getDesiredCoordinators(Transaction* tr,
	                                                           std::vector<NetworkAddress> oldCoordinators,
	                                                           Reference<IClusterConnectionRecord> ccr,
	                                                           CoordinatorsResult& t) override {
		return otherChange->getDesiredCoordinators(tr, oldCoordinators, ccr, t);
	}
	std::string getDesiredClusterKeyName() const override { return newName; }
};
Reference<IQuorumChange> nameQuorumChange(std::string const& name, Reference<IQuorumChange> const& other) {
	return Reference<IQuorumChange>(new NameQuorumChange(name, other));
}

struct AutoQuorumChange final : IQuorumChange {
	int desired;
	explicit AutoQuorumChange(int desired) : desired(desired) {}

	Future<std::vector<NetworkAddress>> getDesiredCoordinators(Transaction* tr,
	                                                           std::vector<NetworkAddress> oldCoordinators,
	                                                           Reference<IClusterConnectionRecord> ccr,
	                                                           CoordinatorsResult& err) override {
		return getDesired(Reference<AutoQuorumChange>::addRef(this), tr, oldCoordinators, ccr, &err);
	}

	ACTOR static Future<int> getRedundancy(AutoQuorumChange* self, Transaction* tr) {
		state Future<Optional<Value>> fStorageReplicas = tr->get("storage_replicas"_sr.withPrefix(configKeysPrefix));
		state Future<Optional<Value>> fLogReplicas = tr->get("log_replicas"_sr.withPrefix(configKeysPrefix));
		wait(success(fStorageReplicas) && success(fLogReplicas));
		int redundancy = std::min(atoi(fStorageReplicas.get().get().toString().c_str()),
		                          atoi(fLogReplicas.get().get().toString().c_str()));

		return redundancy;
	}

	ACTOR static Future<bool> isAcceptable(AutoQuorumChange* self,
	                                       Transaction* tr,
	                                       std::vector<NetworkAddress> oldCoordinators,
	                                       Reference<IClusterConnectionRecord> ccr,
	                                       int desiredCount,
	                                       std::set<AddressExclusion>* excluded) {
		ClusterConnectionString cs = ccr->getConnectionString();
		if (oldCoordinators.size() != cs.hostnames.size() + cs.coords.size()) {
			return false;
		}

		// Are there enough coordinators for the redundancy level?
		if (oldCoordinators.size() < desiredCount)
			return false;
		if (oldCoordinators.size() % 2 != 1)
			return false;

		// Check exclusions
		for (auto& c : oldCoordinators) {
			if (addressExcluded(*excluded, c))
				return false;
		}

		// Check locality
		// FIXME: Actual locality!
		std::sort(oldCoordinators.begin(), oldCoordinators.end());
		for (int i = 1; i < oldCoordinators.size(); i++)
			if (oldCoordinators[i - 1].ip == oldCoordinators[i].ip)
				return false; // Multiple coordinators share an IP

		// Check availability
		ClientCoordinators coord(ccr);
		std::vector<Future<Optional<LeaderInfo>>> leaderServers;
		leaderServers.reserve(coord.clientLeaderServers.size());
		for (int i = 0; i < coord.clientLeaderServers.size(); i++) {
			if (coord.clientLeaderServers[i].hostname.present()) {
				leaderServers.push_back(retryGetReplyFromHostname(GetLeaderRequest(coord.clusterKey, UID()),
				                                                  coord.clientLeaderServers[i].hostname.get(),
				                                                  WLTOKEN_CLIENTLEADERREG_GETLEADER,
				                                                  TaskPriority::CoordinationReply));
			} else {
				leaderServers.push_back(retryBrokenPromise(coord.clientLeaderServers[i].getLeader,
				                                           GetLeaderRequest(coord.clusterKey, UID()),
				                                           TaskPriority::CoordinationReply));
			}
		}
		Optional<std::vector<Optional<LeaderInfo>>> results =
		    wait(timeout(getAll(leaderServers), CLIENT_KNOBS->IS_ACCEPTABLE_DELAY));
		if (!results.present()) {
			return false;
		} // Not all responded
		for (auto& r : results.get()) {
			if (!r.present()) {
				return false; // Coordinator doesn't know about this database?
			}
		}

		return true; // The status quo seems fine
	}

	ACTOR static Future<std::vector<NetworkAddress>> getDesired(Reference<AutoQuorumChange> self,
	                                                            Transaction* tr,
	                                                            std::vector<NetworkAddress> oldCoordinators,
	                                                            Reference<IClusterConnectionRecord> ccr,
	                                                            CoordinatorsResult* err) {
		state int desiredCount = self->desired;

		if (desiredCount == -1) {
			int redundancy = wait(getRedundancy(self.getPtr(), tr));
			desiredCount = redundancy * 2 - 1;
		}

		std::vector<AddressExclusion> excl = wait(getAllExcludedServers(tr));
		state std::set<AddressExclusion> excluded(excl.begin(), excl.end());

		std::vector<ProcessData> _workers = wait(getWorkers(tr));
		state std::vector<ProcessData> workers = _workers;

		std::map<NetworkAddress, LocalityData> addr_locality;
		for (auto w : workers)
			addr_locality[w.address] = w.locality;

		// since we don't have the locality data for oldCoordinators:
		//     check if every old coordinator is in the workers vector and
		//     check if multiple old coordinators map to the same locality data (same machine)
		bool checkAcceptable = true;
		std::set<Optional<Standalone<StringRef>>> checkDuplicates;
		for (auto addr : oldCoordinators) {
			auto findResult = addr_locality.find(addr);
			if (findResult == addr_locality.end() || checkDuplicates.count(findResult->second.zoneId())) {
				checkAcceptable = false;
				break;
			}
			checkDuplicates.insert(findResult->second.zoneId());
		}

		if (checkAcceptable) {
			bool ok = wait(isAcceptable(self.getPtr(), tr, oldCoordinators, ccr, desiredCount, &excluded));
			if (ok) {
				*err = CoordinatorsResult::SAME_NETWORK_ADDRESSES;
				return oldCoordinators;
			}
		}

		std::vector<NetworkAddress> chosen;
		self->addDesiredWorkers(chosen, workers, desiredCount, excluded);

		if (chosen.size() < desiredCount) {
			if (chosen.empty() || chosen.size() < oldCoordinators.size()) {
				TraceEvent("NotEnoughMachinesForCoordinators")
				    .detail("EligibleWorkers", workers.size())
				    .detail("ChosenWorkers", chosen.size())
				    .detail("DesiredCoordinators", desiredCount)
				    .detail("CurrentCoordinators", oldCoordinators.size());
				*err = CoordinatorsResult::NOT_ENOUGH_MACHINES;
				return std::vector<NetworkAddress>();
			}
			chosen.resize((chosen.size() - 1) | 1);
		}

		return chosen;
	}

	// Select a desired set of workers such that
	// (1) the number of workers at each locality type (e.g., dcid) <= desiredCount; and
	// (2) prefer workers at a locality where less workers has been chosen than other localities: evenly distribute
	// workers.
	void addDesiredWorkers(std::vector<NetworkAddress>& chosen,
	                       const std::vector<ProcessData>& workers,
	                       int desiredCount,
	                       const std::set<AddressExclusion>& excluded) {
		std::vector<ProcessData> remainingWorkers(workers);
		deterministicRandom()->randomShuffle(remainingWorkers);

		std::partition(remainingWorkers.begin(), remainingWorkers.end(), [](const ProcessData& data) {
			return (data.processClass == ProcessClass::CoordinatorClass);
		});

		TraceEvent(SevDebug, "AutoSelectCoordinators").detail("CandidateWorkers", remainingWorkers.size());
		for (auto worker = remainingWorkers.begin(); worker != remainingWorkers.end(); worker++) {
			TraceEvent(SevDebug, "AutoSelectCoordinators")
			    .detail("Worker", worker->processClass.toString())
			    .detail("Address", worker->address.toString())
			    .detail("Locality", worker->locality.toString());
		}
		TraceEvent(SevDebug, "AutoSelectCoordinators").detail("ExcludedAddress", excluded.size());
		for (auto& excludedAddr : excluded) {
			TraceEvent(SevDebug, "AutoSelectCoordinators").detail("ExcludedAddress", excludedAddr.toString());
		}

		std::map<StringRef, int> maxCounts;
		std::map<StringRef, std::map<StringRef, int>> currentCounts;
		std::map<StringRef, int> hardLimits;

		std::vector<StringRef> fields({ "dcid"_sr, "data_hall"_sr, "zoneid"_sr, "machineid"_sr });

		for (auto field = fields.begin(); field != fields.end(); field++) {
			if (field->toString() == "zoneid") {
				hardLimits[*field] = 1;
			} else {
				hardLimits[*field] = desiredCount;
			}
		}

		while (chosen.size() < desiredCount) {
			bool found = false;
			for (auto worker = remainingWorkers.begin(); worker != remainingWorkers.end(); worker++) {
				if (addressExcluded(excluded, worker->address)) {
					continue;
				}
				// Exclude faulty node due to machine assassination
				if (g_network->isSimulated() && !g_simulator->getProcessByAddress(worker->address)->isReliable()) {
					TraceEvent("AutoSelectCoordinators").detail("SkipUnreliableWorker", worker->address.toString());
					continue;
				}
				bool valid = true;
				for (auto field = fields.begin(); field != fields.end(); field++) {
					if (maxCounts[*field] == 0) {
						maxCounts[*field] = 1;
					}
					auto value = worker->locality.get(*field).orDefault(""_sr);
					auto currentCount = currentCounts[*field][value];
					if (currentCount >= maxCounts[*field]) {
						valid = false;
						break;
					}
				}
				if (valid) {
					for (auto field = fields.begin(); field != fields.end(); field++) {
						auto value = worker->locality.get(*field).orDefault(""_sr);
						currentCounts[*field][value] += 1;
					}
					chosen.push_back(worker->address);
					remainingWorkers.erase(worker);
					found = true;
					break;
				}
			}
			if (!found) {
				bool canIncrement = false;
				for (auto field = fields.begin(); field != fields.end(); field++) {
					if (maxCounts[*field] < hardLimits[*field]) {
						maxCounts[*field] += 1;
						canIncrement = true;
						break;
					}
				}
				if (!canIncrement) {
					break;
				}
			}
		}
	}
};
Reference<IQuorumChange> autoQuorumChange(int desired) {
	return Reference<IQuorumChange>(new AutoQuorumChange(desired));
}

ACTOR Future<Void> excludeServers(Transaction* tr, std::vector<AddressExclusion> servers, bool failed) {
	tr->setOption(FDBTransactionOptions::ACCESS_SYSTEM_KEYS);
	tr->setOption(FDBTransactionOptions::PRIORITY_SYSTEM_IMMEDIATE);
	tr->setOption(FDBTransactionOptions::LOCK_AWARE);
	tr->setOption(FDBTransactionOptions::USE_PROVISIONAL_PROXIES);
	std::vector<AddressExclusion> excl = wait(failed ? getExcludedFailedServerList(tr) : getExcludedServerList(tr));
	std::set<AddressExclusion> exclusions(excl.begin(), excl.end());
	bool containNewExclusion = false;
	for (auto& s : servers) {
		if (exclusions.find(s) != exclusions.end()) {
			continue;
		}
		containNewExclusion = true;
		if (failed) {
			tr->set(encodeFailedServersKey(s), StringRef());
		} else {
			tr->set(encodeExcludedServersKey(s), StringRef());
		}
	}

	if (containNewExclusion) {
		std::string excludeVersionKey = deterministicRandom()->randomUniqueID().toString();
		auto serversVersionKey = failed ? failedServersVersionKey : excludedServersVersionKey;
		tr->addReadConflictRange(singleKeyRange(serversVersionKey)); // To conflict with parallel includeServers
		tr->set(serversVersionKey, excludeVersionKey);
	}
	TraceEvent("ExcludeServersCommit")
	    .detail("Servers", describe(servers))
	    .detail("ExcludeFailed", failed)
	    .detail("ExclusionUpdated", containNewExclusion);
	return Void();
}

ACTOR Future<Void> excludeServers(Database cx, std::vector<AddressExclusion> servers, bool failed) {
	if (cx->apiVersionAtLeast(700)) {
		state ReadYourWritesTransaction ryw(cx);
		loop {
			try {
				ryw.setOption(FDBTransactionOptions::RAW_ACCESS);
				ryw.setOption(FDBTransactionOptions::SPECIAL_KEY_SPACE_ENABLE_WRITES);
				ryw.set(
				    SpecialKeySpace::getManagementApiCommandOptionSpecialKey(failed ? "failed" : "excluded", "force"),
				    ValueRef());
				for (auto& s : servers) {
					Key addr = failed
					               ? SpecialKeySpace::getManagementApiCommandPrefix("failed").withSuffix(s.toString())
					               : SpecialKeySpace::getManagementApiCommandPrefix("exclude").withSuffix(s.toString());
					ryw.set(addr, ValueRef());
				}
				TraceEvent("ExcludeServersSpecialKeySpaceCommit")
				    .detail("Servers", describe(servers))
				    .detail("ExcludeFailed", failed);
				wait(ryw.commit());
				return Void();
			} catch (Error& e) {
				TraceEvent("ExcludeServersError").errorUnsuppressed(e);
				wait(ryw.onError(e));
			}
		}
	} else {
		state Transaction tr(cx);
		loop {
			try {
				wait(excludeServers(&tr, servers, failed));
				wait(tr.commit());
				return Void();
			} catch (Error& e) {
				TraceEvent("ExcludeServersError").errorUnsuppressed(e);
				wait(tr.onError(e));
			}
		}
	}
}

// excludes localities by setting the keys in api version below 7.0
ACTOR Future<Void> excludeLocalities(Transaction* tr, std::unordered_set<std::string> localities, bool failed) {
	tr->setOption(FDBTransactionOptions::ACCESS_SYSTEM_KEYS);
	tr->setOption(FDBTransactionOptions::PRIORITY_SYSTEM_IMMEDIATE);
	tr->setOption(FDBTransactionOptions::LOCK_AWARE);
	tr->setOption(FDBTransactionOptions::USE_PROVISIONAL_PROXIES);
	std::vector<std::string> excl = wait(failed ? getExcludedFailedLocalityList(tr) : getExcludedLocalityList(tr));
	std::set<std::string> exclusion(excl.begin(), excl.end());
	bool containNewExclusion = false;
	for (const auto& l : localities) {
		if (exclusion.find(l) != exclusion.end()) {
			continue;
		}
		containNewExclusion = true;
		if (failed) {
			tr->set(encodeFailedLocalityKey(l), StringRef());
		} else {
			tr->set(encodeExcludedLocalityKey(l), StringRef());
		}
	}
	if (containNewExclusion) {
		std::string excludeVersionKey = deterministicRandom()->randomUniqueID().toString();
		auto localityVersionKey = failed ? failedLocalityVersionKey : excludedLocalityVersionKey;
		tr->addReadConflictRange(singleKeyRange(localityVersionKey)); // To conflict with parallel includeLocalities
		tr->set(localityVersionKey, excludeVersionKey);
	}
	TraceEvent("ExcludeLocalitiesCommit")
	    .detail("Localities", describe(localities))
	    .detail("ExcludeFailed", failed)
	    .detail("ExclusionUpdated", containNewExclusion);
	return Void();
}

// Exclude the servers matching the given set of localities from use as state servers.
// excludes localities by setting the keys.
ACTOR Future<Void> excludeLocalities(Database cx, std::unordered_set<std::string> localities, bool failed) {
	if (cx->apiVersionAtLeast(700)) {
		state ReadYourWritesTransaction ryw(cx);
		loop {
			try {
				ryw.setOption(FDBTransactionOptions::RAW_ACCESS);
				ryw.setOption(FDBTransactionOptions::SPECIAL_KEY_SPACE_ENABLE_WRITES);
				ryw.set(SpecialKeySpace::getManagementApiCommandOptionSpecialKey(
				            failed ? "failed_locality" : "excluded_locality", "force"),
				        ValueRef());
				for (const auto& l : localities) {
					Key addr = failed
					               ? SpecialKeySpace::getManagementApiCommandPrefix("failedlocality").withSuffix(l)
					               : SpecialKeySpace::getManagementApiCommandPrefix("excludedlocality").withSuffix(l);
					ryw.set(addr, ValueRef());
				}
				TraceEvent("ExcludeLocalitiesSpecialKeySpaceCommit")
				    .detail("Localities", describe(localities))
				    .detail("ExcludeFailed", failed);

				wait(ryw.commit());
				return Void();
			} catch (Error& e) {
				TraceEvent("ExcludeLocalitiesError").errorUnsuppressed(e);
				wait(ryw.onError(e));
			}
		}
	} else {
		state Transaction tr(cx);
		loop {
			try {
				wait(excludeLocalities(&tr, localities, failed));
				wait(tr.commit());
				return Void();
			} catch (Error& e) {
				TraceEvent("ExcludeLocalitiesError").errorUnsuppressed(e);
				wait(tr.onError(e));
			}
		}
	}
}

ACTOR Future<Void> includeServers(Database cx, std::vector<AddressExclusion> servers, bool failed) {
	state std::string versionKey = deterministicRandom()->randomUniqueID().toString();
	if (cx->apiVersionAtLeast(700)) {
		state ReadYourWritesTransaction ryw(cx);
		loop {
			try {
				ryw.setOption(FDBTransactionOptions::RAW_ACCESS);
				ryw.setOption(FDBTransactionOptions::SPECIAL_KEY_SPACE_ENABLE_WRITES);
				for (auto& s : servers) {
					if (!s.isValid()) {
						if (failed) {
							ryw.clear(SpecialKeySpace::getManagementApiCommandRange("failed"));
						} else {
							ryw.clear(SpecialKeySpace::getManagementApiCommandRange("exclude"));
						}
					} else {
						Key addr =
						    failed ? SpecialKeySpace::getManagementApiCommandPrefix("failed").withSuffix(s.toString())
						           : SpecialKeySpace::getManagementApiCommandPrefix("exclude").withSuffix(s.toString());
						ryw.clear(addr);
						// Eliminate both any ip-level exclusion (1.2.3.4) and any
						// port-level exclusions (1.2.3.4:5)
						// The range ['IP', 'IP;'] was originally deleted. ';' is
						// char(':' + 1). This does not work, as other for all
						// x between 0 and 9, 'IPx' will also be in this range.
						//
						// This is why we now make two clears: first only of the ip
						// address, the second will delete all ports.
						if (s.isWholeMachine())
							ryw.clear(KeyRangeRef(addr.withSuffix(":"_sr), addr.withSuffix(";"_sr)));
					}
				}
				TraceEvent("IncludeServersCommit").detail("Servers", describe(servers)).detail("Failed", failed);

				wait(ryw.commit());
				return Void();
			} catch (Error& e) {
				TraceEvent("IncludeServersError").errorUnsuppressed(e);
				wait(ryw.onError(e));
			}
		}
	} else {
		state Transaction tr(cx);
		loop {
			try {
				tr.setOption(FDBTransactionOptions::ACCESS_SYSTEM_KEYS);
				tr.setOption(FDBTransactionOptions::PRIORITY_SYSTEM_IMMEDIATE);
				tr.setOption(FDBTransactionOptions::LOCK_AWARE);
				tr.setOption(FDBTransactionOptions::USE_PROVISIONAL_PROXIES);

				// includeServers might be used in an emergency transaction, so make sure it is retry-self-conflicting
				// and CAUSAL_WRITE_RISKY
				tr.setOption(FDBTransactionOptions::CAUSAL_WRITE_RISKY);
				if (failed) {
					tr.addReadConflictRange(singleKeyRange(failedServersVersionKey));
					tr.set(failedServersVersionKey, versionKey);
				} else {
					tr.addReadConflictRange(singleKeyRange(excludedServersVersionKey));
					tr.set(excludedServersVersionKey, versionKey);
				}

				for (auto& s : servers) {
					if (!s.isValid()) {
						if (failed) {
							tr.clear(failedServersKeys);
						} else {
							tr.clear(excludedServersKeys);
						}
					} else if (s.isWholeMachine()) {
						// Eliminate both any ip-level exclusion (1.2.3.4) and any
						// port-level exclusions (1.2.3.4:5)
						// The range ['IP', 'IP;'] was originally deleted. ';' is
						// char(':' + 1). This does not work, as other for all
						// x between 0 and 9, 'IPx' will also be in this range.
						//
						// This is why we now make two clears: first only of the ip
						// address, the second will delete all ports.
						auto addr = failed ? encodeFailedServersKey(s) : encodeExcludedServersKey(s);
						tr.clear(singleKeyRange(addr));
						tr.clear(KeyRangeRef(addr + ':', addr + char(':' + 1)));
					} else {
						if (failed) {
							tr.clear(encodeFailedServersKey(s));
						} else {
							tr.clear(encodeExcludedServersKey(s));
						}
					}
				}

				TraceEvent("IncludeServersCommit").detail("Servers", describe(servers)).detail("Failed", failed);

				wait(tr.commit());
				return Void();
			} catch (Error& e) {
				TraceEvent("IncludeServersError").errorUnsuppressed(e);
				wait(tr.onError(e));
			}
		}
	}
}

// Remove the given localities from the exclusion list.
// include localities by clearing the keys.
ACTOR Future<Void> includeLocalities(Database cx, std::vector<std::string> localities, bool failed, bool includeAll) {
	state std::string versionKey = deterministicRandom()->randomUniqueID().toString();
	if (cx->apiVersionAtLeast(700)) {
		state ReadYourWritesTransaction ryw(cx);
		loop {
			try {
				ryw.setOption(FDBTransactionOptions::RAW_ACCESS);
				ryw.setOption(FDBTransactionOptions::SPECIAL_KEY_SPACE_ENABLE_WRITES);
				if (includeAll) {
					if (failed) {
						ryw.clear(SpecialKeySpace::getManagementApiCommandRange("failedlocality"));
					} else {
						ryw.clear(SpecialKeySpace::getManagementApiCommandRange("excludedlocality"));
					}
				} else {
					for (const auto& l : localities) {
						Key locality =
						    failed ? SpecialKeySpace::getManagementApiCommandPrefix("failedlocality").withSuffix(l)
						           : SpecialKeySpace::getManagementApiCommandPrefix("excludedlocality").withSuffix(l);
						ryw.clear(locality);
					}
				}
				TraceEvent("IncludeLocalitiesCommit")
				    .detail("Localities", describe(localities))
				    .detail("Failed", failed)
				    .detail("IncludeAll", includeAll);

				wait(ryw.commit());
				return Void();
			} catch (Error& e) {
				TraceEvent("IncludeLocalitiesError").errorUnsuppressed(e);
				wait(ryw.onError(e));
			}
		}
	} else {
		state Transaction tr(cx);
		loop {
			try {
				tr.setOption(FDBTransactionOptions::ACCESS_SYSTEM_KEYS);
				tr.setOption(FDBTransactionOptions::PRIORITY_SYSTEM_IMMEDIATE);
				tr.setOption(FDBTransactionOptions::LOCK_AWARE);
				tr.setOption(FDBTransactionOptions::USE_PROVISIONAL_PROXIES);

				// includeLocalities might be used in an emergency transaction, so make sure it is
				// retry-self-conflicting and CAUSAL_WRITE_RISKY
				tr.setOption(FDBTransactionOptions::CAUSAL_WRITE_RISKY);
				if (failed) {
					tr.addReadConflictRange(singleKeyRange(failedLocalityVersionKey));
					tr.set(failedLocalityVersionKey, versionKey);
				} else {
					tr.addReadConflictRange(singleKeyRange(excludedLocalityVersionKey));
					tr.set(excludedLocalityVersionKey, versionKey);
				}

				if (includeAll) {
					if (failed) {
						tr.clear(failedLocalityKeys);
					} else {
						tr.clear(excludedLocalityKeys);
					}
				} else {
					for (const auto& l : localities) {
						if (failed) {
							tr.clear(encodeFailedLocalityKey(l));
						} else {
							tr.clear(encodeExcludedLocalityKey(l));
						}
					}
				}

				TraceEvent("IncludeLocalitiesCommit")
				    .detail("Localities", describe(localities))
				    .detail("Failed", failed)
				    .detail("IncludeAll", includeAll);

				wait(tr.commit());
				return Void();
			} catch (Error& e) {
				TraceEvent("IncludeLocalitiesError").errorUnsuppressed(e);
				wait(tr.onError(e));
			}
		}
	}
}

ACTOR Future<Void> setClass(Database cx, AddressExclusion server, ProcessClass processClass) {
	state Transaction tr(cx);

	loop {
		try {
			tr.setOption(FDBTransactionOptions::ACCESS_SYSTEM_KEYS);
			tr.setOption(FDBTransactionOptions::PRIORITY_SYSTEM_IMMEDIATE);
			tr.setOption(FDBTransactionOptions::LOCK_AWARE);
			tr.setOption(FDBTransactionOptions::USE_PROVISIONAL_PROXIES);

			std::vector<ProcessData> workers = wait(getWorkers(&tr));

			bool foundChange = false;
			for (int i = 0; i < workers.size(); i++) {
				if (server.excludes(workers[i].address)) {
					if (processClass.classType() != ProcessClass::InvalidClass)
						tr.set(processClassKeyFor(workers[i].locality.processId().get()),
						       processClassValue(processClass));
					else
						tr.clear(processClassKeyFor(workers[i].locality.processId().get()));
					foundChange = true;
				}
			}

			if (foundChange)
				tr.set(processClassChangeKey, deterministicRandom()->randomUniqueID().toString());

			wait(tr.commit());
			return Void();
		} catch (Error& e) {
			wait(tr.onError(e));
		}
	}
}

ACTOR Future<std::vector<AddressExclusion>> getExcludedServerList(Transaction* tr) {
	state RangeResult r = wait(tr->getRange(excludedServersKeys, CLIENT_KNOBS->TOO_MANY));
	ASSERT(!r.more && r.size() < CLIENT_KNOBS->TOO_MANY);

	std::vector<AddressExclusion> exclusions;
	for (auto i = r.begin(); i != r.end(); ++i) {
		auto a = decodeExcludedServersKey(i->key);
		if (a.isValid())
			exclusions.push_back(a);
	}
	uniquify(exclusions);
	return exclusions;
}

ACTOR Future<std::vector<AddressExclusion>> getExcludedFailedServerList(Transaction* tr) {
	state RangeResult r = wait(tr->getRange(failedServersKeys, CLIENT_KNOBS->TOO_MANY));
	ASSERT(!r.more && r.size() < CLIENT_KNOBS->TOO_MANY);

	std::vector<AddressExclusion> exclusions;
	for (auto i = r.begin(); i != r.end(); ++i) {
		auto a = decodeFailedServersKey(i->key);
		if (a.isValid())
			exclusions.push_back(a);
	}
	uniquify(exclusions);
	return exclusions;
}

ACTOR Future<std::vector<AddressExclusion>> getAllExcludedServers(Transaction* tr) {
	state std::vector<AddressExclusion> exclusions;
	std::vector<AddressExclusion> excludedServers = wait(getExcludedServerList(tr));
	exclusions.insert(exclusions.end(), excludedServers.begin(), excludedServers.end());
	std::vector<AddressExclusion> excludedFailed = wait(getExcludedFailedServerList(tr));
	exclusions.insert(exclusions.end(), excludedFailed.begin(), excludedFailed.end());
	uniquify(exclusions);
	return exclusions;
}

ACTOR Future<std::vector<AddressExclusion>> getAllExcludedServers(Database cx) {
	state Transaction tr(cx);
	loop {
		try {
			tr.setOption(FDBTransactionOptions::READ_SYSTEM_KEYS);
			tr.setOption(FDBTransactionOptions::PRIORITY_SYSTEM_IMMEDIATE); // necessary?
			tr.setOption(FDBTransactionOptions::LOCK_AWARE);
			std::vector<AddressExclusion> exclusions = wait(getAllExcludedServers(&tr));
			return exclusions;
		} catch (Error& e) {
			wait(tr.onError(e));
		}
	}
}

ACTOR Future<std::vector<std::string>> getExcludedLocalityList(Transaction* tr) {
	state RangeResult r = wait(tr->getRange(excludedLocalityKeys, CLIENT_KNOBS->TOO_MANY));
	ASSERT(!r.more && r.size() < CLIENT_KNOBS->TOO_MANY);

	std::vector<std::string> excludedLocalities;
	for (const auto& i : r) {
		auto a = decodeExcludedLocalityKey(i.key);
		excludedLocalities.push_back(a);
	}
	uniquify(excludedLocalities);
	return excludedLocalities;
}

ACTOR Future<std::vector<std::string>> getExcludedFailedLocalityList(Transaction* tr) {
	state RangeResult r = wait(tr->getRange(failedLocalityKeys, CLIENT_KNOBS->TOO_MANY));
	ASSERT(!r.more && r.size() < CLIENT_KNOBS->TOO_MANY);

	std::vector<std::string> excludedLocalities;
	for (const auto& i : r) {
		auto a = decodeFailedLocalityKey(i.key);
		excludedLocalities.push_back(a);
	}
	uniquify(excludedLocalities);
	return excludedLocalities;
}

ACTOR Future<std::vector<std::string>> getAllExcludedLocalities(Transaction* tr) {
	state std::vector<std::string> exclusions;
	std::vector<std::string> excludedLocalities = wait(getExcludedLocalityList(tr));
	exclusions.insert(exclusions.end(), excludedLocalities.begin(), excludedLocalities.end());
	std::vector<std::string> failedLocalities = wait(getExcludedFailedLocalityList(tr));
	exclusions.insert(exclusions.end(), failedLocalities.begin(), failedLocalities.end());
	uniquify(exclusions);
	return exclusions;
}

// Get the list of excluded localities by reading the keys.
ACTOR Future<std::vector<std::string>> getAllExcludedLocalities(Database cx) {
	state Transaction tr(cx);
	loop {
		try {
			tr.setOption(FDBTransactionOptions::READ_SYSTEM_KEYS);
			tr.setOption(FDBTransactionOptions::PRIORITY_SYSTEM_IMMEDIATE);
			tr.setOption(FDBTransactionOptions::LOCK_AWARE);
			std::vector<std::string> exclusions = wait(getAllExcludedLocalities(&tr));
			return exclusions;
		} catch (Error& e) {
			wait(tr.onError(e));
		}
	}
}

// Decodes the locality string to a pair of locality prefix and its value.
// The prefix could be dcid, processid, machineid, processid.
std::pair<std::string, std::string> decodeLocality(const std::string& locality) {
	StringRef localityRef((const uint8_t*)(locality.c_str()), locality.size());

	std::string localityKeyValue = localityRef.removePrefix(LocalityData::ExcludeLocalityPrefix).toString();
	int split = localityKeyValue.find(':');
	if (split != std::string::npos) {
		return std::make_pair(localityKeyValue.substr(0, split), localityKeyValue.substr(split + 1));
	}

	return std::make_pair("", "");
}

// Returns the list of IPAddresses of the workers that match the given locality.
// Example: locality="dcid:primary" returns all the ip addresses of the workers in the primary dc.
std::set<AddressExclusion> getAddressesByLocality(const std::vector<ProcessData>& workers,
                                                  const std::string& locality) {
	std::pair<std::string, std::string> localityKeyValue = decodeLocality(locality);

	std::set<AddressExclusion> localityAddresses;
	for (int i = 0; i < workers.size(); i++) {
		if (workers[i].locality.isPresent(localityKeyValue.first) &&
		    workers[i].locality.get(localityKeyValue.first) == localityKeyValue.second) {
			localityAddresses.insert(AddressExclusion(workers[i].address.ip, workers[i].address.port));
		}
	}

	return localityAddresses;
}

ACTOR Future<Void> printHealthyZone(Database cx) {
	state Transaction tr(cx);
	loop {
		try {
			tr.setOption(FDBTransactionOptions::READ_LOCK_AWARE);
			tr.setOption(FDBTransactionOptions::READ_SYSTEM_KEYS);
			Optional<Value> val = wait(tr.get(healthyZoneKey));
			if (val.present() && decodeHealthyZoneValue(val.get()).first == ignoreSSFailuresZoneString) {
				printf("Data distribution has been disabled for all storage server failures in this cluster and thus "
				       "maintenance mode is not active.\n");
			} else if (!val.present() || decodeHealthyZoneValue(val.get()).second <= tr.getReadVersion().get()) {
				printf("No ongoing maintenance.\n");
			} else {
				auto healthyZone = decodeHealthyZoneValue(val.get());
				fmt::print("Maintenance for zone {0} will continue for {1} seconds.\n",
				           healthyZone.first.toString(),
				           (healthyZone.second - tr.getReadVersion().get()) / CLIENT_KNOBS->CORE_VERSIONSPERSECOND);
			}
			return Void();
		} catch (Error& e) {
			wait(tr.onError(e));
		}
	}
}

ACTOR Future<bool> clearHealthyZone(Database cx, bool printWarning, bool clearSSFailureZoneString) {
	state Transaction tr(cx);
	TraceEvent("ClearHealthyZone").detail("ClearSSFailureZoneString", clearSSFailureZoneString);
	loop {
		try {
			tr.setOption(FDBTransactionOptions::LOCK_AWARE);
			tr.setOption(FDBTransactionOptions::ACCESS_SYSTEM_KEYS);
			tr.setOption(FDBTransactionOptions::PRIORITY_SYSTEM_IMMEDIATE);
			Optional<Value> val = wait(tr.get(healthyZoneKey));
			if (!clearSSFailureZoneString && val.present() &&
			    decodeHealthyZoneValue(val.get()).first == ignoreSSFailuresZoneString) {
				if (printWarning) {
					printf("ERROR: Maintenance mode cannot be used while data distribution is disabled for storage "
					       "server failures. Use 'datadistribution on' to reenable data distribution.\n");
				}
				return false;
			}

			tr.clear(healthyZoneKey);
			wait(tr.commit());
			return true;
		} catch (Error& e) {
			wait(tr.onError(e));
		}
	}
}

ACTOR Future<bool> setHealthyZone(Database cx, StringRef zoneId, double seconds, bool printWarning) {
	state Transaction tr(cx);
	TraceEvent("SetHealthyZone").detail("Zone", zoneId).detail("DurationSeconds", seconds);
	loop {
		try {
			tr.setOption(FDBTransactionOptions::LOCK_AWARE);
			tr.setOption(FDBTransactionOptions::ACCESS_SYSTEM_KEYS);
			tr.setOption(FDBTransactionOptions::PRIORITY_SYSTEM_IMMEDIATE);
			Optional<Value> val = wait(tr.get(healthyZoneKey));
			if (val.present() && decodeHealthyZoneValue(val.get()).first == ignoreSSFailuresZoneString) {
				if (printWarning) {
					printf("ERROR: Maintenance mode cannot be used while data distribution is disabled for storage "
					       "server failures. Use 'datadistribution on' to reenable data distribution.\n");
				}
				return false;
			}
			Version readVersion = wait(tr.getReadVersion());
			tr.set(healthyZoneKey,
			       healthyZoneValue(zoneId, readVersion + (seconds * CLIENT_KNOBS->CORE_VERSIONSPERSECOND)));
			wait(tr.commit());
			return true;
		} catch (Error& e) {
			wait(tr.onError(e));
		}
	}
}

ACTOR Future<int> setDDMode(Database cx, int mode) {
	state Transaction tr(cx);
	state int oldMode = -1;
	state BinaryWriter wr(Unversioned());
	wr << mode;

	loop {
		try {
			tr.setOption(FDBTransactionOptions::LOCK_AWARE);
			tr.setOption(FDBTransactionOptions::ACCESS_SYSTEM_KEYS);
			tr.setOption(FDBTransactionOptions::PRIORITY_SYSTEM_IMMEDIATE);
			Optional<Value> old = wait(tr.get(dataDistributionModeKey));
			if (oldMode < 0) {
				oldMode = 1;
				if (old.present()) {
					BinaryReader rd(old.get(), Unversioned());
					rd >> oldMode;
				}
			}
			BinaryWriter wrMyOwner(Unversioned());
			wrMyOwner << dataDistributionModeLock;
			tr.set(moveKeysLockOwnerKey, wrMyOwner.toValue());
			BinaryWriter wrLastWrite(Unversioned());
			wrLastWrite << deterministicRandom()->randomUniqueID();
			tr.set(moveKeysLockWriteKey, wrLastWrite.toValue());

			tr.set(dataDistributionModeKey, wr.toValue());
			if (mode) {
				// set DDMode to 1 will enable all disabled parts, for instance the SS failure monitors.
				Optional<Value> currentHealthyZoneValue = wait(tr.get(healthyZoneKey));
				if (currentHealthyZoneValue.present() &&
				    decodeHealthyZoneValue(currentHealthyZoneValue.get()).first == ignoreSSFailuresZoneString) {
					// only clear the key if it is currently being used to disable all SS failure data movement
					tr.clear(healthyZoneKey);
				}
				tr.clear(rebalanceDDIgnoreKey);
			}
			wait(tr.commit());
			return oldMode;
		} catch (Error& e) {
			TraceEvent("SetDDModeRetrying").error(e);
			wait(tr.onError(e));
		}
	}
}

ACTOR Future<bool> checkForExcludingServersTxActor(ReadYourWritesTransaction* tr,
                                                   std::set<AddressExclusion>* exclusions,
                                                   std::set<NetworkAddress>* inProgressExclusion) {
	// TODO : replace using ExclusionInProgressRangeImpl in special key space
	ASSERT(inProgressExclusion->size() == 0); //  Make sure every time it is cleared beforehand
	if (!exclusions->size())
		return true;

	tr->setOption(FDBTransactionOptions::READ_SYSTEM_KEYS);
	tr->setOption(FDBTransactionOptions::PRIORITY_SYSTEM_IMMEDIATE); // necessary?
	tr->setOption(FDBTransactionOptions::LOCK_AWARE);

	// Just getting a consistent read version proves that a set of tlogs satisfying the exclusions has completed
	// recovery

	// Check that there aren't any storage servers with addresses violating the exclusions
	RangeResult serverList = wait(tr->getRange(serverListKeys, CLIENT_KNOBS->TOO_MANY));
	ASSERT(!serverList.more && serverList.size() < CLIENT_KNOBS->TOO_MANY);

	state bool ok = true;
	for (auto& s : serverList) {
		auto addresses = decodeServerListValue(s.value).getKeyValues.getEndpoint().addresses;
		if (addressExcluded(*exclusions, addresses.address)) {
			ok = false;
			inProgressExclusion->insert(addresses.address);
		}
		if (addresses.secondaryAddress.present() && addressExcluded(*exclusions, addresses.secondaryAddress.get())) {
			ok = false;
			inProgressExclusion->insert(addresses.secondaryAddress.get());
		}
	}

	if (ok) {
		Optional<Standalone<StringRef>> value = wait(tr->get(logsKey));
		ASSERT(value.present());
		auto logs = decodeLogsValue(value.get());
		for (auto const& log : logs.first) {
			if (log.second == NetworkAddress() || addressExcluded(*exclusions, log.second)) {
				ok = false;
				inProgressExclusion->insert(log.second);
			}
		}
		for (auto const& log : logs.second) {
			if (log.second == NetworkAddress() || addressExcluded(*exclusions, log.second)) {
				ok = false;
				inProgressExclusion->insert(log.second);
			}
		}
	}

	return ok;
}

ACTOR Future<std::set<NetworkAddress>> checkForExcludingServers(Database cx,
                                                                std::vector<AddressExclusion> excl,
                                                                bool waitForAllExcluded) {
	state std::set<AddressExclusion> exclusions(excl.begin(), excl.end());
	state std::set<NetworkAddress> inProgressExclusion;

	loop {
		state ReadYourWritesTransaction tr(cx);
		inProgressExclusion.clear();
		try {
			bool ok = wait(checkForExcludingServersTxActor(&tr, &exclusions, &inProgressExclusion));
			if (ok)
				return inProgressExclusion;
			if (!waitForAllExcluded)
				break;

			wait(delayJittered(1.0)); // SOMEDAY: watches!
		} catch (Error& e) {
			TraceEvent("CheckForExcludingServersError").error(e);
			wait(tr.onError(e));
		}
	}
	return inProgressExclusion;
}

ACTOR Future<Void> mgmtSnapCreate(Database cx, Standalone<StringRef> snapCmd, UID snapUID) {
	try {
		wait(snapCreate(cx, snapCmd, snapUID));
		TraceEvent("SnapCreateSucceeded").detail("snapUID", snapUID);
		return Void();
	} catch (Error& e) {
		TraceEvent(SevWarn, "SnapCreateFailed").error(e).detail("snapUID", snapUID);
		throw;
	}
}

ACTOR Future<Void> waitForFullReplication(Database cx) {
	state ReadYourWritesTransaction tr(cx);
	loop {
		try {
			tr.setOption(FDBTransactionOptions::READ_SYSTEM_KEYS);
			tr.setOption(FDBTransactionOptions::PRIORITY_SYSTEM_IMMEDIATE);
			tr.setOption(FDBTransactionOptions::LOCK_AWARE);

			RangeResult confResults = wait(tr.getRange(configKeys, CLIENT_KNOBS->TOO_MANY));
			ASSERT(!confResults.more && confResults.size() < CLIENT_KNOBS->TOO_MANY);
			state DatabaseConfiguration config;
			config.fromKeyValues((VectorRef<KeyValueRef>)confResults);

			state std::vector<Future<Optional<Value>>> replicasFutures;
			for (auto& region : config.regions) {
				replicasFutures.push_back(tr.get(datacenterReplicasKeyFor(region.dcId)));
			}
			wait(waitForAll(replicasFutures));

			state std::vector<Future<Void>> watchFutures;
			for (int i = 0; i < config.regions.size(); i++) {
				if (!replicasFutures[i].get().present() ||
				    decodeDatacenterReplicasValue(replicasFutures[i].get().get()) < config.storageTeamSize) {
					watchFutures.push_back(tr.watch(datacenterReplicasKeyFor(config.regions[i].dcId)));
				}
			}

			if (!watchFutures.size() || (config.usableRegions == 1 && watchFutures.size() < config.regions.size())) {
				return Void();
			}

			wait(tr.commit());
			wait(waitForAny(watchFutures));
			tr.reset();
		} catch (Error& e) {
			wait(tr.onError(e));
		}
	}
}

ACTOR Future<Void> timeKeeperSetDisable(Database cx) {
	loop {
		state Transaction tr(cx);
		try {
			tr.setOption(FDBTransactionOptions::ACCESS_SYSTEM_KEYS);
			tr.setOption(FDBTransactionOptions::LOCK_AWARE);
			tr.set(timeKeeperDisableKey, StringRef());
			wait(tr.commit());
			return Void();
		} catch (Error& e) {
			wait(tr.onError(e));
		}
	}
}

ACTOR Future<Void> lockDatabase(Transaction* tr, UID id) {
	tr->setOption(FDBTransactionOptions::ACCESS_SYSTEM_KEYS);
	tr->setOption(FDBTransactionOptions::LOCK_AWARE);
	Optional<Value> val = wait(tr->get(databaseLockedKey));

	if (val.present()) {
		if (BinaryReader::fromStringRef<UID>(val.get().substr(10), Unversioned()) == id) {
			return Void();
		} else {
			//TraceEvent("DBA_LockLocked").detail("Expecting", id).detail("Lock", BinaryReader::fromStringRef<UID>(val.get().substr(10), Unversioned()));
			throw database_locked();
		}
	}

	tr->atomicOp(databaseLockedKey,
	             BinaryWriter::toValue(id, Unversioned()).withPrefix("0123456789"_sr).withSuffix("\x00\x00\x00\x00"_sr),
	             MutationRef::SetVersionstampedValue);
	tr->addWriteConflictRange(normalKeys);
	return Void();
}

ACTOR Future<Void> lockDatabase(Reference<ReadYourWritesTransaction> tr, UID id) {
	tr->setOption(FDBTransactionOptions::ACCESS_SYSTEM_KEYS);
	tr->setOption(FDBTransactionOptions::LOCK_AWARE);
	Optional<Value> val = wait(tr->get(databaseLockedKey));

	if (val.present()) {
		if (BinaryReader::fromStringRef<UID>(val.get().substr(10), Unversioned()) == id) {
			return Void();
		} else {
			//TraceEvent("DBA_LockLocked").detail("Expecting", id).detail("Lock", BinaryReader::fromStringRef<UID>(val.get().substr(10), Unversioned()));
			throw database_locked();
		}
	}

	tr->atomicOp(databaseLockedKey,
	             BinaryWriter::toValue(id, Unversioned()).withPrefix("0123456789"_sr).withSuffix("\x00\x00\x00\x00"_sr),
	             MutationRef::SetVersionstampedValue);
	tr->addWriteConflictRange(normalKeys);
	return Void();
}

ACTOR Future<Void> lockDatabase(Database cx, UID id) {
	state Transaction tr(cx);
	UID debugID = deterministicRandom()->randomUniqueID();
	TraceEvent("LockDatabaseTransaction", debugID).log();
	tr.debugTransaction(debugID);
	loop {
		try {
			wait(lockDatabase(&tr, id));
			wait(tr.commit());
			return Void();
		} catch (Error& e) {
			if (e.code() == error_code_database_locked)
				throw e;
			wait(tr.onError(e));
		}
	}
}

ACTOR Future<Void> unlockDatabase(Transaction* tr, UID id) {
	tr->setOption(FDBTransactionOptions::ACCESS_SYSTEM_KEYS);
	tr->setOption(FDBTransactionOptions::LOCK_AWARE);
	Optional<Value> val = wait(tr->get(databaseLockedKey));

	if (!val.present())
		return Void();

	if (val.present() && BinaryReader::fromStringRef<UID>(val.get().substr(10), Unversioned()) != id) {
		//TraceEvent("DBA_UnlockLocked").detail("Expecting", id).detail("Lock", BinaryReader::fromStringRef<UID>(val.get().substr(10), Unversioned()));
		throw database_locked();
	}

	tr->clear(singleKeyRange(databaseLockedKey));
	return Void();
}

ACTOR Future<Void> unlockDatabase(Reference<ReadYourWritesTransaction> tr, UID id) {
	tr->setOption(FDBTransactionOptions::ACCESS_SYSTEM_KEYS);
	tr->setOption(FDBTransactionOptions::LOCK_AWARE);
	Optional<Value> val = wait(tr->get(databaseLockedKey));

	if (!val.present())
		return Void();

	if (val.present() && BinaryReader::fromStringRef<UID>(val.get().substr(10), Unversioned()) != id) {
		//TraceEvent("DBA_UnlockLocked").detail("Expecting", id).detail("Lock", BinaryReader::fromStringRef<UID>(val.get().substr(10), Unversioned()));
		throw database_locked();
	}

	tr->clear(singleKeyRange(databaseLockedKey));
	return Void();
}

ACTOR Future<Void> unlockDatabase(Database cx, UID id) {
	state Transaction tr(cx);
	loop {
		try {
			wait(unlockDatabase(&tr, id));
			wait(tr.commit());
			return Void();
		} catch (Error& e) {
			if (e.code() == error_code_database_locked)
				throw e;
			wait(tr.onError(e));
		}
	}
}

ACTOR Future<Void> checkDatabaseLock(Transaction* tr, UID id) {
	tr->setOption(FDBTransactionOptions::ACCESS_SYSTEM_KEYS);
	tr->setOption(FDBTransactionOptions::LOCK_AWARE);
	Optional<Value> val = wait(tr->get(databaseLockedKey));

	if (val.present() && BinaryReader::fromStringRef<UID>(val.get().substr(10), Unversioned()) != id) {
		//TraceEvent("DBA_CheckLocked").detail("Expecting", id).detail("Lock", BinaryReader::fromStringRef<UID>(val.get().substr(10), Unversioned())).backtrace();
		throw database_locked();
	}

	return Void();
}

ACTOR Future<Void> checkDatabaseLock(Reference<ReadYourWritesTransaction> tr, UID id) {
	tr->setOption(FDBTransactionOptions::ACCESS_SYSTEM_KEYS);
	tr->setOption(FDBTransactionOptions::LOCK_AWARE);
	Optional<Value> val = wait(tr->get(databaseLockedKey));

	if (val.present() && BinaryReader::fromStringRef<UID>(val.get().substr(10), Unversioned()) != id) {
		//TraceEvent("DBA_CheckLocked").detail("Expecting", id).detail("Lock", BinaryReader::fromStringRef<UID>(val.get().substr(10), Unversioned())).backtrace();
		throw database_locked();
	}

	return Void();
}

ACTOR Future<Void> updateChangeFeed(Transaction* tr, Key rangeID, ChangeFeedStatus status, KeyRange range) {
	state Key rangeIDKey = rangeID.withPrefix(changeFeedPrefix);
	tr->setOption(FDBTransactionOptions::ACCESS_SYSTEM_KEYS);

	Optional<Value> val = wait(tr->get(rangeIDKey));
	if (status == ChangeFeedStatus::CHANGE_FEED_CREATE) {
		if (!val.present()) {
			tr->set(rangeIDKey, changeFeedValue(range, invalidVersion, status));
		} else if (std::get<0>(decodeChangeFeedValue(val.get())) != range) {
			throw unsupported_operation();
		}
	} else if (status == ChangeFeedStatus::CHANGE_FEED_STOP) {
		if (val.present()) {
			tr->set(rangeIDKey,
			        changeFeedValue(std::get<0>(decodeChangeFeedValue(val.get())),
			                        std::get<1>(decodeChangeFeedValue(val.get())),
			                        status));
		} else {
			throw unsupported_operation();
		}
	} else if (status == ChangeFeedStatus::CHANGE_FEED_DESTROY) {
		if (val.present()) {
			if (g_network->isSimulated()) {
				g_simulator->validationData.allDestroyedChangeFeedIDs.insert(rangeID.toString());
			}
			tr->set(rangeIDKey,
			        changeFeedValue(std::get<0>(decodeChangeFeedValue(val.get())),
			                        std::get<1>(decodeChangeFeedValue(val.get())),
			                        status));
			tr->clear(rangeIDKey);
		}
	}
	return Void();
}

ACTOR Future<Void> updateChangeFeed(Reference<ReadYourWritesTransaction> tr,
                                    Key rangeID,
                                    ChangeFeedStatus status,
                                    KeyRange range) {
	state Key rangeIDKey = rangeID.withPrefix(changeFeedPrefix);
	tr->setOption(FDBTransactionOptions::ACCESS_SYSTEM_KEYS);

	Optional<Value> val = wait(tr->get(rangeIDKey));
	if (status == ChangeFeedStatus::CHANGE_FEED_CREATE) {
		if (!val.present()) {
			tr->set(rangeIDKey, changeFeedValue(range, invalidVersion, status));
		} else if (std::get<0>(decodeChangeFeedValue(val.get())) != range) {
			throw unsupported_operation();
		}
	} else if (status == ChangeFeedStatus::CHANGE_FEED_STOP) {
		if (val.present()) {
			tr->set(rangeIDKey,
			        changeFeedValue(std::get<0>(decodeChangeFeedValue(val.get())),
			                        std::get<1>(decodeChangeFeedValue(val.get())),
			                        status));
		} else {
			throw unsupported_operation();
		}
	} else if (status == ChangeFeedStatus::CHANGE_FEED_DESTROY) {
		if (val.present()) {
			if (g_network->isSimulated()) {
				g_simulator->validationData.allDestroyedChangeFeedIDs.insert(rangeID.toString());
			}
			tr->set(rangeIDKey,
			        changeFeedValue(std::get<0>(decodeChangeFeedValue(val.get())),
			                        std::get<1>(decodeChangeFeedValue(val.get())),
			                        status));
			tr->clear(rangeIDKey);
		}
	}
	return Void();
}

ACTOR Future<Void> updateChangeFeed(Database cx, Key rangeID, ChangeFeedStatus status, KeyRange range) {
	state Transaction tr(cx);
	loop {
		try {
			wait(updateChangeFeed(&tr, rangeID, status, range));
			wait(tr.commit());
			return Void();
		} catch (Error& e) {
			wait(tr.onError(e));
		}
	}
}

ACTOR Future<Void> advanceVersion(Database cx, Version v) {
	state Transaction tr(cx);
	loop {
		tr.setOption(FDBTransactionOptions::ACCESS_SYSTEM_KEYS);
		tr.setOption(FDBTransactionOptions::LOCK_AWARE);
		try {
			Version rv = wait(tr.getReadVersion());
			if (rv <= v) {
				tr.set(minRequiredCommitVersionKey, BinaryWriter::toValue(v + 1, Unversioned()));
				wait(tr.commit());
			} else {
				fmt::print("Current read version is {}\n", rv);
				return Void();
			}
		} catch (Error& e) {
			wait(tr.onError(e));
		}
	}
}

ACTOR Future<Void> forceRecovery(Reference<IClusterConnectionRecord> clusterFile, Key dcId) {
	state Reference<AsyncVar<Optional<ClusterInterface>>> clusterInterface(new AsyncVar<Optional<ClusterInterface>>);
	state Future<Void> leaderMon = monitorLeader<ClusterInterface>(clusterFile, clusterInterface);

	loop {
		choose {
			when(wait(clusterInterface->get().present()
			              ? brokenPromiseToNever(
			                    clusterInterface->get().get().forceRecovery.getReply(ForceRecoveryRequest(dcId)))
			              : Never())) {
				return Void();
			}
			when(wait(clusterInterface->onChange())) {}
		}
	}
}

ACTOR Future<UID> auditStorage(Reference<IClusterConnectionRecord> clusterFile,
                               KeyRange range,
                               AuditType type,
                               double timeoutSeconds) {
	state Reference<AsyncVar<Optional<ClusterInterface>>> clusterInterface(new AsyncVar<Optional<ClusterInterface>>);
	state Future<Void> leaderMon = monitorLeader<ClusterInterface>(clusterFile, clusterInterface);
	TraceEvent(SevVerbose, "ManagementAPIAuditStorageTrigger").detail("AuditType", type).detail("Range", range);
	state UID auditId;
	try {
		while (!clusterInterface->get().present()) {
			wait(clusterInterface->onChange());
		}
		TraceEvent(SevVerbose, "ManagementAPIAuditStorageBegin").detail("AuditType", type).detail("Range", range);
		TriggerAuditRequest req(type, range);
		UID auditId_ = wait(timeoutError(clusterInterface->get().get().triggerAudit.getReply(req), timeoutSeconds));
		auditId = auditId_;
		TraceEvent(SevVerbose, "ManagementAPIAuditStorageEnd")
		    .detail("AuditType", type)
		    .detail("Range", range)
		    .detail("AuditID", auditId);
	} catch (Error& e) {
		TraceEvent(SevInfo, "ManagementAPIAuditStorageError")
		    .errorUnsuppressed(e)
		    .detail("AuditType", type)
		    .detail("Range", range)
		    .detail("AuditID", auditId);
		throw e;
	}

	return auditId;
<<<<<<< HEAD
=======
}

ACTOR Future<UID> cancelAuditStorage(Reference<IClusterConnectionRecord> clusterFile,
                                     AuditType type,
                                     UID auditId,
                                     double timeoutSeconds) {
	state Reference<AsyncVar<Optional<ClusterInterface>>> clusterInterface(new AsyncVar<Optional<ClusterInterface>>);
	state Future<Void> leaderMon = monitorLeader<ClusterInterface>(clusterFile, clusterInterface);
	TraceEvent(SevVerbose, "ManagementAPICancelAuditStorageTrigger")
	    .detail("AuditType", type)
	    .detail("AuditId", auditId);
	try {
		while (!clusterInterface->get().present()) {
			wait(clusterInterface->onChange());
		}
		TraceEvent(SevVerbose, "ManagementAPICancelAuditStorageBegin")
		    .detail("AuditType", type)
		    .detail("AuditId", auditId);
		TriggerAuditRequest req(type, auditId);
		UID auditId_ = wait(timeoutError(clusterInterface->get().get().triggerAudit.getReply(req), timeoutSeconds));
		ASSERT(auditId_ == auditId);
		TraceEvent(SevVerbose, "ManagementAPICancelAuditStorageEnd")
		    .detail("AuditType", type)
		    .detail("AuditID", auditId);
	} catch (Error& e) {
		TraceEvent(SevInfo, "ManagementAPICancelAuditStorageError")
		    .errorUnsuppressed(e)
		    .detail("AuditType", type)
		    .detail("AuditID", auditId);
		throw e;
	}

	return auditId;
>>>>>>> 63371257
}

ACTOR Future<Void> waitForPrimaryDC(Database cx, StringRef dcId) {
	state ReadYourWritesTransaction tr(cx);

	loop {
		try {
			tr.setOption(FDBTransactionOptions::ACCESS_SYSTEM_KEYS);
			Optional<Value> res = wait(tr.get(primaryDatacenterKey));
			if (res.present() && res.get() == dcId) {
				return Void();
			}

			state Future<Void> watchFuture = tr.watch(primaryDatacenterKey);
			wait(tr.commit());
			wait(watchFuture);
			tr.reset();
		} catch (Error& e) {
			wait(tr.onError(e));
		}
	}
}

json_spirit::Value_type normJSONType(json_spirit::Value_type type) {
	if (type == json_spirit::int_type)
		return json_spirit::real_type;
	return type;
}

void schemaCoverage(std::string const& spath, bool covered) {
	static std::map<bool, std::set<std::string>> coveredSchemaPaths;

	if (coveredSchemaPaths[covered].insert(spath).second) {
		TraceEvent ev(SevInfo, "CodeCoverage");
		ev.detail("File", "documentation/StatusSchema.json/" + spath).detail("Line", 0);
		if (!covered)
			ev.detail("Covered", 0);
	}
}

bool schemaMatch(json_spirit::mValue const& schemaValue,
                 json_spirit::mValue const& resultValue,
                 std::string& errorStr,
                 Severity sev,
                 bool checkCoverage,
                 std::string path,
                 std::string schemaPath) {
	// Returns true if everything in `result` is permitted by `schema`
	bool ok = true;

	try {
		if (normJSONType(schemaValue.type()) != normJSONType(resultValue.type())) {
			errorStr += format("ERROR: Incorrect value type for key `%s'\n", path.c_str());
			TraceEvent(sev, "SchemaMismatch")
			    .detail("Path", path)
			    .detail("SchemaType", schemaValue.type())
			    .detail("ValueType", resultValue.type());
			return false;
		}

		if (resultValue.type() == json_spirit::obj_type) {
			auto& result = resultValue.get_obj();
			auto& schema = schemaValue.get_obj();

			for (auto& rkv : result) {
				auto& key = rkv.first;
				auto& rv = rkv.second;
				std::string kpath = path + "." + key;
				std::string spath = schemaPath + "." + key;

				if (checkCoverage) {
					schemaCoverage(spath);
				}

				if (!schema.count(key)) {
					errorStr += format("ERROR: Unknown key `%s'\n", kpath.c_str());
					TraceEvent(sev, "SchemaMismatch").detail("Path", kpath).detail("SchemaPath", spath);
					ok = false;
					continue;
				}
				auto& sv = schema.at(key);

				if (sv.type() == json_spirit::obj_type && sv.get_obj().count("$enum")) {
					auto& enum_values = sv.get_obj().at("$enum").get_array();

					bool any_match = false;
					for (auto& enum_item : enum_values)
						if (enum_item == rv) {
							any_match = true;
							if (checkCoverage) {
								schemaCoverage(spath + ".$enum." + enum_item.get_str());
							}
							break;
						}
					if (!any_match) {
						errorStr += format("ERROR: Unknown value `%s' for key `%s'\n",
						                   json_spirit::write_string(rv).c_str(),
						                   kpath.c_str());
						TraceEvent(sev, "SchemaMismatch")
						    .detail("Path", kpath)
						    .detail("SchemaEnumItems", enum_values.size())
						    .detail("Value", json_spirit::write_string(rv));
						if (checkCoverage) {
							schemaCoverage(spath + ".$enum." + json_spirit::write_string(rv));
						}
						ok = false;
					}
				} else if (sv.type() == json_spirit::obj_type && sv.get_obj().count("$map")) {
					if (rv.type() != json_spirit::obj_type) {
						errorStr += format("ERROR: Expected an object as the value for key `%s'\n", kpath.c_str());
						TraceEvent(sev, "SchemaMismatch")
						    .detail("Path", kpath)
						    .detail("SchemaType", sv.type())
						    .detail("ValueType", rv.type());
						ok = false;
						continue;
					}
					if (sv.get_obj().at("$map").type() != json_spirit::obj_type) {
						continue;
					}
					auto& schemaVal = sv.get_obj().at("$map");
					auto& valueObj = rv.get_obj();

					if (checkCoverage) {
						schemaCoverage(spath + ".$map");
					}

					for (auto& valuePair : valueObj) {
						auto vpath = kpath + "[" + valuePair.first + "]";
						auto upath = spath + ".$map";
						if (valuePair.second.type() != json_spirit::obj_type) {
							errorStr += format("ERROR: Expected an object for `%s'\n", vpath.c_str());
							TraceEvent(sev, "SchemaMismatch")
							    .detail("Path", vpath)
							    .detail("ValueType", valuePair.second.type());
							ok = false;
							continue;
						}
						if (!schemaMatch(schemaVal, valuePair.second, errorStr, sev, checkCoverage, vpath, upath)) {
							ok = false;
						}
					}
				} else {
					if (!schemaMatch(sv, rv, errorStr, sev, checkCoverage, kpath, spath)) {
						ok = false;
					}
				}
			}
		} else if (resultValue.type() == json_spirit::array_type) {
			auto& valueArray = resultValue.get_array();
			auto& schemaArray = schemaValue.get_array();
			if (!schemaArray.size()) {
				// An empty schema array means that the value array is required to be empty
				if (valueArray.size()) {
					errorStr += format("ERROR: Expected an empty array for key `%s'\n", path.c_str());
					TraceEvent(sev, "SchemaMismatch")
					    .detail("Path", path)
					    .detail("SchemaSize", schemaArray.size())
					    .detail("ValueSize", valueArray.size());
					return false;
				}
			} else if (schemaArray.size() == 1) {
				// A one item schema array means that all items in the value must match the first item in the schema
				int index = 0;
				for (auto& valueItem : valueArray) {
					if (!schemaMatch(schemaArray[0],
					                 valueItem,
					                 errorStr,
					                 sev,
					                 checkCoverage,
					                 path + format("[%d]", index),
					                 schemaPath + "[0]")) {
						ok = false;
					}
					index++;
				}
			} else {
				ASSERT(false); // Schema doesn't make sense
			}
		}
		return ok;
	} catch (std::exception& e) {
		TraceEvent(SevError, "SchemaMatchException")
		    .detail("What", e.what())
		    .detail("Path", path)
		    .detail("SchemaPath", schemaPath);
		throw unknown_error();
	}
}

std::string ManagementAPI::generateErrorMessage(const CoordinatorsResult& res) {
	// Note: the error message here should not be changed if possible
	// If you do change the message here,
	// please update the corresponding fdbcli code to support both the old and the new message

	std::string msg;
	switch (res) {
	case CoordinatorsResult::INVALID_NETWORK_ADDRESSES:
		msg = "The specified network addresses are invalid";
		break;
	case CoordinatorsResult::SAME_NETWORK_ADDRESSES:
		msg = "No change (existing configuration satisfies request)";
		break;
	case CoordinatorsResult::NOT_COORDINATORS:
		msg = "Coordination servers are not running on the specified network addresses";
		break;
	case CoordinatorsResult::DATABASE_UNREACHABLE:
		msg = "Database unreachable";
		break;
	case CoordinatorsResult::BAD_DATABASE_STATE:
		msg = "The database is in an unexpected state from which changing coordinators might be unsafe";
		break;
	case CoordinatorsResult::COORDINATOR_UNREACHABLE:
		msg = "One of the specified coordinators is unreachable";
		break;
	case CoordinatorsResult::NOT_ENOUGH_MACHINES:
		msg = "Too few fdbserver machines to provide coordination at the current redundancy level";
		break;
	default:
		break;
	}
	return msg;
}

TEST_CASE("/ManagementAPI/AutoQuorumChange/checkLocality") {
	wait(Future<Void>(Void()));

	std::vector<ProcessData> workers;
	std::vector<NetworkAddress> chosen;
	std::set<AddressExclusion> excluded;
	AutoQuorumChange change(5);

	for (int i = 0; i < 10; i++) {
		ProcessData data;
		auto dataCenter = std::to_string(i / 4 % 2);
		auto dataHall = dataCenter + std::to_string(i / 2 % 2);
		auto rack = dataHall + std::to_string(i % 2);
		auto machineId = rack + std::to_string(i);
		data.locality.set("dcid"_sr, StringRef(dataCenter));
		data.locality.set("data_hall"_sr, StringRef(dataHall));
		data.locality.set("rack"_sr, StringRef(rack));
		data.locality.set("zoneid"_sr, StringRef(rack));
		data.locality.set("machineid"_sr, StringRef(machineId));
		data.address.ip = IPAddress(i);

		if (g_network->isSimulated()) {
			g_simulator->newProcess("TestCoordinator",
			                        data.address.ip,
			                        data.address.port,
			                        false,
			                        1,
			                        data.locality,
			                        ProcessClass(ProcessClass::CoordinatorClass, ProcessClass::CommandLineSource),
			                        "",
			                        "",
			                        currentProtocolVersion(),
			                        false);
		}

		workers.push_back(data);
	}

	auto noAssignIndex = deterministicRandom()->randomInt(0, workers.size());
	workers[noAssignIndex].processClass._class = ProcessClass::CoordinatorClass;

	change.addDesiredWorkers(chosen, workers, 5, excluded);
	std::map<StringRef, std::set<StringRef>> chosenValues;

	ASSERT(chosen.size() == 5);
	std::vector<StringRef> fields({ "dcid"_sr, "data_hall"_sr, "zoneid"_sr, "machineid"_sr });
	for (auto worker = chosen.begin(); worker != chosen.end(); worker++) {
		ASSERT(worker->ip.toV4() < workers.size());
		LocalityData data = workers[worker->ip.toV4()].locality;
		for (auto field = fields.begin(); field != fields.end(); field++) {
			chosenValues[*field].insert(data.get(*field).get());
		}
	}

	ASSERT(chosenValues["dcid"_sr].size() == 2);
	ASSERT(chosenValues["data_hall"_sr].size() == 4);
	ASSERT(chosenValues["zoneid"_sr].size() == 5);
	ASSERT(chosenValues["machineid"_sr].size() == 5);
	ASSERT(std::find(chosen.begin(), chosen.end(), workers[noAssignIndex].address) != chosen.end());

	return Void();
}<|MERGE_RESOLUTION|>--- conflicted
+++ resolved
@@ -2683,8 +2683,6 @@
 	}
 
 	return auditId;
-<<<<<<< HEAD
-=======
 }
 
 ACTOR Future<UID> cancelAuditStorage(Reference<IClusterConnectionRecord> clusterFile,
@@ -2718,7 +2716,6 @@
 	}
 
 	return auditId;
->>>>>>> 63371257
 }
 
 ACTOR Future<Void> waitForPrimaryDC(Database cx, StringRef dcId) {
