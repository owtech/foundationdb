/*
 * ManagementAPI.actor.cpp
 *
 * This source file is part of the FoundationDB open source project
 *
 * Copyright 2013-2022 Apple Inc. and the FoundationDB project authors
 *
 * Licensed under the Apache License, Version 2.0 (the "License");
 * you may not use this file except in compliance with the License.
 * You may obtain a copy of the License at
 *
 *     http://www.apache.org/licenses/LICENSE-2.0
 *
 * Unless required by applicable law or agreed to in writing, software
 * distributed under the License is distributed on an "AS IS" BASIS,
 * WITHOUT WARRANTIES OR CONDITIONS OF ANY KIND, either express or implied.
 * See the License for the specific language governing permissions and
 * limitations under the License.
 */

#include <cinttypes>
#include <string>
#include <vector>

#include "fdbclient/GenericManagementAPI.actor.h"
#include "fmt/format.h"
#include "fdbclient/Knobs.h"
#include "flow/Arena.h"
#include "fdbclient/ClusterConnectionMemoryRecord.h"
#include "fdbclient/FDBOptions.g.h"
#include "fdbclient/FDBTypes.h"
#include "fdbclient/ReadYourWrites.h"
#include "fdbclient/ManagementAPI.actor.h"

#include "fdbclient/SystemData.h"
#include "fdbclient/NativeAPI.actor.h"
#include "fdbclient/CoordinationInterface.h"
#include "fdbclient/DatabaseContext.h"
#include "fdbrpc/simulator.h"
#include "fdbclient/StatusClient.h"
#include "flow/Trace.h"
#include "flow/UnitTest.h"
#include "fdbrpc/ReplicationPolicy.h"
#include "fdbrpc/Replication.h"
#include "fdbclient/Schemas.h"
#include "fdbrpc/SimulatorProcessInfo.h"

#include "flow/actorcompiler.h" // This must be the last #include.

bool isInteger(const std::string& s) {
	if (s.empty())
		return false;
	char* p;
	strtol(s.c_str(), &p, 10);
	return (*p == 0);
}

// Defines the mapping between configuration names (as exposed by fdbcli, buildConfiguration()) and actual configuration
// parameters
std::map<std::string, std::string> configForToken(std::string const& mode) {
	std::map<std::string, std::string> out;
	std::string p = configKeysPrefix.toString();

	if (mode == "new") {
		out[p + "initialized"] = "1";
		return out;
	}

	if (mode == "tss") {
		// Set temporary marker in config map to mark that this is a tss configuration and not a normal storage/log
		// configuration. A bit of a hack but reuses the parsing code nicely.
		out[p + "istss"] = "1";
		return out;
	}

	if (mode == "locked") {
		// Setting this key is interpreted as an instruction to use the normal version-stamp-based mechanism for locking
		// the database.
		out[databaseLockedKey.toString()] = deterministicRandom()->randomUniqueID().toString();
		return out;
	}

	size_t pos;

	// key:=value is unvalidated and unchecked
	pos = mode.find(":=");
	if (pos != std::string::npos) {
		out[p + mode.substr(0, pos)] = mode.substr(pos + 2);
		return out;
	}

	// key=value is constrained to a limited set of options and basic validation is performed
	pos = mode.find("=");
	if (pos != std::string::npos) {
		std::string key = mode.substr(0, pos);
		std::string value = mode.substr(pos + 1);

		if (key == "proxies" && isInteger(value)) {
			printf("Warning: Proxy role is being split into GRV Proxy and Commit Proxy, now prefer configuring "
			       "'grv_proxies' and 'commit_proxies' separately. Generally we should follow that 'commit_proxies'"
			       " is three times of 'grv_proxies' count and 'grv_proxies' should be not more than 4.\n");
			int proxiesCount = atoi(value.c_str());
			if (proxiesCount == -1) {
				proxiesCount = CLIENT_KNOBS->DEFAULT_AUTO_GRV_PROXIES + CLIENT_KNOBS->DEFAULT_AUTO_COMMIT_PROXIES;
				ASSERT_WE_THINK(proxiesCount >= 2);
			}

			if (proxiesCount < 2) {
				printf("Error: At least 2 proxies (1 GRV proxy and 1 Commit proxy) are required.\n");
				return out;
			}

			int grvProxyCount = std::max(1,
			                             std::min(CLIENT_KNOBS->DEFAULT_MAX_GRV_PROXIES,
			                                      proxiesCount / (CLIENT_KNOBS->DEFAULT_COMMIT_GRV_PROXIES_RATIO + 1)));
			int commitProxyCount = proxiesCount - grvProxyCount;
			ASSERT_WE_THINK(grvProxyCount >= 1 && commitProxyCount >= 1);

			out[p + "grv_proxies"] = std::to_string(grvProxyCount);
			out[p + "commit_proxies"] = std::to_string(commitProxyCount);
			printf("%d proxies are automatically converted into %d GRV proxies and %d Commit proxies.\n",
			       proxiesCount,
			       grvProxyCount,
			       commitProxyCount);

			TraceEvent("DatabaseConfigurationProxiesSpecified")
			    .detail("SpecifiedProxies", atoi(value.c_str()))
			    .detail("EffectiveSpecifiedProxies", proxiesCount)
			    .detail("ConvertedGrvProxies", grvProxyCount)
			    .detail("ConvertedCommitProxies", commitProxyCount);
		}

		if ((key == "logs" || key == "commit_proxies" || key == "grv_proxies" || key == "resolvers" ||
		     key == "remote_logs" || key == "log_routers" || key == "usable_regions" ||
		     key == "repopulate_anti_quorum" || key == "count") &&
		    isInteger(value)) {
			out[p + key] = value;
		}

		if (key == "regions") {
			json_spirit::mValue mv;
			json_spirit::read_string(value, mv);

			StatusObject regionObj;
			regionObj["regions"] = mv;
			out[p + key] =
			    BinaryWriter::toValue(regionObj, IncludeVersion(ProtocolVersion::withRegionConfiguration())).toString();
		}

		if (key == "perpetual_storage_wiggle" && isInteger(value)) {
			int ppWiggle = std::stoi(value);
			if (ppWiggle >= 2 || ppWiggle < 0) {
				printf("Error: Only 0 and 1 are valid values of perpetual_storage_wiggle at present.\n");
				return out;
			}
			out[p + key] = value;
		}
		if (key == "perpetual_storage_wiggle_locality") {
			if (!isValidPerpetualStorageWiggleLocality(value)) {
				printf("Error: perpetual_storage_wiggle_locality should be in <locality_key>:<locality_value> "
				       "format or enter 0 to disable the locality match for wiggling.\n");
				return out;
			}
			out[p + key] = value;
		}
		if (key == "storage_migration_type") {
			StorageMigrationType type;
			if (value == "disabled") {
				type = StorageMigrationType::DISABLED;
			} else if (value == "aggressive") {
				type = StorageMigrationType::AGGRESSIVE;
			} else if (value == "gradual") {
				type = StorageMigrationType::GRADUAL;
			} else {
				printf("Error: Only disabled|aggressive|gradual are valid for storage_migration_type.\n");
				return out;
			}
			out[p + key] = format("%d", type);
		}

		if (key == "blob_granules_enabled") {
			int enabled = std::stoi(value);
			if (enabled != 0 && enabled != 1) {
				printf("Error: Only 0 or 1 are valid values for blob_granules_enabled. "
				       "1 enables blob granules and 0 disables them.\n");
				return out;
			}
			out[p + key] = value;
		}

		if (key == "tenant_mode") {
			TenantMode tenantMode;
			if (value == "disabled") {
				tenantMode = TenantMode::DISABLED;
			} else if (value == "optional_experimental") {
				tenantMode = TenantMode::OPTIONAL_TENANT;
			} else if (value == "required_experimental") {
				tenantMode = TenantMode::REQUIRED;
			} else {
				printf("Error: Only disabled|optional_experimental|required_experimental are valid for tenant_mode.\n");
				return out;
			}
			out[p + key] = format("%d", tenantMode);
		}

		if (key == "encryption_at_rest_mode") {
			EncryptionAtRestMode mode;
			if (value == "disabled") {
				mode = EncryptionAtRestMode::DISABLED;
			} else if (value == "domain_aware") {
				mode = EncryptionAtRestMode::DOMAIN_AWARE;
			} else if (value == "cluster_aware") {
				mode = EncryptionAtRestMode::CLUSTER_AWARE;
			} else {
				printf("Error: Only disabled|domain_aware|cluster_aware are valid for encryption_at_rest_mode.\n");
				return out;
			}
			out[p + key] = format("%d", mode);
		}

		if (key == "exclude") {
			int p = 0;
			while (p < value.size()) {
				int end = value.find_first_of(',', p);
				if (end == value.npos) {
					end = value.size();
				}
				auto addrRef = StringRef(value).substr(p, end - p);
				AddressExclusion addr = AddressExclusion::parse(addrRef);
				if (addr.isValid()) {
					out[encodeExcludedServersKey(addr)] = "";
				} else {
					printf("Error: invalid address format: %s\n", addrRef.toString().c_str());
				}
				p = end + 1;
			}
		}

		if (key == "storage_engine" || key == "log_engine" || key == "perpetual_storage_wiggle_engine") {
			StringRef s = value;

			// Parse as engine_name[:p=v]... to handle future storage engine params
			Value engine = s.eat(":");
			std::map<Key, Value> params;
			while (!s.empty()) {
				params[s.eat("=")] = s.eat(":");
			}

			try {
				out[p + key] = format("%d", KeyValueStoreType::fromString(engine.toString()).storeType());
			} catch (Error& e) {
				printf("Error: Invalid value for %s (%s): %s\n", key.c_str(), value.c_str(), e.what());
			}
			return out;
		}

		return out;
	}

	Optional<KeyValueStoreType> logType;
	Optional<KeyValueStoreType> storeType;

	// These are legacy shorthand commands to set a specific log engine and storage engine
	// based only on the storage engine name.  Most of them assume SQLite should be the
	// log engine.
	if (mode == "ssd-1") {
		logType = KeyValueStoreType::SSD_BTREE_V1;
		storeType = KeyValueStoreType::SSD_BTREE_V1;
	} else if (mode == "ssd" || mode == "ssd-2") {
		logType = KeyValueStoreType::SSD_BTREE_V2;
		storeType = KeyValueStoreType::SSD_BTREE_V2;
	} else if (mode == "ssd-redwood-1" || mode == "ssd-redwood-1-experimental") {
		logType = KeyValueStoreType::SSD_BTREE_V2;
		storeType = KeyValueStoreType::SSD_REDWOOD_V1;
	} else if (mode == "ssd-rocksdb-v1") {
		logType = KeyValueStoreType::SSD_BTREE_V2;
		storeType = KeyValueStoreType::SSD_ROCKSDB_V1;
	} else if (mode == "ssd-sharded-rocksdb") {
		logType = KeyValueStoreType::SSD_BTREE_V2;
		storeType = KeyValueStoreType::SSD_SHARDED_ROCKSDB;
	} else if (mode == "memory" || mode == "memory-2") {
		logType = KeyValueStoreType::SSD_BTREE_V2;
		storeType = KeyValueStoreType::MEMORY;
	} else if (mode == "memory-1") {
		logType = KeyValueStoreType::MEMORY;
		storeType = KeyValueStoreType::MEMORY;
	} else if (mode == "memory-radixtree-beta") {
		logType = KeyValueStoreType::SSD_BTREE_V2;
		storeType = KeyValueStoreType::MEMORY_RADIXTREE;
	}
	// Add any new store types to fdbserver/workloads/ConfigureDatabase, too

	if (storeType.present()) {
		out[p + "log_engine"] = format("%d", logType.get().storeType());
		out[p + "storage_engine"] = format("%d", storeType.get().storeType());
		return out;
	}

	std::string redundancy, log_replicas;
	Reference<IReplicationPolicy> storagePolicy;
	Reference<IReplicationPolicy> tLogPolicy;

	bool redundancySpecified = true;
	if (mode == "single") {
		redundancy = "1";
		log_replicas = "1";
		storagePolicy = tLogPolicy = Reference<IReplicationPolicy>(new PolicyOne());

	} else if (mode == "double" || mode == "fast_recovery_double") {
		redundancy = "2";
		log_replicas = "2";
		storagePolicy = tLogPolicy = Reference<IReplicationPolicy>(
		    new PolicyAcross(2, "zoneid", Reference<IReplicationPolicy>(new PolicyOne())));
	} else if (mode == "triple" || mode == "fast_recovery_triple") {
		redundancy = "3";
		log_replicas = "3";
		storagePolicy = tLogPolicy = Reference<IReplicationPolicy>(
		    new PolicyAcross(3, "zoneid", Reference<IReplicationPolicy>(new PolicyOne())));
	} else if (mode == "three_datacenter" || mode == "multi_dc") {
		redundancy = "6";
		log_replicas = "4";
		storagePolicy = Reference<IReplicationPolicy>(
		    new PolicyAcross(3,
		                     "dcid",
		                     Reference<IReplicationPolicy>(
		                         new PolicyAcross(2, "zoneid", Reference<IReplicationPolicy>(new PolicyOne())))));
		tLogPolicy = Reference<IReplicationPolicy>(
		    new PolicyAcross(2,
		                     "dcid",
		                     Reference<IReplicationPolicy>(
		                         new PolicyAcross(2, "zoneid", Reference<IReplicationPolicy>(new PolicyOne())))));
	} else if (mode == "three_datacenter_fallback") {
		redundancy = "4";
		log_replicas = "4";
		storagePolicy = tLogPolicy = Reference<IReplicationPolicy>(
		    new PolicyAcross(2,
		                     "dcid",
		                     Reference<IReplicationPolicy>(
		                         new PolicyAcross(2, "zoneid", Reference<IReplicationPolicy>(new PolicyOne())))));
	} else if (mode == "three_data_hall") {
		redundancy = "3";
		log_replicas = "4";
		storagePolicy = Reference<IReplicationPolicy>(
		    new PolicyAcross(3, "data_hall", Reference<IReplicationPolicy>(new PolicyOne())));
		tLogPolicy = Reference<IReplicationPolicy>(
		    new PolicyAcross(2,
		                     "data_hall",
		                     Reference<IReplicationPolicy>(
		                         new PolicyAcross(2, "zoneid", Reference<IReplicationPolicy>(new PolicyOne())))));
	} else if (mode == "three_data_hall_fallback") {
		redundancy = "2";
		log_replicas = "4";
		storagePolicy = Reference<IReplicationPolicy>(
		    new PolicyAcross(2, "data_hall", Reference<IReplicationPolicy>(new PolicyOne())));
		tLogPolicy = Reference<IReplicationPolicy>(
		    new PolicyAcross(2,
		                     "data_hall",
		                     Reference<IReplicationPolicy>(
		                         new PolicyAcross(2, "zoneid", Reference<IReplicationPolicy>(new PolicyOne())))));
	} else
		redundancySpecified = false;
	if (redundancySpecified) {
		out[p + "storage_replicas"] = redundancy;
		out[p + "log_replicas"] = log_replicas;
		out[p + "log_anti_quorum"] = "0";

		BinaryWriter policyWriter(IncludeVersion(ProtocolVersion::withReplicationPolicy()));
		serializeReplicationPolicy(policyWriter, storagePolicy);
		out[p + "storage_replication_policy"] = policyWriter.toValue().toString();

		policyWriter = BinaryWriter(IncludeVersion(ProtocolVersion::withReplicationPolicy()));
		serializeReplicationPolicy(policyWriter, tLogPolicy);
		out[p + "log_replication_policy"] = policyWriter.toValue().toString();
		return out;
	}

	std::string remote_redundancy, remote_log_replicas;
	Reference<IReplicationPolicy> remoteTLogPolicy;
	bool remoteRedundancySpecified = true;
	if (mode == "remote_default") {
		remote_redundancy = "0";
		remote_log_replicas = "0";
		remoteTLogPolicy = Reference<IReplicationPolicy>();
	} else if (mode == "remote_single") {
		remote_redundancy = "1";
		remote_log_replicas = "1";
		remoteTLogPolicy = Reference<IReplicationPolicy>(new PolicyOne());
	} else if (mode == "remote_double") {
		remote_redundancy = "2";
		remote_log_replicas = "2";
		remoteTLogPolicy = Reference<IReplicationPolicy>(
		    new PolicyAcross(2, "zoneid", Reference<IReplicationPolicy>(new PolicyOne())));
	} else if (mode == "remote_triple") {
		remote_redundancy = "3";
		remote_log_replicas = "3";
		remoteTLogPolicy = Reference<IReplicationPolicy>(
		    new PolicyAcross(3, "zoneid", Reference<IReplicationPolicy>(new PolicyOne())));
	} else if (mode == "remote_three_data_hall") { // FIXME: not tested in simulation
		remote_redundancy = "3";
		remote_log_replicas = "4";
		remoteTLogPolicy = Reference<IReplicationPolicy>(
		    new PolicyAcross(2,
		                     "data_hall",
		                     Reference<IReplicationPolicy>(
		                         new PolicyAcross(2, "zoneid", Reference<IReplicationPolicy>(new PolicyOne())))));
	} else
		remoteRedundancySpecified = false;
	if (remoteRedundancySpecified) {
		out[p + "remote_log_replicas"] = remote_log_replicas;

		BinaryWriter policyWriter(IncludeVersion(ProtocolVersion::withReplicationPolicy()));
		serializeReplicationPolicy(policyWriter, remoteTLogPolicy);
		out[p + "remote_log_policy"] = policyWriter.toValue().toString();
		return out;
	}

	return out;
}

ConfigurationResult buildConfiguration(std::vector<StringRef> const& modeTokens,
                                       std::map<std::string, std::string>& outConf) {
	for (auto it : modeTokens) {
		std::string mode = it.toString();
		auto m = configForToken(mode);
		if (!m.size()) {
			TraceEvent(SevWarnAlways, "UnknownOption").detail("Option", mode);
			return ConfigurationResult::UNKNOWN_OPTION;
		}

		for (auto t = m.begin(); t != m.end(); ++t) {
			if (outConf.count(t->first)) {
				TraceEvent(SevWarnAlways, "ConflictingOption")
				    .detail("Option", t->first)
				    .detail("Value", t->second)
				    .detail("ExistingValue", outConf[t->first]);
				return ConfigurationResult::CONFLICTING_OPTIONS;
			}
			outConf[t->first] = t->second;
		}
	}
	auto p = configKeysPrefix.toString();
	if (!outConf.count(p + "storage_replication_policy") && outConf.count(p + "storage_replicas")) {
		int storageCount = stoi(outConf[p + "storage_replicas"]);
		Reference<IReplicationPolicy> storagePolicy = Reference<IReplicationPolicy>(
		    new PolicyAcross(storageCount, "zoneid", Reference<IReplicationPolicy>(new PolicyOne())));
		BinaryWriter policyWriter(IncludeVersion(ProtocolVersion::withReplicationPolicy()));
		serializeReplicationPolicy(policyWriter, storagePolicy);
		outConf[p + "storage_replication_policy"] = policyWriter.toValue().toString();
	}

	if (!outConf.count(p + "log_replication_policy") && outConf.count(p + "log_replicas")) {
		int logCount = stoi(outConf[p + "log_replicas"]);
		Reference<IReplicationPolicy> logPolicy = Reference<IReplicationPolicy>(
		    new PolicyAcross(logCount, "zoneid", Reference<IReplicationPolicy>(new PolicyOne())));
		BinaryWriter policyWriter(IncludeVersion(ProtocolVersion::withReplicationPolicy()));
		serializeReplicationPolicy(policyWriter, logPolicy);
		outConf[p + "log_replication_policy"] = policyWriter.toValue().toString();
	}
	if (outConf.count(p + "istss")) {
		// redo config parameters to be tss config instead of normal config

		// save param values from parsing as a normal config
		bool isNew = outConf.count(p + "initialized");
		Optional<std::string> count;
		Optional<std::string> storageEngine;
		if (outConf.count(p + "count")) {
			count = Optional<std::string>(outConf[p + "count"]);
		}
		if (outConf.count(p + "storage_engine")) {
			storageEngine = Optional<std::string>(outConf[p + "storage_engine"]);
		}

		// A new tss setup must have count + storage engine. An adjustment must have at least one.
		if ((isNew && (!count.present() || !storageEngine.present())) ||
		    (!isNew && !count.present() && !storageEngine.present())) {
			return ConfigurationResult::INCOMPLETE_CONFIGURATION;
		}

		// clear map and only reset tss parameters
		outConf.clear();
		if (count.present()) {
			outConf[p + "tss_count"] = count.get();
		}
		if (storageEngine.present()) {
			outConf[p + "tss_storage_engine"] = storageEngine.get();
		}
	}
	return ConfigurationResult::SUCCESS;
}

ConfigurationResult buildConfiguration(std::string const& configMode, std::map<std::string, std::string>& outConf) {
	std::vector<StringRef> modes;

	int p = 0;
	while (p < configMode.size()) {
		int end = configMode.find_first_of(' ', p);
		if (end == configMode.npos)
			end = configMode.size();
		modes.push_back(StringRef(configMode).substr(p, end - p));
		p = end + 1;
	}

	return buildConfiguration(modes, outConf);
}

bool isCompleteConfiguration(std::map<std::string, std::string> const& options) {
	std::string p = configKeysPrefix.toString();

	return options.count(p + "log_replicas") == 1 && options.count(p + "log_anti_quorum") == 1 &&
	       options.count(p + "storage_replicas") == 1 && options.count(p + "log_engine") == 1 &&
	       options.count(p + "storage_engine") == 1;
}

/*
    - Validates encryption and tenant mode configurations
    - During cluster creation (configure new) we allow the following:
        - If encryption mode is disabled/cluster_aware then any tenant mode is allowed
        - If the encryption mode is domain_aware then the only allowed tenant mode is required
    - During cluster configuration changes the following is allowed:
        - Encryption mode cannot be changed (can only be set during creation)
        - If the encryption mode is disabled/cluster_aware then any tenant mode changes are allowed
        - If the encryption mode is domain_aware then tenant mode changes are not allowed (as the only supported mode is
          required)
*/
bool isEncryptionAtRestModeConfigValid(Optional<DatabaseConfiguration> oldConfiguration,
                                       std::map<std::string, std::string> newConfig,
                                       bool creating) {
	EncryptionAtRestMode encryptMode;
	TenantMode tenantMode;
	if (creating) {
		if (newConfig.count(encryptionAtRestModeConfKey.toString()) != 0) {
			encryptMode = EncryptionAtRestMode::fromValueRef(
			    ValueRef(newConfig.find(encryptionAtRestModeConfKey.toString())->second));
			// check if the tenant mode is being set during configure new (otherwise assume tenants are disabled)
			if (newConfig.count(tenantModeConfKey.toString()) != 0) {
				tenantMode = TenantMode::fromValue(ValueRef(newConfig.find(tenantModeConfKey.toString())->second));
			}
		}
	} else {
		ASSERT(oldConfiguration.present());
		encryptMode = oldConfiguration.get().encryptionAtRestMode;
		if (newConfig.count(tenantModeConfKey.toString()) != 0) {
			tenantMode = TenantMode::fromValue(ValueRef(newConfig.find(tenantModeConfKey.toString())->second));
		} else {
			// Tenant mode and encryption mode didn't change
			return true;
		}
	}
	TraceEvent(SevDebug, "EncryptAndTenantModes")
	    .detail("EncryptMode", encryptMode.toString())
	    .detail("TenantMode", tenantMode.toString());

	if (encryptMode.mode == EncryptionAtRestMode::DOMAIN_AWARE && tenantMode != TenantMode::REQUIRED) {
		// For domain aware encryption only the required tenant mode is currently supported
		TraceEvent(SevWarnAlways, "InvalidEncryptAndTenantConfiguration")
		    .detail("EncryptMode", encryptMode.toString())
		    .detail("TenantMode", tenantMode.toString());
		return false;
	}

	return true;
}

bool isTenantModeModeConfigValid(DatabaseConfiguration oldConfiguration, DatabaseConfiguration newConfiguration) {
	TenantMode oldTenantMode = oldConfiguration.tenantMode;
	TenantMode newTenantMode = newConfiguration.tenantMode;
	TraceEvent(SevDebug, "TenantModes")
	    .detail("OldTenantMode", oldTenantMode.toString())
	    .detail("NewTenantMode", newTenantMode.toString());
	if (oldTenantMode != TenantMode::REQUIRED && newTenantMode == TenantMode::REQUIRED) {
		// TODO: Changing from optional/disabled to required tenant mode should be allowed if there is no non-tenant
		// data present
		TraceEvent(SevWarnAlways, "InvalidTenantConfiguration")
		    .detail("OldTenantMode", oldTenantMode.toString())
		    .detail("NewTenantMode", newTenantMode.toString());
		return false;
	}
	return true;
}

TEST_CASE("/ManagementAPI/ChangeConfig/TenantMode") {
	DatabaseConfiguration oldConfig;
	DatabaseConfiguration newConfig;
	std::vector<TenantMode> tenantModes = { TenantMode::DISABLED, TenantMode::OPTIONAL_TENANT, TenantMode::REQUIRED };
	// required tenant mode can change to any other tenant mode
	oldConfig.tenantMode = TenantMode::REQUIRED;
	newConfig.tenantMode = deterministicRandom()->randomChoice(tenantModes);
	ASSERT(isTenantModeModeConfigValid(oldConfig, newConfig));
	// optional/disabled tenant mode can switch to optional/disabled tenant mode
	oldConfig.tenantMode = deterministicRandom()->coinflip() ? TenantMode::DISABLED : TenantMode::OPTIONAL_TENANT;
	newConfig.tenantMode = deterministicRandom()->coinflip() ? TenantMode::DISABLED : TenantMode::OPTIONAL_TENANT;
	ASSERT(isTenantModeModeConfigValid(oldConfig, newConfig));
	// optional/disabled tenant mode CANNOT switch to required tenant mode
	oldConfig.tenantMode = deterministicRandom()->coinflip() ? TenantMode::DISABLED : TenantMode::OPTIONAL_TENANT;
	newConfig.tenantMode = TenantMode::REQUIRED;
	ASSERT(!isTenantModeModeConfigValid(oldConfig, newConfig));

	return Void();
}

// unit test for changing encryption/tenant mode config options
TEST_CASE("/ManagementAPI/ChangeConfig/TenantAndEncryptMode") {
	std::map<std::string, std::string> newConfig;
	std::string encryptModeKey = encryptionAtRestModeConfKey.toString();
	std::string tenantModeKey = tenantModeConfKey.toString();
	std::vector<TenantMode> tenantModes = { TenantMode::DISABLED, TenantMode::OPTIONAL_TENANT, TenantMode::REQUIRED };
	std::vector<EncryptionAtRestMode> encryptionModes = { EncryptionAtRestMode::DISABLED,
		                                                  EncryptionAtRestMode::CLUSTER_AWARE,
		                                                  EncryptionAtRestMode::DOMAIN_AWARE };
	// configure new test cases

	// encryption disabled checks
	newConfig[encryptModeKey] = std::to_string(EncryptionAtRestMode::DISABLED);
	newConfig[tenantModeKey] = std::to_string(deterministicRandom()->randomChoice(tenantModes));
	ASSERT(isEncryptionAtRestModeConfigValid(Optional<DatabaseConfiguration>(), newConfig, true));

	// cluster aware encryption checks
	newConfig[encryptModeKey] = std::to_string(EncryptionAtRestMode::CLUSTER_AWARE);
	newConfig[tenantModeKey] = std::to_string(deterministicRandom()->randomChoice(tenantModes));
	ASSERT(isEncryptionAtRestModeConfigValid(Optional<DatabaseConfiguration>(), newConfig, true));

	// domain aware encryption checks
	newConfig[encryptModeKey] = std::to_string(EncryptionAtRestMode::DOMAIN_AWARE);
	newConfig[tenantModeKey] =
	    std::to_string(deterministicRandom()->coinflip() ? TenantMode::DISABLED : TenantMode::OPTIONAL_TENANT);
	ASSERT(!isEncryptionAtRestModeConfigValid(Optional<DatabaseConfiguration>(), newConfig, true));
	newConfig[tenantModeKey] = std::to_string(TenantMode::REQUIRED);
	ASSERT(isEncryptionAtRestModeConfigValid(Optional<DatabaseConfiguration>(), newConfig, true));

	// no encrypt mode present
	newConfig.erase(encryptModeKey);
	newConfig[tenantModeKey] = std::to_string(deterministicRandom()->randomChoice(tenantModes));
	ASSERT(isEncryptionAtRestModeConfigValid(Optional<DatabaseConfiguration>(), newConfig, true));

	// no tenant mode present
	newConfig.erase(tenantModeKey);
	newConfig[encryptModeKey] = std::to_string(EncryptionAtRestMode::DOMAIN_AWARE);
	ASSERT(!isEncryptionAtRestModeConfigValid(Optional<DatabaseConfiguration>(), newConfig, true));
	newConfig[encryptModeKey] = std::to_string(EncryptionAtRestMode::CLUSTER_AWARE);
	ASSERT(isEncryptionAtRestModeConfigValid(Optional<DatabaseConfiguration>(), newConfig, true));

	// change config test cases
	DatabaseConfiguration oldConfig;

	// encryption disabled checks
	oldConfig.encryptionAtRestMode = EncryptionAtRestMode::DISABLED;
	oldConfig.tenantMode = deterministicRandom()->randomChoice(tenantModes);
	newConfig[tenantModeKey] = std::to_string(deterministicRandom()->randomChoice(tenantModes));
	ASSERT(isEncryptionAtRestModeConfigValid(oldConfig, newConfig, false));

	// domain aware encryption checks
	oldConfig.encryptionAtRestMode = EncryptionAtRestMode::DOMAIN_AWARE;
	oldConfig.tenantMode = TenantMode::REQUIRED;
	newConfig[tenantModeKey] =
	    std::to_string(deterministicRandom()->coinflip() ? TenantMode::DISABLED : TenantMode::OPTIONAL_TENANT);
	ASSERT(!isEncryptionAtRestModeConfigValid(oldConfig, newConfig, false));
	newConfig[tenantModeKey] = std::to_string(TenantMode::REQUIRED);
	ASSERT(isEncryptionAtRestModeConfigValid(oldConfig, newConfig, false));

	// cluster aware encryption checks
	oldConfig.encryptionAtRestMode = EncryptionAtRestMode::CLUSTER_AWARE;
	// required tenant mode can switch to any other tenant mode with cluster aware encryption
	oldConfig.tenantMode = deterministicRandom()->randomChoice(tenantModes);
	newConfig[tenantModeKey] = std::to_string(deterministicRandom()->randomChoice(tenantModes));
	ASSERT(isEncryptionAtRestModeConfigValid(oldConfig, newConfig, false));

	// no tenant mode present
	newConfig.erase(tenantModeKey);
	oldConfig.tenantMode = deterministicRandom()->randomChoice(tenantModes);
	oldConfig.encryptionAtRestMode = deterministicRandom()->randomChoice(encryptionModes);
	ASSERT(isEncryptionAtRestModeConfigValid(oldConfig, newConfig, false));

	return Void();
}

ACTOR Future<DatabaseConfiguration> getDatabaseConfiguration(Transaction* tr, bool useSystemPriority) {
	if (useSystemPriority) {
		tr->setOption(FDBTransactionOptions::PRIORITY_SYSTEM_IMMEDIATE);
	}
	tr->setOption(FDBTransactionOptions::READ_LOCK_AWARE);
	tr->setOption(FDBTransactionOptions::READ_SYSTEM_KEYS);
	RangeResult res = wait(tr->getRange(configKeys, CLIENT_KNOBS->TOO_MANY));
	ASSERT(res.size() < CLIENT_KNOBS->TOO_MANY);
	DatabaseConfiguration config;
	config.fromKeyValues((VectorRef<KeyValueRef>)res);
	return config;
}

ACTOR Future<DatabaseConfiguration> getDatabaseConfiguration(Database cx, bool useSystemPriority) {
	state Transaction tr(cx);
	loop {
		try {
			DatabaseConfiguration config = wait(getDatabaseConfiguration(&tr, useSystemPriority));
			return config;
		} catch (Error& e) {
			wait(tr.onError(e));
		}
	}
}

ConfigureAutoResult parseConfig(StatusObject const& status) {
	ConfigureAutoResult result;
	StatusObjectReader statusObj(status);

	StatusObjectReader statusObjCluster;
	if (!statusObj.get("cluster", statusObjCluster))
		return ConfigureAutoResult();

	StatusObjectReader statusObjConfig;
	if (!statusObjCluster.get("configuration", statusObjConfig))
		return ConfigureAutoResult();

	if (!statusObjConfig.get("redundancy.factor", result.old_replication))
		return ConfigureAutoResult();

	result.auto_replication = result.old_replication;

	[[maybe_unused]] int storage_replication;
	int log_replication;
	if (result.old_replication == "single") {
		result.auto_replication = "double";
		storage_replication = 2;
		log_replication = 2;
	} else if (result.old_replication == "double" || result.old_replication == "fast_recovery_double") {
		storage_replication = 2;
		log_replication = 2;
	} else if (result.old_replication == "triple" || result.old_replication == "fast_recovery_triple") {
		storage_replication = 3;
		log_replication = 3;
	} else if (result.old_replication == "three_datacenter") {
		storage_replication = 6;
		log_replication = 4;
	} else if (result.old_replication == "three_datacenter_fallback") {
		storage_replication = 4;
		log_replication = 4;
	} else if (result.old_replication == "three_data_hall") {
		storage_replication = 3;
		log_replication = 4;
	} else if (result.old_replication == "three_data_hall_fallback") {
		storage_replication = 2;
		log_replication = 4;
	} else
		return ConfigureAutoResult();

	StatusObjectReader machinesMap;
	if (!statusObjCluster.get("machines", machinesMap))
		return ConfigureAutoResult();

	std::map<std::string, std::string> machineid_dcid;
	std::set<std::string> datacenters;
	int machineCount = 0;
	for (auto mach : machinesMap.obj()) {
		StatusObjectReader machine(mach.second);
		std::string dcId;
		if (machine.get("datacenter_id", dcId)) {
			machineid_dcid[mach.first] = dcId;
			datacenters.insert(dcId);
		}
		machineCount++;
	}

	result.machines = machineCount;

	if (datacenters.size() > 1)
		return ConfigureAutoResult();

	StatusObjectReader processesMap;
	if (!statusObjCluster.get("processes", processesMap))
		return ConfigureAutoResult();

	std::set<std::string> oldMachinesWithTransaction;
	int oldTransactionProcesses = 0;
	std::map<std::string, std::vector<std::pair<NetworkAddress, ProcessClass>>> machine_processes;
	int processCount = 0;
	for (auto proc : processesMap.obj()) {
		StatusObjectReader process(proc.second);
		if (!process.has("excluded") || !process.last().get_bool()) {
			std::string addrStr;
			if (!process.get("address", addrStr))
				return ConfigureAutoResult();
			std::string class_source;
			if (!process.get("class_source", class_source))
				return ConfigureAutoResult();
			std::string class_type;
			if (!process.get("class_type", class_type))
				return ConfigureAutoResult();
			std::string machineId;
			if (!process.get("machine_id", machineId))
				return ConfigureAutoResult();

			NetworkAddress addr = NetworkAddress::parse(addrStr);
			ProcessClass processClass(class_type, class_source);

			if (processClass.classType() == ProcessClass::TransactionClass ||
			    processClass.classType() == ProcessClass::LogClass) {
				oldMachinesWithTransaction.insert(machineId);
			}

			if (processClass.classType() == ProcessClass::TransactionClass ||
			    processClass.classType() == ProcessClass::CommitProxyClass ||
			    processClass.classType() == ProcessClass::GrvProxyClass ||
			    processClass.classType() == ProcessClass::ResolutionClass ||
			    processClass.classType() == ProcessClass::StatelessClass ||
			    processClass.classType() == ProcessClass::LogClass) {
				oldTransactionProcesses++;
			}

			if (processClass.classSource() == ProcessClass::AutoSource) {
				processClass = ProcessClass(ProcessClass::UnsetClass, ProcessClass::CommandLineSource);
				result.address_class[addr] = processClass;
			}

			if (processClass.classType() != ProcessClass::TesterClass) {
				machine_processes[machineId].emplace_back(addr, processClass);
				processCount++;
			}
		}
	}

	result.processes = processCount;
	result.old_processes_with_transaction = oldTransactionProcesses;
	result.old_machines_with_transaction = oldMachinesWithTransaction.size();

	std::map<std::pair<int, std::string>, std::vector<std::pair<NetworkAddress, ProcessClass>>> count_processes;
	for (auto& it : machine_processes) {
		count_processes[std::make_pair(it.second.size(), it.first)] = it.second;
	}

	std::set<std::string> machinesWithTransaction;
	std::set<std::string> machinesWithStorage;
	int totalTransactionProcesses = 0;
	int existingProxyCount = 0;
	int existingGrvProxyCount = 0;
	int existingResolverCount = 0;
	int existingStatelessCount = 0;
	for (auto& it : machine_processes) {
		for (auto& proc : it.second) {
			if (proc.second == ProcessClass::TransactionClass || proc.second == ProcessClass::LogClass) {
				totalTransactionProcesses++;
				machinesWithTransaction.insert(it.first);
			}
			if (proc.second == ProcessClass::StatelessClass) {
				existingStatelessCount++;
			}
			if (proc.second == ProcessClass::CommitProxyClass) {
				existingProxyCount++;
			}
			if (proc.second == ProcessClass::GrvProxyClass) {
				existingGrvProxyCount++;
			}
			if (proc.second == ProcessClass::ResolutionClass) {
				existingResolverCount++;
			}
			if (proc.second == ProcessClass::StorageClass) {
				machinesWithStorage.insert(it.first);
			}
			if (proc.second == ProcessClass::UnsetClass && proc.second.classSource() == ProcessClass::DBSource) {
				machinesWithStorage.insert(it.first);
			}
		}
	}

	if (processCount < 10)
		return ConfigureAutoResult();

	result.desired_resolvers = 1;
	int resolverCount;
	if (!statusObjConfig.get("resolvers", result.old_resolvers)) {
		result.old_resolvers = CLIENT_KNOBS->DEFAULT_AUTO_RESOLVERS;
		statusObjConfig.get("auto_resolvers", result.old_resolvers);
		result.auto_resolvers = result.desired_resolvers;
		resolverCount = result.auto_resolvers;
	} else {
		result.auto_resolvers = result.old_resolvers;
		resolverCount = result.old_resolvers;
	}

	result.desired_commit_proxies = std::max(std::min(12, processCount / 15), 1);
	int proxyCount;
	if (!statusObjConfig.get("commit_proxies", result.old_commit_proxies)) {
		result.old_commit_proxies = CLIENT_KNOBS->DEFAULT_AUTO_COMMIT_PROXIES;
		statusObjConfig.get("auto_commit_proxies", result.old_commit_proxies);
		result.auto_commit_proxies = result.desired_commit_proxies;
		proxyCount = result.auto_commit_proxies;
	} else {
		result.auto_commit_proxies = result.old_commit_proxies;
		proxyCount = result.old_commit_proxies;
	}

	result.desired_grv_proxies = std::max(std::min(4, processCount / 20), 1);
	int grvProxyCount;
	if (!statusObjConfig.get("grv_proxies", result.old_grv_proxies)) {
		result.old_grv_proxies = CLIENT_KNOBS->DEFAULT_AUTO_GRV_PROXIES;
		statusObjConfig.get("auto_grv_proxies", result.old_grv_proxies);
		result.auto_grv_proxies = result.desired_grv_proxies;
		grvProxyCount = result.auto_grv_proxies;
	} else {
		result.auto_grv_proxies = result.old_grv_proxies;
		grvProxyCount = result.old_grv_proxies;
	}

	result.desired_logs = std::min(12, processCount / 20);
	result.desired_logs = std::max(result.desired_logs, log_replication + 1);
	result.desired_logs = std::min<int>(result.desired_logs, machine_processes.size());
	int logCount;
	if (!statusObjConfig.get("logs", result.old_logs)) {
		result.old_logs = CLIENT_KNOBS->DEFAULT_AUTO_LOGS;
		statusObjConfig.get("auto_logs", result.old_logs);
		result.auto_logs = result.desired_logs;
		logCount = result.auto_logs;
	} else {
		result.auto_logs = result.old_logs;
		logCount = result.old_logs;
	}

	logCount = std::max(logCount, log_replication);

	totalTransactionProcesses += std::min(existingProxyCount, proxyCount);
	totalTransactionProcesses += std::min(existingGrvProxyCount, grvProxyCount);
	totalTransactionProcesses += std::min(existingResolverCount, resolverCount);
	totalTransactionProcesses += existingStatelessCount;

	// if one process on a machine is transaction class, make them all transaction class
	for (auto& it : count_processes) {
		if (machinesWithTransaction.count(it.first.second) && !machinesWithStorage.count(it.first.second)) {
			for (auto& proc : it.second) {
				if (proc.second == ProcessClass::UnsetClass &&
				    proc.second.classSource() == ProcessClass::CommandLineSource) {
					result.address_class[proc.first] =
					    ProcessClass(ProcessClass::TransactionClass, ProcessClass::AutoSource);
					totalTransactionProcesses++;
				}
			}
		}
	}

	int desiredTotalTransactionProcesses = logCount + resolverCount + proxyCount + grvProxyCount;

	// add machines with all transaction class until we have enough processes and enough machines
	for (auto& it : count_processes) {
		if (machinesWithTransaction.size() >= logCount && totalTransactionProcesses >= desiredTotalTransactionProcesses)
			break;

		if (!machinesWithTransaction.count(it.first.second) && !machinesWithStorage.count(it.first.second)) {
			for (auto& proc : it.second) {
				if (proc.second == ProcessClass::UnsetClass &&
				    proc.second.classSource() == ProcessClass::CommandLineSource) {
					ASSERT(proc.second != ProcessClass::TransactionClass);
					result.address_class[proc.first] =
					    ProcessClass(ProcessClass::TransactionClass, ProcessClass::AutoSource);
					totalTransactionProcesses++;
					machinesWithTransaction.insert(it.first.second);
				}
			}
		}
	}

	if (machinesWithTransaction.size() < logCount || totalTransactionProcesses < desiredTotalTransactionProcesses)
		return ConfigureAutoResult();

	result.auto_processes_with_transaction = totalTransactionProcesses;
	result.auto_machines_with_transaction = machinesWithTransaction.size();

	if (3 * totalTransactionProcesses > processCount)
		return ConfigureAutoResult();

	return result;
}

ACTOR Future<std::vector<ProcessData>> getWorkers(Transaction* tr) {
	state Future<RangeResult> processClasses = tr->getRange(processClassKeys, CLIENT_KNOBS->TOO_MANY);
	state Future<RangeResult> processData = tr->getRange(workerListKeys, CLIENT_KNOBS->TOO_MANY);

	wait(success(processClasses) && success(processData));
	ASSERT(!processClasses.get().more && processClasses.get().size() < CLIENT_KNOBS->TOO_MANY);
	ASSERT(!processData.get().more && processData.get().size() < CLIENT_KNOBS->TOO_MANY);

	std::map<Optional<Standalone<StringRef>>, ProcessClass> id_class;
	for (int i = 0; i < processClasses.get().size(); i++) {
		id_class[decodeProcessClassKey(processClasses.get()[i].key)] =
		    decodeProcessClassValue(processClasses.get()[i].value);
	}

	std::vector<ProcessData> results;

	for (int i = 0; i < processData.get().size(); i++) {
		ProcessData data = decodeWorkerListValue(processData.get()[i].value);
		ProcessClass processClass = id_class[data.locality.processId()];

		if (processClass.classSource() == ProcessClass::DBSource ||
		    data.processClass.classType() == ProcessClass::UnsetClass)
			data.processClass = processClass;

		if (data.processClass.classType() != ProcessClass::TesterClass)
			results.push_back(data);
	}

	return results;
}

ACTOR Future<std::vector<ProcessData>> getWorkers(Database cx) {
	state Transaction tr(cx);
	loop {
		try {
			tr.setOption(FDBTransactionOptions::READ_SYSTEM_KEYS);
			tr.setOption(FDBTransactionOptions::PRIORITY_SYSTEM_IMMEDIATE); // necessary?
			tr.setOption(FDBTransactionOptions::LOCK_AWARE);
			std::vector<ProcessData> workers = wait(getWorkers(&tr));
			return workers;
		} catch (Error& e) {
			wait(tr.onError(e));
		}
	}
}

ACTOR Future<Optional<ClusterConnectionString>> getConnectionString(Database cx) {
	state Transaction tr(cx);
	loop {
		try {
			tr.setOption(FDBTransactionOptions::READ_LOCK_AWARE);
			tr.setOption(FDBTransactionOptions::READ_SYSTEM_KEYS);
			Optional<Value> currentKey = wait(tr.get(coordinatorsKey));
			if (!currentKey.present())
				return Optional<ClusterConnectionString>();
			return ClusterConnectionString(currentKey.get().toString());
		} catch (Error& e) {
			wait(tr.onError(e));
		}
	}
}

static std::vector<std::string> connectionStrings;

namespace {

ACTOR Future<Optional<ClusterConnectionString>> getClusterConnectionStringFromStorageServer(Transaction* tr) {

	tr->setOption(FDBTransactionOptions::LOCK_AWARE);
	tr->setOption(FDBTransactionOptions::ACCESS_SYSTEM_KEYS);
	tr->setOption(FDBTransactionOptions::USE_PROVISIONAL_PROXIES);
	tr->setOption(FDBTransactionOptions::PRIORITY_SYSTEM_IMMEDIATE);

	state int retryTimes = 0;
	loop {
		if (retryTimes >= CLIENT_KNOBS->CHANGE_QUORUM_BAD_STATE_RETRY_TIMES) {
			return Optional<ClusterConnectionString>();
		}

		Version readVersion = wait(tr->getReadVersion());
		state Optional<Value> currentKey = wait(tr->get(coordinatorsKey));
		if (g_network->isSimulated() && currentKey.present()) {
			// If the change coordinators request succeeded, the coordinators
			// should have changed to the connection string of the most
			// recently issued request. If instead the connection string is
			// equal to one of the previously issued requests, there is a bug
			// and we are breaking the promises we make with
			// commit_unknown_result (the transaction must no longer be in
			// progress when receiving commit_unknown_result).
			int n = connectionStrings.size() > 0 ? connectionStrings.size() - 1 : 0; // avoid underflow
			for (int i = 0; i < n; ++i) {
				ASSERT(currentKey.get() != connectionStrings.at(i));
			}
		}

		if (!currentKey.present()) {
			// Someone deleted this key entirely?
			++retryTimes;
			wait(delay(CLIENT_KNOBS->CHANGE_QUORUM_BAD_STATE_RETRY_DELAY));
			continue;
		}

		state ClusterConnectionString clusterConnectionString(currentKey.get().toString());
		if (tr->getDatabase()->getConnectionRecord() &&
		    clusterConnectionString.clusterKeyName().toString() !=
		        tr->getDatabase()->getConnectionRecord()->getConnectionString().clusterKeyName()) {
			// Someone changed the "name" of the database??
			++retryTimes;
			wait(delay(CLIENT_KNOBS->CHANGE_QUORUM_BAD_STATE_RETRY_DELAY));
			continue;
		}

		return clusterConnectionString;
	}
}

ACTOR Future<Void> verifyConfigurationDatabaseAlive(Database cx) {
	state Backoff backoff;
	state Reference<ISingleThreadTransaction> configTr;
	loop {
		try {
			// Attempt to read a random value from the configuration
			// database to make sure it is online.
			configTr = ISingleThreadTransaction::create(ISingleThreadTransaction::Type::PAXOS_CONFIG, cx);
			Tuple tuple;
			tuple.appendNull(); // config class
			tuple << "test"_sr;
			Optional<Value> serializedValue = wait(configTr->get(tuple.pack()));
			TraceEvent("ChangeQuorumCheckerNewCoordinatorsOnline").log();
			return Void();
		} catch (Error& e) {
			TraceEvent("ChangeQuorumCheckerNewCoordinatorsError").error(e);
			if (e.code() == error_code_coordinators_changed) {
				wait(backoff.onError());
				configTr->reset();
			} else {
				wait(configTr->onError(e));
			}
		}
	}
}

ACTOR Future<Void> resetPreviousCoordinatorsKey(Database cx) {
	loop {
		// When the change coordinators transaction succeeds, it uses the
		// special key space error message to return a message to the client.
		// This causes the underlying transaction to not be committed. In order
		// to make sure we clear the previous coordinators key, we have to use
		// a new transaction here.
		state Reference<ISingleThreadTransaction> clearTr =
		    ISingleThreadTransaction::create(ISingleThreadTransaction::Type::RYW, cx);
		try {
			clearTr->setOption(FDBTransactionOptions::ACCESS_SYSTEM_KEYS);
			clearTr->clear(previousCoordinatorsKey);
			wait(clearTr->commit());
			return Void();
		} catch (Error& e2) {
			wait(clearTr->onError(e2));
		}
	}
}

} // namespace

ACTOR Future<Optional<CoordinatorsResult>> changeQuorumChecker(Transaction* tr,
                                                               ClusterConnectionString* conn,
                                                               std::string newName,
                                                               bool disableConfigDB) {
	TraceEvent("ChangeQuorumCheckerStart").detail("NewConnectionString", conn->toString());
	state Optional<ClusterConnectionString> clusterConnectionStringOptional =
	    wait(getClusterConnectionStringFromStorageServer(tr));

	if (!clusterConnectionStringOptional.present()) {
		return CoordinatorsResult::BAD_DATABASE_STATE;
	}

	// The cluster connection string stored in the storage server
	state ClusterConnectionString old = clusterConnectionStringOptional.get();

	if (conn->hostnames.size() + conn->coords.size() == 0) {
		conn->hostnames = old.hostnames;
		conn->coords = old.coords;
	}
	state std::vector<NetworkAddress> desiredCoordinators = wait(conn->tryResolveHostnames());
	if (desiredCoordinators.size() != conn->hostnames.size() + conn->coords.size()) {
		TraceEvent("ChangeQuorumCheckerEarlyTermination")
		    .detail("Reason", "One or more hostnames are unresolvable")
		    .backtrace();
		return CoordinatorsResult::COORDINATOR_UNREACHABLE;
	}

	if (newName.empty()) {
		newName = old.clusterKeyName().toString();
	}
	std::sort(conn->hostnames.begin(), conn->hostnames.end());
	std::sort(conn->coords.begin(), conn->coords.end());
	std::sort(old.hostnames.begin(), old.hostnames.end());
	std::sort(old.coords.begin(), old.coords.end());
	if (conn->hostnames == old.hostnames && conn->coords == old.coords && old.clusterKeyName() == newName) {
		connectionStrings.clear();
		if (g_network->isSimulated() && g_simulator->configDBType == ConfigDBType::DISABLED) {
			disableConfigDB = true;
		}
		if (!disableConfigDB) {
			wait(verifyConfigurationDatabaseAlive(tr->getDatabase()));
		}
		if (BUGGIFY_WITH_PROB(0.1)) {
			// Introduce a random delay in simulation to allow processes to be
			// killed before previousCoordinatorKeys has been reset. This will
			// help test scenarios where the previous configuration database
			// state has been transferred to the new coordinators but the
			// broadcaster thinks it has not been transferred.
			wait(delay(deterministicRandom()->random01() * 10));
		}
		wait(resetPreviousCoordinatorsKey(tr->getDatabase()));
		return CoordinatorsResult::SAME_NETWORK_ADDRESSES;
	}

	conn->parseKey(newName + ':' + deterministicRandom()->randomAlphaNumeric(32));
	connectionStrings.push_back(conn->toString());

	if (g_network->isSimulated()) {
		int i = 0;
		int protectedCount = 0;
		int minimumCoordinators = (desiredCoordinators.size() / 2) + 1;
		while (protectedCount < minimumCoordinators && i < desiredCoordinators.size()) {
			auto process = g_simulator->getProcessByAddress(desiredCoordinators[i]);
			auto addresses = process->addresses;

			if (!process->isReliable()) {
				i++;
				continue;
			}

			g_simulator->protectedAddresses.insert(process->addresses.address);
			if (addresses.secondaryAddress.present()) {
				g_simulator->protectedAddresses.insert(process->addresses.secondaryAddress.get());
			}
			TraceEvent("ProtectCoordinator").detail("Address", desiredCoordinators[i]).backtrace();
			protectedCount++;
			i++;
		}

		if (protectedCount < minimumCoordinators) {
			TraceEvent("NotEnoughReliableCoordinators")
			    .detail("NumReliable", protectedCount)
			    .detail("MinimumRequired", minimumCoordinators)
			    .detail("ConnectionString", conn->toString());

			return CoordinatorsResult::COORDINATOR_UNREACHABLE;
		}
	}

	std::vector<Future<Optional<LeaderInfo>>> leaderServers;
	ClientCoordinators coord(Reference<ClusterConnectionMemoryRecord>(new ClusterConnectionMemoryRecord(*conn)));

	leaderServers.reserve(coord.clientLeaderServers.size());
	for (int i = 0; i < coord.clientLeaderServers.size(); i++) {
		if (coord.clientLeaderServers[i].hostname.present()) {
			leaderServers.push_back(retryGetReplyFromHostname(GetLeaderRequest(coord.clusterKey, UID()),
			                                                  coord.clientLeaderServers[i].hostname.get(),
			                                                  WLTOKEN_CLIENTLEADERREG_GETLEADER,
			                                                  TaskPriority::CoordinationReply));
		} else {
			leaderServers.push_back(retryBrokenPromise(coord.clientLeaderServers[i].getLeader,
			                                           GetLeaderRequest(coord.clusterKey, UID()),
			                                           TaskPriority::CoordinationReply));
		}
	}

	choose {
		when(wait(waitForAll(leaderServers))) {}
		when(wait(delay(5.0))) {
			return CoordinatorsResult::COORDINATOR_UNREACHABLE;
		}
	}
	TraceEvent("ChangeQuorumCheckerSetCoordinatorsKey")
	    .detail("CurrentCoordinators", old.toString())
	    .detail("NewCoordinators", conn->toString());
	tr->set(coordinatorsKey, conn->toString());
	return Optional<CoordinatorsResult>();
}

ACTOR Future<CoordinatorsResult> changeQuorum(Database cx, Reference<IQuorumChange> change) {
	state Transaction tr(cx);
	state int retries = 0;
	state std::vector<NetworkAddress> desiredCoordinators;
	state int notEnoughMachineResults = 0;

	loop {
		try {
			state Optional<ClusterConnectionString> clusterConnectionStringOptional =
			    wait(getClusterConnectionStringFromStorageServer(&tr));

			if (!clusterConnectionStringOptional.present()) {
				return CoordinatorsResult::BAD_DATABASE_STATE;
			}

			// The cluster connection string stored in the storage server
			state ClusterConnectionString oldClusterConnectionString = clusterConnectionStringOptional.get();
			state Key oldClusterKeyName = oldClusterConnectionString.clusterKeyName();

			state std::vector<NetworkAddress> oldCoordinators = wait(oldClusterConnectionString.tryResolveHostnames());
			state CoordinatorsResult result = CoordinatorsResult::SUCCESS;
			if (!desiredCoordinators.size()) {
				std::vector<NetworkAddress> _desiredCoordinators = wait(
				    change->getDesiredCoordinators(&tr,
				                                   oldCoordinators,
				                                   Reference<ClusterConnectionMemoryRecord>(
				                                       new ClusterConnectionMemoryRecord(oldClusterConnectionString)),
				                                   result));
				desiredCoordinators = _desiredCoordinators;
			}

			if (result == CoordinatorsResult::NOT_ENOUGH_MACHINES && notEnoughMachineResults < 1) {
				// we could get not_enough_machines if we happen to see the database while the cluster controller is
				// updating the worker list, so make sure it happens twice before returning a failure
				notEnoughMachineResults++;
				wait(delay(1.0));
				tr.reset();
				continue;
			}
			if (result != CoordinatorsResult::SUCCESS)
				return result;
			if (!desiredCoordinators.size())
				return CoordinatorsResult::INVALID_NETWORK_ADDRESSES;
			std::sort(desiredCoordinators.begin(), desiredCoordinators.end());

			std::string newName = change->getDesiredClusterKeyName();
			if (newName.empty())
				newName = oldClusterKeyName.toString();

			if (oldCoordinators == desiredCoordinators && oldClusterKeyName == newName)
				return retries ? CoordinatorsResult::SUCCESS : CoordinatorsResult::SAME_NETWORK_ADDRESSES;

			state ClusterConnectionString newClusterConnectionString(
			    desiredCoordinators, StringRef(newName + ':' + deterministicRandom()->randomAlphaNumeric(32)));
			state Key newClusterKeyName = newClusterConnectionString.clusterKeyName();

			if (g_network->isSimulated()) {
				for (int i = 0; i < (desiredCoordinators.size() / 2) + 1; i++) {
					auto process = g_simulator->getProcessByAddress(desiredCoordinators[i]);
					ASSERT(process->isReliable() || process->rebooting);

					g_simulator->protectedAddresses.insert(process->addresses.address);
					if (process->addresses.secondaryAddress.present()) {
						g_simulator->protectedAddresses.insert(process->addresses.secondaryAddress.get());
					}
					TraceEvent("ProtectCoordinator").detail("Address", desiredCoordinators[i]).backtrace();
				}
			}

			TraceEvent("AttemptingQuorumChange")
			    .detail("FromCS", oldClusterConnectionString.toString())
			    .detail("ToCS", newClusterConnectionString.toString());
			CODE_PROBE(oldClusterKeyName != newClusterKeyName, "Quorum change with new name");
			CODE_PROBE(oldClusterKeyName == newClusterKeyName, "Quorum change with unchanged name");

			state std::vector<Future<Optional<LeaderInfo>>> leaderServers;
			state ClientCoordinators coord(Reference<ClusterConnectionMemoryRecord>(
			    new ClusterConnectionMemoryRecord(newClusterConnectionString)));
			// check if allowed to modify the cluster descriptor
			if (!change->getDesiredClusterKeyName().empty()) {
				CheckDescriptorMutableReply mutabilityReply =
				    wait(coord.clientLeaderServers[0].checkDescriptorMutable.getReply(CheckDescriptorMutableRequest()));
				if (!mutabilityReply.isMutable) {
					return CoordinatorsResult::BAD_DATABASE_STATE;
				}
			}
			leaderServers.reserve(coord.clientLeaderServers.size());
			for (int i = 0; i < coord.clientLeaderServers.size(); i++)
				leaderServers.push_back(retryBrokenPromise(coord.clientLeaderServers[i].getLeader,
				                                           GetLeaderRequest(coord.clusterKey, UID()),
				                                           TaskPriority::CoordinationReply));
			choose {
				when(wait(waitForAll(leaderServers))) {}
				when(wait(delay(5.0))) {
					return CoordinatorsResult::COORDINATOR_UNREACHABLE;
				}
			}

			tr.set(coordinatorsKey, newClusterConnectionString.toString());

			wait(tr.commit());
			ASSERT(false); // commit should fail, but the value has changed
		} catch (Error& e) {
			TraceEvent("RetryQuorumChange").error(e).detail("Retries", retries);
			wait(tr.onError(e));
			++retries;
		}
	}
}

struct NameQuorumChange final : IQuorumChange {
	std::string newName;
	Reference<IQuorumChange> otherChange;
	explicit NameQuorumChange(std::string const& newName, Reference<IQuorumChange> const& otherChange)
	  : newName(newName), otherChange(otherChange) {}
	Future<std::vector<NetworkAddress>> getDesiredCoordinators(Transaction* tr,
	                                                           std::vector<NetworkAddress> oldCoordinators,
	                                                           Reference<IClusterConnectionRecord> ccr,
	                                                           CoordinatorsResult& t) override {
		return otherChange->getDesiredCoordinators(tr, oldCoordinators, ccr, t);
	}
	std::string getDesiredClusterKeyName() const override { return newName; }
};
Reference<IQuorumChange> nameQuorumChange(std::string const& name, Reference<IQuorumChange> const& other) {
	return Reference<IQuorumChange>(new NameQuorumChange(name, other));
}

struct AutoQuorumChange final : IQuorumChange {
	int desired;
	explicit AutoQuorumChange(int desired) : desired(desired) {}

	Future<std::vector<NetworkAddress>> getDesiredCoordinators(Transaction* tr,
	                                                           std::vector<NetworkAddress> oldCoordinators,
	                                                           Reference<IClusterConnectionRecord> ccr,
	                                                           CoordinatorsResult& err) override {
		return getDesired(Reference<AutoQuorumChange>::addRef(this), tr, oldCoordinators, ccr, &err);
	}

	ACTOR static Future<int> getRedundancy(AutoQuorumChange* self, Transaction* tr) {
		state Future<Optional<Value>> fStorageReplicas = tr->get("storage_replicas"_sr.withPrefix(configKeysPrefix));
		state Future<Optional<Value>> fLogReplicas = tr->get("log_replicas"_sr.withPrefix(configKeysPrefix));
		wait(success(fStorageReplicas) && success(fLogReplicas));
		int redundancy = std::min(atoi(fStorageReplicas.get().get().toString().c_str()),
		                          atoi(fLogReplicas.get().get().toString().c_str()));

		return redundancy;
	}

	ACTOR static Future<bool> isAcceptable(AutoQuorumChange* self,
	                                       Transaction* tr,
	                                       std::vector<NetworkAddress> oldCoordinators,
	                                       Reference<IClusterConnectionRecord> ccr,
	                                       int desiredCount,
	                                       std::set<AddressExclusion>* excluded) {
		ClusterConnectionString cs = ccr->getConnectionString();
		if (oldCoordinators.size() != cs.hostnames.size() + cs.coords.size()) {
			return false;
		}

		// Are there enough coordinators for the redundancy level?
		if (oldCoordinators.size() < desiredCount)
			return false;
		if (oldCoordinators.size() % 2 != 1)
			return false;

		// Check exclusions
		for (auto& c : oldCoordinators) {
			if (addressExcluded(*excluded, c))
				return false;
		}

		// Check locality
		// FIXME: Actual locality!
		std::sort(oldCoordinators.begin(), oldCoordinators.end());
		for (int i = 1; i < oldCoordinators.size(); i++)
			if (oldCoordinators[i - 1].ip == oldCoordinators[i].ip)
				return false; // Multiple coordinators share an IP

		// Check availability
		ClientCoordinators coord(ccr);
		std::vector<Future<Optional<LeaderInfo>>> leaderServers;
		leaderServers.reserve(coord.clientLeaderServers.size());
		for (int i = 0; i < coord.clientLeaderServers.size(); i++) {
			if (coord.clientLeaderServers[i].hostname.present()) {
				leaderServers.push_back(retryGetReplyFromHostname(GetLeaderRequest(coord.clusterKey, UID()),
				                                                  coord.clientLeaderServers[i].hostname.get(),
				                                                  WLTOKEN_CLIENTLEADERREG_GETLEADER,
				                                                  TaskPriority::CoordinationReply));
			} else {
				leaderServers.push_back(retryBrokenPromise(coord.clientLeaderServers[i].getLeader,
				                                           GetLeaderRequest(coord.clusterKey, UID()),
				                                           TaskPriority::CoordinationReply));
			}
		}
		Optional<std::vector<Optional<LeaderInfo>>> results =
		    wait(timeout(getAll(leaderServers), CLIENT_KNOBS->IS_ACCEPTABLE_DELAY));
		if (!results.present()) {
			return false;
		} // Not all responded
		for (auto& r : results.get()) {
			if (!r.present()) {
				return false; // Coordinator doesn't know about this database?
			}
		}

		return true; // The status quo seems fine
	}

	ACTOR static Future<std::vector<NetworkAddress>> getDesired(Reference<AutoQuorumChange> self,
	                                                            Transaction* tr,
	                                                            std::vector<NetworkAddress> oldCoordinators,
	                                                            Reference<IClusterConnectionRecord> ccr,
	                                                            CoordinatorsResult* err) {
		state int desiredCount = self->desired;

		if (desiredCount == -1) {
			int redundancy = wait(getRedundancy(self.getPtr(), tr));
			desiredCount = redundancy * 2 - 1;
		}

		std::vector<AddressExclusion> excl = wait(getAllExcludedServers(tr));
		state std::set<AddressExclusion> excluded(excl.begin(), excl.end());

		std::vector<ProcessData> _workers = wait(getWorkers(tr));
		state std::vector<ProcessData> workers = _workers;

		std::map<NetworkAddress, LocalityData> addr_locality;
		for (auto w : workers)
			addr_locality[w.address] = w.locality;

		// since we don't have the locality data for oldCoordinators:
		//     check if every old coordinator is in the workers vector and
		//     check if multiple old coordinators map to the same locality data (same machine)
		bool checkAcceptable = true;
		std::set<Optional<Standalone<StringRef>>> checkDuplicates;
		for (auto addr : oldCoordinators) {
			auto findResult = addr_locality.find(addr);
			if (findResult == addr_locality.end() || checkDuplicates.count(findResult->second.zoneId())) {
				checkAcceptable = false;
				break;
			}
			checkDuplicates.insert(findResult->second.zoneId());
		}

		if (checkAcceptable) {
			bool ok = wait(isAcceptable(self.getPtr(), tr, oldCoordinators, ccr, desiredCount, &excluded));
			if (ok) {
				*err = CoordinatorsResult::SAME_NETWORK_ADDRESSES;
				return oldCoordinators;
			}
		}

		std::vector<NetworkAddress> chosen;
		self->addDesiredWorkers(chosen, workers, desiredCount, excluded);

		if (chosen.size() < desiredCount) {
			if (chosen.empty() || chosen.size() < oldCoordinators.size()) {
				TraceEvent("NotEnoughMachinesForCoordinators")
				    .detail("EligibleWorkers", workers.size())
				    .detail("ChosenWorkers", chosen.size())
				    .detail("DesiredCoordinators", desiredCount)
				    .detail("CurrentCoordinators", oldCoordinators.size());
				*err = CoordinatorsResult::NOT_ENOUGH_MACHINES;
				return std::vector<NetworkAddress>();
			}
			chosen.resize((chosen.size() - 1) | 1);
		}

		return chosen;
	}

	// Select a desired set of workers such that
	// (1) the number of workers at each locality type (e.g., dcid) <= desiredCount; and
	// (2) prefer workers at a locality where less workers has been chosen than other localities: evenly distribute
	// workers.
	void addDesiredWorkers(std::vector<NetworkAddress>& chosen,
	                       const std::vector<ProcessData>& workers,
	                       int desiredCount,
	                       const std::set<AddressExclusion>& excluded) {
		std::vector<ProcessData> remainingWorkers(workers);
		deterministicRandom()->randomShuffle(remainingWorkers);

		std::partition(remainingWorkers.begin(), remainingWorkers.end(), [](const ProcessData& data) {
			return (data.processClass == ProcessClass::CoordinatorClass);
		});

		TraceEvent(SevDebug, "AutoSelectCoordinators").detail("CandidateWorkers", remainingWorkers.size());
		for (auto worker = remainingWorkers.begin(); worker != remainingWorkers.end(); worker++) {
			TraceEvent(SevDebug, "AutoSelectCoordinators")
			    .detail("Worker", worker->processClass.toString())
			    .detail("Address", worker->address.toString())
			    .detail("Locality", worker->locality.toString());
		}
		TraceEvent(SevDebug, "AutoSelectCoordinators").detail("ExcludedAddress", excluded.size());
		for (auto& excludedAddr : excluded) {
			TraceEvent(SevDebug, "AutoSelectCoordinators").detail("ExcludedAddress", excludedAddr.toString());
		}

		std::map<StringRef, int> maxCounts;
		std::map<StringRef, std::map<StringRef, int>> currentCounts;
		std::map<StringRef, int> hardLimits;

		std::vector<StringRef> fields({ "dcid"_sr, "data_hall"_sr, "zoneid"_sr, "machineid"_sr });

		for (auto field = fields.begin(); field != fields.end(); field++) {
			if (field->toString() == "zoneid") {
				hardLimits[*field] = 1;
			} else {
				hardLimits[*field] = desiredCount;
			}
		}

		while (chosen.size() < desiredCount) {
			bool found = false;
			for (auto worker = remainingWorkers.begin(); worker != remainingWorkers.end(); worker++) {
				if (addressExcluded(excluded, worker->address)) {
					continue;
				}
				// Exclude faulty node due to machine assassination
				if (g_network->isSimulated() && !g_simulator->getProcessByAddress(worker->address)->isReliable()) {
					TraceEvent("AutoSelectCoordinators").detail("SkipUnreliableWorker", worker->address.toString());
					continue;
				}
				bool valid = true;
				for (auto field = fields.begin(); field != fields.end(); field++) {
					if (maxCounts[*field] == 0) {
						maxCounts[*field] = 1;
					}
					auto value = worker->locality.get(*field).orDefault(""_sr);
					auto currentCount = currentCounts[*field][value];
					if (currentCount >= maxCounts[*field]) {
						valid = false;
						break;
					}
				}
				if (valid) {
					for (auto field = fields.begin(); field != fields.end(); field++) {
						auto value = worker->locality.get(*field).orDefault(""_sr);
						currentCounts[*field][value] += 1;
					}
					chosen.push_back(worker->address);
					remainingWorkers.erase(worker);
					found = true;
					break;
				}
			}
			if (!found) {
				bool canIncrement = false;
				for (auto field = fields.begin(); field != fields.end(); field++) {
					if (maxCounts[*field] < hardLimits[*field]) {
						maxCounts[*field] += 1;
						canIncrement = true;
						break;
					}
				}
				if (!canIncrement) {
					break;
				}
			}
		}
	}
};
Reference<IQuorumChange> autoQuorumChange(int desired) {
	return Reference<IQuorumChange>(new AutoQuorumChange(desired));
}

ACTOR Future<Void> excludeServers(Transaction* tr, std::vector<AddressExclusion> servers, bool failed) {
	tr->setOption(FDBTransactionOptions::ACCESS_SYSTEM_KEYS);
	tr->setOption(FDBTransactionOptions::PRIORITY_SYSTEM_IMMEDIATE);
	tr->setOption(FDBTransactionOptions::LOCK_AWARE);
	tr->setOption(FDBTransactionOptions::USE_PROVISIONAL_PROXIES);
	std::vector<AddressExclusion> excl = wait(failed ? getExcludedFailedServerList(tr) : getExcludedServerList(tr));
	std::set<AddressExclusion> exclusions(excl.begin(), excl.end());
	bool containNewExclusion = false;
	for (auto& s : servers) {
		if (exclusions.find(s) != exclusions.end()) {
			continue;
		}
		containNewExclusion = true;
		if (failed) {
			tr->set(encodeFailedServersKey(s), StringRef());
		} else {
			tr->set(encodeExcludedServersKey(s), StringRef());
		}
	}

	if (containNewExclusion) {
		std::string excludeVersionKey = deterministicRandom()->randomUniqueID().toString();
		auto serversVersionKey = failed ? failedServersVersionKey : excludedServersVersionKey;
		tr->addReadConflictRange(singleKeyRange(serversVersionKey)); // To conflict with parallel includeServers
		tr->set(serversVersionKey, excludeVersionKey);
	}
	TraceEvent("ExcludeServersCommit")
	    .detail("Servers", describe(servers))
	    .detail("ExcludeFailed", failed)
	    .detail("ExclusionUpdated", containNewExclusion);
	return Void();
}

ACTOR Future<Void> excludeServers(Database cx, std::vector<AddressExclusion> servers, bool failed) {
	if (cx->apiVersionAtLeast(700)) {
		state ReadYourWritesTransaction ryw(cx);
		loop {
			try {
				ryw.setOption(FDBTransactionOptions::RAW_ACCESS);
				ryw.setOption(FDBTransactionOptions::SPECIAL_KEY_SPACE_ENABLE_WRITES);
				ryw.set(
				    SpecialKeySpace::getManagementApiCommandOptionSpecialKey(failed ? "failed" : "excluded", "force"),
				    ValueRef());
				for (auto& s : servers) {
					Key addr = failed
					               ? SpecialKeySpace::getManagementApiCommandPrefix("failed").withSuffix(s.toString())
					               : SpecialKeySpace::getManagementApiCommandPrefix("exclude").withSuffix(s.toString());
					ryw.set(addr, ValueRef());
				}
				TraceEvent("ExcludeServersSpecialKeySpaceCommit")
				    .detail("Servers", describe(servers))
				    .detail("ExcludeFailed", failed);
				wait(ryw.commit());
				return Void();
			} catch (Error& e) {
				TraceEvent("ExcludeServersError").errorUnsuppressed(e);
				wait(ryw.onError(e));
			}
		}
	} else {
		state Transaction tr(cx);
		loop {
			try {
				wait(excludeServers(&tr, servers, failed));
				wait(tr.commit());
				return Void();
			} catch (Error& e) {
				TraceEvent("ExcludeServersError").errorUnsuppressed(e);
				wait(tr.onError(e));
			}
		}
	}
}

// excludes localities by setting the keys in api version below 7.0
ACTOR Future<Void> excludeLocalities(Transaction* tr, std::unordered_set<std::string> localities, bool failed) {
	tr->setOption(FDBTransactionOptions::ACCESS_SYSTEM_KEYS);
	tr->setOption(FDBTransactionOptions::PRIORITY_SYSTEM_IMMEDIATE);
	tr->setOption(FDBTransactionOptions::LOCK_AWARE);
	tr->setOption(FDBTransactionOptions::USE_PROVISIONAL_PROXIES);
	std::vector<std::string> excl = wait(failed ? getExcludedFailedLocalityList(tr) : getExcludedLocalityList(tr));
	std::set<std::string> exclusion(excl.begin(), excl.end());
	bool containNewExclusion = false;
	for (const auto& l : localities) {
		if (exclusion.find(l) != exclusion.end()) {
			continue;
		}
		containNewExclusion = true;
		if (failed) {
			tr->set(encodeFailedLocalityKey(l), StringRef());
		} else {
			tr->set(encodeExcludedLocalityKey(l), StringRef());
		}
	}
	if (containNewExclusion) {
		std::string excludeVersionKey = deterministicRandom()->randomUniqueID().toString();
		auto localityVersionKey = failed ? failedLocalityVersionKey : excludedLocalityVersionKey;
		tr->addReadConflictRange(singleKeyRange(localityVersionKey)); // To conflict with parallel includeLocalities
		tr->set(localityVersionKey, excludeVersionKey);
	}
	TraceEvent("ExcludeLocalitiesCommit")
	    .detail("Localities", describe(localities))
	    .detail("ExcludeFailed", failed)
	    .detail("ExclusionUpdated", containNewExclusion);
	return Void();
}

// Exclude the servers matching the given set of localities from use as state servers.
// excludes localities by setting the keys.
ACTOR Future<Void> excludeLocalities(Database cx, std::unordered_set<std::string> localities, bool failed) {
	if (cx->apiVersionAtLeast(700)) {
		state ReadYourWritesTransaction ryw(cx);
		loop {
			try {
				ryw.setOption(FDBTransactionOptions::RAW_ACCESS);
				ryw.setOption(FDBTransactionOptions::SPECIAL_KEY_SPACE_ENABLE_WRITES);
				ryw.set(SpecialKeySpace::getManagementApiCommandOptionSpecialKey(
				            failed ? "failed_locality" : "excluded_locality", "force"),
				        ValueRef());
				for (const auto& l : localities) {
					Key addr = failed
					               ? SpecialKeySpace::getManagementApiCommandPrefix("failedlocality").withSuffix(l)
					               : SpecialKeySpace::getManagementApiCommandPrefix("excludedlocality").withSuffix(l);
					ryw.set(addr, ValueRef());
				}
				TraceEvent("ExcludeLocalitiesSpecialKeySpaceCommit")
				    .detail("Localities", describe(localities))
				    .detail("ExcludeFailed", failed);

				wait(ryw.commit());
				return Void();
			} catch (Error& e) {
				TraceEvent("ExcludeLocalitiesError").errorUnsuppressed(e);
				wait(ryw.onError(e));
			}
		}
	} else {
		state Transaction tr(cx);
		loop {
			try {
				wait(excludeLocalities(&tr, localities, failed));
				wait(tr.commit());
				return Void();
			} catch (Error& e) {
				TraceEvent("ExcludeLocalitiesError").errorUnsuppressed(e);
				wait(tr.onError(e));
			}
		}
	}
}

ACTOR Future<Void> includeServers(Database cx, std::vector<AddressExclusion> servers, bool failed) {
	state std::string versionKey = deterministicRandom()->randomUniqueID().toString();
	if (cx->apiVersionAtLeast(700)) {
		state ReadYourWritesTransaction ryw(cx);
		loop {
			try {
				ryw.setOption(FDBTransactionOptions::RAW_ACCESS);
				ryw.setOption(FDBTransactionOptions::SPECIAL_KEY_SPACE_ENABLE_WRITES);
				for (auto& s : servers) {
					if (!s.isValid()) {
						if (failed) {
							ryw.clear(SpecialKeySpace::getManagementApiCommandRange("failed"));
						} else {
							ryw.clear(SpecialKeySpace::getManagementApiCommandRange("exclude"));
						}
					} else {
						Key addr =
						    failed ? SpecialKeySpace::getManagementApiCommandPrefix("failed").withSuffix(s.toString())
						           : SpecialKeySpace::getManagementApiCommandPrefix("exclude").withSuffix(s.toString());
						ryw.clear(addr);
						// Eliminate both any ip-level exclusion (1.2.3.4) and any
						// port-level exclusions (1.2.3.4:5)
						// The range ['IP', 'IP;'] was originally deleted. ';' is
						// char(':' + 1). This does not work, as other for all
						// x between 0 and 9, 'IPx' will also be in this range.
						//
						// This is why we now make two clears: first only of the ip
						// address, the second will delete all ports.
						if (s.isWholeMachine())
							ryw.clear(KeyRangeRef(addr.withSuffix(":"_sr), addr.withSuffix(";"_sr)));
					}
				}
				TraceEvent("IncludeServersCommit").detail("Servers", describe(servers)).detail("Failed", failed);

				wait(ryw.commit());
				return Void();
			} catch (Error& e) {
				TraceEvent("IncludeServersError").errorUnsuppressed(e);
				wait(ryw.onError(e));
			}
		}
	} else {
		state Transaction tr(cx);
		loop {
			try {
				tr.setOption(FDBTransactionOptions::ACCESS_SYSTEM_KEYS);
				tr.setOption(FDBTransactionOptions::PRIORITY_SYSTEM_IMMEDIATE);
				tr.setOption(FDBTransactionOptions::LOCK_AWARE);
				tr.setOption(FDBTransactionOptions::USE_PROVISIONAL_PROXIES);

				// includeServers might be used in an emergency transaction, so make sure it is retry-self-conflicting
				// and CAUSAL_WRITE_RISKY
				tr.setOption(FDBTransactionOptions::CAUSAL_WRITE_RISKY);
				if (failed) {
					tr.addReadConflictRange(singleKeyRange(failedServersVersionKey));
					tr.set(failedServersVersionKey, versionKey);
				} else {
					tr.addReadConflictRange(singleKeyRange(excludedServersVersionKey));
					tr.set(excludedServersVersionKey, versionKey);
				}

				for (auto& s : servers) {
					if (!s.isValid()) {
						if (failed) {
							tr.clear(failedServersKeys);
						} else {
							tr.clear(excludedServersKeys);
						}
					} else if (s.isWholeMachine()) {
						// Eliminate both any ip-level exclusion (1.2.3.4) and any
						// port-level exclusions (1.2.3.4:5)
						// The range ['IP', 'IP;'] was originally deleted. ';' is
						// char(':' + 1). This does not work, as other for all
						// x between 0 and 9, 'IPx' will also be in this range.
						//
						// This is why we now make two clears: first only of the ip
						// address, the second will delete all ports.
						auto addr = failed ? encodeFailedServersKey(s) : encodeExcludedServersKey(s);
						tr.clear(singleKeyRange(addr));
						tr.clear(KeyRangeRef(addr + ':', addr + char(':' + 1)));
					} else {
						if (failed) {
							tr.clear(encodeFailedServersKey(s));
						} else {
							tr.clear(encodeExcludedServersKey(s));
						}
					}
				}

				TraceEvent("IncludeServersCommit").detail("Servers", describe(servers)).detail("Failed", failed);

				wait(tr.commit());
				return Void();
			} catch (Error& e) {
				TraceEvent("IncludeServersError").errorUnsuppressed(e);
				wait(tr.onError(e));
			}
		}
	}
}

// Remove the given localities from the exclusion list.
// include localities by clearing the keys.
ACTOR Future<Void> includeLocalities(Database cx, std::vector<std::string> localities, bool failed, bool includeAll) {
	state std::string versionKey = deterministicRandom()->randomUniqueID().toString();
	if (cx->apiVersionAtLeast(700)) {
		state ReadYourWritesTransaction ryw(cx);
		loop {
			try {
				ryw.setOption(FDBTransactionOptions::RAW_ACCESS);
				ryw.setOption(FDBTransactionOptions::SPECIAL_KEY_SPACE_ENABLE_WRITES);
				if (includeAll) {
					if (failed) {
						ryw.clear(SpecialKeySpace::getManagementApiCommandRange("failedlocality"));
					} else {
						ryw.clear(SpecialKeySpace::getManagementApiCommandRange("excludedlocality"));
					}
				} else {
					for (const auto& l : localities) {
						Key locality =
						    failed ? SpecialKeySpace::getManagementApiCommandPrefix("failedlocality").withSuffix(l)
						           : SpecialKeySpace::getManagementApiCommandPrefix("excludedlocality").withSuffix(l);
						ryw.clear(locality);
					}
				}
				TraceEvent("IncludeLocalitiesCommit")
				    .detail("Localities", describe(localities))
				    .detail("Failed", failed)
				    .detail("IncludeAll", includeAll);

				wait(ryw.commit());
				return Void();
			} catch (Error& e) {
				TraceEvent("IncludeLocalitiesError").errorUnsuppressed(e);
				wait(ryw.onError(e));
			}
		}
	} else {
		state Transaction tr(cx);
		loop {
			try {
				tr.setOption(FDBTransactionOptions::ACCESS_SYSTEM_KEYS);
				tr.setOption(FDBTransactionOptions::PRIORITY_SYSTEM_IMMEDIATE);
				tr.setOption(FDBTransactionOptions::LOCK_AWARE);
				tr.setOption(FDBTransactionOptions::USE_PROVISIONAL_PROXIES);

				// includeLocalities might be used in an emergency transaction, so make sure it is
				// retry-self-conflicting and CAUSAL_WRITE_RISKY
				tr.setOption(FDBTransactionOptions::CAUSAL_WRITE_RISKY);
				if (failed) {
					tr.addReadConflictRange(singleKeyRange(failedLocalityVersionKey));
					tr.set(failedLocalityVersionKey, versionKey);
				} else {
					tr.addReadConflictRange(singleKeyRange(excludedLocalityVersionKey));
					tr.set(excludedLocalityVersionKey, versionKey);
				}

				if (includeAll) {
					if (failed) {
						tr.clear(failedLocalityKeys);
					} else {
						tr.clear(excludedLocalityKeys);
					}
				} else {
					for (const auto& l : localities) {
						if (failed) {
							tr.clear(encodeFailedLocalityKey(l));
						} else {
							tr.clear(encodeExcludedLocalityKey(l));
						}
					}
				}

				TraceEvent("IncludeLocalitiesCommit")
				    .detail("Localities", describe(localities))
				    .detail("Failed", failed)
				    .detail("IncludeAll", includeAll);

				wait(tr.commit());
				return Void();
			} catch (Error& e) {
				TraceEvent("IncludeLocalitiesError").errorUnsuppressed(e);
				wait(tr.onError(e));
			}
		}
	}
}

ACTOR Future<Void> setClass(Database cx, AddressExclusion server, ProcessClass processClass) {
	state Transaction tr(cx);

	loop {
		try {
			tr.setOption(FDBTransactionOptions::ACCESS_SYSTEM_KEYS);
			tr.setOption(FDBTransactionOptions::PRIORITY_SYSTEM_IMMEDIATE);
			tr.setOption(FDBTransactionOptions::LOCK_AWARE);
			tr.setOption(FDBTransactionOptions::USE_PROVISIONAL_PROXIES);

			std::vector<ProcessData> workers = wait(getWorkers(&tr));

			bool foundChange = false;
			for (int i = 0; i < workers.size(); i++) {
				if (server.excludes(workers[i].address)) {
					if (processClass.classType() != ProcessClass::InvalidClass)
						tr.set(processClassKeyFor(workers[i].locality.processId().get()),
						       processClassValue(processClass));
					else
						tr.clear(processClassKeyFor(workers[i].locality.processId().get()));
					foundChange = true;
				}
			}

			if (foundChange)
				tr.set(processClassChangeKey, deterministicRandom()->randomUniqueID().toString());

			wait(tr.commit());
			return Void();
		} catch (Error& e) {
			wait(tr.onError(e));
		}
	}
}

ACTOR Future<std::vector<AddressExclusion>> getExcludedServerList(Transaction* tr) {
	state RangeResult r = wait(tr->getRange(excludedServersKeys, CLIENT_KNOBS->TOO_MANY));
	ASSERT(!r.more && r.size() < CLIENT_KNOBS->TOO_MANY);

	std::vector<AddressExclusion> exclusions;
	for (auto i = r.begin(); i != r.end(); ++i) {
		auto a = decodeExcludedServersKey(i->key);
		if (a.isValid())
			exclusions.push_back(a);
	}
	uniquify(exclusions);
	return exclusions;
}

ACTOR Future<std::vector<AddressExclusion>> getExcludedFailedServerList(Transaction* tr) {
	state RangeResult r = wait(tr->getRange(failedServersKeys, CLIENT_KNOBS->TOO_MANY));
	ASSERT(!r.more && r.size() < CLIENT_KNOBS->TOO_MANY);

	std::vector<AddressExclusion> exclusions;
	for (auto i = r.begin(); i != r.end(); ++i) {
		auto a = decodeFailedServersKey(i->key);
		if (a.isValid())
			exclusions.push_back(a);
	}
	uniquify(exclusions);
	return exclusions;
}

ACTOR Future<std::vector<AddressExclusion>> getAllExcludedServers(Transaction* tr) {
	state std::vector<AddressExclusion> exclusions;
	// Request all exclusion based information concurrently.
	state Future<std::vector<AddressExclusion>> fExcludedServers = getExcludedServerList(tr);
	state Future<std::vector<AddressExclusion>> fExcludedFailed = getExcludedFailedServerList(tr);
	state Future<std::vector<std::string>> fExcludedLocalities = getAllExcludedLocalities(tr);
	state Future<std::vector<ProcessData>> fWorkers = getWorkers(tr);

	// Wait until all data is gathered, we are not waiting here for the workers future to return
	// instead we wait for the worker future only if we need the data.
	wait(success(fExcludedServers) && success(fExcludedFailed) && success(fExcludedLocalities));
	// Update the exclusions vector with all excluded servers.
	auto excludedServers = fExcludedServers.get();
	exclusions.insert(exclusions.end(), excludedServers.begin(), excludedServers.end());
	auto excludedFailed = fExcludedFailed.get();
	exclusions.insert(exclusions.end(), excludedFailed.begin(), excludedFailed.end());

	// We have to return all servers that are excluded, this includes servers that are excluded
	// based on the locality. Otherwise those excluded servers might be used, even if they shouldn't.
	state std::vector<std::string> excludedLocalities = fExcludedLocalities.get();

	// Only if at least one locality was found we have to perform this check.
	if (!excludedLocalities.empty()) {
		// First we have to fetch all workers to match the localities of each worker against the excluded localities.
		wait(success(fWorkers));
		state std::vector<ProcessData> workers = fWorkers.get();

		for (const auto& locality : excludedLocalities) {
			std::set<AddressExclusion> localityAddresses = getAddressesByLocality(workers, locality);
			if (!localityAddresses.empty()) {
				// Add all the server ipaddresses that belong to the given localities to the exclusionSet.
				exclusions.insert(exclusions.end(), localityAddresses.begin(), localityAddresses.end());
			}
		}
	}

	uniquify(exclusions);
	return exclusions;
}

ACTOR Future<std::vector<AddressExclusion>> getAllExcludedServers(Database cx) {
	state Transaction tr(cx);
	loop {
		try {
			tr.setOption(FDBTransactionOptions::READ_SYSTEM_KEYS);
			tr.setOption(FDBTransactionOptions::PRIORITY_SYSTEM_IMMEDIATE); // necessary?
			tr.setOption(FDBTransactionOptions::LOCK_AWARE);
			std::vector<AddressExclusion> exclusions = wait(getAllExcludedServers(&tr));
			return exclusions;
		} catch (Error& e) {
			wait(tr.onError(e));
		}
	}
}

ACTOR Future<std::vector<std::string>> getExcludedLocalityList(Transaction* tr) {
	state RangeResult r = wait(tr->getRange(excludedLocalityKeys, CLIENT_KNOBS->TOO_MANY));
	ASSERT(!r.more && r.size() < CLIENT_KNOBS->TOO_MANY);

	std::vector<std::string> excludedLocalities;
	for (const auto& i : r) {
		auto a = decodeExcludedLocalityKey(i.key);
		excludedLocalities.push_back(a);
	}
	uniquify(excludedLocalities);
	return excludedLocalities;
}

ACTOR Future<std::vector<std::string>> getExcludedFailedLocalityList(Transaction* tr) {
	state RangeResult r = wait(tr->getRange(failedLocalityKeys, CLIENT_KNOBS->TOO_MANY));
	ASSERT(!r.more && r.size() < CLIENT_KNOBS->TOO_MANY);

	std::vector<std::string> excludedLocalities;
	for (const auto& i : r) {
		auto a = decodeFailedLocalityKey(i.key);
		excludedLocalities.push_back(a);
	}
	uniquify(excludedLocalities);
	return excludedLocalities;
}

ACTOR Future<std::vector<std::string>> getAllExcludedLocalities(Transaction* tr) {
	state std::vector<std::string> exclusions;
	state Future<std::vector<std::string>> fExcludedLocalities = getExcludedLocalityList(tr);
	state Future<std::vector<std::string>> fFailedLocalities = getExcludedFailedLocalityList(tr);

	// Wait until all data is gathered.
	wait(success(fExcludedLocalities) && success(fFailedLocalities));

	auto excludedLocalities = fExcludedLocalities.get();
	exclusions.insert(exclusions.end(), excludedLocalities.begin(), excludedLocalities.end());
	auto failedLocalities = fFailedLocalities.get();
	exclusions.insert(exclusions.end(), failedLocalities.begin(), failedLocalities.end());

	uniquify(exclusions);
	return exclusions;
}

// Get the list of excluded localities by reading the keys.
ACTOR Future<std::vector<std::string>> getAllExcludedLocalities(Database cx) {
	state Transaction tr(cx);
	loop {
		try {
			tr.setOption(FDBTransactionOptions::READ_SYSTEM_KEYS);
			tr.setOption(FDBTransactionOptions::PRIORITY_SYSTEM_IMMEDIATE);
			tr.setOption(FDBTransactionOptions::LOCK_AWARE);
			std::vector<std::string> exclusions = wait(getAllExcludedLocalities(&tr));
			return exclusions;
		} catch (Error& e) {
			wait(tr.onError(e));
		}
	}
}

// Decodes the locality string to a pair of locality prefix and its value.
// The prefix could be dcid, processid, machineid, processid.
std::pair<std::string, std::string> decodeLocality(const std::string& locality) {
	StringRef localityRef((const uint8_t*)(locality.c_str()), locality.size());

	std::string localityKeyValue = localityRef.removePrefix(LocalityData::ExcludeLocalityPrefix).toString();
	int split = localityKeyValue.find(':');
	if (split != std::string::npos) {
		return std::make_pair(localityKeyValue.substr(0, split), localityKeyValue.substr(split + 1));
	}

	return std::make_pair("", "");
}

// Returns the list of IPAddresses of the servers that match the given locality.
// Example: locality="locality_dcid:primary" returns all the ip addresses of the servers in the primary dc.
std::set<AddressExclusion> getServerAddressesByLocality(
    const std::map<std::string, StorageServerInterface> server_interfaces,
    const std::string& locality) {
	std::pair<std::string, std::string> locality_key_value = decodeLocality(locality);
	std::set<AddressExclusion> locality_addresses;

	for (auto& server : server_interfaces) {
		auto locality_value = server.second.locality.get(locality_key_value.first);
		if (!locality_value.present()) {
			continue;
		}

		if (locality_value.get() != locality_key_value.second) {
			continue;
		}

		auto primary_address = server.second.address();
		locality_addresses.insert(AddressExclusion(primary_address.ip, primary_address.port));
		if (server.second.secondaryAddress().present()) {
			auto secondary_address = server.second.secondaryAddress().get();
			locality_addresses.insert(AddressExclusion(secondary_address.ip, secondary_address.port));
		}
	}

	return locality_addresses;
}

// Returns the list of IPAddresses of the workers that match the given locality.
// Example: locality="locality_dcid:primary" returns all the ip addresses of the workers in the primary dc.
std::set<AddressExclusion> getAddressesByLocality(const std::vector<ProcessData>& workers,
                                                  const std::string& locality) {
	std::pair<std::string, std::string> locality_key_value = decodeLocality(locality);
	std::set<AddressExclusion> locality_addresses;

	for (int i = 0; i < workers.size(); i++) {
		auto locality_value = workers[i].locality.get(locality_key_value.first);
		if (!locality_value.present()) {
			continue;
		}

		if (locality_value.get() != locality_key_value.second) {
			continue;
		}

		locality_addresses.insert(AddressExclusion(workers[i].address.ip, workers[i].address.port));
	}

	return locality_addresses;
}

ACTOR Future<Void> printHealthyZone(Database cx) {
	state Transaction tr(cx);
	loop {
		try {
			tr.setOption(FDBTransactionOptions::READ_LOCK_AWARE);
			tr.setOption(FDBTransactionOptions::READ_SYSTEM_KEYS);
			Optional<Value> val = wait(tr.get(healthyZoneKey));
			if (val.present() && decodeHealthyZoneValue(val.get()).first == ignoreSSFailuresZoneString) {
				printf("Data distribution has been disabled for all storage server failures in this cluster and thus "
				       "maintenance mode is not active.\n");
			} else if (!val.present() || decodeHealthyZoneValue(val.get()).second <= tr.getReadVersion().get()) {
				printf("No ongoing maintenance.\n");
			} else {
				auto healthyZone = decodeHealthyZoneValue(val.get());
				fmt::print("Maintenance for zone {0} will continue for {1} seconds.\n",
				           healthyZone.first.toString(),
				           (healthyZone.second - tr.getReadVersion().get()) / CLIENT_KNOBS->CORE_VERSIONSPERSECOND);
			}
			return Void();
		} catch (Error& e) {
			wait(tr.onError(e));
		}
	}
}

ACTOR Future<bool> clearHealthyZone(Database cx, bool printWarning, bool clearSSFailureZoneString) {
	state Transaction tr(cx);
	TraceEvent("ClearHealthyZone").detail("ClearSSFailureZoneString", clearSSFailureZoneString);
	loop {
		try {
			tr.setOption(FDBTransactionOptions::LOCK_AWARE);
			tr.setOption(FDBTransactionOptions::ACCESS_SYSTEM_KEYS);
			tr.setOption(FDBTransactionOptions::PRIORITY_SYSTEM_IMMEDIATE);
			Optional<Value> val = wait(tr.get(healthyZoneKey));
			if (!clearSSFailureZoneString && val.present() &&
			    decodeHealthyZoneValue(val.get()).first == ignoreSSFailuresZoneString) {
				if (printWarning) {
					printf("ERROR: Maintenance mode cannot be used while data distribution is disabled for storage "
					       "server failures. Use 'datadistribution on' to reenable data distribution.\n");
				}
				return false;
			}

			tr.clear(healthyZoneKey);
			wait(tr.commit());
			return true;
		} catch (Error& e) {
			wait(tr.onError(e));
		}
	}
}

ACTOR Future<bool> setHealthyZone(Database cx, StringRef zoneId, double seconds, bool printWarning) {
	state Transaction tr(cx);
	TraceEvent("SetHealthyZone").detail("Zone", zoneId).detail("DurationSeconds", seconds);
	loop {
		try {
			tr.setOption(FDBTransactionOptions::LOCK_AWARE);
			tr.setOption(FDBTransactionOptions::ACCESS_SYSTEM_KEYS);
			tr.setOption(FDBTransactionOptions::PRIORITY_SYSTEM_IMMEDIATE);
			Optional<Value> val = wait(tr.get(healthyZoneKey));
			if (val.present() && decodeHealthyZoneValue(val.get()).first == ignoreSSFailuresZoneString) {
				if (printWarning) {
					printf("ERROR: Maintenance mode cannot be used while data distribution is disabled for storage "
					       "server failures. Use 'datadistribution on' to reenable data distribution.\n");
				}
				return false;
			}
			Version readVersion = wait(tr.getReadVersion());
			tr.set(healthyZoneKey,
			       healthyZoneValue(zoneId, readVersion + (seconds * CLIENT_KNOBS->CORE_VERSIONSPERSECOND)));
			wait(tr.commit());
			return true;
		} catch (Error& e) {
			wait(tr.onError(e));
		}
	}
}

ACTOR Future<int> setDDMode(Database cx, int mode) {
	state Transaction tr(cx);
	state int oldMode = -1;
	state BinaryWriter wr(Unversioned());
	wr << mode;

	loop {
		try {
			tr.setOption(FDBTransactionOptions::LOCK_AWARE);
			tr.setOption(FDBTransactionOptions::ACCESS_SYSTEM_KEYS);
			Optional<Value> old = wait(tr.get(dataDistributionModeKey));
			if (oldMode < 0) {
				oldMode = 1;
				if (old.present()) {
					BinaryReader rd(old.get(), Unversioned());
					rd >> oldMode;
				}
			}
			BinaryWriter wrMyOwner(Unversioned());
			wrMyOwner << dataDistributionModeLock;
			tr.set(moveKeysLockOwnerKey, wrMyOwner.toValue());
			BinaryWriter wrLastWrite(Unversioned());
			wrLastWrite << deterministicRandom()->randomUniqueID();
			tr.set(moveKeysLockWriteKey, wrLastWrite.toValue());

			tr.set(dataDistributionModeKey, wr.toValue());
			if (mode) {
				// set DDMode to 1 will enable all disabled parts, for instance the SS failure monitors.
				// set DDMode to 2 is a security mode which disables data moves but allows auditStorage part
				// DDMode=2 is set when shard location metadata inconsistency is detected
				Optional<Value> currentHealthyZoneValue = wait(tr.get(healthyZoneKey));
				if (currentHealthyZoneValue.present() &&
				    decodeHealthyZoneValue(currentHealthyZoneValue.get()).first == ignoreSSFailuresZoneString) {
					// only clear the key if it is currently being used to disable all SS failure data movement
					tr.clear(healthyZoneKey);
				}
				tr.clear(rebalanceDDIgnoreKey);
			}
			wait(tr.commit());
			return oldMode;
		} catch (Error& e) {
			TraceEvent("SetDDModeRetrying").error(e);
			wait(tr.onError(e));
		}
	}
}

ACTOR Future<bool> checkForExcludingServersTxActor(ReadYourWritesTransaction* tr,
                                                   std::set<AddressExclusion>* exclusions,
                                                   std::set<NetworkAddress>* inProgressExclusion) {
	// TODO : replace using ExclusionInProgressRangeImpl in special key space
	ASSERT(inProgressExclusion->size() == 0); //  Make sure every time it is cleared beforehand
	if (!exclusions->size())
		return true;

	tr->setOption(FDBTransactionOptions::READ_SYSTEM_KEYS);
	tr->setOption(FDBTransactionOptions::PRIORITY_SYSTEM_IMMEDIATE); // necessary?
	tr->setOption(FDBTransactionOptions::LOCK_AWARE);

	// Just getting a consistent read version proves that a set of tlogs satisfying the exclusions has completed
	// recovery

	// Check that there aren't any storage servers with addresses violating the exclusions
	RangeResult serverList = wait(tr->getRange(serverListKeys, CLIENT_KNOBS->TOO_MANY));
	ASSERT(!serverList.more && serverList.size() < CLIENT_KNOBS->TOO_MANY);

	state bool ok = true;
	for (auto& s : serverList) {
		auto addresses = decodeServerListValue(s.value).getKeyValues.getEndpoint().addresses;
		if (addressExcluded(*exclusions, addresses.address)) {
			ok = false;
			inProgressExclusion->insert(addresses.address);
		}
		if (addresses.secondaryAddress.present() && addressExcluded(*exclusions, addresses.secondaryAddress.get())) {
			ok = false;
			inProgressExclusion->insert(addresses.secondaryAddress.get());
		}
	}

	if (ok) {
		Optional<Standalone<StringRef>> value = wait(tr->get(logsKey));
		ASSERT(value.present());
		auto logs = decodeLogsValue(value.get());
		for (auto const& log : logs.first) {
			if (log.second == NetworkAddress() || addressExcluded(*exclusions, log.second)) {
				ok = false;
				inProgressExclusion->insert(log.second);
			}
		}
		for (auto const& log : logs.second) {
			if (log.second == NetworkAddress() || addressExcluded(*exclusions, log.second)) {
				ok = false;
				inProgressExclusion->insert(log.second);
			}
		}
	}

	return ok;
}

ACTOR Future<std::set<NetworkAddress>> checkForExcludingServers(Database cx,
                                                                std::vector<AddressExclusion> excl,
                                                                bool waitForAllExcluded) {
	state std::set<AddressExclusion> exclusions(excl.begin(), excl.end());
	state std::set<NetworkAddress> inProgressExclusion;

	loop {
		state ReadYourWritesTransaction tr(cx);
		inProgressExclusion.clear();
		try {
			bool ok = wait(checkForExcludingServersTxActor(&tr, &exclusions, &inProgressExclusion));
			if (ok)
				return inProgressExclusion;
			if (!waitForAllExcluded)
				break;

			wait(delayJittered(1.0)); // SOMEDAY: watches!
		} catch (Error& e) {
			TraceEvent("CheckForExcludingServersError").error(e);
			wait(tr.onError(e));
		}
	}
	return inProgressExclusion;
}

ACTOR Future<Void> mgmtSnapCreate(Database cx, Standalone<StringRef> snapCmd, UID snapUID) {
	try {
		wait(snapCreate(cx, snapCmd, snapUID));
		TraceEvent("SnapCreateSucceeded").detail("snapUID", snapUID);
		return Void();
	} catch (Error& e) {
		TraceEvent(SevWarn, "SnapCreateFailed").error(e).detail("snapUID", snapUID);
		throw;
	}
}

ACTOR Future<Void> waitForFullReplication(Database cx) {
	state ReadYourWritesTransaction tr(cx);
	loop {
		try {
			tr.setOption(FDBTransactionOptions::READ_SYSTEM_KEYS);
			tr.setOption(FDBTransactionOptions::PRIORITY_SYSTEM_IMMEDIATE);
			tr.setOption(FDBTransactionOptions::LOCK_AWARE);

			RangeResult confResults = wait(tr.getRange(configKeys, CLIENT_KNOBS->TOO_MANY));
			ASSERT(!confResults.more && confResults.size() < CLIENT_KNOBS->TOO_MANY);
			state DatabaseConfiguration config;
			config.fromKeyValues((VectorRef<KeyValueRef>)confResults);

			state std::vector<Future<Optional<Value>>> replicasFutures;
			for (auto& region : config.regions) {
				replicasFutures.push_back(tr.get(datacenterReplicasKeyFor(region.dcId)));
			}
			wait(waitForAll(replicasFutures));

			state std::vector<Future<Void>> watchFutures;
			for (int i = 0; i < config.regions.size(); i++) {
				if (!replicasFutures[i].get().present() ||
				    decodeDatacenterReplicasValue(replicasFutures[i].get().get()) < config.storageTeamSize) {
					watchFutures.push_back(tr.watch(datacenterReplicasKeyFor(config.regions[i].dcId)));
				}
			}

			if (!watchFutures.size() || (config.usableRegions == 1 && watchFutures.size() < config.regions.size())) {
				return Void();
			}

			wait(tr.commit());
			wait(waitForAny(watchFutures));
			tr.reset();
		} catch (Error& e) {
			wait(tr.onError(e));
		}
	}
}

ACTOR Future<Void> timeKeeperSetDisable(Database cx) {
	loop {
		state Transaction tr(cx);
		try {
			tr.setOption(FDBTransactionOptions::ACCESS_SYSTEM_KEYS);
			tr.setOption(FDBTransactionOptions::LOCK_AWARE);
			tr.set(timeKeeperDisableKey, StringRef());
			wait(tr.commit());
			return Void();
		} catch (Error& e) {
			wait(tr.onError(e));
		}
	}
}

ACTOR Future<Void> lockDatabase(Transaction* tr, UID id) {
	tr->setOption(FDBTransactionOptions::ACCESS_SYSTEM_KEYS);
	tr->setOption(FDBTransactionOptions::LOCK_AWARE);
	Optional<Value> val = wait(tr->get(databaseLockedKey));

	if (val.present()) {
		if (BinaryReader::fromStringRef<UID>(val.get().substr(10), Unversioned()) == id) {
			return Void();
		} else {
			//TraceEvent("DBA_LockLocked").detail("Expecting", id).detail("Lock", BinaryReader::fromStringRef<UID>(val.get().substr(10), Unversioned()));
			throw database_locked();
		}
	}

	tr->atomicOp(databaseLockedKey,
	             BinaryWriter::toValue(id, Unversioned()).withPrefix("0123456789"_sr).withSuffix("\x00\x00\x00\x00"_sr),
	             MutationRef::SetVersionstampedValue);
	tr->addWriteConflictRange(normalKeys);
	return Void();
}

ACTOR Future<Void> lockDatabase(Reference<ReadYourWritesTransaction> tr, UID id) {
	tr->setOption(FDBTransactionOptions::ACCESS_SYSTEM_KEYS);
	tr->setOption(FDBTransactionOptions::LOCK_AWARE);
	Optional<Value> val = wait(tr->get(databaseLockedKey));

	if (val.present()) {
		if (BinaryReader::fromStringRef<UID>(val.get().substr(10), Unversioned()) == id) {
			return Void();
		} else {
			//TraceEvent("DBA_LockLocked").detail("Expecting", id).detail("Lock", BinaryReader::fromStringRef<UID>(val.get().substr(10), Unversioned()));
			throw database_locked();
		}
	}

	tr->atomicOp(databaseLockedKey,
	             BinaryWriter::toValue(id, Unversioned()).withPrefix("0123456789"_sr).withSuffix("\x00\x00\x00\x00"_sr),
	             MutationRef::SetVersionstampedValue);
	tr->addWriteConflictRange(normalKeys);
	return Void();
}

ACTOR Future<Void> lockDatabase(Database cx, UID id) {
	state Transaction tr(cx);
	UID debugID = deterministicRandom()->randomUniqueID();
	TraceEvent("LockDatabaseTransaction", debugID).log();
	tr.debugTransaction(debugID);
	loop {
		try {
			wait(lockDatabase(&tr, id));
			wait(tr.commit());
			return Void();
		} catch (Error& e) {
			if (e.code() == error_code_database_locked)
				throw e;
			wait(tr.onError(e));
		}
	}
}

ACTOR Future<Void> unlockDatabase(Transaction* tr, UID id) {
	tr->setOption(FDBTransactionOptions::ACCESS_SYSTEM_KEYS);
	tr->setOption(FDBTransactionOptions::LOCK_AWARE);
	Optional<Value> val = wait(tr->get(databaseLockedKey));

	if (!val.present())
		return Void();

	if (val.present() && BinaryReader::fromStringRef<UID>(val.get().substr(10), Unversioned()) != id) {
		//TraceEvent("DBA_UnlockLocked").detail("Expecting", id).detail("Lock", BinaryReader::fromStringRef<UID>(val.get().substr(10), Unversioned()));
		throw database_locked();
	}

	tr->clear(singleKeyRange(databaseLockedKey));
	return Void();
}

ACTOR Future<Void> unlockDatabase(Reference<ReadYourWritesTransaction> tr, UID id) {
	tr->setOption(FDBTransactionOptions::ACCESS_SYSTEM_KEYS);
	tr->setOption(FDBTransactionOptions::LOCK_AWARE);
	Optional<Value> val = wait(tr->get(databaseLockedKey));

	if (!val.present())
		return Void();

	if (val.present() && BinaryReader::fromStringRef<UID>(val.get().substr(10), Unversioned()) != id) {
		//TraceEvent("DBA_UnlockLocked").detail("Expecting", id).detail("Lock", BinaryReader::fromStringRef<UID>(val.get().substr(10), Unversioned()));
		throw database_locked();
	}

	tr->clear(singleKeyRange(databaseLockedKey));
	return Void();
}

ACTOR Future<Void> unlockDatabase(Database cx, UID id) {
	state Transaction tr(cx);
	loop {
		try {
			wait(unlockDatabase(&tr, id));
			wait(tr.commit());
			return Void();
		} catch (Error& e) {
			if (e.code() == error_code_database_locked)
				throw e;
			wait(tr.onError(e));
		}
	}
}

ACTOR Future<Void> checkDatabaseLock(Transaction* tr, UID id) {
	tr->setOption(FDBTransactionOptions::ACCESS_SYSTEM_KEYS);
	tr->setOption(FDBTransactionOptions::LOCK_AWARE);
	Optional<Value> val = wait(tr->get(databaseLockedKey));

	if (val.present() && BinaryReader::fromStringRef<UID>(val.get().substr(10), Unversioned()) != id) {
		//TraceEvent("DBA_CheckLocked").detail("Expecting", id).detail("Lock", BinaryReader::fromStringRef<UID>(val.get().substr(10), Unversioned())).backtrace();
		throw database_locked();
	}

	return Void();
}

ACTOR Future<Void> checkDatabaseLock(Reference<ReadYourWritesTransaction> tr, UID id) {
	tr->setOption(FDBTransactionOptions::ACCESS_SYSTEM_KEYS);
	tr->setOption(FDBTransactionOptions::LOCK_AWARE);
	Optional<Value> val = wait(tr->get(databaseLockedKey));

	if (val.present() && BinaryReader::fromStringRef<UID>(val.get().substr(10), Unversioned()) != id) {
		//TraceEvent("DBA_CheckLocked").detail("Expecting", id).detail("Lock", BinaryReader::fromStringRef<UID>(val.get().substr(10), Unversioned())).backtrace();
		throw database_locked();
	}

	return Void();
}

ACTOR Future<Void> updateChangeFeed(Transaction* tr, Key rangeID, ChangeFeedStatus status, KeyRange range) {
	state Key rangeIDKey = rangeID.withPrefix(changeFeedPrefix);
	tr->setOption(FDBTransactionOptions::ACCESS_SYSTEM_KEYS);

	Optional<Value> val = wait(tr->get(rangeIDKey));
	if (status == ChangeFeedStatus::CHANGE_FEED_CREATE) {
		if (!val.present()) {
			tr->set(rangeIDKey, changeFeedValue(range, invalidVersion, status));
		} else if (std::get<0>(decodeChangeFeedValue(val.get())) != range) {
			throw unsupported_operation();
		}
	} else if (status == ChangeFeedStatus::CHANGE_FEED_STOP) {
		if (val.present()) {
			tr->set(rangeIDKey,
			        changeFeedValue(std::get<0>(decodeChangeFeedValue(val.get())),
			                        std::get<1>(decodeChangeFeedValue(val.get())),
			                        status));
		} else {
			throw unsupported_operation();
		}
	} else if (status == ChangeFeedStatus::CHANGE_FEED_DESTROY) {
		if (val.present()) {
			if (g_network->isSimulated()) {
				g_simulator->validationData.allDestroyedChangeFeedIDs.insert(rangeID.toString());
			}
			tr->set(rangeIDKey,
			        changeFeedValue(std::get<0>(decodeChangeFeedValue(val.get())),
			                        std::get<1>(decodeChangeFeedValue(val.get())),
			                        status));
			tr->clear(rangeIDKey);
		}
	}
	return Void();
}

ACTOR Future<Void> updateChangeFeed(Reference<ReadYourWritesTransaction> tr,
                                    Key rangeID,
                                    ChangeFeedStatus status,
                                    KeyRange range) {
	state Key rangeIDKey = rangeID.withPrefix(changeFeedPrefix);
	tr->setOption(FDBTransactionOptions::ACCESS_SYSTEM_KEYS);

	Optional<Value> val = wait(tr->get(rangeIDKey));
	if (status == ChangeFeedStatus::CHANGE_FEED_CREATE) {
		if (!val.present()) {
			tr->set(rangeIDKey, changeFeedValue(range, invalidVersion, status));
		} else if (std::get<0>(decodeChangeFeedValue(val.get())) != range) {
			throw unsupported_operation();
		}
	} else if (status == ChangeFeedStatus::CHANGE_FEED_STOP) {
		if (val.present()) {
			tr->set(rangeIDKey,
			        changeFeedValue(std::get<0>(decodeChangeFeedValue(val.get())),
			                        std::get<1>(decodeChangeFeedValue(val.get())),
			                        status));
		} else {
			throw unsupported_operation();
		}
	} else if (status == ChangeFeedStatus::CHANGE_FEED_DESTROY) {
		if (val.present()) {
			if (g_network->isSimulated()) {
				g_simulator->validationData.allDestroyedChangeFeedIDs.insert(rangeID.toString());
			}
			tr->set(rangeIDKey,
			        changeFeedValue(std::get<0>(decodeChangeFeedValue(val.get())),
			                        std::get<1>(decodeChangeFeedValue(val.get())),
			                        status));
			tr->clear(rangeIDKey);
		}
	}
	return Void();
}

ACTOR Future<Void> updateChangeFeed(Database cx, Key rangeID, ChangeFeedStatus status, KeyRange range) {
	state Transaction tr(cx);
	loop {
		try {
			wait(updateChangeFeed(&tr, rangeID, status, range));
			wait(tr.commit());
			return Void();
		} catch (Error& e) {
			wait(tr.onError(e));
		}
	}
}

ACTOR Future<Void> advanceVersion(Database cx, Version v) {
	state Transaction tr(cx);
	loop {
		tr.setOption(FDBTransactionOptions::ACCESS_SYSTEM_KEYS);
		tr.setOption(FDBTransactionOptions::LOCK_AWARE);
		try {
			Version rv = wait(tr.getReadVersion());
			if (rv <= v) {
				tr.set(minRequiredCommitVersionKey, BinaryWriter::toValue(v + 1, Unversioned()));
				wait(tr.commit());
			} else {
				fmt::print("Current read version is {}\n", rv);
				return Void();
			}
		} catch (Error& e) {
			wait(tr.onError(e));
		}
	}
}

ACTOR Future<Void> forceRecovery(Reference<IClusterConnectionRecord> clusterFile, Key dcId) {
	state Reference<AsyncVar<Optional<ClusterInterface>>> clusterInterface(new AsyncVar<Optional<ClusterInterface>>);
	state Future<Void> leaderMon = monitorLeader<ClusterInterface>(clusterFile, clusterInterface);

	loop {
		choose {
			when(wait(clusterInterface->get().present()
			              ? brokenPromiseToNever(
			                    clusterInterface->get().get().forceRecovery.getReply(ForceRecoveryRequest(dcId)))
			              : Never())) {
				return Void();
			}
			when(wait(clusterInterface->onChange())) {}
		}
	}
}

ACTOR Future<UID> auditStorage(Reference<IClusterConnectionRecord> clusterFile,
                               KeyRange range,
                               AuditType type,
                               KeyValueStoreType engineType,
                               double timeoutSeconds) {
	state Reference<AsyncVar<Optional<ClusterInterface>>> clusterInterface(new AsyncVar<Optional<ClusterInterface>>);
	state Future<Void> leaderMon = monitorLeader<ClusterInterface>(clusterFile, clusterInterface);
	TraceEvent(SevVerbose, "ManagementAPIAuditStorageTrigger").detail("AuditType", type).detail("Range", range);
	state UID auditId;
	try {
		while (!clusterInterface->get().present()) {
			wait(clusterInterface->onChange());
		}
		TraceEvent(SevVerbose, "ManagementAPIAuditStorageBegin").detail("AuditType", type).detail("Range", range);
		TriggerAuditRequest req(type, range, engineType);
		UID auditId_ = wait(timeoutError(clusterInterface->get().get().triggerAudit.getReply(req), timeoutSeconds));
		auditId = auditId_;
		TraceEvent(SevVerbose, "ManagementAPIAuditStorageEnd")
		    .detail("AuditType", type)
		    .detail("Range", range)
		    .detail("AuditID", auditId);
	} catch (Error& e) {
		TraceEvent(SevInfo, "ManagementAPIAuditStorageError")
		    .errorUnsuppressed(e)
		    .detail("AuditType", type)
		    .detail("Range", range)
		    .detail("AuditID", auditId);
		throw e;
	}
<<<<<<< HEAD

	return auditId;
}

=======

	return auditId;
}

>>>>>>> 57ccdb8f
ACTOR Future<UID> cancelAuditStorage(Reference<IClusterConnectionRecord> clusterFile,
                                     AuditType type,
                                     UID auditId,
                                     double timeoutSeconds) {
	state Reference<AsyncVar<Optional<ClusterInterface>>> clusterInterface(new AsyncVar<Optional<ClusterInterface>>);
	state Future<Void> leaderMon = monitorLeader<ClusterInterface>(clusterFile, clusterInterface);
	TraceEvent(SevVerbose, "ManagementAPICancelAuditStorageTrigger")
	    .detail("AuditType", type)
	    .detail("AuditId", auditId);
	try {
		while (!clusterInterface->get().present()) {
			wait(clusterInterface->onChange());
		}
		TraceEvent(SevVerbose, "ManagementAPICancelAuditStorageBegin")
		    .detail("AuditType", type)
		    .detail("AuditId", auditId);
		TriggerAuditRequest req(type, auditId);
		UID auditId_ = wait(timeoutError(clusterInterface->get().get().triggerAudit.getReply(req), timeoutSeconds));
		ASSERT(auditId_ == auditId);
		TraceEvent(SevVerbose, "ManagementAPICancelAuditStorageEnd")
		    .detail("AuditType", type)
		    .detail("AuditID", auditId);
	} catch (Error& e) {
		TraceEvent(SevInfo, "ManagementAPICancelAuditStorageError")
		    .errorUnsuppressed(e)
		    .detail("AuditType", type)
		    .detail("AuditID", auditId);
		throw e;
	}

	return auditId;
}

ACTOR Future<Void> waitForPrimaryDC(Database cx, StringRef dcId) {
	state ReadYourWritesTransaction tr(cx);

	loop {
		try {
			tr.setOption(FDBTransactionOptions::ACCESS_SYSTEM_KEYS);
			Optional<Value> res = wait(tr.get(primaryDatacenterKey));
			if (res.present() && res.get() == dcId) {
				return Void();
			}

			state Future<Void> watchFuture = tr.watch(primaryDatacenterKey);
			wait(tr.commit());
			wait(watchFuture);
			tr.reset();
		} catch (Error& e) {
			wait(tr.onError(e));
		}
	}
}

json_spirit::Value_type normJSONType(json_spirit::Value_type type) {
	if (type == json_spirit::int_type)
		return json_spirit::real_type;
	return type;
}

void schemaCoverage(std::string const& spath, bool covered) {
	static std::map<bool, std::set<std::string>> coveredSchemaPaths;

	if (coveredSchemaPaths[covered].insert(spath).second) {
		TraceEvent ev(SevInfo, "CodeCoverage");
		ev.detail("File", "documentation/StatusSchema.json/" + spath).detail("Line", 0);
		if (!covered)
			ev.detail("Covered", 0);
	}
}

bool schemaMatch(json_spirit::mValue const& schemaValue,
                 json_spirit::mValue const& resultValue,
                 std::string& errorStr,
                 Severity sev,
                 bool checkCoverage,
                 std::string path,
                 std::string schemaPath) {
	// Returns true if everything in `result` is permitted by `schema`
	bool ok = true;

	try {
		if (normJSONType(schemaValue.type()) != normJSONType(resultValue.type())) {
			errorStr += format("ERROR: Incorrect value type for key `%s'\n", path.c_str());
			TraceEvent(sev, "SchemaMismatch")
			    .detail("Path", path)
			    .detail("SchemaType", schemaValue.type())
			    .detail("ValueType", resultValue.type());
			return false;
		}

		if (resultValue.type() == json_spirit::obj_type) {
			auto& result = resultValue.get_obj();
			auto& schema = schemaValue.get_obj();

			for (auto& rkv : result) {
				auto& key = rkv.first;
				auto& rv = rkv.second;
				std::string kpath = path + "." + key;
				std::string spath = schemaPath + "." + key;

				if (checkCoverage) {
					schemaCoverage(spath);
				}

				if (!schema.count(key)) {
					errorStr += format("ERROR: Unknown key `%s'\n", kpath.c_str());
					TraceEvent(sev, "SchemaMismatch").detail("Path", kpath).detail("SchemaPath", spath);
					ok = false;
					continue;
				}
				auto& sv = schema.at(key);

				if (sv.type() == json_spirit::obj_type && sv.get_obj().count("$enum")) {
					auto& enum_values = sv.get_obj().at("$enum").get_array();

					bool any_match = false;
					for (auto& enum_item : enum_values)
						if (enum_item == rv) {
							any_match = true;
							if (checkCoverage) {
								schemaCoverage(spath + ".$enum." + enum_item.get_str());
							}
							break;
						}
					if (!any_match) {
						errorStr += format("ERROR: Unknown value `%s' for key `%s'\n",
						                   json_spirit::write_string(rv).c_str(),
						                   kpath.c_str());
						TraceEvent(sev, "SchemaMismatch")
						    .detail("Path", kpath)
						    .detail("SchemaEnumItems", enum_values.size())
						    .detail("Value", json_spirit::write_string(rv));
						if (checkCoverage) {
							schemaCoverage(spath + ".$enum." + json_spirit::write_string(rv));
						}
						ok = false;
					}
				} else if (sv.type() == json_spirit::obj_type && sv.get_obj().count("$map")) {
					if (rv.type() != json_spirit::obj_type) {
						errorStr += format("ERROR: Expected an object as the value for key `%s'\n", kpath.c_str());
						TraceEvent(sev, "SchemaMismatch")
						    .detail("Path", kpath)
						    .detail("SchemaType", sv.type())
						    .detail("ValueType", rv.type());
						ok = false;
						continue;
					}
					if (sv.get_obj().at("$map").type() != json_spirit::obj_type) {
						continue;
					}
					auto& schemaVal = sv.get_obj().at("$map");
					auto& valueObj = rv.get_obj();

					if (checkCoverage) {
						schemaCoverage(spath + ".$map");
					}

					for (auto& valuePair : valueObj) {
						auto vpath = kpath + "[" + valuePair.first + "]";
						auto upath = spath + ".$map";
						if (valuePair.second.type() != json_spirit::obj_type) {
							errorStr += format("ERROR: Expected an object for `%s'\n", vpath.c_str());
							TraceEvent(sev, "SchemaMismatch")
							    .detail("Path", vpath)
							    .detail("ValueType", valuePair.second.type());
							ok = false;
							continue;
						}
						if (!schemaMatch(schemaVal, valuePair.second, errorStr, sev, checkCoverage, vpath, upath)) {
							ok = false;
						}
					}
				} else {
					if (!schemaMatch(sv, rv, errorStr, sev, checkCoverage, kpath, spath)) {
						ok = false;
					}
				}
			}
		} else if (resultValue.type() == json_spirit::array_type) {
			auto& valueArray = resultValue.get_array();
			auto& schemaArray = schemaValue.get_array();
			if (!schemaArray.size()) {
				// An empty schema array means that the value array is required to be empty
				if (valueArray.size()) {
					errorStr += format("ERROR: Expected an empty array for key `%s'\n", path.c_str());
					TraceEvent(sev, "SchemaMismatch")
					    .detail("Path", path)
					    .detail("SchemaSize", schemaArray.size())
					    .detail("ValueSize", valueArray.size());
					return false;
				}
			} else if (schemaArray.size() == 1) {
				// A one item schema array means that all items in the value must match the first item in the schema
				int index = 0;
				for (auto& valueItem : valueArray) {
					if (!schemaMatch(schemaArray[0],
					                 valueItem,
					                 errorStr,
					                 sev,
					                 checkCoverage,
					                 path + format("[%d]", index),
					                 schemaPath + "[0]")) {
						ok = false;
					}
					index++;
				}
			} else {
				ASSERT(false); // Schema doesn't make sense
			}
		}
		return ok;
	} catch (std::exception& e) {
		TraceEvent(SevError, "SchemaMatchException")
		    .detail("What", e.what())
		    .detail("Path", path)
		    .detail("SchemaPath", schemaPath);
		throw unknown_error();
	}
}

std::string ManagementAPI::generateErrorMessage(const CoordinatorsResult& res) {
	// Note: the error message here should not be changed if possible
	// If you do change the message here,
	// please update the corresponding fdbcli code to support both the old and the new message

	std::string msg;
	switch (res) {
	case CoordinatorsResult::INVALID_NETWORK_ADDRESSES:
		msg = "The specified network addresses are invalid";
		break;
	case CoordinatorsResult::SAME_NETWORK_ADDRESSES:
		msg = "No change (existing configuration satisfies request)";
		break;
	case CoordinatorsResult::NOT_COORDINATORS:
		msg = "Coordination servers are not running on the specified network addresses";
		break;
	case CoordinatorsResult::DATABASE_UNREACHABLE:
		msg = "Database unreachable";
		break;
	case CoordinatorsResult::BAD_DATABASE_STATE:
		msg = "The database is in an unexpected state from which changing coordinators might be unsafe";
		break;
	case CoordinatorsResult::COORDINATOR_UNREACHABLE:
		msg = "One of the specified coordinators is unreachable";
		break;
	case CoordinatorsResult::NOT_ENOUGH_MACHINES:
		msg = "Too few fdbserver machines to provide coordination at the current redundancy level";
		break;
	default:
		break;
	}
	return msg;
}

TEST_CASE("/ManagementAPI/AutoQuorumChange/checkLocality") {
	wait(Future<Void>(Void()));

	std::vector<ProcessData> workers;
	std::vector<NetworkAddress> chosen;
	std::set<AddressExclusion> excluded;
	AutoQuorumChange change(5);

	for (int i = 0; i < 10; i++) {
		ProcessData data;
		auto dataCenter = std::to_string(i / 4 % 2);
		auto dataHall = dataCenter + std::to_string(i / 2 % 2);
		auto rack = dataHall + std::to_string(i % 2);
		auto machineId = rack + std::to_string(i);
		data.locality.set("dcid"_sr, StringRef(dataCenter));
		data.locality.set("data_hall"_sr, StringRef(dataHall));
		data.locality.set("rack"_sr, StringRef(rack));
		data.locality.set("zoneid"_sr, StringRef(rack));
		data.locality.set("machineid"_sr, StringRef(machineId));
		data.address.ip = IPAddress(i);

		if (g_network->isSimulated()) {
			g_simulator->newProcess("TestCoordinator",
			                        data.address.ip,
			                        data.address.port,
			                        false,
			                        1,
			                        data.locality,
			                        ProcessClass(ProcessClass::CoordinatorClass, ProcessClass::CommandLineSource),
			                        "",
			                        "",
			                        currentProtocolVersion(),
			                        false);
		}

		workers.push_back(data);
	}

	auto noAssignIndex = deterministicRandom()->randomInt(0, workers.size());
	workers[noAssignIndex].processClass._class = ProcessClass::CoordinatorClass;

	change.addDesiredWorkers(chosen, workers, 5, excluded);
	std::map<StringRef, std::set<StringRef>> chosenValues;

	ASSERT(chosen.size() == 5);
	std::vector<StringRef> fields({ "dcid"_sr, "data_hall"_sr, "zoneid"_sr, "machineid"_sr });
	for (auto worker = chosen.begin(); worker != chosen.end(); worker++) {
		ASSERT(worker->ip.toV4() < workers.size());
		LocalityData data = workers[worker->ip.toV4()].locality;
		for (auto field = fields.begin(); field != fields.end(); field++) {
			chosenValues[*field].insert(data.get(*field).get());
		}
	}

	ASSERT(chosenValues["dcid"_sr].size() == 2);
	ASSERT(chosenValues["data_hall"_sr].size() == 4);
	ASSERT(chosenValues["zoneid"_sr].size() == 5);
	ASSERT(chosenValues["machineid"_sr].size() == 5);
	ASSERT(std::find(chosen.begin(), chosen.end(), workers[noAssignIndex].address) != chosen.end());

	return Void();
}<|MERGE_RESOLUTION|>--- conflicted
+++ resolved
@@ -2755,17 +2755,10 @@
 		    .detail("AuditID", auditId);
 		throw e;
 	}
-<<<<<<< HEAD
 
 	return auditId;
 }
 
-=======
-
-	return auditId;
-}
-
->>>>>>> 57ccdb8f
 ACTOR Future<UID> cancelAuditStorage(Reference<IClusterConnectionRecord> clusterFile,
                                      AuditType type,
                                      UID auditId,
