--- conflicted
+++ resolved
@@ -1,184 +1,5 @@
-<<<<<<< HEAD
-set(FDBCLIENT_SRCS
-  ActorLineageProfiler.h
-  ActorLineageProfiler.cpp
-  AnnotateActor.cpp
-  AsyncFileS3BlobStore.actor.cpp
-  AsyncFileS3BlobStore.actor.h
-  AsyncTaskThread.actor.cpp
-  AsyncTaskThread.h
-  Atomic.h
-  AutoPublicAddress.cpp
-  BackupAgent.actor.h
-  BackupAgentBase.actor.cpp
-  BackupContainer.actor.cpp
-  BackupContainer.h
-  BackupContainerFileSystem.actor.cpp
-  BackupContainerFileSystem.h
-  BackupContainerLocalDirectory.actor.cpp
-  BackupContainerLocalDirectory.h
-  BackupContainerS3BlobStore.actor.cpp
-  BackupContainerS3BlobStore.h
-  BlobConnectionProvider.h
-  BlobConnectionProvider.cpp
-  BlobWorkerInterface.h
-  BlobGranuleReader.actor.cpp
-  BlobGranuleReader.actor.h
-  BlobGranuleCommon.h
-  BlobGranuleFiles.cpp
-  BlobGranuleFiles.h
-  BlobMetadataUtils.h
-  BlobWorkerCommon.h
-  ClientBooleanParams.cpp
-  ClientBooleanParams.h
-  ClientKnobCollection.cpp
-  ClientKnobCollection.h
-  ClientKnobs.cpp
-  ClientKnobs.h
-  ClientLogEvents.h
-  ClientVersion.h
-  ClientWorkerInterface.h
-  ClusterConnectionFile.actor.cpp
-  ClusterConnectionFile.h
-  ClusterConnectionKey.actor.h
-  ClusterConnectionMemoryRecord.actor.cpp
-  ClusterConnectionMemoryRecord.h
-  ClusterInterface.h
-  CommitProxyInterface.h
-  CommitTransaction.h
-  ConfigKnobs.cpp
-  ConfigKnobs.h
-  ConfigTransactionInterface.cpp
-  ConfigTransactionInterface.h
-  ConvertUTF.h
-  CoordinationInterface.h
-  DatabaseBackupAgent.actor.cpp
-  DatabaseConfiguration.cpp
-  DatabaseConfiguration.h
-  DatabaseContext.h
-  EventTypes.actor.h
-  FDBOptions.h
-  FDBTypes.cpp
-  FDBTypes.h
-  FluentDSampleIngestor.cpp
-  FileBackupAgent.actor.cpp
-  GenericManagementAPI.actor.h
-  GenericTransactionHelper.h
-  GlobalConfig.h
-  GlobalConfig.actor.h
-  GlobalConfig.actor.cpp
-  GrvProxyInterface.h
-  HighContentionPrefixAllocator.actor.h
-  IClientApi.h
-  IConfigTransaction.cpp
-  IConfigTransaction.h
-  ISingleThreadTransaction.cpp
-  ISingleThreadTransaction.h
-  JsonBuilder.cpp
-  JsonBuilder.h
-  KeyBackedTypes.h
-  KeyRangeMap.actor.cpp
-  KeyRangeMap.h
-  Knobs.h
-  IKnobCollection.cpp
-  IKnobCollection.h
-  LocalClientAPI.cpp
-  LocalClientAPI.h
-  ManagementAPI.actor.cpp
-  ManagementAPI.actor.h
-  Metacluster.cpp
-  Metacluster.h
-  MetaclusterManagement.actor.cpp
-  MetaclusterManagement.actor.h
-  MonitorLeader.actor.cpp
-  MonitorLeader.h
-  MultiVersionAssignmentVars.h
-  MultiVersionTransaction.actor.cpp
-  MultiVersionTransaction.h
-  MutationList.h
-  MutationLogReader.actor.cpp
-  MutationLogReader.actor.h
-  NameLineage.h
-  NameLineage.cpp
-  NativeAPI.actor.cpp
-  NativeAPI.actor.h
-  Notified.h
-  ParallelStream.actor.cpp
-  ParallelStream.actor.h
-  PaxosConfigTransaction.actor.cpp
-  PaxosConfigTransaction.h
-  PImpl.h
-  SimpleConfigTransaction.actor.cpp
-  SpecialKeySpace.actor.cpp
-  SpecialKeySpace.actor.h
-  ReadYourWrites.actor.cpp
-  ReadYourWrites.h
-  RestoreInterface.cpp
-  RestoreInterface.h
-  RunTransaction.actor.h
-  RYWIterator.cpp
-  RYWIterator.h
-  S3BlobStore.actor.cpp
-  Schemas.cpp
-  Schemas.h
-  ServerKnobCollection.cpp
-  ServerKnobCollection.h
-  ServerKnobs.cpp
-  ServerKnobs.h
-  SimpleConfigTransaction.h
-  SimpleIni.h
-  SnapshotCache.h
-  SpecialKeySpace.actor.cpp
-  SpecialKeySpace.actor.h
-  Status.h
-  StatusClient.actor.cpp
-  StatusClient.h
-  StorageServerInterface.cpp
-  StorageServerInterface.h
-  StorageCheckpoint.h
-  Subspace.cpp
-  Subspace.h
-  StackLineage.h
-  StackLineage.cpp
-  SystemData.cpp
-  SystemData.h
-  TagThrottle.actor.cpp
-  TagThrottle.actor.h
-  TaskBucket.actor.cpp
-  TaskBucket.h
-  Tenant.cpp
-  Tenant.h
-  TenantManagement.actor.cpp
-  TenantManagement.actor.h
-  TenantSpecialKeys.actor.cpp
-  TestKnobCollection.cpp
-  TestKnobCollection.h
-  ThreadSafeTransaction.cpp
-  ThreadSafeTransaction.h
-  Tuple.cpp
-  Tuple.h
-  VersionedMap.actor.h
-  VersionedMap.h
-  VersionedMap.cpp
-  Versionstamp.cpp
-  Versionstamp.h
-  VersionVector.h
-  VersionVector.cpp
-  WellKnownEndpoints.h
-  WriteMap.h
-  WriteMap.cpp
-  json_spirit/json_spirit_error_position.h
-  json_spirit/json_spirit_reader_template.h
-  json_spirit/json_spirit_value.h
-  json_spirit/json_spirit_writer_options.h
-  json_spirit/json_spirit_writer_template.h
-  libb64/cdecode.c
-  libb64/cencode.c
-  md5/md5.c
-=======
 fdb_find_sources(FDBCLIENT_SRCS)
 list(APPEND FDBCLIENT_SRCS
->>>>>>> ec9c3cf0
   sha1/SHA1.cpp
   libb64/cdecode.c
   libb64/cencode.c)
@@ -202,14 +23,13 @@
 add_custom_target(fdboptions DEPENDS ${CMAKE_CURRENT_BINARY_DIR}/include/fdbclient/FDBOptions.g.h)
 add_dependencies(fdboptions fdboptions_c)
 
-################################################################################
+# ###############################################################################
 # Build information
-################################################################################
-
+# ###############################################################################
 configure_file(${CMAKE_CURRENT_SOURCE_DIR}/BuildFlags.h.in ${CMAKE_CURRENT_BINARY_DIR}/include/fdbclient/BuildFlags.h)
 
+set(BUILD_AZURE_BACKUP OFF CACHE BOOL "Build Azure backup client")
 
-set(BUILD_AZURE_BACKUP OFF CACHE BOOL "Build Azure backup client")
 if(BUILD_AZURE_BACKUP)
   add_compile_definitions(BUILD_AZURE_BACKUP)
   set(FDBCLIENT_SRCS
@@ -244,7 +64,6 @@
   )
 endif()
 
-
 if(WITH_AWS_BACKUP)
   add_compile_definitions(BUILD_AWS_BACKUP)
 
@@ -269,6 +88,7 @@
 add_dependencies(fdbclient_sampling fdboptions)
 target_link_libraries(fdbclient_sampling PUBLIC fdbrpc_sampling msgpack)
 target_compile_definitions(fdbclient_sampling PRIVATE -DENABLE_SAMPLING)
+
 if(WIN32)
   add_dependencies(fdbclient_sampling_actors fdbclient_actors)
 endif()
