/*
 * ServerKnobs.cpp
 *
 * This source file is part of the FoundationDB open source project
 *
 * Copyright 2013-2022 Apple Inc. and the FoundationDB project authors
 *
 * Licensed under the Apache License, Version 2.0 (the "License");
 * you may not use this file except in compliance with the License.
 * You may obtain a copy of the License at
 *
 *     http://www.apache.org/licenses/LICENSE-2.0
 *
 * Unless required by applicable law or agreed to in writing, software
 * distributed under the License is distributed on an "AS IS" BASIS,
 * WITHOUT WARRANTIES OR CONDITIONS OF ANY KIND, either express or implied.
 * See the License for the specific language governing permissions and
 * limitations under the License.
 */

#include "fdbclient/ServerKnobs.h"
#include "flow/CompressionUtils.h"
#include "flow/IRandom.h"
#include "flow/flow.h"

#define init(...) KNOB_FN(__VA_ARGS__, INIT_ATOMIC_KNOB, INIT_KNOB)(__VA_ARGS__)

ServerKnobs::ServerKnobs(Randomize randomize, ClientKnobs* clientKnobs, IsSimulated isSimulated) {
	initialize(randomize, clientKnobs, isSimulated);
}

void ServerKnobs::initialize(Randomize randomize, ClientKnobs* clientKnobs, IsSimulated isSimulated) {
	// clang-format off
	init( ALLOW_DANGEROUS_KNOBS,                               isSimulated );
	// Versions
	init( VERSIONS_PER_SECOND,                                   1e6 );
	init( MAX_VERSIONS_IN_FLIGHT,                100 * VERSIONS_PER_SECOND );
	init( MAX_VERSIONS_IN_FLIGHT_FORCED,         6e5 * VERSIONS_PER_SECOND ); //one week of versions
	init( ENABLE_VERSION_VECTOR,                               false );
	init( ENABLE_VERSION_VECTOR_TLOG_UNICAST,                  false );

	bool buggifyShortReadWindow = randomize && BUGGIFY && !ENABLE_VERSION_VECTOR;
	init( MAX_READ_TRANSACTION_LIFE_VERSIONS,      5 * VERSIONS_PER_SECOND ); if (randomize && BUGGIFY) MAX_READ_TRANSACTION_LIFE_VERSIONS = VERSIONS_PER_SECOND; else if (buggifyShortReadWindow) MAX_READ_TRANSACTION_LIFE_VERSIONS = std::max<int>(1, 0.1 * VERSIONS_PER_SECOND); else if( randomize && BUGGIFY ) MAX_READ_TRANSACTION_LIFE_VERSIONS = 10 * VERSIONS_PER_SECOND;
	init( MAX_WRITE_TRANSACTION_LIFE_VERSIONS,     5 * VERSIONS_PER_SECOND ); if (randomize && BUGGIFY) MAX_WRITE_TRANSACTION_LIFE_VERSIONS=std::max<int>(1, 1 * VERSIONS_PER_SECOND);
	init( MAX_COMMIT_BATCH_INTERVAL,                             2.0 ); if( randomize && BUGGIFY ) MAX_COMMIT_BATCH_INTERVAL = 0.5; // Each commit proxy generates a CommitTransactionBatchRequest at least this often, so that versions always advance smoothly
	MAX_COMMIT_BATCH_INTERVAL = std::min(MAX_COMMIT_BATCH_INTERVAL, MAX_READ_TRANSACTION_LIFE_VERSIONS/double(2*VERSIONS_PER_SECOND)); // Ensure that the proxy commits 2 times every MAX_READ_TRANSACTION_LIFE_VERSIONS, otherwise the master will not give out versions fast enough
	MAX_COMMIT_BATCH_INTERVAL = std::min(MAX_COMMIT_BATCH_INTERVAL, MAX_WRITE_TRANSACTION_LIFE_VERSIONS/double(2*VERSIONS_PER_SECOND)); // Ensure that the proxy commits 2 times every MAX_WRITE_TRANSACTION_LIFE_VERSIONS, otherwise the master will not give out versions fast enough
	init( MAX_VERSION_RATE_MODIFIER,                             0.1 );
	init( MAX_VERSION_RATE_OFFSET,               VERSIONS_PER_SECOND ); // If the calculated version is more than this amount away from the expected version, it will be clamped to this value. This prevents huge version jumps.
	init( ENABLE_VERSION_VECTOR_HA_OPTIMIZATION,               false );

	// TLogs
	init( TLOG_TIMEOUT,                                          0.4 ); //cannot buggify because of availability
	init( TLOG_SLOW_REJOIN_WARN_TIMEOUT_SECS,                     60 ); if( randomize && BUGGIFY ) TLOG_SLOW_REJOIN_WARN_TIMEOUT_SECS = deterministicRandom()->randomInt(5,10);
	init( TLOG_STORAGE_MIN_UPDATE_INTERVAL,                      0.5 );
	init( BUGGIFY_TLOG_STORAGE_MIN_UPDATE_INTERVAL,               30 );
	init( DESIRED_TOTAL_BYTES,                                150000 ); if( randomize && BUGGIFY ) DESIRED_TOTAL_BYTES = 10000;
	init( DESIRED_UPDATE_BYTES,                2*DESIRED_TOTAL_BYTES );
	init( UPDATE_DELAY,                                        0.001 );
	init( MAXIMUM_PEEK_BYTES,                                   10e6 );
	init( APPLY_MUTATION_BYTES,                                  1e6 );
	init( BUGGIFY_RECOVER_MEMORY_LIMIT,                          1e6 );
	init( BUGGIFY_WORKER_REMOVED_MAX_LAG,                         30 );
	init( UPDATE_STORAGE_BYTE_LIMIT,                             1e6 );
	init( TLOG_PEEK_DELAY,                                    0.0005 );
	init( LEGACY_TLOG_UPGRADE_ENTRIES_PER_VERSION,               100 );
	init( VERSION_MESSAGES_OVERHEAD_FACTOR_1024THS,             1072 ); // Based on a naive interpretation of the gcc version of std::deque, we would expect this to be 16 bytes overhead per 512 bytes data. In practice, it seems to be 24 bytes overhead per 512.
	init( VERSION_MESSAGES_ENTRY_BYTES_WITH_OVERHEAD, std::ceil(16.0 * VERSION_MESSAGES_OVERHEAD_FACTOR_1024THS / 1024) );
	init( LOG_SYSTEM_PUSHED_DATA_BLOCK_SIZE,                     1e5 );
	init( MAX_MESSAGE_SIZE,            std::max<int>(LOG_SYSTEM_PUSHED_DATA_BLOCK_SIZE, 1e5 + 2e4 + 1) + 8 ); // VALUE_SIZE_LIMIT + SYSTEM_KEY_SIZE_LIMIT + 9 bytes (4 bytes for length, 4 bytes for sequence number, and 1 byte for mutation type)
	init( TLOG_MESSAGE_BLOCK_BYTES,                             10e6 );
	init( TLOG_MESSAGE_BLOCK_OVERHEAD_FACTOR,      double(TLOG_MESSAGE_BLOCK_BYTES) / (TLOG_MESSAGE_BLOCK_BYTES - MAX_MESSAGE_SIZE) ); //1.0121466709838096006362758832473
	init( PEEK_TRACKER_EXPIRATION_TIME,                          600 ); if( randomize && BUGGIFY ) PEEK_TRACKER_EXPIRATION_TIME = deterministicRandom()->coinflip() ? 0.1 : 120;
	init( PEEK_USING_STREAMING,                                false ); if( randomize && isSimulated && BUGGIFY ) PEEK_USING_STREAMING = true;
	init( PARALLEL_GET_MORE_REQUESTS,                             32 ); if( randomize && BUGGIFY ) PARALLEL_GET_MORE_REQUESTS = 2;
	init( MULTI_CURSOR_PRE_FETCH_LIMIT,                           10 );
	init( MAX_QUEUE_COMMIT_BYTES,                               15e6 ); if( randomize && BUGGIFY ) MAX_QUEUE_COMMIT_BYTES = 5000;
	init( DESIRED_OUTSTANDING_MESSAGES,                         5000 ); if( randomize && BUGGIFY ) DESIRED_OUTSTANDING_MESSAGES = deterministicRandom()->randomInt(0,100);
	init( DESIRED_GET_MORE_DELAY,                              0.005 );
	init( CONCURRENT_LOG_ROUTER_READS,                             5 ); if( randomize && BUGGIFY ) CONCURRENT_LOG_ROUTER_READS = 1;
	init( LOG_ROUTER_PEEK_FROM_SATELLITES_PREFERRED,               1 ); if( randomize && BUGGIFY ) LOG_ROUTER_PEEK_FROM_SATELLITES_PREFERRED = 0;
	init( DISK_QUEUE_ADAPTER_MIN_SWITCH_TIME,                    1.0 );
	init( DISK_QUEUE_ADAPTER_MAX_SWITCH_TIME,                    5.0 );
	init( TLOG_SPILL_REFERENCE_MAX_PEEK_MEMORY_BYTES,            2e9 ); if ( randomize && BUGGIFY ) TLOG_SPILL_REFERENCE_MAX_PEEK_MEMORY_BYTES = 2e6;
	init( TLOG_SPILL_REFERENCE_MAX_BATCHES_PER_PEEK,           100 ); if ( randomize && BUGGIFY ) TLOG_SPILL_REFERENCE_MAX_BATCHES_PER_PEEK = 1;
	init( TLOG_SPILL_REFERENCE_MAX_BYTES_PER_BATCH,           16<<10 ); if ( randomize && BUGGIFY ) TLOG_SPILL_REFERENCE_MAX_BYTES_PER_BATCH = 500;
	init( DISK_QUEUE_FILE_EXTENSION_BYTES,                    10<<20 ); // BUGGIFYd per file within the DiskQueue
	init( DISK_QUEUE_FILE_SHRINK_BYTES,                      100<<20 ); // BUGGIFYd per file within the DiskQueue
	init( DISK_QUEUE_MAX_TRUNCATE_BYTES,                     2LL<<30 ); if ( randomize && BUGGIFY ) DISK_QUEUE_MAX_TRUNCATE_BYTES = 0;
	init( TLOG_DEGRADED_DURATION,                                5.0 );
	init( MAX_CACHE_VERSIONS,                                   10e6 );
	init( TLOG_IGNORE_POP_AUTO_ENABLE_DELAY,                   300.0 );
	init( TXS_POPPED_MAX_DELAY,                                  1.0 ); if ( randomize && BUGGIFY ) TXS_POPPED_MAX_DELAY = deterministicRandom()->random01();
	// In some rare simulation tests, particularly with log_spill:=1 configured, the 10 second limit is exceeded, causing SevError trace events
	// and simulation test failure. Increasing the knob value to 15.0 in simulation is a workaround to avoid these failures.
	init( TLOG_MAX_CREATE_DURATION,                             10.0 ); if (isSimulated) TLOG_MAX_CREATE_DURATION = 15.0;
	init( PEEK_LOGGING_AMOUNT,                                     5 );
	init( PEEK_LOGGING_DELAY,                                    5.0 );
	init( PEEK_RESET_INTERVAL,                                 300.0 ); if ( randomize && BUGGIFY ) PEEK_RESET_INTERVAL = 20.0;
	init( PEEK_MAX_LATENCY,                                      0.5 ); if ( randomize && BUGGIFY ) PEEK_MAX_LATENCY = 0.0;
	init( PEEK_COUNT_SMALL_MESSAGES,                           false ); if ( randomize && BUGGIFY ) PEEK_COUNT_SMALL_MESSAGES = true;
	init( PEEK_STATS_INTERVAL,                                  10.0 );
	init( PEEK_STATS_SLOW_AMOUNT,                                  2 );
	init( PEEK_STATS_SLOW_RATIO,                                 0.5 );
	// Buggified value must be larger than the amount of simulated time taken by snapshots, to prevent repeatedly failing
	// snapshots due to closed commit proxy connections
	init( PUSH_RESET_INTERVAL,                                 300.0 ); if ( randomize && BUGGIFY ) PUSH_RESET_INTERVAL = 40.0;
	init( PUSH_MAX_LATENCY,                                      0.5 ); if ( randomize && BUGGIFY ) PUSH_MAX_LATENCY = 0.0;
	init( PUSH_STATS_INTERVAL,                                  10.0 );
	init( PUSH_STATS_SLOW_AMOUNT,                                  2 );
	init( PUSH_STATS_SLOW_RATIO,                                 0.5 );
	init( TLOG_POP_BATCH_SIZE,                                  1000 ); if ( randomize && BUGGIFY ) TLOG_POP_BATCH_SIZE = 10;
	init( TLOG_POPPED_VER_LAG_THRESHOLD_FOR_TLOGPOP_TRACE,     250e6 );
	init( BLOCKING_PEEK_TIMEOUT,                                 0.4 );
	init( ENABLE_DETAILED_TLOG_POP_TRACE,                      false ); if ( randomize && BUGGIFY ) ENABLE_DETAILED_TLOG_POP_TRACE = true;
	init( PEEK_BATCHING_EMPTY_MSG,                             false ); if ( randomize && BUGGIFY ) PEEK_BATCHING_EMPTY_MSG = true;
	init( PEEK_BATCHING_EMPTY_MSG_INTERVAL,                    0.001 ); if ( randomize && BUGGIFY ) PEEK_BATCHING_EMPTY_MSG_INTERVAL = 0.01;
	init( POP_FROM_LOG_DELAY,                                      1 ); if ( randomize && BUGGIFY ) POP_FROM_LOG_DELAY = 0;
	init( TLOG_PULL_ASYNC_DATA_WARNING_TIMEOUT_SECS,             120 );

	// disk snapshot max timeout, to be put in TLog, storage and coordinator nodes
	init( MAX_FORKED_PROCESS_OUTPUT,                            1024 );
	init( SNAP_CREATE_MAX_TIMEOUT,        isSimulated ? 70.0 : 300.0 );
	init( SNAP_MINIMUM_TIME_GAP,                                 5.0 );
	init( SNAP_NETWORK_FAILURE_RETRY_LIMIT,                       10 );
	init( MAX_STORAGE_SNAPSHOT_FAULT_TOLERANCE,                    1 );
	init( MAX_COORDINATOR_SNAPSHOT_FAULT_TOLERANCE,                1 );
	init( SNAPSHOT_ALL_STATEFUL_PROCESSES,                     false ); if ( randomize && BUGGIFY ) SNAPSHOT_ALL_STATEFUL_PROCESSES = true;

	// Data distribution queue
	init( HEALTH_POLL_TIME,                                      1.0 );
	init( BEST_TEAM_STUCK_DELAY,                                 1.0 );
	init( DEST_OVERLOADED_DELAY,                                 0.2 );
	init( BG_REBALANCE_POLLING_INTERVAL,                        10.0 );
	init( BG_REBALANCE_SWITCH_CHECK_INTERVAL,                    5.0 ); if (randomize && BUGGIFY) BG_REBALANCE_SWITCH_CHECK_INTERVAL = 1.0;
	init( DD_QUEUE_LOGGING_INTERVAL,                             5.0 );
	init( DD_QUEUE_COUNTER_REFRESH_INTERVAL,                    60.0 );
	// 100 / 60 < 2 trace/sec ~ 2 * 200 = 400b/sec
	init( DD_QUEUE_COUNTER_MAX_LOG,                              100 ); if( randomize && BUGGIFY ) DD_QUEUE_COUNTER_MAX_LOG = 1;
	init( DD_QUEUE_COUNTER_SUMMARIZE,                           true );
	init( RELOCATION_PARALLELISM_PER_SOURCE_SERVER,                2 ); if( randomize && BUGGIFY ) RELOCATION_PARALLELISM_PER_SOURCE_SERVER = 1;
	init( RELOCATION_PARALLELISM_PER_DEST_SERVER,                 10 ); if( randomize && BUGGIFY ) RELOCATION_PARALLELISM_PER_DEST_SERVER = 1; // Note: if this is smaller than FETCH_KEYS_PARALLELISM, this will artificially reduce performance. The current default of 10 is probably too high but is set conservatively for now.
	init( DD_QUEUE_MAX_KEY_SERVERS,                              100 ); // Do not buggify
	init( DD_REBALANCE_PARALLELISM,                               50 );
	init( DD_REBALANCE_RESET_AMOUNT,                              30 );
	init( INFLIGHT_PENALTY_HEALTHY,                              1.0 );
	init( INFLIGHT_PENALTY_UNHEALTHY,                          500.0 );
	init( INFLIGHT_PENALTY_ONE_LEFT,                          1000.0 );
	init( USE_OLD_NEEDED_SERVERS,                              false );

	init( PRIORITY_RECOVER_MOVE,                                 110 );
	init( PRIORITY_REBALANCE_UNDERUTILIZED_TEAM,                 120 );
	init( PRIORITY_REBALANCE_READ_UNDERUTIL_TEAM,                121 );
	init( PRIORITY_REBALANCE_OVERUTILIZED_TEAM,                  122 );
	init( PRIORITY_REBALANCE_READ_OVERUTIL_TEAM,                 123 );
	init( PRIORITY_PERPETUAL_STORAGE_WIGGLE,                     139 );
	init( PRIORITY_TEAM_HEALTHY,                                 140 );
	init( PRIORITY_TEAM_CONTAINS_UNDESIRED_SERVER,               150 );
	init( PRIORITY_TEAM_REDUNDANT,                               200 );
	init( PRIORITY_MERGE_SHARD,                                  340 );
	init( PRIORITY_POPULATE_REGION,                              600 );
	init( PRIORITY_TEAM_UNHEALTHY,                               700 );
	init( PRIORITY_TEAM_2_LEFT,                                  709 );
	init( PRIORITY_TEAM_1_LEFT,                                  800 );
	init( PRIORITY_TEAM_FAILED,                                  805 );
	init( PRIORITY_TEAM_0_LEFT,                                  809 );
	init( PRIORITY_SPLIT_SHARD,                                  950 ); if( randomize && BUGGIFY ) PRIORITY_SPLIT_SHARD = 350;
	init( PRIORITY_ENFORCE_MOVE_OUT_OF_PHYSICAL_SHARD,           960 ); if( randomize && BUGGIFY ) PRIORITY_ENFORCE_MOVE_OUT_OF_PHYSICAL_SHARD = 360; // Set as the lowest priority

	// Data distribution
	init( SHARD_ENCODE_LOCATION_METADATA,                      false ); if( randomize && BUGGIFY )  SHARD_ENCODE_LOCATION_METADATA = true;
	init( ENABLE_DD_PHYSICAL_SHARD,                            false ); // EXPERIMENTAL; If true, SHARD_ENCODE_LOCATION_METADATA must be true; When true, optimization of data move between DCs is disabled
	init( MAX_PHYSICAL_SHARD_BYTES,                        500000000 ); // 500 MB; for ENABLE_DD_PHYSICAL_SHARD; smaller leads to larger number of physicalShard per storage server
 	init( PHYSICAL_SHARD_METRICS_DELAY,                        300.0 ); // 300 seconds; for ENABLE_DD_PHYSICAL_SHARD
	init( ANONYMOUS_PHYSICAL_SHARD_TRANSITION_TIME,            600.0 ); if( randomize && BUGGIFY )  ANONYMOUS_PHYSICAL_SHARD_TRANSITION_TIME = 0.0; // 600 seconds; for ENABLE_DD_PHYSICAL_SHARD
	init( READ_REBALANCE_CPU_THRESHOLD,                         15.0 );
	init( READ_REBALANCE_SRC_PARALLELISM,                         20 );
	init( READ_REBALANCE_SHARD_TOPK,  READ_REBALANCE_SRC_PARALLELISM * 2 );
	init( READ_REBALANCE_DIFF_FRAC,                               0.3);
	init( READ_REBALANCE_MAX_SHARD_FRAC,                          0.2); // FIXME: add buggify here when we have DD test, seems DD is pretty sensitive to this parameter
	init( RETRY_RELOCATESHARD_DELAY,                             0.1 );
	init( DATA_DISTRIBUTION_FAILURE_REACTION_TIME,              60.0 ); if( randomize && BUGGIFY ) DATA_DISTRIBUTION_FAILURE_REACTION_TIME = 1.0;
	bool buggifySmallShards = randomize && BUGGIFY;
	bool simulationMediumShards = !buggifySmallShards && isSimulated && randomize && !BUGGIFY; // prefer smaller shards in simulation
	// FIXME: increase this even more eventually
	init( MIN_SHARD_BYTES,                                  10000000 ); if( buggifySmallShards ) MIN_SHARD_BYTES = 40000; if (simulationMediumShards) MIN_SHARD_BYTES = 200000; //FIXME: data distribution tracker (specifically StorageMetrics) relies on this number being larger than the maximum size of a key value pair
	init( SHARD_BYTES_RATIO,                                       4 );
	init( SHARD_BYTES_PER_SQRT_BYTES,                             45 ); if( buggifySmallShards ) SHARD_BYTES_PER_SQRT_BYTES = 0;//Approximately 10000 bytes per shard
	init( MAX_SHARD_BYTES,                                 500000000 );
	init( KEY_SERVER_SHARD_BYTES,                          500000000 );
	init( SHARD_MAX_READ_DENSITY_RATIO,                           8.0); if (randomize && BUGGIFY) SHARD_MAX_READ_DENSITY_RATIO = 2.0;
	/*
		The bytesRead/byteSize radio. Will be declared as read hot when larger than this. 8.0 was chosen to avoid reporting table scan as read hot.
	*/
	init ( SHARD_READ_HOT_BANDWIDTH_MIN_PER_KSECONDS,      1666667 * 1000);
	/*
		The read bandwidth of a given shard needs to be larger than this value in order to be evaluated if it's read hot. The roughly 1.67MB per second is calculated as following:
			- Heuristic data suggests that each storage process can do max 500K read operations per second
			- Each read has a minimum cost of EMPTY_READ_PENALTY, which is 20 bytes
			- Thus that gives a minimum 10MB per second
			- But to be conservative, set that number to be 1/6 of 10MB, which is roughly 1,666,667 bytes per second
		Shard with a read bandwidth smaller than this value will never be too busy to handle the reads.
	*/
	init( SHARD_MAX_BYTES_READ_PER_KSEC_JITTER,     0.1 );
	bool buggifySmallBandwidthSplit = randomize && BUGGIFY;
	init( SHARD_MAX_BYTES_PER_KSEC,                 1LL*1000000*1000 ); if( buggifySmallBandwidthSplit ) SHARD_MAX_BYTES_PER_KSEC = 10LL*1000*1000;
	/* 1*1MB/sec * 1000sec/ksec
		Shards with more than this bandwidth will be split immediately.
		For a large shard (100MB), it will be split into multiple shards with sizes < SHARD_SPLIT_BYTES_PER_KSEC;
		all but one split shard will be moved; so splitting may cost ~100MB of work or about 10MB/sec over a 10 sec sampling window.
		If the sampling window is too much longer, the MVCC window will fill up while we wait.
		If SHARD_MAX_BYTES_PER_KSEC is too much lower, we could do a lot of data movement work in response to a small impulse of bandwidth.
		If SHARD_MAX_BYTES_PER_KSEC is too high relative to the I/O bandwidth of a given server, a workload can remain concentrated on a single
		team indefinitely, limiting performance.
		*/

	init( SHARD_MIN_BYTES_PER_KSEC,                100 * 1000 * 1000 ); if( buggifySmallBandwidthSplit ) SHARD_MIN_BYTES_PER_KSEC = 200*1*1000;
	/* 100*1KB/sec * 1000sec/ksec
		Shards with more than this bandwidth will not be merged.
		Obviously this needs to be significantly less than SHARD_MAX_BYTES_PER_KSEC, else we will repeatedly merge and split.
		It should probably be significantly less than SHARD_SPLIT_BYTES_PER_KSEC, else we will merge right after splitting.

		The number of extra shards in the database because of bandwidth splitting can't be more than about W/SHARD_MIN_BYTES_PER_KSEC, where
		W is the maximum bandwidth of the entire database in bytes/ksec.  For 250MB/sec write bandwidth, (250MB/sec)/(200KB/sec) = 1250 extra
		shards.

		The bandwidth sample maintained by the storage server needs to be accurate enough to reliably measure this minimum bandwidth.  See
		BANDWIDTH_UNITS_PER_SAMPLE.  If this number is too low, the storage server needs to spend more memory and time on sampling.
		*/

	init( SHARD_SPLIT_BYTES_PER_KSEC,              250 * 1000 * 1000 ); if( buggifySmallBandwidthSplit ) SHARD_SPLIT_BYTES_PER_KSEC = 50 * 1000 * 1000;
	/* 250*1KB/sec * 1000sec/ksec
		When splitting a shard, it is split into pieces with less than this bandwidth.
		Obviously this should be less than half of SHARD_MAX_BYTES_PER_KSEC.

		Smaller values mean that high bandwidth shards are split into more pieces, more quickly utilizing large numbers of servers to handle the
		bandwidth.

		Too many pieces (too small a value) may stress data movement mechanisms (see e.g. RELOCATION_PARALLELISM_PER_SOURCE_SERVER).

		If this value is too small relative to SHARD_MIN_BYTES_PER_KSEC immediate merging work will be generated.
		*/

	init( STORAGE_METRIC_TIMEOUT,         isSimulated ? 60.0 : 600.0 ); if( randomize && BUGGIFY ) STORAGE_METRIC_TIMEOUT = deterministicRandom()->coinflip() ? 10.0 : 30.0;
	init( METRIC_DELAY,                                          0.1 ); if( randomize && BUGGIFY ) METRIC_DELAY = 1.0;
	init( ALL_DATA_REMOVED_DELAY,                                1.0 );
	init( INITIAL_FAILURE_REACTION_DELAY,                       30.0 ); if( randomize && BUGGIFY ) INITIAL_FAILURE_REACTION_DELAY = 0.0;
	init( CHECK_TEAM_DELAY,                                     30.0 );
	init( PERPETUAL_WIGGLE_DELAY,                               50.0 );
	init( PERPETUAL_WIGGLE_DISABLE_REMOVER,                     true );
	init( LOG_ON_COMPLETION_DELAY,         DD_QUEUE_LOGGING_INTERVAL );
	init( BEST_TEAM_MAX_TEAM_TRIES,                               10 );
	init( BEST_TEAM_OPTION_COUNT,                                  4 );
	init( BEST_OF_AMT,                                             4 );
	init( SERVER_LIST_DELAY,                                     1.0 );
	init( RECRUITMENT_IDLE_DELAY,                                1.0 );
	init( STORAGE_RECRUITMENT_DELAY,                            10.0 );
	init( TSS_HACK_IDENTITY_MAPPING,                           false ); // THIS SHOULD NEVER BE SET IN PROD. Only for performance testing
	init( TSS_RECRUITMENT_TIMEOUT,       3*STORAGE_RECRUITMENT_DELAY ); if (randomize && BUGGIFY ) TSS_RECRUITMENT_TIMEOUT = 1.0; // Super low timeout should cause tss recruitments to fail
	init( TSS_DD_CHECK_INTERVAL,                                60.0 ); if (randomize && BUGGIFY ) TSS_DD_CHECK_INTERVAL = 1.0;    // May kill all TSS quickly
	init( DATA_DISTRIBUTION_LOGGING_INTERVAL,                    5.0 );
	init( DD_ENABLED_CHECK_DELAY,                                1.0 );
	init( DD_STALL_CHECK_DELAY,                                  0.4 ); //Must be larger than 2*MAX_BUGGIFIED_DELAY
	init( DD_LOW_BANDWIDTH_DELAY,         isSimulated ? 15.0 : 240.0 ); if( randomize && BUGGIFY ) DD_LOW_BANDWIDTH_DELAY = 0; //Because of delayJitter, this should be less than 0.9 * DD_MERGE_COALESCE_DELAY
	init( DD_MERGE_COALESCE_DELAY,       isSimulated ?  30.0 : 300.0 ); if( randomize && BUGGIFY ) DD_MERGE_COALESCE_DELAY = 0.001;
	init( STORAGE_METRICS_POLLING_DELAY,                         2.0 ); if( randomize && BUGGIFY ) STORAGE_METRICS_POLLING_DELAY = 15.0;
	init( STORAGE_METRICS_RANDOM_DELAY,                          0.2 );
	init( AVAILABLE_SPACE_RATIO_CUTOFF,                         0.05 );
	init( DESIRED_TEAMS_PER_SERVER,                                5 ); if( randomize && BUGGIFY ) DESIRED_TEAMS_PER_SERVER = deterministicRandom()->randomInt(1, 10);
	init( MAX_TEAMS_PER_SERVER,           5*DESIRED_TEAMS_PER_SERVER );
	init( DD_SHARD_SIZE_GRANULARITY,                         5000000 );
	init( DD_SHARD_SIZE_GRANULARITY_SIM,                      500000 ); if( randomize && BUGGIFY ) DD_SHARD_SIZE_GRANULARITY_SIM = 0;
	init( DD_MOVE_KEYS_PARALLELISM,                               15 ); if( randomize && BUGGIFY ) DD_MOVE_KEYS_PARALLELISM = 1;
	init( DD_FETCH_SOURCE_PARALLELISM,                          1000 ); if( randomize && BUGGIFY ) DD_FETCH_SOURCE_PARALLELISM = 1;
	init( DD_MERGE_LIMIT,                                       2000 ); if( randomize && BUGGIFY ) DD_MERGE_LIMIT = 2;
	init( DD_SHARD_METRICS_TIMEOUT,                             60.0 ); if( randomize && BUGGIFY ) DD_SHARD_METRICS_TIMEOUT = 0.1;
	init( DD_LOCATION_CACHE_SIZE,                            2000000 ); if( randomize && BUGGIFY ) DD_LOCATION_CACHE_SIZE = 3;
	init( MOVEKEYS_LOCK_POLLING_DELAY,                           5.0 );
	init( DEBOUNCE_RECRUITING_DELAY,                             5.0 );
	init( DD_FAILURE_TIME,                                       1.0 ); if( randomize && BUGGIFY ) DD_FAILURE_TIME = 10.0;
	init( DD_ZERO_HEALTHY_TEAM_DELAY,                            1.0 );
	init( REMOTE_KV_STORE,                                     false );
	init( REBOOT_KV_STORE_DELAY,                                 0.1 );
	init( REMOTE_KV_STORE_MAX_INIT_DURATION,                    10.0 );
	init( REBALANCE_MAX_RETRIES,                                 100 );
	init( DD_OVERLAP_PENALTY,                                  10000 );
	init( DD_EXCLUDE_MIN_REPLICAS,                                 1 );
	init( DD_VALIDATE_LOCALITY,                                 true ); if( randomize && BUGGIFY ) DD_VALIDATE_LOCALITY = false;
	init( DD_CHECK_INVALID_LOCALITY_DELAY,                       60  ); if( randomize && BUGGIFY ) DD_CHECK_INVALID_LOCALITY_DELAY = 1 + deterministicRandom()->random01() * 600;
	init( DD_ENABLE_VERBOSE_TRACING,                           false ); if( randomize && BUGGIFY ) DD_ENABLE_VERBOSE_TRACING = true;
	init( DD_SS_FAILURE_VERSIONLAG,                        250000000 );
	init( DD_SS_ALLOWED_VERSIONLAG,                        200000000 ); if( randomize && BUGGIFY ) { DD_SS_FAILURE_VERSIONLAG = deterministicRandom()->randomInt(15000000, 500000000); DD_SS_ALLOWED_VERSIONLAG = 0.75 * DD_SS_FAILURE_VERSIONLAG; }
	init( DD_SS_STUCK_TIME_LIMIT,                              300.0 ); if( randomize && BUGGIFY ) { DD_SS_STUCK_TIME_LIMIT = 200.0 + deterministicRandom()->random01() * 100.0; }
	init( DD_TEAMS_INFO_PRINT_INTERVAL,                           60 ); if( randomize && BUGGIFY ) DD_TEAMS_INFO_PRINT_INTERVAL = 10;
	init( DD_TEAMS_INFO_PRINT_YIELD_COUNT,                       100 ); if( randomize && BUGGIFY ) DD_TEAMS_INFO_PRINT_YIELD_COUNT = deterministicRandom()->random01() * 1000 + 1;
	init( DD_TEAM_ZERO_SERVER_LEFT_LOG_DELAY,                    120 ); if( randomize && BUGGIFY ) DD_TEAM_ZERO_SERVER_LEFT_LOG_DELAY = 5;
	init( DD_STORAGE_WIGGLE_PAUSE_THRESHOLD,                      10 ); if( randomize && BUGGIFY ) DD_STORAGE_WIGGLE_PAUSE_THRESHOLD = 1000;
	init( DD_STORAGE_WIGGLE_STUCK_THRESHOLD,                      20 );
	init( DD_STORAGE_WIGGLE_MIN_SS_AGE_SEC,   isSimulated ? 2 : 21 * 60 * 60 * 24 ); if(randomize && BUGGIFY) DD_STORAGE_WIGGLE_MIN_SS_AGE_SEC = isSimulated ? 0: 120;
	init( DD_TENANT_AWARENESS_ENABLED,                         false );
	init( TENANT_CACHE_LIST_REFRESH_INTERVAL,                      2 ); if( randomize && BUGGIFY ) TENANT_CACHE_LIST_REFRESH_INTERVAL = deterministicRandom()->randomInt(1, 10);
	init( TENANT_CACHE_STORAGE_REFRESH_INTERVAL,                   2 ); if( randomize && BUGGIFY ) TENANT_CACHE_STORAGE_REFRESH_INTERVAL = deterministicRandom()->randomInt(1, 10);
	init( DD_BUILD_EXTRA_TEAMS_OVERRIDE,                          10 ); if( randomize && BUGGIFY ) DD_BUILD_EXTRA_TEAMS_OVERRIDE = 2;

	// TeamRemover
	init( TR_FLAG_DISABLE_MACHINE_TEAM_REMOVER,                false ); if( randomize && BUGGIFY ) TR_FLAG_DISABLE_MACHINE_TEAM_REMOVER = deterministicRandom()->random01() < 0.1 ? true : false; // false by default. disable the consistency check when it's true
	init( TR_REMOVE_MACHINE_TEAM_DELAY,                         60.0 ); if( randomize && BUGGIFY ) TR_REMOVE_MACHINE_TEAM_DELAY =  deterministicRandom()->random01() * 60.0;
	init( TR_FLAG_REMOVE_MT_WITH_MOST_TEAMS,                    true ); if( randomize && BUGGIFY ) TR_FLAG_REMOVE_MT_WITH_MOST_TEAMS = deterministicRandom()->random01() < 0.1 ? true : false;
	init( TR_FLAG_DISABLE_SERVER_TEAM_REMOVER,                 false ); if( randomize && BUGGIFY ) TR_FLAG_DISABLE_SERVER_TEAM_REMOVER = deterministicRandom()->random01() < 0.1 ? true : false; // false by default. disable the consistency check when it's true
	init( TR_REMOVE_SERVER_TEAM_DELAY,                          60.0 ); if( randomize && BUGGIFY ) TR_REMOVE_SERVER_TEAM_DELAY =  deterministicRandom()->random01() * 60.0;
	init( TR_REMOVE_SERVER_TEAM_EXTRA_DELAY,                     5.0 ); if( randomize && BUGGIFY ) TR_REMOVE_SERVER_TEAM_EXTRA_DELAY =  deterministicRandom()->random01() * 10.0;

	init( DD_REMOVE_STORE_ENGINE_DELAY,                         60.0 ); if( randomize && BUGGIFY ) DD_REMOVE_STORE_ENGINE_DELAY =  deterministicRandom()->random01() * 60.0;

	// KeyValueStore SQLITE
	init( CLEAR_BUFFER_SIZE,                                   20000 );
	init( READ_VALUE_TIME_ESTIMATE,                           .00005 );
	init( READ_RANGE_TIME_ESTIMATE,                           .00005 );
	init( SET_TIME_ESTIMATE,                                  .00005 );
	init( CLEAR_TIME_ESTIMATE,                                .00005 );
	init( COMMIT_TIME_ESTIMATE,                                 .005 );
	init( CHECK_FREE_PAGE_AMOUNT,                                100 ); if( randomize && BUGGIFY ) CHECK_FREE_PAGE_AMOUNT = 5;
	init( SOFT_HEAP_LIMIT,                                     300e6 );

	init( SQLITE_PAGE_SCAN_ERROR_LIMIT,                        10000 );
	init( SQLITE_BTREE_PAGE_USABLE,                          4096 - 8);  // pageSize - reserveSize for page checksum
	init( SQLITE_CHUNK_SIZE_PAGES,                             25600 );  // 100MB
	init( SQLITE_CHUNK_SIZE_PAGES_SIM,                          1024 );  // 4MB
	init( SQLITE_READER_THREADS,                                  64 );  // number of read threads
	init( SQLITE_WRITE_WINDOW_SECONDS,                            -1 );
	init( SQLITE_CURSOR_MAX_LIFETIME_BYTES,                      1e6 ); if (buggifySmallShards || simulationMediumShards) SQLITE_CURSOR_MAX_LIFETIME_BYTES = MIN_SHARD_BYTES; if( randomize && BUGGIFY ) SQLITE_CURSOR_MAX_LIFETIME_BYTES = 0;
	init( SQLITE_WRITE_WINDOW_LIMIT,                              -1 );
	if( randomize && BUGGIFY ) {
		// Choose an window between .01 and 1.01 seconds.
		SQLITE_WRITE_WINDOW_SECONDS = 0.01 + deterministicRandom()->random01();
		// Choose random operations per second
		int opsPerSecond = deterministicRandom()->randomInt(1000, 5000);
		// Set window limit to opsPerSecond scaled down to window size
		SQLITE_WRITE_WINDOW_LIMIT = opsPerSecond * SQLITE_WRITE_WINDOW_SECONDS;
	}

	// Maximum and minimum cell payload bytes allowed on primary page as calculated in SQLite.
	// These formulas are copied from SQLite, using its hardcoded constants, so if you are
	// changing this you should also be changing SQLite.
	init( SQLITE_BTREE_CELL_MAX_LOCAL,  (SQLITE_BTREE_PAGE_USABLE - 12) * 64/255 - 23 );
	init( SQLITE_BTREE_CELL_MIN_LOCAL,  (SQLITE_BTREE_PAGE_USABLE - 12) * 32/255 - 23 );

	// Maximum FDB fragment key and value bytes that can fit in a primary btree page
	init( SQLITE_FRAGMENT_PRIMARY_PAGE_USABLE,
					SQLITE_BTREE_CELL_MAX_LOCAL
					 - 1 // vdbeRecord header length size
					 - 2 // max key length size
					 - 4 // max index length size
					 - 2 // max value fragment length size
	);

	// Maximum FDB fragment value bytes in an overflow page
	init( SQLITE_FRAGMENT_OVERFLOW_PAGE_USABLE,
					SQLITE_BTREE_PAGE_USABLE
					 - 4 // next pageNumber size
	);
	init( SQLITE_FRAGMENT_MIN_SAVINGS,                          0.20 );

	// KeyValueStoreSqlite spring cleaning
	init( SPRING_CLEANING_NO_ACTION_INTERVAL,                    1.0 ); if( randomize && BUGGIFY ) SPRING_CLEANING_NO_ACTION_INTERVAL = deterministicRandom()->coinflip() ? 0.1 : deterministicRandom()->random01() * 5;
	init( SPRING_CLEANING_LAZY_DELETE_INTERVAL,                  0.1 ); if( randomize && BUGGIFY ) SPRING_CLEANING_LAZY_DELETE_INTERVAL = deterministicRandom()->coinflip() ? 1.0 : deterministicRandom()->random01() * 5;
	init( SPRING_CLEANING_VACUUM_INTERVAL,                       1.0 ); if( randomize && BUGGIFY ) SPRING_CLEANING_VACUUM_INTERVAL = deterministicRandom()->coinflip() ? 0.1 : deterministicRandom()->random01() * 5;
	init( SPRING_CLEANING_LAZY_DELETE_TIME_ESTIMATE,            .010 ); if( randomize && BUGGIFY ) SPRING_CLEANING_LAZY_DELETE_TIME_ESTIMATE = deterministicRandom()->random01() * 5;
	init( SPRING_CLEANING_VACUUM_TIME_ESTIMATE,                 .010 ); if( randomize && BUGGIFY ) SPRING_CLEANING_VACUUM_TIME_ESTIMATE = deterministicRandom()->random01() * 5;
	init( SPRING_CLEANING_VACUUMS_PER_LAZY_DELETE_PAGE,          0.0 ); if( randomize && BUGGIFY ) SPRING_CLEANING_VACUUMS_PER_LAZY_DELETE_PAGE = deterministicRandom()->coinflip() ? 1e9 : deterministicRandom()->random01() * 5;
	init( SPRING_CLEANING_MIN_LAZY_DELETE_PAGES,                   0 ); if( randomize && BUGGIFY ) SPRING_CLEANING_MIN_LAZY_DELETE_PAGES = deterministicRandom()->randomInt(1, 100);
	init( SPRING_CLEANING_MAX_LAZY_DELETE_PAGES,                 1e9 ); if( randomize && BUGGIFY ) SPRING_CLEANING_MAX_LAZY_DELETE_PAGES = deterministicRandom()->coinflip() ? 0 : deterministicRandom()->randomInt(1, 1e4);
	init( SPRING_CLEANING_LAZY_DELETE_BATCH_SIZE,                100 ); if( randomize && BUGGIFY ) SPRING_CLEANING_LAZY_DELETE_BATCH_SIZE = deterministicRandom()->randomInt(1, 1000);
	init( SPRING_CLEANING_MIN_VACUUM_PAGES,                        1 ); if( randomize && BUGGIFY ) SPRING_CLEANING_MIN_VACUUM_PAGES = deterministicRandom()->randomInt(0, 100);
	init( SPRING_CLEANING_MAX_VACUUM_PAGES,                      1e9 ); if( randomize && BUGGIFY ) SPRING_CLEANING_MAX_VACUUM_PAGES = deterministicRandom()->coinflip() ? 0 : deterministicRandom()->randomInt(1, 1e4);

	// KeyValueStoreMemory
	init( REPLACE_CONTENTS_BYTES,                                1e5 );

	// KeyValueStoreRocksDB
	init( ROCKSDB_SET_READ_TIMEOUT,         		    !isSimulated );
	init( ROCKSDB_LEVEL_COMPACTION_DYNAMIC_LEVEL_BYTES,         true ); if( randomize && BUGGIFY )  ROCKSDB_LEVEL_COMPACTION_DYNAMIC_LEVEL_BYTES = false;
	init( ROCKSDB_SUGGEST_COMPACT_CLEAR_RANGE,                 false );
	init( ROCKSDB_READ_RANGE_ROW_LIMIT,                        65535 ); if( randomize && BUGGIFY )  ROCKSDB_READ_RANGE_ROW_LIMIT = deterministicRandom()->randomInt(2, 10);
	init( ROCKSDB_READER_THREAD_PRIORITY,                          0 );
	init( ROCKSDB_WRITER_THREAD_PRIORITY,                          0 );
	init( ROCKSDB_BACKGROUND_PARALLELISM,                          2 );
	init( ROCKSDB_READ_PARALLELISM,                                4 );
	// If true, do not process and store RocksDB logs
	init( ROCKSDB_MUTE_LOGS,                                    true );
	// Use a smaller memtable in simulation to avoid OOMs.
	int64_t memtableBytes = isSimulated ? 1024 * 1024 : 512 * 1024 * 1024;
	init( ROCKSDB_MEMTABLE_BYTES,                      memtableBytes );
	init( ROCKSDB_LEVEL_STYLE_COMPACTION,                       true );
	init( ROCKSDB_UNSAFE_AUTO_FSYNC,                           false );
	init( ROCKSDB_PERIODIC_COMPACTION_SECONDS,                     0 );
	init( ROCKSDB_PREFIX_LEN,                                      0 ); if( randomize && BUGGIFY )  ROCKSDB_PREFIX_LEN = deterministicRandom()->randomInt(1, 20);
	init( ROCKSDB_MEMTABLE_PREFIX_BLOOM_SIZE_RATIO,              0.1 );
	init( ROCKSDB_BLOOM_BITS_PER_KEY,                             10 );
	init( ROCKSDB_BLOOM_WHOLE_KEY_FILTERING,                   false );
	init( ROCKSDB_MAX_AUTO_READAHEAD_SIZE,                         0 );
	// If rocksdb block cache size is 0, the default 8MB is used.
	int64_t blockCacheSize = isSimulated ? 16 * 1024 * 1024 : 2147483648 /* 2GB */;
	init( ROCKSDB_BLOCK_CACHE_SIZE,                   blockCacheSize );
	init( ROCKSDB_METRICS_DELAY,                                60.0 );
	// ROCKSDB_READ_VALUE_TIMEOUT, ROCKSDB_READ_VALUE_PREFIX_TIMEOUT, ROCKSDB_READ_RANGE_TIMEOUT knobs:
	// In simulation, increasing the read operation timeouts to 5 minutes, as some of the tests have
	// very high load and single read thread cannot process all the load within the timeouts.
	init( ROCKSDB_READ_VALUE_TIMEOUT,      isSimulated ? 300.0 : 5.0 );
	init( ROCKSDB_READ_VALUE_PREFIX_TIMEOUT, isSimulated ? 300.0 : 5.0 );
	init( ROCKSDB_READ_RANGE_TIMEOUT,      isSimulated ? 300.0 : 5.0 );
	init( ROCKSDB_READ_QUEUE_WAIT,                               1.0 );
	init( ROCKSDB_READ_QUEUE_HARD_MAX,                          1000 );
	init( ROCKSDB_READ_QUEUE_SOFT_MAX,                           500 );
	init( ROCKSDB_FETCH_QUEUE_HARD_MAX,                          100 );
	init( ROCKSDB_FETCH_QUEUE_SOFT_MAX,                           50 );
	init( ROCKSDB_HISTOGRAMS_SAMPLE_RATE,                      0.001 ); if( randomize && BUGGIFY ) ROCKSDB_HISTOGRAMS_SAMPLE_RATE = 0;
	init( ROCKSDB_READ_RANGE_ITERATOR_REFRESH_TIME,             30.0 ); if( randomize && BUGGIFY ) ROCKSDB_READ_RANGE_ITERATOR_REFRESH_TIME = 0.1;
	init( ROCKSDB_READ_RANGE_REUSE_ITERATORS,                   true ); if( randomize && BUGGIFY ) ROCKSDB_READ_RANGE_REUSE_ITERATORS = deterministicRandom()->coinflip();
	init( ROCKSDB_READ_RANGE_REUSE_BOUNDED_ITERATORS,          false ); if( randomize && BUGGIFY ) ROCKSDB_READ_RANGE_REUSE_BOUNDED_ITERATORS = deterministicRandom()->coinflip();
	init( ROCKSDB_READ_RANGE_BOUNDED_ITERATORS_MAX_LIMIT,        200 );
	// Set to 0 to disable rocksdb write rate limiting. Rate limiter unit: bytes per second.
	init( ROCKSDB_WRITE_RATE_LIMITER_BYTES_PER_SEC,                0 );
	// If true, enables dynamic adjustment of ROCKSDB_WRITE_RATE_LIMITER_BYTES according to the recent demand of background IO.
	init( ROCKSDB_WRITE_RATE_LIMITER_AUTO_TUNE,                 true );
	init( DEFAULT_FDB_ROCKSDB_COLUMN_FAMILY,                    "fdb");
	init( ROCKSDB_DISABLE_AUTO_COMPACTIONS,                    false ); // RocksDB default

	init( ROCKSDB_PERFCONTEXT_ENABLE,                          false ); if( randomize && BUGGIFY ) ROCKSDB_PERFCONTEXT_ENABLE = deterministicRandom()->coinflip();
	init( ROCKSDB_PERFCONTEXT_SAMPLE_RATE,                    0.0001 );
	init( ROCKSDB_METRICS_SAMPLE_INTERVAL,						  0.0);
	init( ROCKSDB_MAX_SUBCOMPACTIONS,                              0 );
	init( ROCKSDB_SOFT_PENDING_COMPACT_BYTES_LIMIT,      64000000000 ); // 64GB, Rocksdb option, Writes will slow down.
	init( ROCKSDB_HARD_PENDING_COMPACT_BYTES_LIMIT,     100000000000 ); // 100GB, Rocksdb option, Writes will stall.
	init( SHARD_SOFT_PENDING_COMPACT_BYTES_LIMIT,                  0 );
	init( SHARD_HARD_PENDING_COMPACT_BYTES_LIMIT,                  0 );
	init( ROCKSDB_CAN_COMMIT_COMPACT_BYTES_LIMIT,        50000000000 ); // 50GB, Commit waits.
	// Enabling ROCKSDB_PARANOID_FILE_CHECKS knob will have overhead. Be cautious to enable in prod.
	init( ROCKSDB_PARANOID_FILE_CHECKS,                        false ); if( randomize && BUGGIFY ) ROCKSDB_PARANOID_FILE_CHECKS = deterministicRandom()->coinflip();
	// Enable this knob only for experminatal purpose, never enable this in production.
	// If enabled, all the committed in-memory memtable writes are lost on a crash.
	init( ROCKSDB_DISABLE_WAL_EXPERIMENTAL,                    false );
	init( ROCKSDB_WAL_TTL_SECONDS,                                 0 );
	init( ROCKSDB_WAL_SIZE_LIMIT_MB,                               0 );
	init( ROCKSDB_LOG_LEVEL_DEBUG,                             false );
	// If ROCKSDB_SINGLEKEY_DELETES_ON_CLEARRANGE is enabled, disable ROCKSDB_ENABLE_CLEAR_RANGE_EAGER_READS knob.
	// These knobs have contrary functionality.
	init( ROCKSDB_SINGLEKEY_DELETES_ON_CLEARRANGE,              true );
<<<<<<< HEAD
	init( ROCKSDB_SINGLEKEY_DELETES_BYTES_LIMIT,               10000 ); // 10KB
=======
>>>>>>> 1da3568c
	init( ROCKSDB_SINGLEKEY_DELETES_MAX,                         200 ); // Max rocksdb::delete calls in a transaction
	init( ROCKSDB_ENABLE_CLEAR_RANGE_EAGER_READS,              false );
	init( ROCKSDB_FORCE_DELETERANGE_FOR_CLEARRANGE,            false );
	// ROCKSDB_STATS_LEVEL=1 indicates rocksdb::StatsLevel::kExceptHistogramOrTimers
	// Refer StatsLevel: https://github.com/facebook/rocksdb/blob/main/include/rocksdb/statistics.h#L594
	init( ROCKSDB_STATS_LEVEL,                                     1 ); if( randomize && BUGGIFY ) ROCKSDB_STATS_LEVEL = deterministicRandom()->randomInt(0, 6);
	init( ROCKSDB_ENABLE_COMPACT_ON_DELETION,                  false );
	// CDCF: CompactOnDeletionCollectorFactory. The below 3 are parameters of the CompactOnDeletionCollectorFactory
	// which controls the compaction on deleted data.
	init( ROCKSDB_CDCF_SLIDING_WINDOW_SIZE,                      128 );
	init( ROCKSDB_CDCF_DELETION_TRIGGER,                           1 );
	init( ROCKSDB_CDCF_DELETION_RATIO,                             0 );
	// Can commit will delay ROCKSDB_CAN_COMMIT_DELAY_ON_OVERLOAD seconds for
	// ROCKSDB_CAN_COMMIT_DELAY_TIMES_ON_OVERLOAD times, if rocksdb overloaded.
	// Set ROCKSDB_CAN_COMMIT_DELAY_TIMES_ON_OVERLOAD to 0, to disable
	init( ROCKSDB_CAN_COMMIT_DELAY_ON_OVERLOAD,                    1 );
	init( ROCKSDB_CAN_COMMIT_DELAY_TIMES_ON_OVERLOAD,              5 );
	init( ROCKSDB_COMPACTION_READAHEAD_SIZE,                   32768 ); // 32 KB, performs bigger reads when doing compaction.
	init( ROCKSDB_BLOCK_SIZE,                                  32768 ); // 32 KB, size of the block in rocksdb cache.
	init( ENABLE_SHARDED_ROCKSDB,                              false );
	init( ROCKSDB_WRITE_BUFFER_SIZE,                         1 << 30 ); // 1G
	init( ROCKSDB_CF_WRITE_BUFFER_SIZE,                     64 << 20 ); // 64M, RocksDB default.
	init( ROCKSDB_MAX_TOTAL_WAL_SIZE,                              0 ); // RocksDB default.
	init( ROCKSDB_MAX_BACKGROUND_JOBS,                             2 ); // RocksDB default.
	init( ROCKSDB_DELETE_OBSOLETE_FILE_PERIOD,                 21600 ); // 6h, RocksDB default.
	init( ROCKSDB_PHYSICAL_SHARD_CLEAN_UP_DELAY, isSimulated ? 10.0 : 300.0 ); // Delays shard clean up, must be larger than ROCKSDB_READ_VALUE_TIMEOUT to prevent reading deleted shard.
	init( ROCKSDB_RETURN_OVERLOADED_ON_TIMEOUT,                false ); if ( randomize && BUGGIFY ) ROCKSDB_RETURN_OVERLOADED_ON_TIMEOUT = true;
	init( ROCKSDB_COMPACTION_PRI,                                  3 ); // kMinOverlappingRatio, RocksDB default. 
	init( ROCKSDB_WAL_RECOVERY_MODE,                               2 ); // kPointInTimeRecovery, RocksDB default.
	init( ROCKSDB_TARGET_FILE_SIZE_BASE,                    16777216 ); // 16MB, RocksDB default.
	init( ROCKSDB_MAX_OPEN_FILES,                              50000 ); // Should be smaller than OS's fd limit.
	init( ROCKSDB_USE_POINT_DELETE_FOR_SYSTEM_KEYS,            false ); if (isSimulated) ROCKSDB_USE_POINT_DELETE_FOR_SYSTEM_KEYS = deterministicRandom()->coinflip();
	init( ROCKSDB_CF_RANGE_DELETION_LIMIT,                      1000 );
	init (ROCKSDB_WAIT_ON_CF_FLUSH,                             true ); if (isSimulated) ROCKSDB_WAIT_ON_CF_FLUSH = deterministicRandom()->coinflip();
<<<<<<< HEAD
=======
	init (ROCKSDB_ALLOW_WRITE_STALL_ON_FLUSH,                   true ); if (isSimulated) ROCKSDB_ALLOW_WRITE_STALL_ON_FLUSH = deterministicRandom()->coinflip();
	init (ROCKSDB_CF_METRICS_DELAY,                            900.0 );
	init (ROCKSDB_MAX_LOG_FILE_SIZE,                         10485760 ); // 10MB.
	init (ROCKSDB_KEEP_LOG_FILE_NUM,                             200 ); // Keeps 2GB log per storage server.
        init (ROCKSDB_SKIP_STATS_UPDATE_ON_OPEN,                    false ); if (isSimulated) ROCKSDB_SKIP_STATS_UPDATE_ON_OPEN = deterministicRandom()->coinflip(); 
        init (ROCKSDB_SKIP_FILE_SIZE_CHECK_ON_OPEN,                 false ); if (isSimulated) ROCKSDB_SKIP_FILE_SIZE_CHECK_ON_OPEN = deterministicRandom()->coinflip();

>>>>>>> 1da3568c

	// Leader election
	bool longLeaderElection = randomize && BUGGIFY;
	init( MAX_NOTIFICATIONS,                                  100000 );
	init( MIN_NOTIFICATIONS,                                     100 );
	init( NOTIFICATION_FULL_CLEAR_TIME,                      10000.0 );
	init( CANDIDATE_MIN_DELAY,                                  0.05 );
	init( CANDIDATE_MAX_DELAY,                                   1.0 );
	init( CANDIDATE_GROWTH_RATE,                                 1.2 );
	init( POLLING_FREQUENCY,                                     2.0 ); if( longLeaderElection ) POLLING_FREQUENCY = 8.0;
	init( HEARTBEAT_FREQUENCY,                                   0.5 ); if( longLeaderElection ) HEARTBEAT_FREQUENCY = 1.0;

	// Commit CommitProxy and GRV CommitProxy
	init( START_TRANSACTION_BATCH_INTERVAL_MIN,                 1e-6 );
	init( START_TRANSACTION_BATCH_INTERVAL_MAX,                0.010 );
	init( START_TRANSACTION_BATCH_INTERVAL_LATENCY_FRACTION,     0.5 );
	init( START_TRANSACTION_BATCH_INTERVAL_SMOOTHER_ALPHA,       0.1 );
	init( START_TRANSACTION_BATCH_QUEUE_CHECK_INTERVAL,        0.001 );
	init( START_TRANSACTION_MAX_TRANSACTIONS_TO_START,        100000 );
	init( START_TRANSACTION_MAX_REQUESTS_TO_START,             10000 );
	init( START_TRANSACTION_RATE_WINDOW,                         2.0 );
	init( START_TRANSACTION_MAX_EMPTY_QUEUE_BUDGET,             10.0 );
	init( START_TRANSACTION_MAX_QUEUE_SIZE,                      1e6 );
	init( KEY_LOCATION_MAX_QUEUE_SIZE,                           1e6 );
	init( COMMIT_PROXY_LIVENESS_TIMEOUT,                        20.0 );

	init( COMMIT_TRANSACTION_BATCH_INTERVAL_FROM_IDLE,         0.0005 ); if( randomize && BUGGIFY ) COMMIT_TRANSACTION_BATCH_INTERVAL_FROM_IDLE = 0.005;
	init( COMMIT_TRANSACTION_BATCH_INTERVAL_MIN,                0.001 ); if( randomize && BUGGIFY ) COMMIT_TRANSACTION_BATCH_INTERVAL_MIN = 0.1;
	init( COMMIT_TRANSACTION_BATCH_INTERVAL_MAX,                0.020 );
	init( COMMIT_TRANSACTION_BATCH_INTERVAL_LATENCY_FRACTION,     0.1 );
	init( COMMIT_TRANSACTION_BATCH_INTERVAL_SMOOTHER_ALPHA,       0.1 );
	init( COMMIT_TRANSACTION_BATCH_COUNT_MAX,                   32768 ); if( randomize && BUGGIFY ) COMMIT_TRANSACTION_BATCH_COUNT_MAX = 1000; // Do NOT increase this number beyond 32768, as CommitIds only budget 2 bytes for storing transaction id within each batch
	init( COMMIT_BATCHES_MEM_BYTES_HARD_LIMIT,              8LL << 30 ); if (randomize && BUGGIFY) COMMIT_BATCHES_MEM_BYTES_HARD_LIMIT = deterministicRandom()->randomInt64(100LL << 20,  8LL << 30);
	init( COMMIT_BATCHES_MEM_FRACTION_OF_TOTAL,                   0.5 );
	init( COMMIT_BATCHES_MEM_TO_TOTAL_MEM_SCALE_FACTOR,           5.0 );

	// these settings disable batch bytes scaling.  Try COMMIT_TRANSACTION_BATCH_BYTES_MAX=1e6, COMMIT_TRANSACTION_BATCH_BYTES_SCALE_BASE=50000, COMMIT_TRANSACTION_BATCH_BYTES_SCALE_POWER=0.5?
	init( COMMIT_TRANSACTION_BATCH_BYTES_MIN,                  100000 );
	init( COMMIT_TRANSACTION_BATCH_BYTES_MAX,                  100000 ); if( randomize && BUGGIFY ) { COMMIT_TRANSACTION_BATCH_BYTES_MIN = COMMIT_TRANSACTION_BATCH_BYTES_MAX = 1000000; }
	init( COMMIT_TRANSACTION_BATCH_BYTES_SCALE_BASE,           100000 );
	init( COMMIT_TRANSACTION_BATCH_BYTES_SCALE_POWER,             0.0 );

	init( RESOLVER_COALESCE_TIME,                                1.0 );
	init( BUGGIFIED_ROW_LIMIT,                  APPLY_MUTATION_BYTES ); if( randomize && BUGGIFY ) BUGGIFIED_ROW_LIMIT = deterministicRandom()->randomInt(3, 30);
	init( PROXY_SPIN_DELAY,                                     0.01 );
	init( UPDATE_REMOTE_LOG_VERSION_INTERVAL,                    2.0 );
	init( MAX_TXS_POP_VERSION_HISTORY,                           1e5 );
	init( MIN_CONFIRM_INTERVAL,                                 0.05 );

	bool shortRecoveryDuration = randomize && BUGGIFY;
	init( ENFORCED_MIN_RECOVERY_DURATION,                       0.085 ); if( shortRecoveryDuration ) ENFORCED_MIN_RECOVERY_DURATION = 0.01;
	init( REQUIRED_MIN_RECOVERY_DURATION,                       0.080 ); if( shortRecoveryDuration ) REQUIRED_MIN_RECOVERY_DURATION = 0.01;
	init( ALWAYS_CAUSAL_READ_RISKY,                             false );
	init( MAX_COMMIT_UPDATES,                                    2000 ); if( randomize && BUGGIFY ) MAX_COMMIT_UPDATES = 1;
	init( MAX_PROXY_COMPUTE,                                      2.0 );
	init( MAX_COMPUTE_PER_OPERATION,                              0.1 );
	init( MAX_COMPUTE_DURATION_LOG_CUTOFF,                       0.05 );
	init( PROXY_COMPUTE_BUCKETS,                                20000 );
	init( PROXY_COMPUTE_GROWTH_RATE,                             0.01 );
	init( TXN_STATE_SEND_AMOUNT,                                    4 );
	init( REPORT_TRANSACTION_COST_ESTIMATION_DELAY,               0.1 );
	init( PROXY_REJECT_BATCH_QUEUED_TOO_LONG,                    true );

	bool buggfyUseResolverPrivateMutations = randomize && BUGGIFY && !ENABLE_VERSION_VECTOR_TLOG_UNICAST;
	init( PROXY_USE_RESOLVER_PRIVATE_MUTATIONS,                 false ); if( buggfyUseResolverPrivateMutations ) PROXY_USE_RESOLVER_PRIVATE_MUTATIONS = deterministicRandom()->coinflip();

	init( RESET_MASTER_BATCHES,                                   200 );
	init( RESET_RESOLVER_BATCHES,                                 200 );
	init( RESET_MASTER_DELAY,                                   300.0 );
	init( RESET_RESOLVER_DELAY,                                 300.0 );

	init( GLOBAL_CONFIG_MIGRATE_TIMEOUT,                          5.0 );
	init( GLOBAL_CONFIG_REFRESH_INTERVAL,                         1.0 ); if ( randomize && BUGGIFY ) GLOBAL_CONFIG_REFRESH_INTERVAL = 0.1;
	init( GLOBAL_CONFIG_REFRESH_TIMEOUT,                         10.0 ); if ( randomize && BUGGIFY ) GLOBAL_CONFIG_REFRESH_TIMEOUT = 1.0;

	// Master Server
	// masterCommitter() in the master server will allow lower priority tasks (e.g. DataDistibution)
	//  by delay()ing for this amount of time between accepted batches of TransactionRequests.
	bool fastBalancing = randomize && BUGGIFY;
	init( COMMIT_SLEEP_TIME,								  0.0001 ); if( randomize && BUGGIFY ) COMMIT_SLEEP_TIME = 0;
	init( KEY_BYTES_PER_SAMPLE,                                  2e4 ); if( fastBalancing ) KEY_BYTES_PER_SAMPLE = 1e3;
	init( MIN_BALANCE_TIME,                                      0.2 );
	init( MIN_BALANCE_DIFFERENCE,                                1e6 ); if( fastBalancing ) MIN_BALANCE_DIFFERENCE = 1e4;
	init( SECONDS_BEFORE_NO_FAILURE_DELAY,                  8 * 3600 );
	init( MAX_TXS_SEND_MEMORY,                                   1e7 ); if( randomize && BUGGIFY ) MAX_TXS_SEND_MEMORY = 1e5;
	init( MAX_RECOVERY_VERSIONS,           200 * VERSIONS_PER_SECOND );
	init( MAX_RECOVERY_TIME,                                    20.0 ); if( randomize && BUGGIFY ) MAX_RECOVERY_TIME = 1.0;
	init( PROVISIONAL_START_DELAY,                               1.0 );
	init( PROVISIONAL_MAX_DELAY,                                60.0 );
	init( PROVISIONAL_DELAY_GROWTH,                              1.5 );
	init( SECONDS_BEFORE_RECRUIT_BACKUP_WORKER,                  4.0 ); if( randomize && BUGGIFY ) SECONDS_BEFORE_RECRUIT_BACKUP_WORKER = deterministicRandom()->random01() * 8;
	init( CC_INTERFACE_TIMEOUT,                                 10.0 ); if( randomize && BUGGIFY ) CC_INTERFACE_TIMEOUT = 0.0;

	// Resolver
	init( SAMPLE_OFFSET_PER_KEY,                                 100 );
	init( SAMPLE_EXPIRATION_TIME,                                1.0 );
	init( SAMPLE_POLL_TIME,                                      0.1 );
	init( RESOLVER_STATE_MEMORY_LIMIT,                           1e6 );
	init( LAST_LIMITED_RATIO,                                    2.0 );

	// Backup Worker
	init( BACKUP_TIMEOUT,                                        0.4 );
	init( BACKUP_NOOP_POP_DELAY,                                 5.0 );
	init( BACKUP_FILE_BLOCK_BYTES,                       1024 * 1024 );
	init( BACKUP_LOCK_BYTES,                                     3e9 ); if(randomize && BUGGIFY) BACKUP_LOCK_BYTES = deterministicRandom()->randomInt(1024, 4096) * 256 * 1024;
	init( BACKUP_UPLOAD_DELAY,                                  10.0 ); if(randomize && BUGGIFY) BACKUP_UPLOAD_DELAY = deterministicRandom()->random01() * 60;

	//Cluster Controller
	init( CLUSTER_CONTROLLER_LOGGING_DELAY,                      5.0 );
	init( MASTER_FAILURE_REACTION_TIME,                          0.4 ); if( randomize && BUGGIFY ) MASTER_FAILURE_REACTION_TIME = 10.0;
	init( MASTER_FAILURE_SLOPE_DURING_RECOVERY,                  0.1 );
	init( WORKER_COORDINATION_PING_DELAY,                         60 );
	init( SIM_SHUTDOWN_TIMEOUT,                                   10 );
	init( SHUTDOWN_TIMEOUT,                                      600 ); if( randomize && BUGGIFY ) SHUTDOWN_TIMEOUT = 60.0;
	init( MASTER_SPIN_DELAY,                                     1.0 ); if( randomize && BUGGIFY ) MASTER_SPIN_DELAY = 10.0;
	init( CC_PRUNE_CLIENTS_INTERVAL,                            60.0 );
	init( CC_CHANGE_DELAY,                                       0.1 );
	init( CC_CLASS_DELAY,                                       0.01 );
	init( WAIT_FOR_GOOD_RECRUITMENT_DELAY,                       1.0 );
	init( WAIT_FOR_GOOD_REMOTE_RECRUITMENT_DELAY,                5.0 );
	init( ATTEMPT_RECRUITMENT_DELAY,                           0.035 );
	init( WAIT_FOR_DISTRIBUTOR_JOIN_DELAY,                       1.0 );
	init( WAIT_FOR_RATEKEEPER_JOIN_DELAY,                        1.0 );
	init( WAIT_FOR_CONSISTENCYSCAN_JOIN_DELAY,                   1.0 );
	init( WAIT_FOR_BLOB_MANAGER_JOIN_DELAY,                      1.0 );
	init( WAIT_FOR_ENCRYPT_KEY_PROXY_JOIN_DELAY,                 1.0 );
	init( WORKER_FAILURE_TIME,                                   1.0 ); if( randomize && BUGGIFY ) WORKER_FAILURE_TIME = 10.0;
	init( CHECK_OUTSTANDING_INTERVAL,                            0.5 ); if( randomize && BUGGIFY ) CHECK_OUTSTANDING_INTERVAL = 0.001;
	init( VERSION_LAG_METRIC_INTERVAL,                           0.5 ); if( randomize && BUGGIFY ) VERSION_LAG_METRIC_INTERVAL = 10.0;
	init( MAX_VERSION_DIFFERENCE,           20 * VERSIONS_PER_SECOND );
	init( INITIAL_UPDATE_CROSS_DC_INFO_DELAY,                    300 );
	init( CHECK_REMOTE_HEALTH_INTERVAL,                           60 );
	init( FORCE_RECOVERY_CHECK_DELAY,                            5.0 );
	init( RATEKEEPER_FAILURE_TIME,                               1.0 );
	init( CONSISTENCYSCAN_FAILURE_TIME,                          1.0 );
	init( BLOB_MANAGER_FAILURE_TIME,                             1.0 );
	init( BLOB_MIGRATOR_FAILURE_TIME,                            1.0 );
	init( REPLACE_INTERFACE_DELAY,                              60.0 );
	init( REPLACE_INTERFACE_CHECK_DELAY,                         5.0 );
	init( COORDINATOR_REGISTER_INTERVAL,                         5.0 );
	init( CLIENT_REGISTER_INTERVAL,                            600.0 );
	init( CC_ENABLE_WORKER_HEALTH_MONITOR,                     false );
	init( CC_WORKER_HEALTH_CHECKING_INTERVAL,                   60.0 );
	init( CC_DEGRADED_LINK_EXPIRATION_INTERVAL,                300.0 );
	init( CC_MIN_DEGRADATION_INTERVAL,                         120.0 );
	init( ENCRYPT_KEY_PROXY_FAILURE_TIME,                        0.1 );
	init( CC_DEGRADED_PEER_DEGREE_TO_EXCLUDE,                      3 );
	init( CC_MAX_EXCLUSION_DUE_TO_HEALTH,                          2 );
	init( CC_HEALTH_TRIGGER_RECOVERY,                          false );
	init( CC_TRACKING_HEALTH_RECOVERY_INTERVAL,               3600.0 );
	init( CC_MAX_HEALTH_RECOVERY_COUNT,                            5 );
	init( CC_HEALTH_TRIGGER_FAILOVER,                          false );
	init( CC_FAILOVER_DUE_TO_HEALTH_MIN_DEGRADATION,               5 );
	init( CC_FAILOVER_DUE_TO_HEALTH_MAX_DEGRADATION,              10 );
	init( CC_ENABLE_ENTIRE_SATELLITE_MONITORING,               false );
	init( CC_SATELLITE_DEGRADATION_MIN_COMPLAINER,                 3 );
	init( CC_SATELLITE_DEGRADATION_MIN_BAD_SERVER,                 3 );
	init( CC_THROTTLE_SINGLETON_RERECRUIT_INTERVAL,              0.5 );

	init( INCOMPATIBLE_PEERS_LOGGING_INTERVAL,                   600 ); if( randomize && BUGGIFY ) INCOMPATIBLE_PEERS_LOGGING_INTERVAL = 60.0;
	init( EXPECTED_MASTER_FITNESS,            ProcessClass::UnsetFit );
	init( EXPECTED_TLOG_FITNESS,              ProcessClass::UnsetFit );
	init( EXPECTED_LOG_ROUTER_FITNESS,        ProcessClass::UnsetFit );
	init( EXPECTED_COMMIT_PROXY_FITNESS,      ProcessClass::UnsetFit );
	init( EXPECTED_GRV_PROXY_FITNESS,         ProcessClass::UnsetFit );
	init( EXPECTED_RESOLVER_FITNESS,          ProcessClass::UnsetFit );
	init( RECRUITMENT_TIMEOUT,                                   600 ); if( randomize && BUGGIFY ) RECRUITMENT_TIMEOUT = deterministicRandom()->coinflip() ? 60.0 : 1.0;

	init( POLICY_RATING_TESTS,                                   200 ); if( randomize && BUGGIFY ) POLICY_RATING_TESTS = 20;
	init( POLICY_GENERATIONS,                                    100 ); if( randomize && BUGGIFY ) POLICY_GENERATIONS = 10;
	init( DBINFO_SEND_AMOUNT,                                      5 );
	init( DBINFO_BATCH_DELAY,                                    0.1 );
	init( SINGLETON_RECRUIT_BME_DELAY,                          10.0 );

	//Move Keys
	init( SHARD_READY_DELAY,                                    0.25 );
	init( SERVER_READY_QUORUM_INTERVAL,                         std::min(1.0, std::min(MAX_READ_TRANSACTION_LIFE_VERSIONS, MAX_WRITE_TRANSACTION_LIFE_VERSIONS)/(5.0*VERSIONS_PER_SECOND)) );
	init( SERVER_READY_QUORUM_TIMEOUT,                          15.0 ); if( randomize && BUGGIFY ) SERVER_READY_QUORUM_TIMEOUT = 1.0;
	init( REMOVE_RETRY_DELAY,                                    1.0 );
	init( MOVE_KEYS_KRM_LIMIT,                                  2000 ); if( randomize && BUGGIFY ) MOVE_KEYS_KRM_LIMIT = 2;
	init( MOVE_KEYS_KRM_LIMIT_BYTES,                             1e5 ); if( randomize && BUGGIFY ) MOVE_KEYS_KRM_LIMIT_BYTES = 5e4; //This must be sufficiently larger than CLIENT_KNOBS->KEY_SIZE_LIMIT (fdbclient/Knobs.h) to ensure that at least two entries will be returned from an attempt to read a key range map
	init( MOVE_SHARD_KRM_ROW_LIMIT,                            20000 );
 	init( MOVE_SHARD_KRM_BYTE_LIMIT,                             1e6 );
	init( MAX_SKIP_TAGS,                                           1 ); //The TLogs require tags to be densely packed to be memory efficient, so be careful increasing this knob
	init( MAX_ADDED_SOURCES_MULTIPLIER,                          2.0 );

	//FdbServer
	bool longReboots = randomize && BUGGIFY;
	init( MIN_REBOOT_TIME,                                       4.0 ); if( longReboots ) MIN_REBOOT_TIME = 10.0;
	init( MAX_REBOOT_TIME,                                       5.0 ); if( longReboots ) MAX_REBOOT_TIME = 20.0;
	init( LOG_DIRECTORY,                                          ".");  // Will be set to the command line flag.
	init( CONN_FILE,                                               "");  // Will be set to the command line flag.
	init( SERVER_MEM_LIMIT,                                8LL << 30 );
	init( SYSTEM_MONITOR_FREQUENCY,                              5.0 );

	//Ratekeeper
	bool slowRatekeeper = randomize && BUGGIFY;
	init( SMOOTHING_AMOUNT,                                      1.0 ); if( slowRatekeeper ) SMOOTHING_AMOUNT = 5.0;
	init( SLOW_SMOOTHING_AMOUNT,                                10.0 ); if( slowRatekeeper ) SLOW_SMOOTHING_AMOUNT = 50.0;
	init( METRIC_UPDATE_RATE,                                     .1 ); if( slowRatekeeper ) METRIC_UPDATE_RATE = 0.5;
	init( DETAILED_METRIC_UPDATE_RATE,                           5.0 );
	init( RATEKEEPER_DEFAULT_LIMIT,                              1e6 ); if( randomize && BUGGIFY ) RATEKEEPER_DEFAULT_LIMIT = 0;
	init( RATEKEEPER_LIMIT_REASON_SAMPLE_RATE,                   0.1 );
	init( RATEKEEPER_PRINT_LIMIT_REASON,                       false ); if( randomize && BUGGIFY ) RATEKEEPER_PRINT_LIMIT_REASON = true;
	init( RATEKEEPER_MIN_RATE,                                   0.0 );
	init( RATEKEEPER_MAX_RATE,                                   1e9 );
	init( RATEKEEPER_BATCH_MIN_RATE,                             0.0 );
	init( RATEKEEPER_BATCH_MAX_RATE,                             1e9 );

	bool smallStorageTarget = randomize && BUGGIFY;
	init( TARGET_BYTES_PER_STORAGE_SERVER,                    1000e6 ); if( smallStorageTarget ) TARGET_BYTES_PER_STORAGE_SERVER = 3000e3;
	init( SPRING_BYTES_STORAGE_SERVER,                         100e6 ); if( smallStorageTarget ) SPRING_BYTES_STORAGE_SERVER = 300e3;
	init( AUTO_TAG_THROTTLE_STORAGE_QUEUE_BYTES,               800e6 ); if( smallStorageTarget ) AUTO_TAG_THROTTLE_STORAGE_QUEUE_BYTES = 2500e3;
	init( TARGET_BYTES_PER_STORAGE_SERVER_BATCH,               750e6 ); if( smallStorageTarget ) TARGET_BYTES_PER_STORAGE_SERVER_BATCH = 1500e3;
	init( SPRING_BYTES_STORAGE_SERVER_BATCH,                   100e6 ); if( smallStorageTarget ) SPRING_BYTES_STORAGE_SERVER_BATCH = 150e3;
	init( STORAGE_HARD_LIMIT_BYTES,                           1500e6 ); if( smallStorageTarget ) STORAGE_HARD_LIMIT_BYTES = 4500e3;
	init( STORAGE_HARD_LIMIT_BYTES_OVERAGE,                   5000e3 ); if( smallStorageTarget ) STORAGE_HARD_LIMIT_BYTES_OVERAGE = 100e3; // byte+version overage ensures storage server makes enough progress on freeing up storage queue memory at hard limit by ensuring it advances desiredOldestVersion enough per commit cycle.
	init( STORAGE_HARD_LIMIT_BYTES_SPEED_UP_SIM, STORAGE_HARD_LIMIT_BYTES ); if( smallStorageTarget ) STORAGE_HARD_LIMIT_BYTES_SPEED_UP_SIM *= 10;
	init( STORAGE_HARD_LIMIT_BYTES_OVERAGE_SPEED_UP_SIM, STORAGE_HARD_LIMIT_BYTES_OVERAGE ); if( smallStorageTarget ) STORAGE_HARD_LIMIT_BYTES_OVERAGE_SPEED_UP_SIM *= 10;
	init( STORAGE_HARD_LIMIT_VERSION_OVERAGE, VERSIONS_PER_SECOND / 4.0 );
	init( STORAGE_DURABILITY_LAG_HARD_MAX,                    2000e6 ); if( smallStorageTarget ) STORAGE_DURABILITY_LAG_HARD_MAX = 100e6;
	init( STORAGE_DURABILITY_LAG_SOFT_MAX,                     250e6 ); if( smallStorageTarget ) STORAGE_DURABILITY_LAG_SOFT_MAX = 10e6;
	init( STORAGE_INCLUDE_FEED_STORAGE_QUEUE,                   true ); if ( randomize && BUGGIFY ) STORAGE_INCLUDE_FEED_STORAGE_QUEUE = false;
	init (STORAGE_FETCH_KEYS_DELAY,	                             0.0 ); if ( randomize && BUGGIFY ) STORAGE_FETCH_KEYS_DELAY = deterministicRandom()->random01() * 100;

	//FIXME: Low priority reads are disabled by assigning very high knob values, reduce knobs for 7.0
	init( LOW_PRIORITY_STORAGE_QUEUE_BYTES,                    775e8 ); if( smallStorageTarget ) LOW_PRIORITY_STORAGE_QUEUE_BYTES = 1750e3;
	init( LOW_PRIORITY_DURABILITY_LAG,                         200e6 ); if( smallStorageTarget ) LOW_PRIORITY_DURABILITY_LAG = 15e6;

	bool smallTlogTarget = randomize && BUGGIFY;
	init( TARGET_BYTES_PER_TLOG,                              2400e6 ); if( smallTlogTarget ) TARGET_BYTES_PER_TLOG = 2000e3;
	init( SPRING_BYTES_TLOG,                                   400e6 ); if( smallTlogTarget ) SPRING_BYTES_TLOG = 200e3;
	init( TARGET_BYTES_PER_TLOG_BATCH,                        1400e6 ); if( smallTlogTarget ) TARGET_BYTES_PER_TLOG_BATCH = 1400e3;
	init( SPRING_BYTES_TLOG_BATCH,                             300e6 ); if( smallTlogTarget ) SPRING_BYTES_TLOG_BATCH = 150e3;
	init( TLOG_SPILL_THRESHOLD,                               1500e6 ); if( smallTlogTarget ) TLOG_SPILL_THRESHOLD = 1500e3; if( randomize && BUGGIFY ) TLOG_SPILL_THRESHOLD = 0;
	init( REFERENCE_SPILL_UPDATE_STORAGE_BYTE_LIMIT,            20e6 ); if( (randomize && BUGGIFY) || smallTlogTarget ) REFERENCE_SPILL_UPDATE_STORAGE_BYTE_LIMIT = 1e6;
	init( TLOG_HARD_LIMIT_BYTES,                              3000e6 ); if( smallTlogTarget ) TLOG_HARD_LIMIT_BYTES = 30e6;
	init( TLOG_RECOVER_MEMORY_LIMIT, TARGET_BYTES_PER_TLOG + SPRING_BYTES_TLOG );

	init( MAX_TRANSACTIONS_PER_BYTE,                            1000 );

	init( MIN_AVAILABLE_SPACE,                                   1e8 );
	init( MIN_AVAILABLE_SPACE_RATIO,                            0.05 );
	init( MIN_AVAILABLE_SPACE_RATIO_SAFETY_BUFFER,              0.01 );
	init( TARGET_AVAILABLE_SPACE_RATIO,                         0.30 );
	init( AVAILABLE_SPACE_UPDATE_DELAY,                          5.0 );

	init( MAX_TL_SS_VERSION_DIFFERENCE,                         1e99 ); // if( randomize && BUGGIFY ) MAX_TL_SS_VERSION_DIFFERENCE = std::max(1.0, 0.25 * VERSIONS_PER_SECOND); // spring starts at half this value //FIXME: this knob causes ratekeeper to clamp on idle cluster in simulation that have a large number of logs
	init( MAX_TL_SS_VERSION_DIFFERENCE_BATCH,                   1e99 );
	init( MAX_MACHINES_FALLING_BEHIND,                             1 );

	init( MAX_TPS_HISTORY_SAMPLES,                               600 );
	init( NEEDED_TPS_HISTORY_SAMPLES,                            200 );
	init( TARGET_DURABILITY_LAG_VERSIONS,                      350e6 ); // Should be larger than STORAGE_DURABILITY_LAG_SOFT_MAX
	init( AUTO_TAG_THROTTLE_DURABILITY_LAG_VERSIONS,           250e6 );
	init( TARGET_DURABILITY_LAG_VERSIONS_BATCH,                150e6 ); // Should be larger than STORAGE_DURABILITY_LAG_SOFT_MAX
	init( DURABILITY_LAG_UNLIMITED_THRESHOLD,                   50e6 );
	init( INITIAL_DURABILITY_LAG_MULTIPLIER,                    1.02 );
	init( DURABILITY_LAG_REDUCTION_RATE,                      0.9999 );
	init( DURABILITY_LAG_INCREASE_RATE,                        1.001 );
	init( STORAGE_SERVER_LIST_FETCH_TIMEOUT,                    20.0 );
	init( BW_THROTTLING_ENABLED,                                true );

	bool buggifySmallBWLag = randomize && BUGGIFY;
	init( TARGET_BW_LAG,                                       240.0 ); if(buggifySmallBWLag) TARGET_BW_LAG = 10.0;
	init( TARGET_BW_LAG_BATCH,                                 200.0 ); if(buggifySmallBWLag) TARGET_BW_LAG_BATCH = 4.0;
	init( TARGET_BW_LAG_UPDATE,                                  9.0 ); if(buggifySmallBWLag) TARGET_BW_LAG_UPDATE = 1.0;
	init( MIN_BW_HISTORY,                                         10 );
	init( BW_ESTIMATION_INTERVAL,                               10.0 ); if(buggifySmallBWLag) BW_ESTIMATION_INTERVAL = 2.0;
	init( BW_LAG_INCREASE_AMOUNT,                                1.1 );
	init( BW_LAG_DECREASE_AMOUNT,                                0.9 );
	init( BW_FETCH_WORKERS_INTERVAL,                             5.0 );
	init( BW_RW_LOGGING_INTERVAL,                                5.0 );
	init( BW_MAX_BLOCKED_INTERVAL,                              10.0 ); if(buggifySmallBWLag) BW_MAX_BLOCKED_INTERVAL = 2.0;
	init( BW_RK_SIM_QUIESCE_DELAY,                             150.0 );

	init( MAX_AUTO_THROTTLED_TRANSACTION_TAGS,                     5 ); if(randomize && BUGGIFY) MAX_AUTO_THROTTLED_TRANSACTION_TAGS = 1;
	init( MAX_MANUAL_THROTTLED_TRANSACTION_TAGS,                  40 ); if(randomize && BUGGIFY) MAX_MANUAL_THROTTLED_TRANSACTION_TAGS = 1;
	init( MIN_TAG_COST,                                          200 ); if(randomize && BUGGIFY) MIN_TAG_COST = 0.0;
	init( AUTO_THROTTLE_TARGET_TAG_BUSYNESS,                     0.1 ); if(randomize && BUGGIFY) AUTO_THROTTLE_TARGET_TAG_BUSYNESS = 0.0;
	init( AUTO_TAG_THROTTLE_RAMP_UP_TIME,                      120.0 ); if(randomize && BUGGIFY) AUTO_TAG_THROTTLE_RAMP_UP_TIME = 5.0;
	init( AUTO_TAG_THROTTLE_DURATION,                          240.0 ); if(randomize && BUGGIFY) AUTO_TAG_THROTTLE_DURATION = 20.0;
	init( TAG_THROTTLE_PUSH_INTERVAL,                            1.0 ); if(randomize && BUGGIFY) TAG_THROTTLE_PUSH_INTERVAL = 0.0;
	init( AUTO_TAG_THROTTLE_START_AGGREGATION_TIME,              5.0 ); if(randomize && BUGGIFY) AUTO_TAG_THROTTLE_START_AGGREGATION_TIME = 0.5;
	init( AUTO_TAG_THROTTLE_UPDATE_FREQUENCY,                   10.0 ); if(randomize && BUGGIFY) AUTO_TAG_THROTTLE_UPDATE_FREQUENCY = 0.5;
	init( TAG_THROTTLE_EXPIRED_CLEANUP_INTERVAL,                30.0 ); if(randomize && BUGGIFY) TAG_THROTTLE_EXPIRED_CLEANUP_INTERVAL = 1.0;
	init( AUTO_TAG_THROTTLING_ENABLED,                          true ); if(randomize && BUGGIFY) AUTO_TAG_THROTTLING_ENABLED = false;
	init( SS_THROTTLE_TAGS_TRACKED,                                1 ); if(randomize && BUGGIFY) SS_THROTTLE_TAGS_TRACKED = deterministicRandom()->randomInt(1, 10);
	init( GLOBAL_TAG_THROTTLING,                               false );
	init( ENFORCE_TAG_THROTTLING_ON_PROXIES,                   false );
	init( GLOBAL_TAG_THROTTLING_MIN_RATE,                        1.0 );
	init( GLOBAL_TAG_THROTTLING_FOLDING_TIME,                   10.0 );
	init( GLOBAL_TAG_THROTTLING_RW_FUNGIBILITY_RATIO,            5.0 );
	init( GLOBAL_TAG_THROTTLING_MAX_TAGS_TRACKED,                 10 );
	init( GLOBAL_TAG_THROTTLING_TAG_EXPIRE_AFTER,              240.0 );

	//Storage Metrics
	init( STORAGE_METRICS_AVERAGE_INTERVAL,                    120.0 );
	init( STORAGE_METRICS_AVERAGE_INTERVAL_PER_KSECONDS,        1000.0 / STORAGE_METRICS_AVERAGE_INTERVAL );  // milliHz!
	init( SPLIT_JITTER_AMOUNT,                                  0.05 ); if( randomize && BUGGIFY ) SPLIT_JITTER_AMOUNT = 0.2;
	init( IOPS_UNITS_PER_SAMPLE,                                10000 * 1000 / STORAGE_METRICS_AVERAGE_INTERVAL_PER_KSECONDS / 100 );
	init( BANDWIDTH_UNITS_PER_SAMPLE,                           SHARD_MIN_BYTES_PER_KSEC / STORAGE_METRICS_AVERAGE_INTERVAL_PER_KSECONDS / 25 );
	init( BYTES_READ_UNITS_PER_SAMPLE,                          100000 ); // 100K bytes
	init( READ_HOT_SUB_RANGE_CHUNK_SIZE,                        10000000); // 10MB
	init( EMPTY_READ_PENALTY,                                   20 ); // 20 bytes
	init( DD_SHARD_COMPARE_LIMIT,                               1000 );
	init( READ_SAMPLING_ENABLED,                                false ); if ( randomize && BUGGIFY ) READ_SAMPLING_ENABLED = true;// enable/disable read sampling

	//Storage Server
	init( STORAGE_LOGGING_DELAY,                                 5.0 );
	init( STORAGE_SERVER_POLL_METRICS_DELAY,                     1.0 );
	init( FUTURE_VERSION_DELAY,                                  1.0 );
	init( STORAGE_LIMIT_BYTES,                                500000 );
	init( BUGGIFY_LIMIT_BYTES,                                  1000 );
	init( FETCH_USING_STREAMING,                               false ); if( randomize && isSimulated && BUGGIFY ) FETCH_USING_STREAMING = true; //Determines if fetch keys uses streaming reads
	init( FETCH_USING_BLOB,                                    false );
	init( FETCH_BLOCK_BYTES,                                     2e6 );
	init( FETCH_KEYS_PARALLELISM_BYTES,                          4e6 ); if( randomize && BUGGIFY ) FETCH_KEYS_PARALLELISM_BYTES = 3e6;
	init( FETCH_KEYS_PARALLELISM,                                  2 );
	init( FETCH_KEYS_PARALLELISM_FULL,                             6 );
	init( FETCH_KEYS_LOWER_PRIORITY,                               0 );
	init( SERVE_FETCH_CHECKPOINT_PARALLELISM,                      4 );
	init( SERVE_AUDIT_STORAGE_PARALLELISM,                      2 );
	init( CHANGE_FEED_DISK_READS_PARALLELISM,                   1000 ); if( randomize && BUGGIFY ) CHANGE_FEED_DISK_READS_PARALLELISM = 20;
	init( BUGGIFY_BLOCK_BYTES,                                 10000 );
	init( STORAGE_RECOVERY_VERSION_LAG_LIMIT,				2 * MAX_READ_TRANSACTION_LIFE_VERSIONS );
	init( STORAGE_COMMIT_BYTES,                             10000000 ); if( randomize && BUGGIFY ) STORAGE_COMMIT_BYTES = 2000000;
	init( STORAGE_FETCH_BYTES,                               2500000 ); if( randomize && BUGGIFY ) STORAGE_FETCH_BYTES =  500000;
	init( STORAGE_ROCKSDB_FETCH_BYTES,                       2500000 ); if( randomize && BUGGIFY ) STORAGE_FETCH_BYTES =  500000;
	init( STORAGE_DURABILITY_LAG_REJECT_THRESHOLD,              0.25 );
	init( STORAGE_DURABILITY_LAG_MIN_RATE,                       0.1 );
	init( STORAGE_COMMIT_INTERVAL,                               0.5 ); if( randomize && BUGGIFY ) STORAGE_COMMIT_INTERVAL = 2.0;
	init( BYTE_SAMPLING_FACTOR,                                  250 ); //cannot buggify because of differences in restarting tests
	init( BYTE_SAMPLING_OVERHEAD,                                100 );
	init( MAX_STORAGE_SERVER_WATCH_BYTES,                      100e6 ); if( randomize && BUGGIFY ) MAX_STORAGE_SERVER_WATCH_BYTES = 10e3;
	init( MAX_BYTE_SAMPLE_CLEAR_MAP_SIZE,                        1e9 ); if( randomize && BUGGIFY ) MAX_BYTE_SAMPLE_CLEAR_MAP_SIZE = 1e3;
	init( LONG_BYTE_SAMPLE_RECOVERY_DELAY,                      60.0 );
	init( BYTE_SAMPLE_LOAD_PARALLELISM,                            8 ); if( randomize && BUGGIFY ) BYTE_SAMPLE_LOAD_PARALLELISM = 1;
	init( BYTE_SAMPLE_LOAD_DELAY,                                0.0 ); if( randomize && BUGGIFY ) BYTE_SAMPLE_LOAD_DELAY = 0.1;
	init( BYTE_SAMPLE_START_DELAY,                               1.0 ); if( randomize && BUGGIFY ) BYTE_SAMPLE_START_DELAY = 0.0;
	init( BEHIND_CHECK_DELAY,                                    2.0 );
	init( BEHIND_CHECK_COUNT,                                      2 );
	init( BEHIND_CHECK_VERSIONS,             5 * VERSIONS_PER_SECOND );
	init( WAIT_METRICS_WRONG_SHARD_CHANCE,   isSimulated ? 1.0 : 0.1 );
	init( MIN_TAG_READ_PAGES_RATE,                             1.0e4 ); if( randomize && BUGGIFY ) MIN_TAG_READ_PAGES_RATE = 0;
	init( MIN_TAG_WRITE_PAGES_RATE,                             3200 ); if( randomize && BUGGIFY ) MIN_TAG_WRITE_PAGES_RATE = 0;
	init( TAG_MEASUREMENT_INTERVAL,                        30.0 ); if( randomize && BUGGIFY ) TAG_MEASUREMENT_INTERVAL = 1.0;
	init( PREFIX_COMPRESS_KVS_MEM_SNAPSHOTS,                    true ); if( randomize && BUGGIFY ) PREFIX_COMPRESS_KVS_MEM_SNAPSHOTS = false;
	init( REPORT_DD_METRICS,                                    true );
	init( DD_METRICS_REPORT_INTERVAL,                           30.0 );
	init( FETCH_KEYS_TOO_LONG_TIME_CRITERIA,                   300.0 );
	init( MAX_STORAGE_COMMIT_TIME,                             120.0 ); //The max fsync stall time on the storage server and tlog before marking a disk as failed
	init( RANGESTREAM_LIMIT_BYTES,                               2e6 ); if( randomize && BUGGIFY ) RANGESTREAM_LIMIT_BYTES = 1;
	init( CHANGEFEEDSTREAM_LIMIT_BYTES,                          1e6 ); if( randomize && BUGGIFY ) CHANGEFEEDSTREAM_LIMIT_BYTES = 1;
	init( BLOBWORKERSTATUSSTREAM_LIMIT_BYTES,                    1e4 ); if( randomize && BUGGIFY ) BLOBWORKERSTATUSSTREAM_LIMIT_BYTES = 1;
	init( ENABLE_CLEAR_RANGE_EAGER_READS,                       true ); if( randomize && BUGGIFY ) ENABLE_CLEAR_RANGE_EAGER_READS = deterministicRandom()->coinflip();
	init( CHECKPOINT_TRANSFER_BLOCK_BYTES,                      40e6 );
	init( QUICK_GET_VALUE_FALLBACK,                             true );
	init( QUICK_GET_KEY_VALUES_FALLBACK,                        true );
	init( STRICTLY_ENFORCE_BYTE_LIMIT,                          false); if( randomize && BUGGIFY ) STRICTLY_ENFORCE_BYTE_LIMIT = deterministicRandom()->coinflip();
	init( FRACTION_INDEX_BYTELIMIT_PREFETCH,                      0.2); if( randomize && BUGGIFY ) FRACTION_INDEX_BYTELIMIT_PREFETCH = 0.01 + deterministicRandom()->random01();
	init( MAX_PARALLEL_QUICK_GET_VALUE,                           10 ); if ( randomize && BUGGIFY ) MAX_PARALLEL_QUICK_GET_VALUE = deterministicRandom()->randomInt(1, 100);
	init( QUICK_GET_KEY_VALUES_LIMIT,                           2000 );
	init( QUICK_GET_KEY_VALUES_LIMIT_BYTES,                      1e7 );
	init( STORAGE_FEED_QUERY_HARD_LIMIT,                      100000 );

	//Wait Failure
	init( MAX_OUTSTANDING_WAIT_FAILURE_REQUESTS,                 250 ); if( randomize && BUGGIFY ) MAX_OUTSTANDING_WAIT_FAILURE_REQUESTS = 2;
	init( WAIT_FAILURE_DELAY_LIMIT,                              1.0 ); if( randomize && BUGGIFY ) WAIT_FAILURE_DELAY_LIMIT = 5.0;

	//Worker
	init( WORKER_LOGGING_INTERVAL,                               5.0 );
	init( HEAP_PROFILER_INTERVAL,                               30.0 );
	init( UNKNOWN_CC_TIMEOUT,                                  600.0 );
	init( DEGRADED_RESET_INTERVAL,                          24*60*60 ); // FIXME: short interval causes false positive degraded state to flap, e.g. when everyone tries and fails to connect to dead coordinator: if ( randomize && BUGGIFY ) DEGRADED_RESET_INTERVAL = 10;
	init( DEGRADED_WARNING_LIMIT,                                  1 );
	init( DEGRADED_WARNING_RESET_DELAY,                   7*24*60*60 );
	init( TRACE_LOG_FLUSH_FAILURE_CHECK_INTERVAL_SECONDS,         10 );
	init( TRACE_LOG_PING_TIMEOUT_SECONDS,                        5.0 );
	init( MIN_DELAY_CC_WORST_FIT_CANDIDACY_SECONDS,             10.0 );
	init( MAX_DELAY_CC_WORST_FIT_CANDIDACY_SECONDS,             30.0 );
	init( DBINFO_FAILED_DELAY,                                   1.0 );
	init( ENABLE_WORKER_HEALTH_MONITOR,                        false );
	init( WORKER_HEALTH_MONITOR_INTERVAL,                       60.0 );
	init( PEER_LATENCY_CHECK_MIN_POPULATION,                      30 );
	init( PEER_LATENCY_DEGRADATION_PERCENTILE,                  0.50 );
	init( PEER_LATENCY_DEGRADATION_THRESHOLD,                   0.05 );
	init( PEER_LATENCY_DEGRADATION_PERCENTILE_SATELLITE,        0.50 );
	init( PEER_LATENCY_DEGRADATION_THRESHOLD_SATELLITE,          0.1 );
	init( PEER_TIMEOUT_PERCENTAGE_DEGRADATION_THRESHOLD,         0.1 );
	init( PEER_DEGRADATION_CONNECTION_FAILURE_COUNT,               5 );
	init( WORKER_HEALTH_REPORT_RECENT_DESTROYED_PEER,           true );
	init( STORAGE_SERVER_REBOOT_ON_IO_TIMEOUT,                 false ); if ( randomize && BUGGIFY ) STORAGE_SERVER_REBOOT_ON_IO_TIMEOUT = true;
	init( WORKER_START_STORAGE_DELAY,                            0.0 ); if ( randomize && BUGGIFY ) WORKER_START_STORAGE_DELAY = 1.0;

	// Test harness
	init( WORKER_POLL_DELAY,                                     1.0 );

	// Coordination
	init( COORDINATED_STATE_ONCONFLICT_POLL_INTERVAL,            1.0 ); if( randomize && BUGGIFY ) COORDINATED_STATE_ONCONFLICT_POLL_INTERVAL = 10.0;
	init( FORWARD_REQUEST_TOO_OLD,                        4*24*60*60 ); if( randomize && BUGGIFY ) FORWARD_REQUEST_TOO_OLD = 60.0;
	init( ENABLE_CROSS_CLUSTER_SUPPORT,                         true ); if( randomize && BUGGIFY ) ENABLE_CROSS_CLUSTER_SUPPORT = false;
	init( COORDINATOR_LEADER_CONNECTION_TIMEOUT,                20.0 );

	// Dynamic Knobs (implementation)
	init( COMPACTION_INTERVAL,             isSimulated ? 5.0 : 300.0 );
	init( BROADCASTER_SELF_UPDATE_DELAY,                         1.0 );
	init( GET_COMMITTED_VERSION_TIMEOUT,                         3.0 );
	init( GET_SNAPSHOT_AND_CHANGES_TIMEOUT,                      3.0 );
	init( FETCH_CHANGES_TIMEOUT,                                 3.0 );

	// Buggification
	init( BUGGIFIED_EVENTUAL_CONSISTENCY,                        1.0 );
	init( BUGGIFY_ALL_COORDINATION,                            false ); if( randomize && BUGGIFY ) BUGGIFY_ALL_COORDINATION = true;

	// Status
	init( STATUS_MIN_TIME_BETWEEN_REQUESTS,                      0.0 );
	init( MAX_STATUS_REQUESTS_PER_SECOND,                      256.0 );
	init( CONFIGURATION_ROWS_TO_FETCH,                         20000 );
	init( DISABLE_DUPLICATE_LOG_WARNING,                       false );
	init( HISTOGRAM_REPORT_INTERVAL,                           300.0 );

	// Timekeeper
	init( TIME_KEEPER_DELAY,                                      10 );
	init( TIME_KEEPER_MAX_ENTRIES,                3600 * 24 * 30 * 6 ); if( randomize && BUGGIFY ) { TIME_KEEPER_MAX_ENTRIES = 2; }

	// Fast Restore
	init( FASTRESTORE_FAILURE_TIMEOUT,                          3600 );
	init( FASTRESTORE_HEARTBEAT_INTERVAL,                         60 );
	init( FASTRESTORE_SAMPLING_PERCENT,                          100 ); if( randomize && BUGGIFY ) { FASTRESTORE_SAMPLING_PERCENT = deterministicRandom()->random01() * 100; }
	init( FASTRESTORE_NUM_LOADERS,                                 3 ); if( randomize && BUGGIFY ) { FASTRESTORE_NUM_LOADERS = deterministicRandom()->random01() * 10 + 1; }
	init( FASTRESTORE_NUM_APPLIERS,                                3 ); if( randomize && BUGGIFY ) { FASTRESTORE_NUM_APPLIERS = deterministicRandom()->random01() * 10 + 1; }
	init( FASTRESTORE_TXN_BATCH_MAX_BYTES,           1024.0 * 1024.0 ); if( randomize && BUGGIFY ) { FASTRESTORE_TXN_BATCH_MAX_BYTES = deterministicRandom()->random01() * 1024.0 * 1024.0 + 1.0; }
	init( FASTRESTORE_VERSIONBATCH_MAX_BYTES, 10.0 * 1024.0 * 1024.0 ); if( randomize && BUGGIFY ) { FASTRESTORE_VERSIONBATCH_MAX_BYTES = deterministicRandom()->random01() < 0.2 ? 50 * 1024 : deterministicRandom()->random01() < 0.4 ? 100 * 1024 * 1024 : deterministicRandom()->random01() * 1000.0 * 1024.0 * 1024.0; } // too small value may increase chance of TooManyFile error
	init( FASTRESTORE_VB_PARALLELISM,                              5 ); if( randomize && BUGGIFY ) { FASTRESTORE_VB_PARALLELISM = deterministicRandom()->random01() < 0.2 ? 2 : deterministicRandom()->random01() * 10 + 1; }
	init( FASTRESTORE_VB_MONITOR_DELAY,                           30 ); if( randomize && BUGGIFY ) { FASTRESTORE_VB_MONITOR_DELAY = deterministicRandom()->random01() * 20 + 1; }
	init( FASTRESTORE_VB_LAUNCH_DELAY,                           1.0 ); if( randomize && BUGGIFY ) { FASTRESTORE_VB_LAUNCH_DELAY = deterministicRandom()->random01() < 0.2 ? 0.1 : deterministicRandom()->random01() * 10.0 + 1; }
	init( FASTRESTORE_ROLE_LOGGING_DELAY,                          5 ); if( randomize && BUGGIFY ) { FASTRESTORE_ROLE_LOGGING_DELAY = deterministicRandom()->random01() * 60 + 1; }
	init( FASTRESTORE_UPDATE_PROCESS_STATS_INTERVAL,               5 ); if( randomize && BUGGIFY ) { FASTRESTORE_UPDATE_PROCESS_STATS_INTERVAL = deterministicRandom()->random01() * 60 + 1; }
	init( FASTRESTORE_ATOMICOP_WEIGHT,                             1 ); if( randomize && BUGGIFY ) { FASTRESTORE_ATOMICOP_WEIGHT = deterministicRandom()->random01() * 200 + 1; }
	init( FASTRESTORE_MONITOR_LEADER_DELAY,                        5 ); if( randomize && BUGGIFY ) { FASTRESTORE_MONITOR_LEADER_DELAY = deterministicRandom()->random01() * 100; }
	init( FASTRESTORE_STRAGGLER_THRESHOLD_SECONDS,                60 ); if( randomize && BUGGIFY ) { FASTRESTORE_STRAGGLER_THRESHOLD_SECONDS = deterministicRandom()->random01() * 240 + 10; }
	init( FASTRESTORE_TRACK_REQUEST_LATENCY,              	   false ); if( randomize && BUGGIFY ) { FASTRESTORE_TRACK_REQUEST_LATENCY = false; }
	init( FASTRESTORE_MEMORY_THRESHOLD_MB_SOFT,                 6144 ); if( randomize && BUGGIFY ) { FASTRESTORE_MEMORY_THRESHOLD_MB_SOFT = 1; }
	init( FASTRESTORE_WAIT_FOR_MEMORY_LATENCY,                    10 ); if( randomize && BUGGIFY ) { FASTRESTORE_WAIT_FOR_MEMORY_LATENCY = 60; }
	init( FASTRESTORE_HEARTBEAT_DELAY,                            10 ); if( randomize && BUGGIFY ) { FASTRESTORE_HEARTBEAT_DELAY = deterministicRandom()->random01() * 120 + 2; }
	init( FASTRESTORE_HEARTBEAT_MAX_DELAY,                        10 ); if( randomize && BUGGIFY ) { FASTRESTORE_HEARTBEAT_MAX_DELAY = FASTRESTORE_HEARTBEAT_DELAY * 10; }
	init( FASTRESTORE_APPLIER_FETCH_KEYS_SIZE,                   100 ); if( randomize && BUGGIFY ) { FASTRESTORE_APPLIER_FETCH_KEYS_SIZE = deterministicRandom()->random01() * 10240 + 1; }
	init( FASTRESTORE_LOADER_SEND_MUTATION_MSG_BYTES, 1.0 * 1024.0 * 1024.0 ); if( randomize && BUGGIFY ) { FASTRESTORE_LOADER_SEND_MUTATION_MSG_BYTES = deterministicRandom()->random01() < 0.2 ? 1024 : deterministicRandom()->random01() * 5.0 * 1024.0 * 1024.0 + 1; }
	init( FASTRESTORE_GET_RANGE_VERSIONS_EXPENSIVE,            false ); if( randomize && BUGGIFY ) { FASTRESTORE_GET_RANGE_VERSIONS_EXPENSIVE = deterministicRandom()->random01() < 0.5 ? true : false; }
	init( FASTRESTORE_REQBATCH_PARALLEL,                          50 ); if( randomize && BUGGIFY ) { FASTRESTORE_REQBATCH_PARALLEL = deterministicRandom()->random01() * 100 + 1; }
	init( FASTRESTORE_REQBATCH_LOG,                            false ); if( randomize && BUGGIFY ) { FASTRESTORE_REQBATCH_LOG = deterministicRandom()->random01() < 0.2 ? true : false; }
	init( FASTRESTORE_TXN_CLEAR_MAX,                             100 ); if( randomize && BUGGIFY ) { FASTRESTORE_TXN_CLEAR_MAX = deterministicRandom()->random01() * 100 + 1; }
	init( FASTRESTORE_TXN_RETRY_MAX,                              10 ); if( randomize && BUGGIFY ) { FASTRESTORE_TXN_RETRY_MAX = deterministicRandom()->random01() * 100 + 1; }
	init( FASTRESTORE_TXN_EXTRA_DELAY,                           0.0 ); if( randomize && BUGGIFY ) { FASTRESTORE_TXN_EXTRA_DELAY = deterministicRandom()->random01() * 1 + 0.001;}
	init( FASTRESTORE_NOT_WRITE_DB,                            false ); // Perf test only: set it to true will cause simulation failure
	init( FASTRESTORE_USE_RANGE_FILE,                           true ); // Perf test only: set it to false will cause simulation failure
	init( FASTRESTORE_USE_LOG_FILE,                             true ); // Perf test only: set it to false will cause simulation failure
	init( FASTRESTORE_SAMPLE_MSG_BYTES,                      1048576 ); if( randomize && BUGGIFY ) { FASTRESTORE_SAMPLE_MSG_BYTES = deterministicRandom()->random01() * 2048;}
	init( FASTRESTORE_SCHED_UPDATE_DELAY,                        0.1 ); if( randomize && BUGGIFY ) { FASTRESTORE_SCHED_UPDATE_DELAY = deterministicRandom()->random01() * 2;}
	init( FASTRESTORE_SCHED_TARGET_CPU_PERCENT,                   70 ); if( randomize && BUGGIFY ) { FASTRESTORE_SCHED_TARGET_CPU_PERCENT = deterministicRandom()->random01() * 100 + 50;} // simulate cpu usage can be larger than 100
	init( FASTRESTORE_SCHED_MAX_CPU_PERCENT,                      90 ); if( randomize && BUGGIFY ) { FASTRESTORE_SCHED_MAX_CPU_PERCENT = FASTRESTORE_SCHED_TARGET_CPU_PERCENT + deterministicRandom()->random01() * 100;}
	init( FASTRESTORE_SCHED_INFLIGHT_LOAD_REQS,                   50 ); if( randomize && BUGGIFY ) { FASTRESTORE_SCHED_INFLIGHT_LOAD_REQS = deterministicRandom()->random01() < 0.2 ? 1 : deterministicRandom()->random01() * 30 + 1;}
	init( FASTRESTORE_SCHED_INFLIGHT_SEND_REQS,                    3 ); if( randomize && BUGGIFY ) { FASTRESTORE_SCHED_INFLIGHT_SEND_REQS = deterministicRandom()->random01() < 0.2 ? 1 : deterministicRandom()->random01() * 10 + 1;}
	init( FASTRESTORE_SCHED_LOAD_REQ_BATCHSIZE,                    5 ); if( randomize && BUGGIFY ) { FASTRESTORE_SCHED_LOAD_REQ_BATCHSIZE = deterministicRandom()->random01() < 0.2 ? 1 : deterministicRandom()->random01() * 10 + 1;}
	init( FASTRESTORE_SCHED_INFLIGHT_SENDPARAM_THRESHOLD,         10 ); if( randomize && BUGGIFY ) { FASTRESTORE_SCHED_INFLIGHT_SENDPARAM_THRESHOLD = deterministicRandom()->random01() < 0.2 ? 1 : deterministicRandom()->random01() * 15 + 1;}
	init( FASTRESTORE_SCHED_SEND_FUTURE_VB_REQS_BATCH,             2 ); if( randomize && BUGGIFY ) { FASTRESTORE_SCHED_SEND_FUTURE_VB_REQS_BATCH = deterministicRandom()->random01() < 0.2 ? 1 : deterministicRandom()->random01() * 15 + 1;}
	init( FASTRESTORE_NUM_TRACE_EVENTS,                          100 ); if( randomize && BUGGIFY ) { FASTRESTORE_NUM_TRACE_EVENTS = deterministicRandom()->random01() < 0.2 ? 1 : deterministicRandom()->random01() * 500 + 1;}
	init( FASTRESTORE_EXPENSIVE_VALIDATION,                    false ); if( randomize && BUGGIFY ) { FASTRESTORE_EXPENSIVE_VALIDATION = deterministicRandom()->random01() < 0.5 ? true : false;}
	init( FASTRESTORE_WRITE_BW_MB,                                70 ); if( randomize && BUGGIFY ) { FASTRESTORE_WRITE_BW_MB = deterministicRandom()->random01() < 0.5 ? 2 : 100;}
	init( FASTRESTORE_RATE_UPDATE_SECONDS,                       1.0 ); if( randomize && BUGGIFY ) { FASTRESTORE_RATE_UPDATE_SECONDS = deterministicRandom()->random01() < 0.5 ? 0.1 : 2;}
	init( FASTRESTORE_DUMP_INSERT_RANGE_VERSION,               false );

	init( REDWOOD_DEFAULT_PAGE_SIZE,                            8192 );
	init( REDWOOD_DEFAULT_EXTENT_SIZE,              32 * 1024 * 1024 );
	init( REDWOOD_DEFAULT_EXTENT_READ_SIZE,              1024 * 1024 );
	init( REDWOOD_EXTENT_CONCURRENT_READS,                         4 );
	init( REDWOOD_KVSTORE_CONCURRENT_READS,                       64 );
	init( REDWOOD_KVSTORE_RANGE_PREFETCH,                       true );
	init( REDWOOD_PAGE_REBUILD_MAX_SLACK,                       0.33 );
	init( REDWOOD_LAZY_CLEAR_BATCH_SIZE_PAGES,                    10 );
	init( REDWOOD_LAZY_CLEAR_MIN_PAGES,                            0 );
	init( REDWOOD_LAZY_CLEAR_MAX_PAGES,                          1e6 );
	init( REDWOOD_REMAP_CLEANUP_WINDOW_BYTES, 4LL * 1024 * 1024 * 1024 );
	init( REDWOOD_REMAP_CLEANUP_TOLERANCE_RATIO,                0.05 );
	init( REDWOOD_PAGEFILE_GROWTH_SIZE_PAGES,                  20000 ); if( randomize && BUGGIFY ) { REDWOOD_PAGEFILE_GROWTH_SIZE_PAGES = deterministicRandom()->randomInt(200, 1000); }
	init( REDWOOD_METRICS_INTERVAL,                              5.0 );
	init( REDWOOD_HISTOGRAM_INTERVAL,                           30.0 );
	init( REDWOOD_EVICT_UPDATED_PAGES,                          true ); if( randomize && BUGGIFY ) { REDWOOD_EVICT_UPDATED_PAGES = false; }
	init( REDWOOD_DECODECACHE_REUSE_MIN_HEIGHT,                    2 ); if( randomize && BUGGIFY ) { REDWOOD_DECODECACHE_REUSE_MIN_HEIGHT = deterministicRandom()->randomInt(1, 7); }
	init( REDWOOD_SPLIT_ENCRYPTED_PAGES_BY_TENANT,             false );

	// Server request latency measurement
	init( LATENCY_SAMPLE_SIZE,                                100000 );
	init( LATENCY_METRICS_LOGGING_INTERVAL,                     60.0 );

	// Cluster recovery
	init ( CLUSTER_RECOVERY_EVENT_NAME_PREFIX,              "Master" );

	// Encryption
	init( ENABLE_ENCRYPTION,                                   false ); if ( randomize && BUGGIFY ) ENABLE_ENCRYPTION = !ENABLE_ENCRYPTION;
	init( ENCRYPTION_MODE,                             "AES-256-CTR" );
	init( SIM_KMS_MAX_KEYS,                                     4096 );
	init( ENCRYPT_PROXY_MAX_DBG_TRACE_LENGTH,                 100000 );
	init( ENABLE_TLOG_ENCRYPTION,                  ENABLE_ENCRYPTION ); if ( randomize && BUGGIFY && ENABLE_ENCRYPTION && !PROXY_USE_RESOLVER_PRIVATE_MUTATIONS ) ENABLE_TLOG_ENCRYPTION = true;
	init( ENABLE_STORAGE_SERVER_ENCRYPTION,        ENABLE_ENCRYPTION ); if ( randomize && BUGGIFY) ENABLE_STORAGE_SERVER_ENCRYPTION = !ENABLE_STORAGE_SERVER_ENCRYPTION;
	init( ENABLE_BLOB_GRANULE_ENCRYPTION,          ENABLE_ENCRYPTION ); if ( randomize && BUGGIFY) ENABLE_BLOB_GRANULE_ENCRYPTION = !ENABLE_BLOB_GRANULE_ENCRYPTION;

	// encrypt key proxy
	init( ENABLE_BLOB_GRANULE_COMPRESSION,                     false ); if ( randomize && BUGGIFY ) { ENABLE_BLOB_GRANULE_COMPRESSION = deterministicRandom()->coinflip(); }
	init( BLOB_GRANULE_COMPRESSION_FILTER,                    "NONE" ); if ( randomize && BUGGIFY ) { BLOB_GRANULE_COMPRESSION_FILTER = CompressionUtils::toString(CompressionUtils::getRandomFilter()); }

	// KMS connector type
	init( KMS_CONNECTOR_TYPE,                     "RESTKmsConnector" );

	// Blob granlues
	init( BG_URL,        isSimulated ? "file://simfdb/fdbblob/" : "" ); // TODO: store in system key space or something, eventually	
	bool buggifyMediumGranules = simulationMediumShards || (randomize && BUGGIFY);
	// BlobGranuleVerify* simulation tests use "knobs", BlobGranuleCorrectness* use "tenant", default in real clusters is "knobs"
	init( BG_METADATA_SOURCE,                                "knobs" );
	init( BG_SNAPSHOT_FILE_TARGET_BYTES,                    10000000 ); if( buggifySmallShards ) BG_SNAPSHOT_FILE_TARGET_BYTES = 100000; else if (buggifyMediumGranules) BG_SNAPSHOT_FILE_TARGET_BYTES = 1000000;
	init( BG_SNAPSHOT_FILE_TARGET_CHUNK_BYTES,               64*1024 ); if ( randomize && BUGGIFY ) BG_SNAPSHOT_FILE_TARGET_CHUNK_BYTES = BG_SNAPSHOT_FILE_TARGET_BYTES / (1 << deterministicRandom()->randomInt(0, 8));
	init( BG_DELTA_BYTES_BEFORE_COMPACT, BG_SNAPSHOT_FILE_TARGET_BYTES/2 );
	init( BG_DELTA_FILE_TARGET_BYTES,   BG_DELTA_BYTES_BEFORE_COMPACT/10 );
	init( BG_DELTA_FILE_TARGET_CHUNK_BYTES,                  32*1024 ); if ( randomize && BUGGIFY ) BG_DELTA_FILE_TARGET_CHUNK_BYTES = BG_DELTA_FILE_TARGET_BYTES / (1 << deterministicRandom()->randomInt(0, 7));
	init( BG_MAX_SPLIT_FANOUT,                                    10 ); if( randomize && BUGGIFY ) BG_MAX_SPLIT_FANOUT = deterministicRandom()->randomInt(5, 15);
	init( BG_MAX_MERGE_FANIN,                                     10 ); if( randomize && BUGGIFY ) BG_MAX_MERGE_FANIN = deterministicRandom()->randomInt(2, 15);
	init( BG_HOT_SNAPSHOT_VERSIONS,                          5000000 );

	init( BG_CONSISTENCY_CHECK_ENABLED,                         true ); if (randomize && BUGGIFY) BG_CONSISTENCY_CHECK_ENABLED = false;
	init( BG_CONSISTENCY_CHECK_TARGET_SPEED_KB,                 1000 ); if (randomize && BUGGIFY) BG_CONSISTENCY_CHECK_TARGET_SPEED_KB *= (deterministicRandom()->randomInt(2, 50) / 10);
	init( BG_KEY_TUPLE_TRUNCATE_OFFSET,                            0 );

	init( BG_ENABLE_MERGING,                                    true ); if (randomize && BUGGIFY) BG_ENABLE_MERGING = false;
	init( BG_MERGE_CANDIDATE_THRESHOLD_SECONDS, isSimulated ? 20.0 : 30 * 60 ); if (randomize && BUGGIFY) BG_MERGE_CANDIDATE_THRESHOLD_SECONDS = 5.0;
	init( BG_MERGE_CANDIDATE_DELAY_SECONDS, BG_MERGE_CANDIDATE_THRESHOLD_SECONDS / 10.0 );

	init( BLOB_WORKER_INITIAL_SNAPSHOT_PARALLELISM,                8 ); if( randomize && BUGGIFY ) BLOB_WORKER_INITIAL_SNAPSHOT_PARALLELISM = 1;
	init( BLOB_WORKER_RESNAPSHOT_PARALLELISM,                     40 ); if( randomize && BUGGIFY ) BLOB_WORKER_RESNAPSHOT_PARALLELISM = deterministicRandom()->randomInt(1, 10);
	init( BLOB_WORKER_DELTA_FILE_WRITE_PARALLELISM,             2000 ); if( randomize && BUGGIFY ) BLOB_WORKER_DELTA_FILE_WRITE_PARALLELISM = deterministicRandom()->randomInt(10, 100);
	init( BLOB_WORKER_TIMEOUT,                                  10.0 ); if( randomize && BUGGIFY ) BLOB_WORKER_TIMEOUT = 1.0;
	init( BLOB_WORKER_REQUEST_TIMEOUT,                           5.0 ); if( randomize && BUGGIFY ) BLOB_WORKER_REQUEST_TIMEOUT = 1.0;
	init( BLOB_WORKERLIST_FETCH_INTERVAL,                        1.0 );
	init( BLOB_WORKER_BATCH_GRV_INTERVAL,                        0.1 );
	init( BLOB_WORKER_DO_REJECT_WHEN_FULL,                      true ); if ( randomize && BUGGIFY ) BLOB_WORKER_DO_REJECT_WHEN_FULL = false;
	init( BLOB_WORKER_REJECT_WHEN_FULL_THRESHOLD,                0.9 );
	init( BLOB_WORKER_FORCE_FLUSH_CLEANUP_DELAY,                30.0 ); if ( randomize && BUGGIFY ) BLOB_WORKER_FORCE_FLUSH_CLEANUP_DELAY = deterministicRandom()->randomInt(0, 10) - 1;

	init( BLOB_MANAGER_STATUS_EXP_BACKOFF_MIN,                   0.1 );
	init( BLOB_MANAGER_STATUS_EXP_BACKOFF_MAX,                   5.0 );
	init( BLOB_MANAGER_STATUS_EXP_BACKOFF_EXPONENT,              1.5 );
	init( BLOB_MANAGER_CONCURRENT_MERGE_CHECKS,                   64 ); if( randomize && BUGGIFY ) BLOB_MANAGER_CONCURRENT_MERGE_CHECKS = 1 << deterministicRandom()->randomInt(0, 7);
	init( BLOB_MANIFEST_BACKUP,                                false );
	init( BLOB_MANIFEST_BACKUP_INTERVAL,   isSimulated ?  5.0 : 30.0 );
	init( BLOB_FULL_RESTORE_MODE,                              false );

	init( BGCC_TIMEOUT,                   isSimulated ? 10.0 : 120.0 );
	init( BGCC_MIN_INTERVAL,                isSimulated ? 1.0 : 10.0 );

	// Blob Metadata
	init( BLOB_METADATA_CACHE_TTL, isSimulated ? 120 : 24 * 60 * 60 );
	if ( randomize && BUGGIFY) { BLOB_METADATA_CACHE_TTL = deterministicRandom()->randomInt(50, 100); }
	init( BLOB_METADATA_REFRESH_INTERVAL,   isSimulated ? 60 : 60 * 60 );
	if ( randomize && BUGGIFY) { BLOB_METADATA_REFRESH_INTERVAL = deterministicRandom()->randomInt(5, 120); }

	// HTTP KMS Connector
	init( REST_KMS_CONNECTOR_KMS_DISCOVERY_URL_MODE,           "file");
	init( REST_KMS_CONNECTOR_VALIDATION_TOKEN_MODE,            "file");
	init( REST_KMS_CONNECTOR_VALIDATION_TOKEN_MAX_SIZE,          1024);
	init( REST_KMS_CONNECTOR_VALIDATION_TOKENS_MAX_PAYLOAD_SIZE, 10 * 1024);
	init( REST_KMS_CONNECTOR_REFRESH_KMS_URLS,                   true);
	init( REST_KMS_CONNECTOR_REFRESH_KMS_URLS_INTERVAL_SEC,       600);
	// Below KMS configurations are responsible for:
	// Discovering KMS URLs, fetch encryption keys endpoint and validation token details.
	// Configurations are expected to be passed as command-line arguments.
	// NOTE: Care must be taken when attempting to update below configurations for a up/running FDB cluster.
	init( REST_KMS_CONNECTOR_DISCOVER_KMS_URL_FILE,                "");
	init( REST_KMS_CONNECTOR_GET_ENCRYPTION_KEYS_ENDPOINT,         "");
	init( REST_KMS_CONNECTOR_GET_BLOB_METADATA_ENDPOINT,           "");
	// Details to fetch validation token from a localhost file
	// acceptable format: "<token_name1>#<absolute_file_path1>,<token_name2>#<absolute_file_path2>,.."
	// NOTE: 'token-name" can NOT contain '#' character
	init( REST_KMS_CONNECTOR_VALIDATION_TOKEN_DETAILS,             "");

	// clang-format on

	if (clientKnobs) {
		clientKnobs->IS_ACCEPTABLE_DELAY =
		    clientKnobs->IS_ACCEPTABLE_DELAY *
		    std::min(MAX_READ_TRANSACTION_LIFE_VERSIONS, MAX_WRITE_TRANSACTION_LIFE_VERSIONS) /
		    (5.0 * VERSIONS_PER_SECOND);
		clientKnobs->INIT_MID_SHARD_BYTES = MIN_SHARD_BYTES;
	}
}<|MERGE_RESOLUTION|>--- conflicted
+++ resolved
@@ -446,10 +446,6 @@
 	// If ROCKSDB_SINGLEKEY_DELETES_ON_CLEARRANGE is enabled, disable ROCKSDB_ENABLE_CLEAR_RANGE_EAGER_READS knob.
 	// These knobs have contrary functionality.
 	init( ROCKSDB_SINGLEKEY_DELETES_ON_CLEARRANGE,              true );
-<<<<<<< HEAD
-	init( ROCKSDB_SINGLEKEY_DELETES_BYTES_LIMIT,               10000 ); // 10KB
-=======
->>>>>>> 1da3568c
 	init( ROCKSDB_SINGLEKEY_DELETES_MAX,                         200 ); // Max rocksdb::delete calls in a transaction
 	init( ROCKSDB_ENABLE_CLEAR_RANGE_EAGER_READS,              false );
 	init( ROCKSDB_FORCE_DELETERANGE_FOR_CLEARRANGE,            false );
@@ -484,16 +480,12 @@
 	init( ROCKSDB_USE_POINT_DELETE_FOR_SYSTEM_KEYS,            false ); if (isSimulated) ROCKSDB_USE_POINT_DELETE_FOR_SYSTEM_KEYS = deterministicRandom()->coinflip();
 	init( ROCKSDB_CF_RANGE_DELETION_LIMIT,                      1000 );
 	init (ROCKSDB_WAIT_ON_CF_FLUSH,                             true ); if (isSimulated) ROCKSDB_WAIT_ON_CF_FLUSH = deterministicRandom()->coinflip();
-<<<<<<< HEAD
-=======
 	init (ROCKSDB_ALLOW_WRITE_STALL_ON_FLUSH,                   true ); if (isSimulated) ROCKSDB_ALLOW_WRITE_STALL_ON_FLUSH = deterministicRandom()->coinflip();
 	init (ROCKSDB_CF_METRICS_DELAY,                            900.0 );
 	init (ROCKSDB_MAX_LOG_FILE_SIZE,                         10485760 ); // 10MB.
 	init (ROCKSDB_KEEP_LOG_FILE_NUM,                             200 ); // Keeps 2GB log per storage server.
         init (ROCKSDB_SKIP_STATS_UPDATE_ON_OPEN,                    false ); if (isSimulated) ROCKSDB_SKIP_STATS_UPDATE_ON_OPEN = deterministicRandom()->coinflip(); 
         init (ROCKSDB_SKIP_FILE_SIZE_CHECK_ON_OPEN,                 false ); if (isSimulated) ROCKSDB_SKIP_FILE_SIZE_CHECK_ON_OPEN = deterministicRandom()->coinflip();
-
->>>>>>> 1da3568c
 
 	// Leader election
 	bool longLeaderElection = randomize && BUGGIFY;
