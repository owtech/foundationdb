/*
 * ServerKnobs.cpp
 *
 * This source file is part of the FoundationDB open source project
 *
 * Copyright 2013-2022 Apple Inc. and the FoundationDB project authors
 *
 * Licensed under the Apache License, Version 2.0 (the "License");
 * you may not use this file except in compliance with the License.
 * You may obtain a copy of the License at
 *
 *     http://www.apache.org/licenses/LICENSE-2.0
 *
 * Unless required by applicable law or agreed to in writing, software
 * distributed under the License is distributed on an "AS IS" BASIS,
 * WITHOUT WARRANTIES OR CONDITIONS OF ANY KIND, either express or implied.
 * See the License for the specific language governing permissions and
 * limitations under the License.
 */

#include "fdbclient/ServerKnobs.h"
#include "flow/IRandom.h"
#include "flow/flow.h"

#define init(...) KNOB_FN(__VA_ARGS__, INIT_ATOMIC_KNOB, INIT_KNOB)(__VA_ARGS__)

ServerKnobs::ServerKnobs(Randomize randomize, ClientKnobs* clientKnobs, IsSimulated isSimulated) {
	initialize(randomize, clientKnobs, isSimulated);
}

void ServerKnobs::initialize(Randomize randomize, ClientKnobs* clientKnobs, IsSimulated isSimulated) {
	// clang-format off
	init( ALLOW_DANGEROUS_KNOBS,                         isSimulated );
	// Versions
	init( VERSIONS_PER_SECOND,                                   1e6 );
	init( MAX_VERSIONS_IN_FLIGHT,                100 * VERSIONS_PER_SECOND );
	init( MAX_VERSIONS_IN_FLIGHT_FORCED,         6e5 * VERSIONS_PER_SECOND ); //one week of versions
	init( ENABLE_VERSION_VECTOR_TLOG_UNICAST,                  false ); if (randomize && BUGGIFY) ENABLE_VERSION_VECTOR_TLOG_UNICAST = true;
	init( ENABLE_VERSION_VECTOR,                               false ); if (ENABLE_VERSION_VECTOR_TLOG_UNICAST == true) ENABLE_VERSION_VECTOR = true;

	bool buggifyShortReadWindow = randomize && BUGGIFY && !ENABLE_VERSION_VECTOR;
	init( MAX_READ_TRANSACTION_LIFE_VERSIONS,      5 * VERSIONS_PER_SECOND ); if (randomize && BUGGIFY) MAX_READ_TRANSACTION_LIFE_VERSIONS = VERSIONS_PER_SECOND; else if (buggifyShortReadWindow) MAX_READ_TRANSACTION_LIFE_VERSIONS = std::max<int>(1, 0.1 * VERSIONS_PER_SECOND); else if( randomize && BUGGIFY ) MAX_READ_TRANSACTION_LIFE_VERSIONS = 10 * VERSIONS_PER_SECOND;
	init( MAX_WRITE_TRANSACTION_LIFE_VERSIONS,     5 * VERSIONS_PER_SECOND ); if (randomize && BUGGIFY) MAX_WRITE_TRANSACTION_LIFE_VERSIONS=std::max<int>(1, 1 * VERSIONS_PER_SECOND);
	init( MAX_COMMIT_BATCH_INTERVAL,                             2.0 ); if( randomize && BUGGIFY ) MAX_COMMIT_BATCH_INTERVAL = 0.5; // Each commit proxy generates a CommitTransactionBatchRequest at least this often, so that versions always advance smoothly
	MAX_COMMIT_BATCH_INTERVAL = std::min(MAX_COMMIT_BATCH_INTERVAL, MAX_READ_TRANSACTION_LIFE_VERSIONS/double(2*VERSIONS_PER_SECOND)); // Ensure that the proxy commits 2 times every MAX_READ_TRANSACTION_LIFE_VERSIONS, otherwise the master will not give out versions fast enough
	init( MAX_VERSION_RATE_MODIFIER,                             0.1 );
	init( MAX_VERSION_RATE_OFFSET,               VERSIONS_PER_SECOND ); // If the calculated version is more than this amount away from the expected version, it will be clamped to this value. This prevents huge version jumps.
	init( ENABLE_VERSION_VECTOR_HA_OPTIMIZATION,               false );

	// TLogs
	init( TLOG_TIMEOUT,                                          0.4 ); //cannot buggify because of availability
	init( TLOG_SLOW_REJOIN_WARN_TIMEOUT_SECS,                     60 ); if( randomize && BUGGIFY ) TLOG_SLOW_REJOIN_WARN_TIMEOUT_SECS = deterministicRandom()->randomInt(5,10);
	init( RECOVERY_TLOG_SMART_QUORUM_DELAY,                     0.25 ); if( randomize && BUGGIFY ) RECOVERY_TLOG_SMART_QUORUM_DELAY = 0.0; // smaller might be better for bug amplification
	init( TLOG_STORAGE_MIN_UPDATE_INTERVAL,                      0.5 );
	init( BUGGIFY_TLOG_STORAGE_MIN_UPDATE_INTERVAL,               30 );
	init( DESIRED_TOTAL_BYTES,                                150000 ); if( randomize && BUGGIFY ) DESIRED_TOTAL_BYTES = 10000;
	init( DESIRED_UPDATE_BYTES,                2*DESIRED_TOTAL_BYTES );
	init( UPDATE_DELAY,                                        0.001 );
	init( MAXIMUM_PEEK_BYTES,                                   10e6 );
	init( APPLY_MUTATION_BYTES,                                  1e6 );
	init( RECOVERY_DATA_BYTE_LIMIT,                           100000 );
	init( BUGGIFY_RECOVERY_DATA_LIMIT,                          1000 );
	init( LONG_TLOG_COMMIT_TIME,                                0.25 ); //cannot buggify because of recovery time
	init( LARGE_TLOG_COMMIT_BYTES,                             4<<20 );
	init( BUGGIFY_RECOVER_MEMORY_LIMIT,                          1e6 );
	init( BUGGIFY_WORKER_REMOVED_MAX_LAG,                         30 );
	init( UPDATE_STORAGE_BYTE_LIMIT,                             1e6 );
	init( TLOG_PEEK_DELAY,                                    0.0005 );
	init( LEGACY_TLOG_UPGRADE_ENTRIES_PER_VERSION,               100 );
	init( VERSION_MESSAGES_OVERHEAD_FACTOR_1024THS,             1072 ); // Based on a naive interpretation of the gcc version of std::deque, we would expect this to be 16 bytes overhead per 512 bytes data. In practice, it seems to be 24 bytes overhead per 512.
	init( VERSION_MESSAGES_ENTRY_BYTES_WITH_OVERHEAD, std::ceil(16.0 * VERSION_MESSAGES_OVERHEAD_FACTOR_1024THS / 1024) );
	init( LOG_SYSTEM_PUSHED_DATA_BLOCK_SIZE,                     1e5 );
	init( MAX_MESSAGE_SIZE,            std::max<int>(LOG_SYSTEM_PUSHED_DATA_BLOCK_SIZE, 1e5 + 2e4 + 1) + 8 ); // VALUE_SIZE_LIMIT + SYSTEM_KEY_SIZE_LIMIT + 9 bytes (4 bytes for length, 4 bytes for sequence number, and 1 byte for mutation type)
	init( TLOG_MESSAGE_BLOCK_BYTES,                             10e6 );
	init( TLOG_MESSAGE_BLOCK_OVERHEAD_FACTOR,      double(TLOG_MESSAGE_BLOCK_BYTES) / (TLOG_MESSAGE_BLOCK_BYTES - MAX_MESSAGE_SIZE) ); //1.0121466709838096006362758832473
	init( PEEK_TRACKER_EXPIRATION_TIME,                          600 ); if( randomize && BUGGIFY ) PEEK_TRACKER_EXPIRATION_TIME = 120; // Cannot be buggified lower without changing the following assert in LogSystemPeekCursor.actor.cpp: ASSERT_WE_THINK(e.code() == error_code_operation_obsolete || SERVER_KNOBS->PEEK_TRACKER_EXPIRATION_TIME < 10);
	init( PEEK_USING_STREAMING,                                false ); if( randomize && isSimulated && BUGGIFY ) PEEK_USING_STREAMING = true;
	init( PARALLEL_GET_MORE_REQUESTS,                             32 ); if( randomize && BUGGIFY ) PARALLEL_GET_MORE_REQUESTS = 2;
	init( MULTI_CURSOR_PRE_FETCH_LIMIT,                           10 );
	init( MAX_QUEUE_COMMIT_BYTES,                               15e6 ); if( randomize && BUGGIFY ) MAX_QUEUE_COMMIT_BYTES = 5000;
	init( DESIRED_OUTSTANDING_MESSAGES,                         5000 ); if( randomize && BUGGIFY ) DESIRED_OUTSTANDING_MESSAGES = deterministicRandom()->randomInt(0,100);
	init( DESIRED_GET_MORE_DELAY,                              0.005 );
	init( CONCURRENT_LOG_ROUTER_READS,                             5 ); if( randomize && BUGGIFY ) CONCURRENT_LOG_ROUTER_READS = 1;
	init( LOG_ROUTER_PEEK_FROM_SATELLITES_PREFERRED,               1 ); if( randomize && BUGGIFY ) LOG_ROUTER_PEEK_FROM_SATELLITES_PREFERRED = 0;
	init( LOG_ROUTER_PEEK_SWITCH_DC_TIME,                       60.0 );
	init( DISK_QUEUE_ADAPTER_MIN_SWITCH_TIME,                    1.0 );
	init( DISK_QUEUE_ADAPTER_MAX_SWITCH_TIME,                    5.0 );
	init( TLOG_SPILL_REFERENCE_MAX_PEEK_MEMORY_BYTES,            2e9 ); if ( randomize && BUGGIFY ) TLOG_SPILL_REFERENCE_MAX_PEEK_MEMORY_BYTES = 2e6;
	init( TLOG_SPILL_REFERENCE_MAX_BATCHES_PER_PEEK,           100 ); if ( randomize && BUGGIFY ) TLOG_SPILL_REFERENCE_MAX_BATCHES_PER_PEEK = 1;
	init( TLOG_SPILL_REFERENCE_MAX_BYTES_PER_BATCH,           16<<10 ); if ( randomize && BUGGIFY ) TLOG_SPILL_REFERENCE_MAX_BYTES_PER_BATCH = 500;
	init( DISK_QUEUE_FILE_EXTENSION_BYTES,                    10<<20 ); // BUGGIFYd per file within the DiskQueue
	init( DISK_QUEUE_FILE_SHRINK_BYTES,                      100<<20 ); // BUGGIFYd per file within the DiskQueue
	init( DISK_QUEUE_MAX_TRUNCATE_BYTES,                     2LL<<30 ); if ( randomize && BUGGIFY ) DISK_QUEUE_MAX_TRUNCATE_BYTES = 0;
	init( TLOG_DEGRADED_DURATION,                                5.0 );
	init( MAX_CACHE_VERSIONS,                                   10e6 );
	init( TLOG_IGNORE_POP_AUTO_ENABLE_DELAY,                   300.0 );
	init( TXS_POPPED_MAX_DELAY,                                  1.0 ); if ( randomize && BUGGIFY ) TXS_POPPED_MAX_DELAY = deterministicRandom()->random01();
	init( TLOG_MAX_CREATE_DURATION,                             10.0 );
	init( PEEK_LOGGING_AMOUNT,                                     5 );
	init( PEEK_LOGGING_DELAY,                                    5.0 );
	init( PEEK_RESET_INTERVAL,                                 300.0 ); if ( randomize && BUGGIFY ) PEEK_RESET_INTERVAL = 20.0;
	init( PEEK_MAX_LATENCY,                                      0.5 ); if ( randomize && BUGGIFY ) PEEK_MAX_LATENCY = 0.0;
	init( PEEK_COUNT_SMALL_MESSAGES,                           false ); if ( randomize && BUGGIFY ) PEEK_COUNT_SMALL_MESSAGES = true;
	init( PEEK_STATS_INTERVAL,                                  10.0 );
	init( PEEK_STATS_SLOW_AMOUNT,                                  2 );
	init( PEEK_STATS_SLOW_RATIO,                                 0.5 );
	// Buggified value must be larger than the amount of simulated time taken by snapshots, to prevent repeatedly failing
	// snapshots due to closed commit proxy connections
	init( PUSH_RESET_INTERVAL,                                 300.0 ); if ( randomize && BUGGIFY ) PUSH_RESET_INTERVAL = 40.0;
	init( PUSH_MAX_LATENCY,                                      0.5 ); if ( randomize && BUGGIFY ) PUSH_MAX_LATENCY = 0.0;
	init( PUSH_STATS_INTERVAL,                                  10.0 );
	init( PUSH_STATS_SLOW_AMOUNT,                                  2 );
	init( PUSH_STATS_SLOW_RATIO,                                 0.5 );
	init( TLOG_POP_BATCH_SIZE,                                  1000 ); if ( randomize && BUGGIFY ) TLOG_POP_BATCH_SIZE = 10;
	init( TLOG_POPPED_VER_LAG_THRESHOLD_FOR_TLOGPOP_TRACE,     250e6 );
	init( BLOCKING_PEEK_TIMEOUT,                                 0.4 );
	init( ENABLE_DETAILED_TLOG_POP_TRACE,                      false ); if ( randomize && BUGGIFY ) ENABLE_DETAILED_TLOG_POP_TRACE = true;
	init( PEEK_BATCHING_EMPTY_MSG,                             false ); if ( randomize && BUGGIFY ) PEEK_BATCHING_EMPTY_MSG = true;
	init( PEEK_BATCHING_EMPTY_MSG_INTERVAL,                    0.001 ); if ( randomize && BUGGIFY ) PEEK_BATCHING_EMPTY_MSG_INTERVAL = 0.01;
	init( POP_FROM_LOG_DELAY,                                      1 ); if ( randomize && BUGGIFY ) POP_FROM_LOG_DELAY = 0;
	init( TLOG_PULL_ASYNC_DATA_WARNING_TIMEOUT_SECS,             120 );

	// disk snapshot max timeout, to be put in TLog, storage and coordinator nodes
	init( MAX_FORKED_PROCESS_OUTPUT,                            1024 );
	init( SNAP_CREATE_MAX_TIMEOUT,                             300.0 );
	init( MAX_STORAGE_SNAPSHOT_FAULT_TOLERANCE,                    1 );
	init( MAX_COORDINATOR_SNAPSHOT_FAULT_TOLERANCE,                1 );

	// Data distribution queue
	init( HEALTH_POLL_TIME,                                      1.0 );
	init( BEST_TEAM_STUCK_DELAY,                                 1.0 );
	init( DEST_OVERLOADED_DELAY,                                 0.2 );
	init( BG_REBALANCE_POLLING_INTERVAL,                        10.0 );
	init( BG_REBALANCE_SWITCH_CHECK_INTERVAL,                    5.0 ); if (randomize && BUGGIFY) BG_REBALANCE_SWITCH_CHECK_INTERVAL = 1.0;
	init( DD_QUEUE_LOGGING_INTERVAL,                             5.0 );
	init( RELOCATION_PARALLELISM_PER_SOURCE_SERVER,                2 ); if( randomize && BUGGIFY ) RELOCATION_PARALLELISM_PER_SOURCE_SERVER = 1;
	init( RELOCATION_PARALLELISM_PER_DEST_SERVER,                 10 ); if( randomize && BUGGIFY ) RELOCATION_PARALLELISM_PER_DEST_SERVER = 1; // Note: if this is smaller than FETCH_KEYS_PARALLELISM, this will artificially reduce performance. The current default of 10 is probably too high but is set conservatively for now.
	init( DD_QUEUE_MAX_KEY_SERVERS,                              100 ); if( randomize && BUGGIFY ) DD_QUEUE_MAX_KEY_SERVERS = 1;
	init( DD_REBALANCE_PARALLELISM,                               50 );
	init( DD_REBALANCE_RESET_AMOUNT,                              30 );
	init( BG_DD_MAX_WAIT,                                      120.0 );
	init( BG_DD_MIN_WAIT,                                        0.1 );
	init( BG_DD_INCREASE_RATE,                                  1.10 );
	init( BG_DD_DECREASE_RATE,                                  1.02 );
	init( BG_DD_SATURATION_DELAY,                                1.0 );
	init( INFLIGHT_PENALTY_HEALTHY,                              1.0 );
	init( INFLIGHT_PENALTY_UNHEALTHY,                          500.0 );
	init( INFLIGHT_PENALTY_ONE_LEFT,                          1000.0 );
	init( USE_OLD_NEEDED_SERVERS,                              false );

	init( PRIORITY_RECOVER_MOVE,                                 110 );
	init( PRIORITY_REBALANCE_UNDERUTILIZED_TEAM,                 120 );
	init( PRIORITY_REBALANCE_OVERUTILIZED_TEAM,                  121 );
	init( PRIORITY_PERPETUAL_STORAGE_WIGGLE,                     139 );
	init( PRIORITY_TEAM_HEALTHY,                                 140 );
	init( PRIORITY_TEAM_CONTAINS_UNDESIRED_SERVER,               150 );
	init( PRIORITY_TEAM_REDUNDANT,                               200 );
	init( PRIORITY_MERGE_SHARD,                                  340 );
	init( PRIORITY_POPULATE_REGION,                              600 );
	init( PRIORITY_TEAM_UNHEALTHY,                               700 );
	init( PRIORITY_TEAM_2_LEFT,                                  709 );
	init( PRIORITY_TEAM_1_LEFT,                                  800 );
	init( PRIORITY_TEAM_FAILED,                                  805 );
	init( PRIORITY_TEAM_0_LEFT,                                  809 );
	init( PRIORITY_SPLIT_SHARD,                                  950 ); if( randomize && BUGGIFY ) PRIORITY_SPLIT_SHARD = 350;

	// Data distribution
	init( RETRY_RELOCATESHARD_DELAY,                             0.1 );
	init( DATA_DISTRIBUTION_FAILURE_REACTION_TIME,              60.0 ); if( randomize && BUGGIFY ) DATA_DISTRIBUTION_FAILURE_REACTION_TIME = 1.0;
	bool buggifySmallShards = randomize && BUGGIFY;
	bool simulationMediumShards = !buggifySmallShards && isSimulated && randomize && !BUGGIFY; // prefer smaller shards in simulation
	// FIXME: increase this even more eventually
	init( MIN_SHARD_BYTES,                                  10000000 ); if( buggifySmallShards ) MIN_SHARD_BYTES = 40000; if (simulationMediumShards) MIN_SHARD_BYTES = 200000; //FIXME: data distribution tracker (specifically StorageMetrics) relies on this number being larger than the maximum size of a key value pair
	init( SHARD_BYTES_RATIO,                                       4 );
	init( SHARD_BYTES_PER_SQRT_BYTES,                             45 ); if( buggifySmallShards ) SHARD_BYTES_PER_SQRT_BYTES = 0;//Approximately 10000 bytes per shard
	init( MAX_SHARD_BYTES,                                 500000000 );
	init( KEY_SERVER_SHARD_BYTES,                          500000000 );
	init( SHARD_MAX_READ_DENSITY_RATIO,                           8.0); if (randomize && BUGGIFY) SHARD_MAX_READ_DENSITY_RATIO = 2.0;
	/*
		The bytesRead/byteSize radio. Will be declared as read hot when larger than this. 8.0 was chosen to avoid reporting table scan as read hot.
	*/
	init ( SHARD_READ_HOT_BANDWITH_MIN_PER_KSECONDS,      1666667 * 1000);
	/*
		The read bandwidth of a given shard needs to be larger than this value in order to be evaluated if it's read hot. The roughly 1.67MB per second is calculated as following:
			- Heuristic data suggests that each storage process can do max 500K read operations per second
			- Each read has a minimum cost of EMPTY_READ_PENALTY, which is 20 bytes
			- Thus that gives a minimum 10MB per second
			- But to be conservative, set that number to be 1/6 of 10MB, which is roughly 1,666,667 bytes per second
		Shard with a read bandwidth smaller than this value will never be too busy to handle the reads.
	*/
	init( SHARD_MAX_BYTES_READ_PER_KSEC_JITTER,     0.1 );
	bool buggifySmallBandwidthSplit = randomize && BUGGIFY;
	init( SHARD_MAX_BYTES_PER_KSEC,                 1LL*1000000*1000 ); if( buggifySmallBandwidthSplit ) SHARD_MAX_BYTES_PER_KSEC = 10LL*1000*1000;
	/* 1*1MB/sec * 1000sec/ksec
		Shards with more than this bandwidth will be split immediately.
		For a large shard (100MB), it will be split into multiple shards with sizes < SHARD_SPLIT_BYTES_PER_KSEC;
		all but one split shard will be moved; so splitting may cost ~100MB of work or about 10MB/sec over a 10 sec sampling window.
		If the sampling window is too much longer, the MVCC window will fill up while we wait.
		If SHARD_MAX_BYTES_PER_KSEC is too much lower, we could do a lot of data movement work in response to a small impulse of bandwidth.
		If SHARD_MAX_BYTES_PER_KSEC is too high relative to the I/O bandwidth of a given server, a workload can remain concentrated on a single
		team indefinitely, limiting performance.
		*/

	init( SHARD_MIN_BYTES_PER_KSEC,                100 * 1000 * 1000 ); if( buggifySmallBandwidthSplit ) SHARD_MIN_BYTES_PER_KSEC = 200*1*1000;
	/* 100*1KB/sec * 1000sec/ksec
		Shards with more than this bandwidth will not be merged.
		Obviously this needs to be significantly less than SHARD_MAX_BYTES_PER_KSEC, else we will repeatedly merge and split.
		It should probably be significantly less than SHARD_SPLIT_BYTES_PER_KSEC, else we will merge right after splitting.

		The number of extra shards in the database because of bandwidth splitting can't be more than about W/SHARD_MIN_BYTES_PER_KSEC, where
		W is the maximum bandwidth of the entire database in bytes/ksec.  For 250MB/sec write bandwidth, (250MB/sec)/(200KB/sec) = 1250 extra
		shards.

		The bandwidth sample maintained by the storage server needs to be accurate enough to reliably measure this minimum bandwidth.  See
		BANDWIDTH_UNITS_PER_SAMPLE.  If this number is too low, the storage server needs to spend more memory and time on sampling.
		*/

	init( SHARD_SPLIT_BYTES_PER_KSEC,              250 * 1000 * 1000 ); if( buggifySmallBandwidthSplit ) SHARD_SPLIT_BYTES_PER_KSEC = 50 * 1000 * 1000;
	/* 250*1KB/sec * 1000sec/ksec
		When splitting a shard, it is split into pieces with less than this bandwidth.
		Obviously this should be less than half of SHARD_MAX_BYTES_PER_KSEC.

		Smaller values mean that high bandwidth shards are split into more pieces, more quickly utilizing large numbers of servers to handle the
		bandwidth.

		Too many pieces (too small a value) may stress data movement mechanisms (see e.g. RELOCATION_PARALLELISM_PER_SOURCE_SERVER).

		If this value is too small relative to SHARD_MIN_BYTES_PER_KSEC immediate merging work will be generated.
		*/

	init( STORAGE_METRIC_TIMEOUT,         isSimulated ? 60.0 : 600.0 ); if( randomize && BUGGIFY ) STORAGE_METRIC_TIMEOUT = deterministicRandom()->coinflip() ? 10.0 : 30.0;
	init( METRIC_DELAY,                                          0.1 ); if( randomize && BUGGIFY ) METRIC_DELAY = 1.0;
	init( ALL_DATA_REMOVED_DELAY,                                1.0 );
	init( INITIAL_FAILURE_REACTION_DELAY,                       30.0 ); if( randomize && BUGGIFY ) INITIAL_FAILURE_REACTION_DELAY = 0.0;
	init( CHECK_TEAM_DELAY,                                     30.0 );
	init( PERPETUAL_WIGGLE_DELAY,                               50.0 );
	init( PERPETUAL_WIGGLE_DISABLE_REMOVER,                     true );
	init( LOG_ON_COMPLETION_DELAY,         DD_QUEUE_LOGGING_INTERVAL );
	init( BEST_TEAM_MAX_TEAM_TRIES,                               10 );
	init( BEST_TEAM_OPTION_COUNT,                                  4 );
	init( BEST_OF_AMT,                                             4 );
	init( SERVER_LIST_DELAY,                                     1.0 );
	init( RECRUITMENT_IDLE_DELAY,                                1.0 );
	init( STORAGE_RECRUITMENT_DELAY,                            10.0 );
	init( BLOB_WORKER_RECRUITMENT_DELAY,                        10.0 );
	init( TSS_HACK_IDENTITY_MAPPING,                           false ); // THIS SHOULD NEVER BE SET IN PROD. Only for performance testing
	init( TSS_RECRUITMENT_TIMEOUT,       3*STORAGE_RECRUITMENT_DELAY ); if (randomize && BUGGIFY ) TSS_RECRUITMENT_TIMEOUT = 1.0; // Super low timeout should cause tss recruitments to fail
	init( TSS_DD_CHECK_INTERVAL,                                60.0 ); if (randomize && BUGGIFY ) TSS_DD_CHECK_INTERVAL = 1.0;    // May kill all TSS quickly
	init( DATA_DISTRIBUTION_LOGGING_INTERVAL,                    5.0 );
	init( DD_ENABLED_CHECK_DELAY,                                1.0 );
	init( DD_STALL_CHECK_DELAY,                                  0.4 ); //Must be larger than 2*MAX_BUGGIFIED_DELAY
	init( DD_LOW_BANDWIDTH_DELAY,         isSimulated ? 15.0 : 240.0 ); if( randomize && BUGGIFY ) DD_LOW_BANDWIDTH_DELAY = 0; //Because of delayJitter, this should be less than 0.9 * DD_MERGE_COALESCE_DELAY
	init( DD_MERGE_COALESCE_DELAY,       isSimulated ?  30.0 : 300.0 ); if( randomize && BUGGIFY ) DD_MERGE_COALESCE_DELAY = 0.001;
	init( STORAGE_METRICS_POLLING_DELAY,                         2.0 ); if( randomize && BUGGIFY ) STORAGE_METRICS_POLLING_DELAY = 15.0;
	init( STORAGE_METRICS_RANDOM_DELAY,                          0.2 );
	init( AVAILABLE_SPACE_RATIO_CUTOFF,                         0.05 );
	init( DESIRED_TEAMS_PER_SERVER,                                5 ); if( randomize && BUGGIFY ) DESIRED_TEAMS_PER_SERVER = deterministicRandom()->randomInt(1, 10);
	init( MAX_TEAMS_PER_SERVER,           5*DESIRED_TEAMS_PER_SERVER );
	init( DD_SHARD_SIZE_GRANULARITY,                         5000000 );
	init( DD_SHARD_SIZE_GRANULARITY_SIM,                      500000 ); if( randomize && BUGGIFY ) DD_SHARD_SIZE_GRANULARITY_SIM = 0;
	init( DD_MOVE_KEYS_PARALLELISM,                               15 ); if( randomize && BUGGIFY ) DD_MOVE_KEYS_PARALLELISM = 1;
	init( DD_FETCH_SOURCE_PARALLELISM,                          1000 ); if( randomize && BUGGIFY ) DD_FETCH_SOURCE_PARALLELISM = 1;
	init( DD_MERGE_LIMIT,                                       2000 ); if( randomize && BUGGIFY ) DD_MERGE_LIMIT = 2;
	init( DD_SHARD_METRICS_TIMEOUT,                             60.0 ); if( randomize && BUGGIFY ) DD_SHARD_METRICS_TIMEOUT = 0.1;
	init( DD_LOCATION_CACHE_SIZE,                            2000000 ); if( randomize && BUGGIFY ) DD_LOCATION_CACHE_SIZE = 3;
	init( MOVEKEYS_LOCK_POLLING_DELAY,                           5.0 );
	init( DEBOUNCE_RECRUITING_DELAY,                             5.0 );
	init( DD_FAILURE_TIME,                                       1.0 ); if( randomize && BUGGIFY ) DD_FAILURE_TIME = 10.0;
	init( DD_ZERO_HEALTHY_TEAM_DELAY,                            1.0 );
	init( REMOTE_KV_STORE,                                     false );
	init( REMOTE_KV_STORE_INIT_DELAY,                            0.1 );
	init( REMOTE_KV_STORE_MAX_INIT_DURATION,                    10.0 );
	init( REBALANCE_MAX_RETRIES,                                 100 );
	init( DD_OVERLAP_PENALTY,                                  10000 );
	init( DD_EXCLUDE_MIN_REPLICAS,                                 1 );
	init( DD_VALIDATE_LOCALITY,                                 true ); if( randomize && BUGGIFY ) DD_VALIDATE_LOCALITY = false;
	init( DD_CHECK_INVALID_LOCALITY_DELAY,                       60  ); if( randomize && BUGGIFY ) DD_CHECK_INVALID_LOCALITY_DELAY = 1 + deterministicRandom()->random01() * 600;
	init( DD_ENABLE_VERBOSE_TRACING,                           false ); if( randomize && BUGGIFY ) DD_ENABLE_VERBOSE_TRACING = true;
	init( DD_SS_FAILURE_VERSIONLAG,                        250000000 );
	init( DD_SS_ALLOWED_VERSIONLAG,                        200000000 ); if( randomize && BUGGIFY ) { DD_SS_FAILURE_VERSIONLAG = deterministicRandom()->randomInt(15000000, 500000000); DD_SS_ALLOWED_VERSIONLAG = 0.75 * DD_SS_FAILURE_VERSIONLAG; }
	init( DD_SS_STUCK_TIME_LIMIT,                              300.0 ); if( randomize && BUGGIFY ) { DD_SS_STUCK_TIME_LIMIT = 200.0 + deterministicRandom()->random01() * 100.0; }
	init( DD_TEAMS_INFO_PRINT_INTERVAL,                           60 ); if( randomize && BUGGIFY ) DD_TEAMS_INFO_PRINT_INTERVAL = 10;
	init( DD_TEAMS_INFO_PRINT_YIELD_COUNT,                       100 ); if( randomize && BUGGIFY ) DD_TEAMS_INFO_PRINT_YIELD_COUNT = deterministicRandom()->random01() * 1000 + 1;
	init( DD_TEAM_ZERO_SERVER_LEFT_LOG_DELAY,                    120 ); if( randomize && BUGGIFY ) DD_TEAM_ZERO_SERVER_LEFT_LOG_DELAY = 5;
	init( DD_STORAGE_WIGGLE_PAUSE_THRESHOLD,                      10 ); if( randomize && BUGGIFY ) DD_STORAGE_WIGGLE_PAUSE_THRESHOLD = 1000;
	init( DD_STORAGE_WIGGLE_STUCK_THRESHOLD,                      20 );
	init( DD_BUILD_EXTRA_TEAMS_OVERRIDE,                          10 ); if( randomize && BUGGIFY ) DD_BUILD_EXTRA_TEAMS_OVERRIDE = 2;

	// TeamRemover
	init( TR_FLAG_DISABLE_MACHINE_TEAM_REMOVER,                false ); if( randomize && BUGGIFY ) TR_FLAG_DISABLE_MACHINE_TEAM_REMOVER = deterministicRandom()->random01() < 0.1 ? true : false; // false by default. disable the consistency check when it's true
	init( TR_REMOVE_MACHINE_TEAM_DELAY,                         60.0 ); if( randomize && BUGGIFY ) TR_REMOVE_MACHINE_TEAM_DELAY =  deterministicRandom()->random01() * 60.0;
	init( TR_FLAG_REMOVE_MT_WITH_MOST_TEAMS,                    true ); if( randomize && BUGGIFY ) TR_FLAG_REMOVE_MT_WITH_MOST_TEAMS = deterministicRandom()->random01() < 0.1 ? true : false;
	init( TR_FLAG_DISABLE_SERVER_TEAM_REMOVER,                 false ); if( randomize && BUGGIFY ) TR_FLAG_DISABLE_SERVER_TEAM_REMOVER = deterministicRandom()->random01() < 0.1 ? true : false; // false by default. disable the consistency check when it's true
	init( TR_REMOVE_SERVER_TEAM_DELAY,                          60.0 ); if( randomize && BUGGIFY ) TR_REMOVE_SERVER_TEAM_DELAY =  deterministicRandom()->random01() * 60.0;
	init( TR_REMOVE_SERVER_TEAM_EXTRA_DELAY,                     5.0 ); if( randomize && BUGGIFY ) TR_REMOVE_SERVER_TEAM_EXTRA_DELAY =  deterministicRandom()->random01() * 10.0;

	init( DD_REMOVE_STORE_ENGINE_DELAY,                         60.0 ); if( randomize && BUGGIFY ) DD_REMOVE_STORE_ENGINE_DELAY =  deterministicRandom()->random01() * 60.0;

	// KeyValueStore SQLITE
	init( CLEAR_BUFFER_SIZE,                                   20000 );
	init( READ_VALUE_TIME_ESTIMATE,                           .00005 );
	init( READ_RANGE_TIME_ESTIMATE,                           .00005 );
	init( SET_TIME_ESTIMATE,                                  .00005 );
	init( CLEAR_TIME_ESTIMATE,                                .00005 );
	init( COMMIT_TIME_ESTIMATE,                                 .005 );
	init( CHECK_FREE_PAGE_AMOUNT,                                100 ); if( randomize && BUGGIFY ) CHECK_FREE_PAGE_AMOUNT = 5;
	init( DISK_METRIC_LOGGING_INTERVAL,                          5.0 );
	init( SOFT_HEAP_LIMIT,                                     300e6 );

	init( SQLITE_PAGE_SCAN_ERROR_LIMIT,                        10000 );
	init( SQLITE_BTREE_PAGE_USABLE,                          4096 - 8);  // pageSize - reserveSize for page checksum
	init( SQLITE_CHUNK_SIZE_PAGES,                             25600 );  // 100MB
	init( SQLITE_CHUNK_SIZE_PAGES_SIM,                          1024 );  // 4MB
	init( SQLITE_READER_THREADS,                                  64 );  // number of read threads
	init( SQLITE_WRITE_WINDOW_SECONDS,                            -1 );
	init( SQLITE_CURSOR_MAX_LIFETIME_BYTES,                      1e6 ); if (buggifySmallShards || simulationMediumShards) SQLITE_CURSOR_MAX_LIFETIME_BYTES = MIN_SHARD_BYTES; if( randomize && BUGGIFY ) SQLITE_CURSOR_MAX_LIFETIME_BYTES = 0;
	init( SQLITE_WRITE_WINDOW_LIMIT,                              -1 );
	if( randomize && BUGGIFY ) {
		// Choose an window between .01 and 1.01 seconds.
		SQLITE_WRITE_WINDOW_SECONDS = 0.01 + deterministicRandom()->random01();
		// Choose random operations per second
		int opsPerSecond = deterministicRandom()->randomInt(1000, 5000);
		// Set window limit to opsPerSecond scaled down to window size
		SQLITE_WRITE_WINDOW_LIMIT = opsPerSecond * SQLITE_WRITE_WINDOW_SECONDS;
	}

	// Maximum and minimum cell payload bytes allowed on primary page as calculated in SQLite.
	// These formulas are copied from SQLite, using its hardcoded constants, so if you are
	// changing this you should also be changing SQLite.
	init( SQLITE_BTREE_CELL_MAX_LOCAL,  (SQLITE_BTREE_PAGE_USABLE - 12) * 64/255 - 23 );
	init( SQLITE_BTREE_CELL_MIN_LOCAL,  (SQLITE_BTREE_PAGE_USABLE - 12) * 32/255 - 23 );

	// Maximum FDB fragment key and value bytes that can fit in a primary btree page
	init( SQLITE_FRAGMENT_PRIMARY_PAGE_USABLE,
					SQLITE_BTREE_CELL_MAX_LOCAL
					 - 1 // vdbeRecord header length size
					 - 2 // max key length size
					 - 4 // max index length size
					 - 2 // max value fragment length size
	);

	// Maximum FDB fragment value bytes in an overflow page
	init( SQLITE_FRAGMENT_OVERFLOW_PAGE_USABLE,
					SQLITE_BTREE_PAGE_USABLE
					 - 4 // next pageNumber size
	);
	init( SQLITE_FRAGMENT_MIN_SAVINGS,                          0.20 );

	// KeyValueStoreSqlite spring cleaning
	init( SPRING_CLEANING_NO_ACTION_INTERVAL,                    1.0 ); if( randomize && BUGGIFY ) SPRING_CLEANING_NO_ACTION_INTERVAL = deterministicRandom()->coinflip() ? 0.1 : deterministicRandom()->random01() * 5;
	init( SPRING_CLEANING_LAZY_DELETE_INTERVAL,                  0.1 ); if( randomize && BUGGIFY ) SPRING_CLEANING_LAZY_DELETE_INTERVAL = deterministicRandom()->coinflip() ? 1.0 : deterministicRandom()->random01() * 5;
	init( SPRING_CLEANING_VACUUM_INTERVAL,                       1.0 ); if( randomize && BUGGIFY ) SPRING_CLEANING_VACUUM_INTERVAL = deterministicRandom()->coinflip() ? 0.1 : deterministicRandom()->random01() * 5;
	init( SPRING_CLEANING_LAZY_DELETE_TIME_ESTIMATE,            .010 ); if( randomize && BUGGIFY ) SPRING_CLEANING_LAZY_DELETE_TIME_ESTIMATE = deterministicRandom()->random01() * 5;
	init( SPRING_CLEANING_VACUUM_TIME_ESTIMATE,                 .010 ); if( randomize && BUGGIFY ) SPRING_CLEANING_VACUUM_TIME_ESTIMATE = deterministicRandom()->random01() * 5;
	init( SPRING_CLEANING_VACUUMS_PER_LAZY_DELETE_PAGE,          0.0 ); if( randomize && BUGGIFY ) SPRING_CLEANING_VACUUMS_PER_LAZY_DELETE_PAGE = deterministicRandom()->coinflip() ? 1e9 : deterministicRandom()->random01() * 5;
	init( SPRING_CLEANING_MIN_LAZY_DELETE_PAGES,                   0 ); if( randomize && BUGGIFY ) SPRING_CLEANING_MIN_LAZY_DELETE_PAGES = deterministicRandom()->randomInt(1, 100);
	init( SPRING_CLEANING_MAX_LAZY_DELETE_PAGES,                 1e9 ); if( randomize && BUGGIFY ) SPRING_CLEANING_MAX_LAZY_DELETE_PAGES = deterministicRandom()->coinflip() ? 0 : deterministicRandom()->randomInt(1, 1e4);
	init( SPRING_CLEANING_LAZY_DELETE_BATCH_SIZE,                100 ); if( randomize && BUGGIFY ) SPRING_CLEANING_LAZY_DELETE_BATCH_SIZE = deterministicRandom()->randomInt(1, 1000);
	init( SPRING_CLEANING_MIN_VACUUM_PAGES,                        1 ); if( randomize && BUGGIFY ) SPRING_CLEANING_MIN_VACUUM_PAGES = deterministicRandom()->randomInt(0, 100);
	init( SPRING_CLEANING_MAX_VACUUM_PAGES,                      1e9 ); if( randomize && BUGGIFY ) SPRING_CLEANING_MAX_VACUUM_PAGES = deterministicRandom()->coinflip() ? 0 : deterministicRandom()->randomInt(1, 1e4);

	// KeyValueStoreMemory
	init( REPLACE_CONTENTS_BYTES,                                1e5 );

	// KeyValueStoreRocksDB
	init( ROCKSDB_LEVEL_COMPACTION_DYNAMIC_LEVEL_BYTES,         true ); if( randomize && BUGGIFY )  ROCKSDB_LEVEL_COMPACTION_DYNAMIC_LEVEL_BYTES = false;
	init( ROCKSDB_SUGGEST_COMPACT_CLEAR_RANGE,                 false );
	init( ROCKSDB_THREAD_PROMISE_PRIORITY,                      7500 );
	init( ROCKSDB_READER_THREAD_PRIORITY,                          0 );
 	init( ROCKSDB_WRITER_THREAD_PRIORITY,                          0 );
	init( ROCKSDB_BACKGROUND_PARALLELISM,                          2 );
	init( ROCKSDB_READ_PARALLELISM,                                4 );
	// Use a smaller memtable in simulation to avoid OOMs.
	int64_t memtableBytes = isSimulated ? 32 * 1024 : 512 * 1024 * 1024;
	init( ROCKSDB_MEMTABLE_BYTES,                      memtableBytes );
	init( ROCKSDB_LEVEL_STYLE_COMPACTION,                       true );
	init( ROCKSDB_UNSAFE_AUTO_FSYNC,                           false );
	init( ROCKSDB_PERIODIC_COMPACTION_SECONDS,                     0 );
	init( ROCKSDB_PREFIX_LEN,                                      0 );
	init( ROCKSDB_MEMTABLE_PREFIX_BLOOM_SIZE_RATIO,              0.1 );
	init( ROCKSDB_BLOOM_BITS_PER_KEY,                             10 );
	init( ROCKSDB_BLOOM_WHOLE_KEY_FILTERING,                   false );
	init( ROCKSDB_MAX_AUTO_READAHEAD_SIZE,                         0 );
	// If rocksdb block cache size is 0, the default 8MB is used.
	int64_t blockCacheSize = isSimulated ? 16 * 1024 * 1024 : 2147483648 /* 2GB */;
	init( ROCKSDB_BLOCK_CACHE_SIZE,                   blockCacheSize );
	init( ROCKSDB_METRICS_DELAY,                                60.0 );
	// ROCKSDB_READ_VALUE_TIMEOUT, ROCKSDB_READ_VALUE_PREFIX_TIMEOUT, ROCKSDB_READ_RANGE_TIMEOUT knobs:
	// In simulation, increasing the read operation timeouts to 5 minutes, as some of the tests have
	// very high load and single read thread cannot process all the load within the timeouts.
	init( ROCKSDB_READ_VALUE_TIMEOUT,      isSimulated ? 300.0 : 5.0 );
	init( ROCKSDB_READ_VALUE_PREFIX_TIMEOUT, isSimulated ? 300.0 : 5.0 );
	init( ROCKSDB_READ_RANGE_TIMEOUT,      isSimulated ? 300.0 : 5.0 );
	init( ROCKSDB_READ_QUEUE_WAIT,                               1.0 );
	init( ROCKSDB_READ_QUEUE_HARD_MAX,                          1000 );
	init( ROCKSDB_READ_QUEUE_SOFT_MAX,                           500 );
	init( ROCKSDB_FETCH_QUEUE_HARD_MAX,                          100 );
	init( ROCKSDB_FETCH_QUEUE_SOFT_MAX,                           50 );
	init( ROCKSDB_HISTOGRAMS_SAMPLE_RATE,                      0.001 ); if( randomize && BUGGIFY ) ROCKSDB_HISTOGRAMS_SAMPLE_RATE = 0;
	init( ROCKSDB_READ_RANGE_ITERATOR_REFRESH_TIME,             30.0 ); if( randomize && BUGGIFY ) ROCKSDB_READ_RANGE_ITERATOR_REFRESH_TIME = 0.1;
	init( ROCKSDB_READ_RANGE_REUSE_ITERATORS,                   true ); if( randomize && BUGGIFY ) ROCKSDB_READ_RANGE_REUSE_ITERATORS = deterministicRandom()->coinflip();
	init( ROCKSDB_READ_RANGE_REUSE_BOUNDED_ITERATORS,          false ); if( randomize && BUGGIFY ) ROCKSDB_READ_RANGE_REUSE_BOUNDED_ITERATORS = deterministicRandom()->coinflip();
	init( ROCKSDB_READ_RANGE_BOUNDED_ITERATORS_MAX_LIMIT,        200 );
	// Set to 0 to disable rocksdb write rate limiting. Rate limiter unit: bytes per second.
	init( ROCKSDB_WRITE_RATE_LIMITER_BYTES_PER_SEC,                0 );
	// If true, enables dynamic adjustment of ROCKSDB_WRITE_RATE_LIMITER_BYTES according to the recent demand of background IO.
	init( ROCKSDB_WRITE_RATE_LIMITER_AUTO_TUNE,                 true );
	init( DEFAULT_FDB_ROCKSDB_COLUMN_FAMILY,                    "fdb");
	init( ROCKSDB_DISABLE_AUTO_COMPACTIONS,                    false ); // RocksDB default

	init( ROCKSDB_PERFCONTEXT_ENABLE,                          false ); if( randomize && BUGGIFY ) ROCKSDB_PERFCONTEXT_ENABLE = deterministicRandom()->coinflip();
	init( ROCKSDB_PERFCONTEXT_SAMPLE_RATE,                    0.0001 );
	init( ROCKSDB_MAX_SUBCOMPACTIONS,                              0 );
	init( ROCKSDB_SOFT_PENDING_COMPACT_BYTES_LIMIT,      64000000000 ); // 64GB, Rocksdb option, Writes will slow down.
	init( ROCKSDB_HARD_PENDING_COMPACT_BYTES_LIMIT,     100000000000 ); // 100GB, Rocksdb option, Writes will stall.
	init( ROCKSDB_CAN_COMMIT_COMPACT_BYTES_LIMIT,        50000000000 ); // 50GB, Commit waits.
	// Enable this knob only for experminatal purpose, never enable this in production.
	// If enabled, all the committed in-memory memtable writes are lost on a crash.
	init( ROCKSDB_DISABLE_WAL_EXPERIMENTAL,                    false );
	// If ROCKSDB_SINGLEKEY_DELETES_ON_CLEARRANGE is enabled, disable ROCKSDB_ENABLE_CLEAR_RANGE_EAGER_READS knob.
	// These knobs have contrary functionality.
	init( ROCKSDB_SINGLEKEY_DELETES_ON_CLEARRANGE,              true );
	init( ROCKSDB_SINGLEKEY_DELETES_BYTES_LIMIT,               10000 ); // 10KB
<<<<<<< HEAD
	init( ROCKSDB_ENABLE_CLEAR_RANGE_EAGER_READS,              false );
=======
	init( ROCKSDB_SINGLEKEY_DELETES_MAX,                         200 ); // Max rocksdb::delete calls in a transaction
	init( ROCKSDB_ENABLE_CLEAR_RANGE_EAGER_READS,              false );
	init( ROCKSDB_FORCE_DELETERANGE_FOR_CLEARRANGE,            false );
>>>>>>> 94e42d5c
	// ROCKSDB_STATS_LEVEL=1 indicates rocksdb::StatsLevel::kExceptHistogramOrTimers
	// Refer StatsLevel: https://github.com/facebook/rocksdb/blob/main/include/rocksdb/statistics.h#L594
	init( ROCKSDB_STATS_LEVEL,                                     1 ); if( randomize && BUGGIFY ) ROCKSDB_STATS_LEVEL = deterministicRandom()->randomInt(0, 6);
	init( ROCKSDB_ENABLE_COMPACT_ON_DELETION,                  false );
	// CDCF: CompactOnDeletionCollectorFactory. The below 3 are parameters of the CompactOnDeletionCollectorFactory
	// which controls the compaction on deleted data.
	init( ROCKSDB_CDCF_SLIDING_WINDOW_SIZE,                      128 );
	init( ROCKSDB_CDCF_DELETION_TRIGGER,                           1 );
	init( ROCKSDB_CDCF_DELETION_RATIO,                             0 );
	// Can commit will delay ROCKSDB_CAN_COMMIT_DELAY_ON_OVERLOAD seconds for
	// ROCKSDB_CAN_COMMIT_DELAY_TIMES_ON_OVERLOAD times, if rocksdb overloaded.
	// Set ROCKSDB_CAN_COMMIT_DELAY_TIMES_ON_OVERLOAD to 0, to disable
	init( ROCKSDB_CAN_COMMIT_DELAY_ON_OVERLOAD,                    1 );
	init( ROCKSDB_CAN_COMMIT_DELAY_TIMES_ON_OVERLOAD,              5 );
	init( ROCKSDB_COMPACTION_READAHEAD_SIZE,                   32768 ); // 32 KB, performs bigger reads when doing compaction.
	init( ROCKSDB_BLOCK_SIZE,                                  32768 ); // 32 KB, size of the block in rocksdb cache.

	// Leader election
	bool longLeaderElection = randomize && BUGGIFY;
	init( MAX_NOTIFICATIONS,                                  100000 );
	init( MIN_NOTIFICATIONS,                                     100 );
	init( NOTIFICATION_FULL_CLEAR_TIME,                      10000.0 );
	init( CANDIDATE_MIN_DELAY,                                  0.05 );
	init( CANDIDATE_MAX_DELAY,                                   1.0 );
	init( CANDIDATE_GROWTH_RATE,                                 1.2 );
	init( POLLING_FREQUENCY,                                     2.0 ); if( longLeaderElection ) POLLING_FREQUENCY = 8.0;
	init( HEARTBEAT_FREQUENCY,                                   0.5 ); if( longLeaderElection ) HEARTBEAT_FREQUENCY = 1.0;

	// Commit CommitProxy and GRV CommitProxy
	init( START_TRANSACTION_BATCH_INTERVAL_MIN,                 1e-6 );
	init( START_TRANSACTION_BATCH_INTERVAL_MAX,                0.010 );
	init( START_TRANSACTION_BATCH_INTERVAL_LATENCY_FRACTION,     0.5 );
	init( START_TRANSACTION_BATCH_INTERVAL_SMOOTHER_ALPHA,       0.1 );
	init( START_TRANSACTION_BATCH_QUEUE_CHECK_INTERVAL,        0.001 );
	init( START_TRANSACTION_MAX_TRANSACTIONS_TO_START,        100000 );
	init( START_TRANSACTION_MAX_REQUESTS_TO_START,             10000 );
	init( START_TRANSACTION_RATE_WINDOW,                         2.0 );
	init( START_TRANSACTION_MAX_EMPTY_QUEUE_BUDGET,             10.0 );
	init( START_TRANSACTION_MAX_QUEUE_SIZE,                      1e6 );
	init( KEY_LOCATION_MAX_QUEUE_SIZE,                           1e6 );
	init( COMMIT_PROXY_LIVENESS_TIMEOUT,                        20.0 );

	init( COMMIT_TRANSACTION_BATCH_INTERVAL_FROM_IDLE,         0.0005 ); if( randomize && BUGGIFY ) COMMIT_TRANSACTION_BATCH_INTERVAL_FROM_IDLE = 0.005;
	init( COMMIT_TRANSACTION_BATCH_INTERVAL_MIN,                0.001 ); if( randomize && BUGGIFY ) COMMIT_TRANSACTION_BATCH_INTERVAL_MIN = 0.1;
	init( COMMIT_TRANSACTION_BATCH_INTERVAL_MAX,                0.020 );
	init( COMMIT_TRANSACTION_BATCH_INTERVAL_LATENCY_FRACTION,     0.1 );
	init( COMMIT_TRANSACTION_BATCH_INTERVAL_SMOOTHER_ALPHA,       0.1 );
	init( COMMIT_TRANSACTION_BATCH_COUNT_MAX,                   32768 ); if( randomize && BUGGIFY ) COMMIT_TRANSACTION_BATCH_COUNT_MAX = 1000; // Do NOT increase this number beyond 32768, as CommitIds only budget 2 bytes for storing transaction id within each batch
	init( COMMIT_BATCHES_MEM_BYTES_HARD_LIMIT,              8LL << 30 ); if (randomize && BUGGIFY) COMMIT_BATCHES_MEM_BYTES_HARD_LIMIT = deterministicRandom()->randomInt64(100LL << 20,  8LL << 30);
	init( COMMIT_BATCHES_MEM_FRACTION_OF_TOTAL,                   0.5 );
	init( COMMIT_BATCHES_MEM_TO_TOTAL_MEM_SCALE_FACTOR,           5.0 );

	// these settings disable batch bytes scaling.  Try COMMIT_TRANSACTION_BATCH_BYTES_MAX=1e6, COMMIT_TRANSACTION_BATCH_BYTES_SCALE_BASE=50000, COMMIT_TRANSACTION_BATCH_BYTES_SCALE_POWER=0.5?
	init( COMMIT_TRANSACTION_BATCH_BYTES_MIN,                  100000 );
	init( COMMIT_TRANSACTION_BATCH_BYTES_MAX,                  100000 ); if( randomize && BUGGIFY ) { COMMIT_TRANSACTION_BATCH_BYTES_MIN = COMMIT_TRANSACTION_BATCH_BYTES_MAX = 1000000; }
	init( COMMIT_TRANSACTION_BATCH_BYTES_SCALE_BASE,           100000 );
	init( COMMIT_TRANSACTION_BATCH_BYTES_SCALE_POWER,             0.0 );

	init( RESOLVER_COALESCE_TIME,                                1.0 );
	init( BUGGIFIED_ROW_LIMIT,                  APPLY_MUTATION_BYTES ); if( randomize && BUGGIFY ) BUGGIFIED_ROW_LIMIT = deterministicRandom()->randomInt(3, 30);
	init( PROXY_SPIN_DELAY,                                     0.01 );
	init( UPDATE_REMOTE_LOG_VERSION_INTERVAL,                    2.0 );
	init( MAX_TXS_POP_VERSION_HISTORY,                           1e5 );
	init( MIN_CONFIRM_INTERVAL,                                 0.05 );

	bool shortRecoveryDuration = randomize && BUGGIFY;
	init( ENFORCED_MIN_RECOVERY_DURATION,                       0.085 ); if( shortRecoveryDuration ) ENFORCED_MIN_RECOVERY_DURATION = 0.01;
	init( REQUIRED_MIN_RECOVERY_DURATION,                       0.080 ); if( shortRecoveryDuration ) REQUIRED_MIN_RECOVERY_DURATION = 0.01;
	init( ALWAYS_CAUSAL_READ_RISKY,                             false );
	init( MAX_COMMIT_UPDATES,                                    2000 ); if( randomize && BUGGIFY ) MAX_COMMIT_UPDATES = 1;
	init( MAX_PROXY_COMPUTE,                                      2.0 );
	init( MAX_COMPUTE_PER_OPERATION,                              0.1 );
	init( MAX_COMPUTE_DURATION_LOG_CUTOFF,                       0.05 );
	init( PROXY_COMPUTE_BUCKETS,                                20000 );
	init( PROXY_COMPUTE_GROWTH_RATE,                             0.01 );
	init( TXN_STATE_SEND_AMOUNT,                                    4 );
	init( REPORT_TRANSACTION_COST_ESTIMATION_DELAY,               0.1 );
	init( PROXY_REJECT_BATCH_QUEUED_TOO_LONG,                    true );

	bool buggfyUseResolverPrivateMutations = randomize && BUGGIFY && !ENABLE_VERSION_VECTOR_TLOG_UNICAST;

	init( PROXY_USE_RESOLVER_PRIVATE_MUTATIONS,                 false ); if( buggfyUseResolverPrivateMutations ) PROXY_USE_RESOLVER_PRIVATE_MUTATIONS = deterministicRandom()->coinflip();
	if (ENABLE_VERSION_VECTOR_TLOG_UNICAST == true) PROXY_USE_RESOLVER_PRIVATE_MUTATIONS = true;

	init( RESET_MASTER_BATCHES,                                   200 );
	init( RESET_RESOLVER_BATCHES,                                 200 );
	init( RESET_MASTER_DELAY,                                   300.0 );
	init( RESET_RESOLVER_DELAY,                                 300.0 );

	// Master Server
	// masterCommitter() in the master server will allow lower priority tasks (e.g. DataDistibution)
	//  by delay()ing for this amount of time between accepted batches of TransactionRequests.
	bool fastBalancing = randomize && BUGGIFY;
	init( COMMIT_SLEEP_TIME,								  0.0001 ); if( randomize && BUGGIFY ) COMMIT_SLEEP_TIME = 0;
	init( KEY_BYTES_PER_SAMPLE,                                  2e4 ); if( fastBalancing ) KEY_BYTES_PER_SAMPLE = 1e3;
	init( MIN_BALANCE_TIME,                                      0.2 );
	init( MIN_BALANCE_DIFFERENCE,                                1e6 ); if( fastBalancing ) MIN_BALANCE_DIFFERENCE = 1e4;
	init( SECONDS_BEFORE_NO_FAILURE_DELAY,                  8 * 3600 );
	init( MAX_TXS_SEND_MEMORY,                                   1e7 ); if( randomize && BUGGIFY ) MAX_TXS_SEND_MEMORY = 1e5;
	init( MAX_RECOVERY_VERSIONS,           200 * VERSIONS_PER_SECOND );
	init( MAX_RECOVERY_TIME,                                    20.0 ); if( randomize && BUGGIFY ) MAX_RECOVERY_TIME = 1.0;
	init( PROVISIONAL_START_DELAY,                               1.0 );
	init( PROVISIONAL_MAX_DELAY,                                60.0 );
	init( PROVISIONAL_DELAY_GROWTH,                              1.5 );
	init( SECONDS_BEFORE_RECRUIT_BACKUP_WORKER,                  4.0 ); if( randomize && BUGGIFY ) SECONDS_BEFORE_RECRUIT_BACKUP_WORKER = deterministicRandom()->random01() * 8;
	init( CC_INTERFACE_TIMEOUT,                                 10.0 ); if( randomize && BUGGIFY ) CC_INTERFACE_TIMEOUT = 0.0;

	// Resolver
	init( SAMPLE_OFFSET_PER_KEY,                                 100 );
	init( SAMPLE_EXPIRATION_TIME,                                1.0 );
	init( SAMPLE_POLL_TIME,                                      0.1 );
	init( RESOLVER_STATE_MEMORY_LIMIT,                           1e6 );
	init( LAST_LIMITED_RATIO,                                    2.0 );

	// Backup Worker
	init( BACKUP_TIMEOUT,                                        0.4 );
	init( BACKUP_NOOP_POP_DELAY,                                 5.0 );
	init( BACKUP_FILE_BLOCK_BYTES,                       1024 * 1024 );
	init( BACKUP_LOCK_BYTES,                                     3e9 ); if(randomize && BUGGIFY) BACKUP_LOCK_BYTES = deterministicRandom()->randomInt(1024, 4096) * 256 * 1024;
	init( BACKUP_UPLOAD_DELAY,                                  10.0 ); if(randomize && BUGGIFY) BACKUP_UPLOAD_DELAY = deterministicRandom()->random01() * 60;

	//Cluster Controller
	init( CLUSTER_CONTROLLER_LOGGING_DELAY,                      5.0 );
	init( MASTER_FAILURE_REACTION_TIME,                          0.4 ); if( randomize && BUGGIFY ) MASTER_FAILURE_REACTION_TIME = 10.0;
	init( MASTER_FAILURE_SLOPE_DURING_RECOVERY,                  0.1 );
	init( WORKER_COORDINATION_PING_DELAY,                         60 );
	init( SIM_SHUTDOWN_TIMEOUT,                                   10 );
	init( SHUTDOWN_TIMEOUT,                                      600 ); if( randomize && BUGGIFY ) SHUTDOWN_TIMEOUT = 60.0;
	init( MASTER_SPIN_DELAY,                                     1.0 ); if( randomize && BUGGIFY ) MASTER_SPIN_DELAY = 10.0;
	init( CC_PRUNE_CLIENTS_INTERVAL,                            60.0 );
	init( CC_CHANGE_DELAY,                                       0.1 );
	init( CC_CLASS_DELAY,                                       0.01 );
	init( WAIT_FOR_GOOD_RECRUITMENT_DELAY,                       1.0 );
	init( WAIT_FOR_GOOD_REMOTE_RECRUITMENT_DELAY,                5.0 );
	init( ATTEMPT_RECRUITMENT_DELAY,                           0.035 );
	init( WAIT_FOR_DISTRIBUTOR_JOIN_DELAY,                       1.0 );
	init( WAIT_FOR_RATEKEEPER_JOIN_DELAY,                        1.0 );
	init( WAIT_FOR_BLOB_MANAGER_JOIN_DELAY,                      1.0 );
	init( WAIT_FOR_ENCRYPT_KEY_PROXY_JOIN_DELAY,                 1.0 );
	init( WORKER_FAILURE_TIME,                                   1.0 ); if( randomize && BUGGIFY ) WORKER_FAILURE_TIME = 10.0;
	init( CHECK_OUTSTANDING_INTERVAL,                            0.5 ); if( randomize && BUGGIFY ) CHECK_OUTSTANDING_INTERVAL = 0.001;
	init( VERSION_LAG_METRIC_INTERVAL,                           0.5 ); if( randomize && BUGGIFY ) VERSION_LAG_METRIC_INTERVAL = 10.0;
	init( MAX_VERSION_DIFFERENCE,           20 * VERSIONS_PER_SECOND );
	init( INITIAL_UPDATE_CROSS_DC_INFO_DELAY,                    300 );
	init( CHECK_REMOTE_HEALTH_INTERVAL,                           60 );
	init( FORCE_RECOVERY_CHECK_DELAY,                            5.0 );
	init( RATEKEEPER_FAILURE_TIME,                               1.0 );
	init( BLOB_MANAGER_FAILURE_TIME,                             1.0 );
	init( REPLACE_INTERFACE_DELAY,                              60.0 );
	init( REPLACE_INTERFACE_CHECK_DELAY,                         5.0 );
	init( COORDINATOR_REGISTER_INTERVAL,                         5.0 );
	init( CLIENT_REGISTER_INTERVAL,                            600.0 );
	init( CC_ENABLE_WORKER_HEALTH_MONITOR,                     false );
	init( CC_WORKER_HEALTH_CHECKING_INTERVAL,                   60.0 );
	init( CC_DEGRADED_LINK_EXPIRATION_INTERVAL,                300.0 );
	init( CC_MIN_DEGRADATION_INTERVAL,                         120.0 );
	init( ENCRYPT_KEY_PROXY_FAILURE_TIME,                        0.1 );
	init( CC_DEGRADED_PEER_DEGREE_TO_EXCLUDE,                      3 );
	init( CC_MAX_EXCLUSION_DUE_TO_HEALTH,                          2 );
	init( CC_HEALTH_TRIGGER_RECOVERY,                          false );
	init( CC_TRACKING_HEALTH_RECOVERY_INTERVAL,               3600.0 );
	init( CC_MAX_HEALTH_RECOVERY_COUNT,                            5 );
	init( CC_HEALTH_TRIGGER_FAILOVER,                          false );
	init( CC_FAILOVER_DUE_TO_HEALTH_MIN_DEGRADATION,               5 );
	init( CC_FAILOVER_DUE_TO_HEALTH_MAX_DEGRADATION,              10 );
	init( CC_ENABLE_ENTIRE_SATELLITE_MONITORING,               false );
	init( CC_SATELLITE_DEGRADATION_MIN_COMPLAINER,                 3 );
	init( CC_SATELLITE_DEGRADATION_MIN_BAD_SERVER,                 3 );
	init( CC_THROTTLE_SINGLETON_RERECRUIT_INTERVAL,              0.5 );

	init( INCOMPATIBLE_PEERS_LOGGING_INTERVAL,                   600 ); if( randomize && BUGGIFY ) INCOMPATIBLE_PEERS_LOGGING_INTERVAL = 60.0;
	init( EXPECTED_MASTER_FITNESS,            ProcessClass::UnsetFit );
	init( EXPECTED_TLOG_FITNESS,              ProcessClass::UnsetFit );
	init( EXPECTED_LOG_ROUTER_FITNESS,        ProcessClass::UnsetFit );
	init( EXPECTED_COMMIT_PROXY_FITNESS,      ProcessClass::UnsetFit );
	init( EXPECTED_GRV_PROXY_FITNESS,         ProcessClass::UnsetFit );
	init( EXPECTED_RESOLVER_FITNESS,          ProcessClass::UnsetFit );
	init( RECRUITMENT_TIMEOUT,                                   600 ); if( randomize && BUGGIFY ) RECRUITMENT_TIMEOUT = deterministicRandom()->coinflip() ? 60.0 : 1.0;

	init( POLICY_RATING_TESTS,                                   200 ); if( randomize && BUGGIFY ) POLICY_RATING_TESTS = 20;
	init( POLICY_GENERATIONS,                                    100 ); if( randomize && BUGGIFY ) POLICY_GENERATIONS = 10;
	init( DBINFO_SEND_AMOUNT,                                      5 );
	init( DBINFO_BATCH_DELAY,                                    0.1 );
	init( SINGLETON_RECRUIT_BME_DELAY,                          10.0 );

	//Move Keys
	init( SHARD_READY_DELAY,                                    0.25 );
	init( SERVER_READY_QUORUM_INTERVAL,                         std::min(1.0, std::min(MAX_READ_TRANSACTION_LIFE_VERSIONS, MAX_WRITE_TRANSACTION_LIFE_VERSIONS)/(5.0*VERSIONS_PER_SECOND)) );
	init( SERVER_READY_QUORUM_TIMEOUT,                          15.0 ); if( randomize && BUGGIFY ) SERVER_READY_QUORUM_TIMEOUT = 1.0;
	init( REMOVE_RETRY_DELAY,                                    1.0 );
	init( MOVE_KEYS_KRM_LIMIT,                                  2000 ); if( randomize && BUGGIFY ) MOVE_KEYS_KRM_LIMIT = 2;
	init( MOVE_KEYS_KRM_LIMIT_BYTES,                             1e5 ); if( randomize && BUGGIFY ) MOVE_KEYS_KRM_LIMIT_BYTES = 5e4; //This must be sufficiently larger than CLIENT_KNOBS->KEY_SIZE_LIMIT (fdbclient/Knobs.h) to ensure that at least two entries will be returned from an attempt to read a key range map
	init( MAX_SKIP_TAGS,                                           1 ); //The TLogs require tags to be densely packed to be memory efficient, so be careful increasing this knob
	init( MAX_ADDED_SOURCES_MULTIPLIER,                          2.0 );

	//FdbServer
	bool longReboots = randomize && BUGGIFY;
	init( MIN_REBOOT_TIME,                                       4.0 ); if( longReboots ) MIN_REBOOT_TIME = 10.0;
	init( MAX_REBOOT_TIME,                                       5.0 ); if( longReboots ) MAX_REBOOT_TIME = 20.0;
	init( LOG_DIRECTORY,                                          ".");  // Will be set to the command line flag.
	init( CONN_FILE,                                               "");  // Will be set to the command line flag.
	init( SERVER_MEM_LIMIT,                                8LL << 30 );
	init( SYSTEM_MONITOR_FREQUENCY,                              5.0 );

	//Ratekeeper
	bool slowRatekeeper = randomize && BUGGIFY;
	init( SMOOTHING_AMOUNT,                                      1.0 ); if( slowRatekeeper ) SMOOTHING_AMOUNT = 5.0;
	init( SLOW_SMOOTHING_AMOUNT,                                10.0 ); if( slowRatekeeper ) SLOW_SMOOTHING_AMOUNT = 50.0;
	init( METRIC_UPDATE_RATE,                                     .1 ); if( slowRatekeeper ) METRIC_UPDATE_RATE = 0.5;
	init( DETAILED_METRIC_UPDATE_RATE,                           5.0 );
	init( RATEKEEPER_DEFAULT_LIMIT,                              1e6 ); if( randomize && BUGGIFY ) RATEKEEPER_DEFAULT_LIMIT = 0;
	init( RATEKEEPER_LIMIT_REASON_SAMPLE_RATE,                   0.1 );
	init( RATEKEEPER_PRINT_LIMIT_REASON,                       false ); if( randomize && BUGGIFY ) RATEKEEPER_PRINT_LIMIT_REASON = true;
	init( RATEKEEPER_MIN_RATE,                                   0.0 );
	init( RATEKEEPER_MAX_RATE,                                   1e9 );

	bool smallStorageTarget = randomize && BUGGIFY;
	init( TARGET_BYTES_PER_STORAGE_SERVER,                    1000e6 ); if( smallStorageTarget ) TARGET_BYTES_PER_STORAGE_SERVER = 3000e3;
	init( SPRING_BYTES_STORAGE_SERVER,                         100e6 ); if( smallStorageTarget ) SPRING_BYTES_STORAGE_SERVER = 300e3;
	init( AUTO_TAG_THROTTLE_STORAGE_QUEUE_BYTES,               800e6 ); if( smallStorageTarget ) AUTO_TAG_THROTTLE_STORAGE_QUEUE_BYTES = 2500e3;
	init( TARGET_BYTES_PER_STORAGE_SERVER_BATCH,               750e6 ); if( smallStorageTarget ) TARGET_BYTES_PER_STORAGE_SERVER_BATCH = 1500e3;
	init( SPRING_BYTES_STORAGE_SERVER_BATCH,                   100e6 ); if( smallStorageTarget ) SPRING_BYTES_STORAGE_SERVER_BATCH = 150e3;
	init( STORAGE_HARD_LIMIT_BYTES,                           1500e6 ); if( smallStorageTarget ) STORAGE_HARD_LIMIT_BYTES = 4500e3;
	init( STORAGE_HARD_LIMIT_BYTES_OVERAGE,                   5000e3 ); if( smallStorageTarget ) STORAGE_HARD_LIMIT_BYTES_OVERAGE = 100e3; // byte+version overage ensures storage server makes enough progress on freeing up storage queue memory at hard limit by ensuring it advances desiredOldestVersion enough per commit cycle.
	init( STORAGE_HARD_LIMIT_VERSION_OVERAGE, VERSIONS_PER_SECOND / 4.0 );
	init( STORAGE_DURABILITY_LAG_HARD_MAX,                    2000e6 ); if( smallStorageTarget ) STORAGE_DURABILITY_LAG_HARD_MAX = 100e6;
	init( STORAGE_DURABILITY_LAG_SOFT_MAX,                     250e6 ); if( smallStorageTarget ) STORAGE_DURABILITY_LAG_SOFT_MAX = 10e6;

	//FIXME: Low priority reads are disabled by assigning very high knob values, reduce knobs for 7.0
	init( LOW_PRIORITY_STORAGE_QUEUE_BYTES,                    775e8 ); if( smallStorageTarget ) LOW_PRIORITY_STORAGE_QUEUE_BYTES = 1750e3;
	init( LOW_PRIORITY_DURABILITY_LAG,                         200e6 ); if( smallStorageTarget ) LOW_PRIORITY_DURABILITY_LAG = 15e6;

	bool smallTlogTarget = randomize && BUGGIFY;
	init( TARGET_BYTES_PER_TLOG,                              2400e6 ); if( smallTlogTarget ) TARGET_BYTES_PER_TLOG = 2000e3;
	init( SPRING_BYTES_TLOG,                                   400e6 ); if( smallTlogTarget ) SPRING_BYTES_TLOG = 200e3;
	init( TARGET_BYTES_PER_TLOG_BATCH,                        1400e6 ); if( smallTlogTarget ) TARGET_BYTES_PER_TLOG_BATCH = 1400e3;
	init( SPRING_BYTES_TLOG_BATCH,                             300e6 ); if( smallTlogTarget ) SPRING_BYTES_TLOG_BATCH = 150e3;
	init( TLOG_SPILL_THRESHOLD,                               1500e6 ); if( smallTlogTarget ) TLOG_SPILL_THRESHOLD = 1500e3; if( randomize && BUGGIFY ) TLOG_SPILL_THRESHOLD = 0;
	init( REFERENCE_SPILL_UPDATE_STORAGE_BYTE_LIMIT,            20e6 ); if( (randomize && BUGGIFY) || smallTlogTarget ) REFERENCE_SPILL_UPDATE_STORAGE_BYTE_LIMIT = 1e6;
	init( TLOG_HARD_LIMIT_BYTES,                              3000e6 ); if( smallTlogTarget ) TLOG_HARD_LIMIT_BYTES = 30e6;
	init( TLOG_RECOVER_MEMORY_LIMIT, TARGET_BYTES_PER_TLOG + SPRING_BYTES_TLOG );

	init( MAX_TRANSACTIONS_PER_BYTE,                            1000 );

	init( MIN_AVAILABLE_SPACE,                                   1e8 );
	init( MIN_AVAILABLE_SPACE_RATIO,                            0.05 );
	init( MIN_AVAILABLE_SPACE_RATIO_SAFETY_BUFFER,              0.01 );
	init( TARGET_AVAILABLE_SPACE_RATIO,                         0.30 );
	init( AVAILABLE_SPACE_UPDATE_DELAY,                          5.0 );

	init( MAX_TL_SS_VERSION_DIFFERENCE,                         1e99 ); // if( randomize && BUGGIFY ) MAX_TL_SS_VERSION_DIFFERENCE = std::max(1.0, 0.25 * VERSIONS_PER_SECOND); // spring starts at half this value //FIXME: this knob causes ratekeeper to clamp on idle cluster in simulation that have a large number of logs
	init( MAX_TL_SS_VERSION_DIFFERENCE_BATCH,                   1e99 );
	init( MAX_MACHINES_FALLING_BEHIND,                             1 );

	init( MAX_TPS_HISTORY_SAMPLES,                               600 );
	init( NEEDED_TPS_HISTORY_SAMPLES,                            200 );
	init( TARGET_DURABILITY_LAG_VERSIONS,                      350e6 ); // Should be larger than STORAGE_DURABILITY_LAG_SOFT_MAX
	init( AUTO_TAG_THROTTLE_DURABILITY_LAG_VERSIONS,           250e6 );
	init( TARGET_DURABILITY_LAG_VERSIONS_BATCH,                150e6 ); // Should be larger than STORAGE_DURABILITY_LAG_SOFT_MAX
	init( DURABILITY_LAG_UNLIMITED_THRESHOLD,                   50e6 );
	init( INITIAL_DURABILITY_LAG_MULTIPLIER,                    1.02 );
	init( DURABILITY_LAG_REDUCTION_RATE,                      0.9999 );
	init( DURABILITY_LAG_INCREASE_RATE,                        1.001 );
	init( STORAGE_SERVER_LIST_FETCH_TIMEOUT,                    20.0 );

	init( MAX_AUTO_THROTTLED_TRANSACTION_TAGS,                     5 ); if(randomize && BUGGIFY) MAX_AUTO_THROTTLED_TRANSACTION_TAGS = 1;
	init( MAX_MANUAL_THROTTLED_TRANSACTION_TAGS,                  40 ); if(randomize && BUGGIFY) MAX_MANUAL_THROTTLED_TRANSACTION_TAGS = 1;
	init( MIN_TAG_COST,                                          200 ); if(randomize && BUGGIFY) MIN_TAG_COST = 0.0;
	init( AUTO_THROTTLE_TARGET_TAG_BUSYNESS,                     0.1 ); if(randomize && BUGGIFY) AUTO_THROTTLE_TARGET_TAG_BUSYNESS = 0.0;
	init( AUTO_TAG_THROTTLE_RAMP_UP_TIME,                      120.0 ); if(randomize && BUGGIFY) AUTO_TAG_THROTTLE_RAMP_UP_TIME = 5.0;
	init( AUTO_TAG_THROTTLE_DURATION,                          240.0 ); if(randomize && BUGGIFY) AUTO_TAG_THROTTLE_DURATION = 20.0;
	init( TAG_THROTTLE_PUSH_INTERVAL,                            1.0 ); if(randomize && BUGGIFY) TAG_THROTTLE_PUSH_INTERVAL = 0.0;
	init( AUTO_TAG_THROTTLE_START_AGGREGATION_TIME,              5.0 ); if(randomize && BUGGIFY) AUTO_TAG_THROTTLE_START_AGGREGATION_TIME = 0.5;
	init( AUTO_TAG_THROTTLE_UPDATE_FREQUENCY,                   10.0 ); if(randomize && BUGGIFY) AUTO_TAG_THROTTLE_UPDATE_FREQUENCY = 0.5;
	init( TAG_THROTTLE_EXPIRED_CLEANUP_INTERVAL,                30.0 ); if(randomize && BUGGIFY) TAG_THROTTLE_EXPIRED_CLEANUP_INTERVAL = 1.0;
	init( AUTO_TAG_THROTTLING_ENABLED,                          true ); if(randomize && BUGGIFY) AUTO_TAG_THROTTLING_ENABLED = false;

	//Storage Metrics
	init( STORAGE_METRICS_AVERAGE_INTERVAL,                    120.0 );
	init( STORAGE_METRICS_AVERAGE_INTERVAL_PER_KSECONDS,        1000.0 / STORAGE_METRICS_AVERAGE_INTERVAL );  // milliHz!
	init( SPLIT_JITTER_AMOUNT,                                  0.05 ); if( randomize && BUGGIFY ) SPLIT_JITTER_AMOUNT = 0.2;
	init( IOPS_UNITS_PER_SAMPLE,                                10000 * 1000 / STORAGE_METRICS_AVERAGE_INTERVAL_PER_KSECONDS / 100 );
	init( BANDWIDTH_UNITS_PER_SAMPLE,                           SHARD_MIN_BYTES_PER_KSEC / STORAGE_METRICS_AVERAGE_INTERVAL_PER_KSECONDS / 25 );
	init( BYTES_READ_UNITS_PER_SAMPLE,                          100000 ); // 100K bytes
	init( READ_HOT_SUB_RANGE_CHUNK_SIZE,                        10000000); // 10MB
	init( EMPTY_READ_PENALTY,                                   20 ); // 20 bytes
	init( READ_SAMPLING_ENABLED,                                false ); if ( randomize && BUGGIFY ) READ_SAMPLING_ENABLED = true;// enable/disable read sampling

	//Storage Server
	init( STORAGE_LOGGING_DELAY,                                 5.0 );
	init( STORAGE_SERVER_POLL_METRICS_DELAY,                     1.0 );
	init( FUTURE_VERSION_DELAY,                                  1.0 );
	init( STORAGE_LIMIT_BYTES,                                500000 );
	init( BUGGIFY_LIMIT_BYTES,                                  1000 );
	init( FETCH_USING_STREAMING,                               false ); if( randomize && isSimulated && BUGGIFY ) FETCH_USING_STREAMING = true; //Determines if fetch keys uses streaming reads
	init( FETCH_BLOCK_BYTES,                                     2e6 );
	init( FETCH_KEYS_PARALLELISM_BYTES,                          4e6 ); if( randomize && BUGGIFY ) FETCH_KEYS_PARALLELISM_BYTES = 3e6;
	init( FETCH_KEYS_PARALLELISM,                                  2 );
	init( FETCH_KEYS_LOWER_PRIORITY,                               0 );
	init( FETCH_CHANGEFEED_PARALLELISM,                            2 );
	init( BUGGIFY_BLOCK_BYTES,                                 10000 );
	init( STORAGE_RECOVERY_VERSION_LAG_LIMIT,				2 * MAX_READ_TRANSACTION_LIFE_VERSIONS );
	init( STORAGE_COMMIT_BYTES,                             10000000 ); if( randomize && BUGGIFY ) STORAGE_COMMIT_BYTES = 2000000;
	init( STORAGE_FETCH_BYTES,                               2500000 ); if( randomize && BUGGIFY ) STORAGE_FETCH_BYTES =  500000;
	init( STORAGE_DURABILITY_LAG_REJECT_THRESHOLD,              0.25 );
	init( STORAGE_DURABILITY_LAG_MIN_RATE,                       0.1 );
	init( STORAGE_COMMIT_INTERVAL,                               0.5 ); if( randomize && BUGGIFY ) STORAGE_COMMIT_INTERVAL = 2.0;
	init( UPDATE_SHARD_VERSION_INTERVAL,                        0.25 ); if( randomize && BUGGIFY ) UPDATE_SHARD_VERSION_INTERVAL = 1.0;
	init( BYTE_SAMPLING_FACTOR,                                  250 ); //cannot buggify because of differences in restarting tests
	init( BYTE_SAMPLING_OVERHEAD,                                100 );
	init( MAX_STORAGE_SERVER_WATCH_BYTES,                      100e6 ); if( randomize && BUGGIFY ) MAX_STORAGE_SERVER_WATCH_BYTES = 10e3;
	init( MAX_BYTE_SAMPLE_CLEAR_MAP_SIZE,                        1e9 ); if( randomize && BUGGIFY ) MAX_BYTE_SAMPLE_CLEAR_MAP_SIZE = 1e3;
	init( LONG_BYTE_SAMPLE_RECOVERY_DELAY,                      60.0 );
	init( BYTE_SAMPLE_LOAD_PARALLELISM,                            8 ); if( randomize && BUGGIFY ) BYTE_SAMPLE_LOAD_PARALLELISM = 1;
	init( BYTE_SAMPLE_LOAD_DELAY,                                0.0 ); if( randomize && BUGGIFY ) BYTE_SAMPLE_LOAD_DELAY = 0.1;
	init( BYTE_SAMPLE_START_DELAY,                               1.0 ); if( randomize && BUGGIFY ) BYTE_SAMPLE_START_DELAY = 0.0;
	init( UPDATE_STORAGE_PROCESS_STATS_INTERVAL,                 5.0 );
	init( BEHIND_CHECK_DELAY,                                    2.0 );
	init( BEHIND_CHECK_COUNT,                                      2 );
	init( BEHIND_CHECK_VERSIONS,             5 * VERSIONS_PER_SECOND );
	init( WAIT_METRICS_WRONG_SHARD_CHANCE,   isSimulated ? 1.0 : 0.1 );
	init( MIN_TAG_READ_PAGES_RATE,                             1.0e4 ); if( randomize && BUGGIFY ) MIN_TAG_READ_PAGES_RATE = 0;
	init( MIN_TAG_WRITE_PAGES_RATE,                             3200 ); if( randomize && BUGGIFY ) MIN_TAG_WRITE_PAGES_RATE = 0;
	init( TAG_MEASUREMENT_INTERVAL,                        30.0 ); if( randomize && BUGGIFY ) TAG_MEASUREMENT_INTERVAL = 1.0;
	init( READ_COST_BYTE_FACTOR,                          16384 ); if( randomize && BUGGIFY ) READ_COST_BYTE_FACTOR = 4096;
	init( PREFIX_COMPRESS_KVS_MEM_SNAPSHOTS,                    true ); if( randomize && BUGGIFY ) PREFIX_COMPRESS_KVS_MEM_SNAPSHOTS = false;
	init( REPORT_DD_METRICS,                                    true );
	init( DD_METRICS_REPORT_INTERVAL,                           30.0 );
	init( FETCH_KEYS_TOO_LONG_TIME_CRITERIA,                   300.0 );
	init( MAX_STORAGE_COMMIT_TIME,                             120.0 ); //The max fsync stall time on the storage server and tlog before marking a disk as failed
	init( RANGESTREAM_LIMIT_BYTES,                               2e6 ); if( randomize && BUGGIFY ) RANGESTREAM_LIMIT_BYTES = 1;
	init( CHANGEFEEDSTREAM_LIMIT_BYTES,                          1e6 ); if( randomize && BUGGIFY ) CHANGEFEEDSTREAM_LIMIT_BYTES = 1;
	init( BLOBWORKERSTATUSSTREAM_LIMIT_BYTES,                    1e4 ); if( randomize && BUGGIFY ) BLOBWORKERSTATUSSTREAM_LIMIT_BYTES = 1;
	init( ENABLE_CLEAR_RANGE_EAGER_READS,                       true ); if( randomize && BUGGIFY ) ENABLE_CLEAR_RANGE_EAGER_READS = deterministicRandom()->coinflip();
	init( CHECKPOINT_TRANSFER_BLOCK_BYTES,                      40e6 );
	init( QUICK_GET_VALUE_FALLBACK,                             true );
	init( QUICK_GET_KEY_VALUES_FALLBACK,                        true );
	init( STRICTLY_ENFORCE_BYTE_LIMIT,                          false); if( randomize && BUGGIFY ) STRICTLY_ENFORCE_BYTE_LIMIT = deterministicRandom()->coinflip();
	init( FRACTION_INDEX_BYTELIMIT_PREFETCH,                      0.2); if( randomize && BUGGIFY ) FRACTION_INDEX_BYTELIMIT_PREFETCH = 0.01 + deterministicRandom()->random01();
	init( MAX_PARALLEL_QUICK_GET_VALUE,                           10 ); if ( randomize && BUGGIFY ) MAX_PARALLEL_QUICK_GET_VALUE = deterministicRandom()->randomInt(1, 100);
	init( QUICK_GET_KEY_VALUES_LIMIT,                           2000 );
	init( QUICK_GET_KEY_VALUES_LIMIT_BYTES,                      1e7 );

	//Wait Failure
	init( MAX_OUTSTANDING_WAIT_FAILURE_REQUESTS,                 250 ); if( randomize && BUGGIFY ) MAX_OUTSTANDING_WAIT_FAILURE_REQUESTS = 2;
	init( WAIT_FAILURE_DELAY_LIMIT,                              1.0 ); if( randomize && BUGGIFY ) WAIT_FAILURE_DELAY_LIMIT = 5.0;

	//Worker
	init( WORKER_LOGGING_INTERVAL,                               5.0 );
	init( HEAP_PROFILER_INTERVAL,                               30.0 );
	init( UNKNOWN_CC_TIMEOUT,                                  600.0 );
	init( DEGRADED_RESET_INTERVAL,                          24*60*60 ); if ( randomize && BUGGIFY ) DEGRADED_RESET_INTERVAL = 10;
	init( DEGRADED_WARNING_LIMIT,                                  1 );
	init( DEGRADED_WARNING_RESET_DELAY,                   7*24*60*60 );
	init( TRACE_LOG_FLUSH_FAILURE_CHECK_INTERVAL_SECONDS,         10 );
	init( TRACE_LOG_PING_TIMEOUT_SECONDS,                        5.0 );
	init( MIN_DELAY_CC_WORST_FIT_CANDIDACY_SECONDS,             10.0 );
	init( MAX_DELAY_CC_WORST_FIT_CANDIDACY_SECONDS,             30.0 );
	init( DBINFO_FAILED_DELAY,                                   1.0 );
	init( ENABLE_WORKER_HEALTH_MONITOR,                        false );
	init( WORKER_HEALTH_MONITOR_INTERVAL,                       60.0 );
	init( PEER_LATENCY_CHECK_MIN_POPULATION,                      30 );
	init( PEER_LATENCY_DEGRADATION_PERCENTILE,                  0.50 );
	init( PEER_LATENCY_DEGRADATION_THRESHOLD,                   0.05 );
	init( PEER_LATENCY_DEGRADATION_PERCENTILE_SATELLITE,        0.50 );
	init( PEER_LATENCY_DEGRADATION_THRESHOLD_SATELLITE,          0.1 );
	init( PEER_TIMEOUT_PERCENTAGE_DEGRADATION_THRESHOLD,         0.1 );
	init( PEER_DEGRADATION_CONNECTION_FAILURE_COUNT,               5 );
	init( WORKER_HEALTH_REPORT_RECENT_DESTROYED_PEER,           true );
	init( STORAGE_SERVER_REBOOT_ON_IO_TIMEOUT,                 false ); if ( randomize && BUGGIFY ) STORAGE_SERVER_REBOOT_ON_IO_TIMEOUT = true;

	// Test harness
	init( WORKER_POLL_DELAY,                                     1.0 );

	// Coordination
	init( COORDINATED_STATE_ONCONFLICT_POLL_INTERVAL,            1.0 ); if( randomize && BUGGIFY ) COORDINATED_STATE_ONCONFLICT_POLL_INTERVAL = 10.0;
	init( FORWARD_REQUEST_TOO_OLD,                        4*24*60*60 ); if( randomize && BUGGIFY ) FORWARD_REQUEST_TOO_OLD = 60.0;
	init( ENABLE_CROSS_CLUSTER_SUPPORT,                         true ); if( randomize && BUGGIFY ) ENABLE_CROSS_CLUSTER_SUPPORT = false;
	init( COORDINATOR_LEADER_CONNECTION_TIMEOUT,                20.0 );

	// Dynamic Knobs (implementation)
	init( COMPACTION_INTERVAL,             isSimulated ? 5.0 : 300.0 );
	init( UPDATE_NODE_TIMEOUT,                                   3.0 );
	init( GET_COMMITTED_VERSION_TIMEOUT,                         3.0 );
	init( GET_SNAPSHOT_AND_CHANGES_TIMEOUT,                      3.0 );
	init( FETCH_CHANGES_TIMEOUT,                                 3.0 );

	// Buggification
	init( BUGGIFIED_EVENTUAL_CONSISTENCY,                        1.0 );
	init( BUGGIFY_ALL_COORDINATION,                            false ); if( randomize && BUGGIFY ) BUGGIFY_ALL_COORDINATION = true;

	// Status
	init( STATUS_MIN_TIME_BETWEEN_REQUESTS,                      0.0 );
	init( MAX_STATUS_REQUESTS_PER_SECOND,                      256.0 );
	init( CONFIGURATION_ROWS_TO_FETCH,                         20000 );
	init( DISABLE_DUPLICATE_LOG_WARNING,                       false );
	init( HISTOGRAM_REPORT_INTERVAL,                           300.0 );

	// IPager
	init( PAGER_RESERVED_PAGES,                                    1 );

	// IndirectShadowPager
	init( FREE_PAGE_VACUUM_THRESHOLD,                              1 );
	init( VACUUM_QUEUE_SIZE,                                  100000 );
	init( VACUUM_BYTES_PER_SECOND,                               1e6 );

	// Timekeeper
	init( TIME_KEEPER_DELAY,                                      10 );
	init( TIME_KEEPER_MAX_ENTRIES,                3600 * 24 * 30 * 6 ); if( randomize && BUGGIFY ) { TIME_KEEPER_MAX_ENTRIES = 2; }

	// Fast Restore
	init( FASTRESTORE_FAILURE_TIMEOUT,                          3600 );
	init( FASTRESTORE_HEARTBEAT_INTERVAL,                         60 );
	init( FASTRESTORE_SAMPLING_PERCENT,                          100 ); if( randomize && BUGGIFY ) { FASTRESTORE_SAMPLING_PERCENT = deterministicRandom()->random01() * 100; }
	init( FASTRESTORE_NUM_LOADERS,                                 3 ); if( randomize && BUGGIFY ) { FASTRESTORE_NUM_LOADERS = deterministicRandom()->random01() * 10 + 1; }
	init( FASTRESTORE_NUM_APPLIERS,                                3 ); if( randomize && BUGGIFY ) { FASTRESTORE_NUM_APPLIERS = deterministicRandom()->random01() * 10 + 1; }
	init( FASTRESTORE_TXN_BATCH_MAX_BYTES,           1024.0 * 1024.0 ); if( randomize && BUGGIFY ) { FASTRESTORE_TXN_BATCH_MAX_BYTES = deterministicRandom()->random01() * 1024.0 * 1024.0 + 1.0; }
	init( FASTRESTORE_VERSIONBATCH_MAX_BYTES, 10.0 * 1024.0 * 1024.0 ); if( randomize && BUGGIFY ) { FASTRESTORE_VERSIONBATCH_MAX_BYTES = deterministicRandom()->random01() < 0.2 ? 10 * 1024 : deterministicRandom()->random01() < 0.4 ? 100 * 1024 * 1024 : deterministicRandom()->random01() * 1000.0 * 1024.0 * 1024.0; } // too small value may increase chance of TooManyFile error
	init( FASTRESTORE_VB_PARALLELISM,                              5 ); if( randomize && BUGGIFY ) { FASTRESTORE_VB_PARALLELISM = deterministicRandom()->random01() < 0.2 ? 2 : deterministicRandom()->random01() * 10 + 1; }
	init( FASTRESTORE_VB_MONITOR_DELAY,                           30 ); if( randomize && BUGGIFY ) { FASTRESTORE_VB_MONITOR_DELAY = deterministicRandom()->random01() * 20 + 1; }
	init( FASTRESTORE_VB_LAUNCH_DELAY,                           1.0 ); if( randomize && BUGGIFY ) { FASTRESTORE_VB_LAUNCH_DELAY = deterministicRandom()->random01() < 0.2 ? 0.1 : deterministicRandom()->random01() * 10.0 + 1; }
	init( FASTRESTORE_ROLE_LOGGING_DELAY,                          5 ); if( randomize && BUGGIFY ) { FASTRESTORE_ROLE_LOGGING_DELAY = deterministicRandom()->random01() * 60 + 1; }
	init( FASTRESTORE_UPDATE_PROCESS_STATS_INTERVAL,               5 ); if( randomize && BUGGIFY ) { FASTRESTORE_UPDATE_PROCESS_STATS_INTERVAL = deterministicRandom()->random01() * 60 + 1; }
	init( FASTRESTORE_ATOMICOP_WEIGHT,                             1 ); if( randomize && BUGGIFY ) { FASTRESTORE_ATOMICOP_WEIGHT = deterministicRandom()->random01() * 200 + 1; }
	init( FASTRESTORE_APPLYING_PARALLELISM,               	   10000 ); if( randomize && BUGGIFY ) { FASTRESTORE_APPLYING_PARALLELISM = deterministicRandom()->random01() * 10 + 1; }
	init( FASTRESTORE_MONITOR_LEADER_DELAY,                        5 ); if( randomize && BUGGIFY ) { FASTRESTORE_MONITOR_LEADER_DELAY = deterministicRandom()->random01() * 100; }
	init( FASTRESTORE_STRAGGLER_THRESHOLD_SECONDS,                60 ); if( randomize && BUGGIFY ) { FASTRESTORE_STRAGGLER_THRESHOLD_SECONDS = deterministicRandom()->random01() * 240 + 10; }
	init( FASTRESTORE_TRACK_REQUEST_LATENCY,              	   false ); if( randomize && BUGGIFY ) { FASTRESTORE_TRACK_REQUEST_LATENCY = false; }
	init( FASTRESTORE_TRACK_LOADER_SEND_REQUESTS,              false ); if( randomize && BUGGIFY ) { FASTRESTORE_TRACK_LOADER_SEND_REQUESTS = true; }
	init( FASTRESTORE_MEMORY_THRESHOLD_MB_SOFT,                 6144 ); if( randomize && BUGGIFY ) { FASTRESTORE_MEMORY_THRESHOLD_MB_SOFT = 1; }
	init( FASTRESTORE_WAIT_FOR_MEMORY_LATENCY,                    10 ); if( randomize && BUGGIFY ) { FASTRESTORE_WAIT_FOR_MEMORY_LATENCY = 60; }
	init( FASTRESTORE_HEARTBEAT_DELAY,                            10 ); if( randomize && BUGGIFY ) { FASTRESTORE_HEARTBEAT_DELAY = deterministicRandom()->random01() * 120 + 2; }
	init( FASTRESTORE_HEARTBEAT_MAX_DELAY,                        10 ); if( randomize && BUGGIFY ) { FASTRESTORE_HEARTBEAT_MAX_DELAY = FASTRESTORE_HEARTBEAT_DELAY * 10; }
	init( FASTRESTORE_APPLIER_FETCH_KEYS_SIZE,                   100 ); if( randomize && BUGGIFY ) { FASTRESTORE_APPLIER_FETCH_KEYS_SIZE = deterministicRandom()->random01() * 10240 + 1; }
	init( FASTRESTORE_LOADER_SEND_MUTATION_MSG_BYTES, 1.0 * 1024.0 * 1024.0 ); if( randomize && BUGGIFY ) { FASTRESTORE_LOADER_SEND_MUTATION_MSG_BYTES = deterministicRandom()->random01() < 0.2 ? 1024 : deterministicRandom()->random01() * 5.0 * 1024.0 * 1024.0 + 1; }
	init( FASTRESTORE_GET_RANGE_VERSIONS_EXPENSIVE,            false ); if( randomize && BUGGIFY ) { FASTRESTORE_GET_RANGE_VERSIONS_EXPENSIVE = deterministicRandom()->random01() < 0.5 ? true : false; }
	init( FASTRESTORE_REQBATCH_PARALLEL,                          50 ); if( randomize && BUGGIFY ) { FASTRESTORE_REQBATCH_PARALLEL = deterministicRandom()->random01() * 100 + 1; }
	init( FASTRESTORE_REQBATCH_LOG,                            false ); if( randomize && BUGGIFY ) { FASTRESTORE_REQBATCH_LOG = deterministicRandom()->random01() < 0.2 ? true : false; }
	init( FASTRESTORE_TXN_CLEAR_MAX,                             100 ); if( randomize && BUGGIFY ) { FASTRESTORE_TXN_CLEAR_MAX = deterministicRandom()->random01() * 100 + 1; }
	init( FASTRESTORE_TXN_RETRY_MAX,                              10 ); if( randomize && BUGGIFY ) { FASTRESTORE_TXN_RETRY_MAX = deterministicRandom()->random01() * 100 + 1; }
	init( FASTRESTORE_TXN_EXTRA_DELAY,                           0.0 ); if( randomize && BUGGIFY ) { FASTRESTORE_TXN_EXTRA_DELAY = deterministicRandom()->random01() * 1 + 0.001;}
	init( FASTRESTORE_NOT_WRITE_DB,                            false ); // Perf test only: set it to true will cause simulation failure
	init( FASTRESTORE_USE_RANGE_FILE,                           true ); // Perf test only: set it to false will cause simulation failure
	init( FASTRESTORE_USE_LOG_FILE,                             true ); // Perf test only: set it to false will cause simulation failure
	init( FASTRESTORE_SAMPLE_MSG_BYTES,                      1048576 ); if( randomize && BUGGIFY ) { FASTRESTORE_SAMPLE_MSG_BYTES = deterministicRandom()->random01() * 2048;}
	init( FASTRESTORE_SCHED_UPDATE_DELAY,                        0.1 ); if( randomize && BUGGIFY ) { FASTRESTORE_SCHED_UPDATE_DELAY = deterministicRandom()->random01() * 2;}
	init( FASTRESTORE_SCHED_TARGET_CPU_PERCENT,                   70 ); if( randomize && BUGGIFY ) { FASTRESTORE_SCHED_TARGET_CPU_PERCENT = deterministicRandom()->random01() * 100 + 50;} // simulate cpu usage can be larger than 100
	init( FASTRESTORE_SCHED_MAX_CPU_PERCENT,                      90 ); if( randomize && BUGGIFY ) { FASTRESTORE_SCHED_MAX_CPU_PERCENT = FASTRESTORE_SCHED_TARGET_CPU_PERCENT + deterministicRandom()->random01() * 100;}
	init( FASTRESTORE_SCHED_INFLIGHT_LOAD_REQS,                   50 ); if( randomize && BUGGIFY ) { FASTRESTORE_SCHED_INFLIGHT_LOAD_REQS = deterministicRandom()->random01() < 0.2 ? 1 : deterministicRandom()->random01() * 30 + 1;}
	init( FASTRESTORE_SCHED_INFLIGHT_SEND_REQS,                    3 ); if( randomize && BUGGIFY ) { FASTRESTORE_SCHED_INFLIGHT_SEND_REQS = deterministicRandom()->random01() < 0.2 ? 1 : deterministicRandom()->random01() * 10 + 1;}
	init( FASTRESTORE_SCHED_LOAD_REQ_BATCHSIZE,                    5 ); if( randomize && BUGGIFY ) { FASTRESTORE_SCHED_LOAD_REQ_BATCHSIZE = deterministicRandom()->random01() < 0.2 ? 1 : deterministicRandom()->random01() * 10 + 1;}
	init( FASTRESTORE_SCHED_INFLIGHT_SENDPARAM_THRESHOLD,         10 ); if( randomize && BUGGIFY ) { FASTRESTORE_SCHED_INFLIGHT_SENDPARAM_THRESHOLD = deterministicRandom()->random01() < 0.2 ? 1 : deterministicRandom()->random01() * 15 + 1;}
	init( FASTRESTORE_SCHED_SEND_FUTURE_VB_REQS_BATCH,             2 ); if( randomize && BUGGIFY ) { FASTRESTORE_SCHED_SEND_FUTURE_VB_REQS_BATCH = deterministicRandom()->random01() < 0.2 ? 1 : deterministicRandom()->random01() * 15 + 1;}
	init( FASTRESTORE_NUM_TRACE_EVENTS,                          100 ); if( randomize && BUGGIFY ) { FASTRESTORE_NUM_TRACE_EVENTS = deterministicRandom()->random01() < 0.2 ? 1 : deterministicRandom()->random01() * 500 + 1;}
	init( FASTRESTORE_EXPENSIVE_VALIDATION,                    false ); if( randomize && BUGGIFY ) { FASTRESTORE_EXPENSIVE_VALIDATION = deterministicRandom()->random01() < 0.5 ? true : false;}
	init( FASTRESTORE_WRITE_BW_MB,                                70 ); if( randomize && BUGGIFY ) { FASTRESTORE_WRITE_BW_MB = deterministicRandom()->random01() < 0.5 ? 2 : 100;}
	init( FASTRESTORE_RATE_UPDATE_SECONDS,                       1.0 ); if( randomize && BUGGIFY ) { FASTRESTORE_RATE_UPDATE_SECONDS = deterministicRandom()->random01() < 0.5 ? 0.1 : 2;}
	init( FASTRESTORE_DUMP_INSERT_RANGE_VERSION,               false );

	init( REDWOOD_DEFAULT_PAGE_SIZE,                            8192 );
	init( REDWOOD_DEFAULT_EXTENT_SIZE,              32 * 1024 * 1024 );
	init( REDWOOD_DEFAULT_EXTENT_READ_SIZE,              1024 * 1024 );
	init( REDWOOD_EXTENT_CONCURRENT_READS,                         4 );
	init( REDWOOD_KVSTORE_CONCURRENT_READS,                       64 );
	init( REDWOOD_KVSTORE_RANGE_PREFETCH,                       true );
	init( REDWOOD_PAGE_REBUILD_MAX_SLACK,                       0.33 );
	init( REDWOOD_LAZY_CLEAR_BATCH_SIZE_PAGES,                    10 );
	init( REDWOOD_LAZY_CLEAR_MIN_PAGES,                            0 );
	init( REDWOOD_LAZY_CLEAR_MAX_PAGES,                          1e6 );
	init( REDWOOD_REMAP_CLEANUP_WINDOW_BYTES, 4LL * 1024 * 1024 * 1024 );
	init( REDWOOD_REMAP_CLEANUP_TOLERANCE_RATIO,                0.05 );
	init( REDWOOD_PAGEFILE_GROWTH_SIZE_PAGES,                  20000 ); if( randomize && BUGGIFY ) { REDWOOD_PAGEFILE_GROWTH_SIZE_PAGES = deterministicRandom()->randomInt(200, 1000); }
	init( REDWOOD_METRICS_INTERVAL,                              5.0 );
	init( REDWOOD_HISTOGRAM_INTERVAL,                           30.0 );
	init( REDWOOD_EVICT_UPDATED_PAGES,                          true ); if( randomize && BUGGIFY ) { REDWOOD_EVICT_UPDATED_PAGES = false; }
	init( REDWOOD_DECODECACHE_REUSE_MIN_HEIGHT,                    2 ); if( randomize && BUGGIFY ) { REDWOOD_DECODECACHE_REUSE_MIN_HEIGHT = deterministicRandom()->randomInt(1, 7); }

	// Server request latency measurement
	init( LATENCY_SAMPLE_SIZE,                                100000 );
	init( LATENCY_METRICS_LOGGING_INTERVAL,                     60.0 );

	// Cluster recovery
	init ( CLUSTER_RECOVERY_EVENT_NAME_PREFIX,               "Master");

    // encrypt key proxy
    init( ENABLE_ENCRYPTION,                                   false );
    init( ENCRYPTION_MODE,                              "AES-256-CTR");

	// Blob granlues
	init( BG_URL,               isSimulated ? "file://fdbblob/" : "" ); // TODO: store in system key space or something, eventually
	init( BG_SNAPSHOT_FILE_TARGET_BYTES,                    10000000 ); if( buggifySmallShards ) BG_SNAPSHOT_FILE_TARGET_BYTES = 100000; else if (simulationMediumShards || (randomize && BUGGIFY) ) BG_SNAPSHOT_FILE_TARGET_BYTES = 1000000; 
	init( BG_DELTA_BYTES_BEFORE_COMPACT, BG_SNAPSHOT_FILE_TARGET_BYTES/2 );
	init( BG_DELTA_FILE_TARGET_BYTES,   BG_DELTA_BYTES_BEFORE_COMPACT/10 );
	init( BG_MAX_SPLIT_FANOUT,                                    10 ); if( randomize && BUGGIFY ) BG_MAX_SPLIT_FANOUT = deterministicRandom()->randomInt(5, 15);
	init( BG_HOT_SNAPSHOT_VERSIONS,                          5000000 );

	init( BG_CONSISTENCY_CHECK_ENABLED,                         true ); if (randomize && BUGGIFY) BG_CONSISTENCY_CHECK_ENABLED = false;
	init( BG_CONSISTENCY_CHECK_TARGET_SPEED_KB,                 1000 ); if (randomize && BUGGIFY) BG_CONSISTENCY_CHECK_TARGET_SPEED_KB *= (deterministicRandom()->randomInt(2, 50) / 10);

	init( BLOB_WORKER_INITIAL_SNAPSHOT_PARALLELISM,                8 ); if( randomize && BUGGIFY ) BLOB_WORKER_INITIAL_SNAPSHOT_PARALLELISM = 1;
	init( BLOB_WORKER_TIMEOUT,                                  10.0 ); if( randomize && BUGGIFY ) BLOB_WORKER_TIMEOUT = 1.0;
	init( BLOB_WORKER_REQUEST_TIMEOUT,                           5.0 ); if( randomize && BUGGIFY ) BLOB_WORKER_REQUEST_TIMEOUT = 1.0;
	init( BLOB_WORKERLIST_FETCH_INTERVAL,                        1.0 );
	init( BLOB_WORKER_BATCH_GRV_INTERVAL,                        0.1 );
	

	init( BLOB_MANAGER_STATUS_EXP_BACKOFF_MIN,                   0.1 );
	init( BLOB_MANAGER_STATUS_EXP_BACKOFF_MAX,                   5.0 );
	init( BLOB_MANAGER_STATUS_EXP_BACKOFF_EXPONENT,              1.5 );

	init( BGCC_TIMEOUT,                   isSimulated ? 10.0 : 120.0 );
	init( BGCC_MIN_INTERVAL,                isSimulated ? 1.0 : 10.0 );

	// clang-format on

	if (clientKnobs) {
		clientKnobs->IS_ACCEPTABLE_DELAY =
		    clientKnobs->IS_ACCEPTABLE_DELAY *
		    std::min(MAX_READ_TRANSACTION_LIFE_VERSIONS, MAX_WRITE_TRANSACTION_LIFE_VERSIONS) /
		    (5.0 * VERSIONS_PER_SECOND);
		clientKnobs->INIT_MID_SHARD_BYTES = MIN_SHARD_BYTES;
	}
}<|MERGE_RESOLUTION|>--- conflicted
+++ resolved
@@ -421,13 +421,9 @@
 	// These knobs have contrary functionality.
 	init( ROCKSDB_SINGLEKEY_DELETES_ON_CLEARRANGE,              true );
 	init( ROCKSDB_SINGLEKEY_DELETES_BYTES_LIMIT,               10000 ); // 10KB
-<<<<<<< HEAD
-	init( ROCKSDB_ENABLE_CLEAR_RANGE_EAGER_READS,              false );
-=======
 	init( ROCKSDB_SINGLEKEY_DELETES_MAX,                         200 ); // Max rocksdb::delete calls in a transaction
 	init( ROCKSDB_ENABLE_CLEAR_RANGE_EAGER_READS,              false );
 	init( ROCKSDB_FORCE_DELETERANGE_FOR_CLEARRANGE,            false );
->>>>>>> 94e42d5c
 	// ROCKSDB_STATS_LEVEL=1 indicates rocksdb::StatsLevel::kExceptHistogramOrTimers
 	// Refer StatsLevel: https://github.com/facebook/rocksdb/blob/main/include/rocksdb/statistics.h#L594
 	init( ROCKSDB_STATS_LEVEL,                                     1 ); if( randomize && BUGGIFY ) ROCKSDB_STATS_LEVEL = deterministicRandom()->randomInt(0, 6);
