--- conflicted
+++ resolved
@@ -329,11 +329,8 @@
 	init( CP_FETCH_TENANTS_OVER_STORAGE_QUOTA_INTERVAL,            5 ); if( randomize && BUGGIFY ) CP_FETCH_TENANTS_OVER_STORAGE_QUOTA_INTERVAL = deterministicRandom()->randomInt(1, 10);
 	init( DD_BUILD_EXTRA_TEAMS_OVERRIDE,                          10 ); if( randomize && BUGGIFY ) DD_BUILD_EXTRA_TEAMS_OVERRIDE = 2;
 	init( DD_SHARD_TRACKING_LOG_SEVERITY,                           1);
-<<<<<<< HEAD
-=======
 	init( ENFORCE_SHARD_COUNT_PER_TEAM,                        false ); if( randomize && BUGGIFY ) ENFORCE_SHARD_COUNT_PER_TEAM = true;
 	init( DESIRED_MAX_SHARDS_PER_TEAM,                          1000 ); if( randomize && BUGGIFY ) DESIRED_MAX_SHARDS_PER_TEAM = 10;
->>>>>>> e3b440ca
 
 	// Large teams are disabled when SHARD_ENCODE_LOCATION_METADATA is enabled
 	init( DD_MAX_SHARDS_ON_LARGE_TEAMS,                          100 ); if( randomize && BUGGIFY ) DD_MAX_SHARDS_ON_LARGE_TEAMS = deterministicRandom()->randomInt(0, 3);
@@ -537,10 +534,7 @@
 	init (ROCKSDB_SKIP_FILE_SIZE_CHECK_ON_OPEN,                 false ); if (isSimulated) ROCKSDB_SKIP_FILE_SIZE_CHECK_ON_OPEN = deterministicRandom()->coinflip();
 	init (SHARDED_ROCKSDB_VALIDATE_MAPPING_RATIO,                 0.01 ); if (isSimulated) SHARDED_ROCKSDB_VALIDATE_MAPPING_RATIO = deterministicRandom()->random01(); 
 	init (SHARD_METADATA_SCAN_BYTES_LIMIT,                    10485760 ); // 10MB
-<<<<<<< HEAD
-=======
 	init (ROCKSDB_MAX_MANIFEST_FILE_SIZE,                    100 << 20 ); // 100MB
->>>>>>> e3b440ca
 
 	// Leader election
 	bool longLeaderElection = randomize && BUGGIFY;
@@ -888,12 +882,9 @@
 	init( PERSIST_FINISH_AUDIT_COUNT,                             10 ); if ( isSimulated ) PERSIST_FINISH_AUDIT_COUNT = deterministicRandom()->randomInt(1, PERSIST_FINISH_AUDIT_COUNT+1);
 	init( AUDIT_RETRY_COUNT_MAX,                                1000 ); if ( isSimulated ) AUDIT_RETRY_COUNT_MAX = 10;
 	init( CONCURRENT_AUDIT_TASK_COUNT_MAX,                        10 ); if ( isSimulated ) CONCURRENT_AUDIT_TASK_COUNT_MAX = deterministicRandom()->randomInt(1, CONCURRENT_AUDIT_TASK_COUNT_MAX+1);
-<<<<<<< HEAD
-=======
 	init( AUDIT_DATAMOVE_PRE_CHECK,                            false ); if ( isSimulated ) AUDIT_DATAMOVE_PRE_CHECK = true;
 	init( AUDIT_DATAMOVE_POST_CHECK,                           false ); if ( isSimulated ) AUDIT_DATAMOVE_POST_CHECK = true;
 	init( AUDIT_DATAMOVE_POST_CHECK_RETRY_COUNT_MAX,              50 );
->>>>>>> e3b440ca
 	init( BUGGIFY_BLOCK_BYTES,                                 10000 );
 	init( STORAGE_RECOVERY_VERSION_LAG_LIMIT,				2 * MAX_READ_TRANSACTION_LIFE_VERSIONS );
 	init( STORAGE_COMMIT_BYTES,                             10000000 ); if( randomize && BUGGIFY ) STORAGE_COMMIT_BYTES = 2000000;
