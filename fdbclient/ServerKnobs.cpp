--- conflicted
+++ resolved
@@ -326,15 +326,9 @@
 	init( DD_STORAGE_WIGGLE_MIN_SS_AGE_SEC,   isSimulated ? 2 : 21 * 60 * 60 * 24 ); if(randomize && BUGGIFY) DD_STORAGE_WIGGLE_MIN_SS_AGE_SEC = isSimulated ? 0: 120;
 	init( DD_TENANT_AWARENESS_ENABLED,                         false );
 	init( STORAGE_QUOTA_ENABLED,                                true ); if(isSimulated) STORAGE_QUOTA_ENABLED = deterministicRandom()->coinflip();
-<<<<<<< HEAD
-	init( TENANT_CACHE_LIST_REFRESH_INTERVAL,                      5 ); if( randomize && BUGGIFY ) TENANT_CACHE_LIST_REFRESH_INTERVAL = deterministicRandom()->randomInt(1, 10);
-	init( TENANT_CACHE_STORAGE_USAGE_REFRESH_INTERVAL,            60 ); if(isSimulated) TENANT_CACHE_STORAGE_USAGE_REFRESH_INTERVAL = 10; if( randomize && BUGGIFY ) TENANT_CACHE_STORAGE_USAGE_REFRESH_INTERVAL = deterministicRandom()->randomInt(5, 15);
-	init( TENANT_CACHE_STORAGE_QUOTA_REFRESH_INTERVAL,            10 ); if( randomize && BUGGIFY ) TENANT_CACHE_STORAGE_QUOTA_REFRESH_INTERVAL = deterministicRandom()->randomInt(5, 15);
-=======
 	init( TENANT_CACHE_LIST_REFRESH_INTERVAL,                     30 ); if(isSimulated) TENANT_CACHE_LIST_REFRESH_INTERVAL = 5; if( randomize && BUGGIFY ) TENANT_CACHE_LIST_REFRESH_INTERVAL = deterministicRandom()->randomInt(1, 10);
 	init( TENANT_CACHE_STORAGE_USAGE_REFRESH_INTERVAL,           180 ); if(isSimulated) TENANT_CACHE_STORAGE_USAGE_REFRESH_INTERVAL = 10; if( randomize && BUGGIFY ) TENANT_CACHE_STORAGE_USAGE_REFRESH_INTERVAL = deterministicRandom()->randomInt(5, 15);
 	init( TENANT_CACHE_STORAGE_QUOTA_REFRESH_INTERVAL,            30 ); if(isSimulated) TENANT_CACHE_STORAGE_QUOTA_REFRESH_INTERVAL = 5; if( randomize && BUGGIFY ) TENANT_CACHE_STORAGE_QUOTA_REFRESH_INTERVAL = deterministicRandom()->randomInt(1, 10);
->>>>>>> 83dc9ff6
 	init( TENANT_CACHE_STORAGE_USAGE_TRACE_INTERVAL,             300 );
 	init( CP_FETCH_TENANTS_OVER_STORAGE_QUOTA_INTERVAL,            5 ); if( randomize && BUGGIFY ) CP_FETCH_TENANTS_OVER_STORAGE_QUOTA_INTERVAL = deterministicRandom()->randomInt(1, 10);
 	init( DD_BUILD_EXTRA_TEAMS_OVERRIDE,                          10 ); if( randomize && BUGGIFY ) DD_BUILD_EXTRA_TEAMS_OVERRIDE = 2;
@@ -532,10 +526,7 @@
 	init( ROCKSDB_COMPACTION_PRI,                                  3 ); // kMinOverlappingRatio, RocksDB default. 
 	init( ROCKSDB_WAL_RECOVERY_MODE,                               2 ); // kPointInTimeRecovery, RocksDB default.
 	init( ROCKSDB_TARGET_FILE_SIZE_BASE,                    16777216 ); // 16MB, RocksDB default.
-<<<<<<< HEAD
-=======
 	init( ROCKSDB_TARGET_FILE_SIZE_MULTIPLIER,                     1 ); // RocksDB default.
->>>>>>> 83dc9ff6
 	init( ROCKSDB_MAX_OPEN_FILES,                              50000 ); // Should be smaller than OS's fd limit.
 	init( ROCKSDB_USE_POINT_DELETE_FOR_SYSTEM_KEYS,            false ); if (isSimulated) ROCKSDB_USE_POINT_DELETE_FOR_SYSTEM_KEYS = deterministicRandom()->coinflip();
 	init( ROCKSDB_CF_RANGE_DELETION_LIMIT,                      1000 );
@@ -548,11 +539,7 @@
 	init (ROCKSDB_SKIP_FILE_SIZE_CHECK_ON_OPEN,                 false ); if (isSimulated) ROCKSDB_SKIP_FILE_SIZE_CHECK_ON_OPEN = deterministicRandom()->coinflip();
 	init (SHARDED_ROCKSDB_VALIDATE_MAPPING_RATIO,                 0.01 ); if (isSimulated) SHARDED_ROCKSDB_VALIDATE_MAPPING_RATIO = deterministicRandom()->random01(); 
 	init (SHARD_METADATA_SCAN_BYTES_LIMIT,                    10485760 ); // 10MB
-<<<<<<< HEAD
-	init (ROCKSDB_MAX_MANIFEST_FILE_SIZE,                    100 << 20 ); // 100MB
-=======
 	init (ROCKSDB_MAX_MANIFEST_FILE_SIZE,                    100 << 20 ); if (isSimulated) ROCKSDB_MAX_MANIFEST_FILE_SIZE = 500 << 20; // 500MB in simulation
->>>>>>> 83dc9ff6
 	init (ROCKSDB_MAX_WRITE_BUFFER_NUMBER,                           6 ); // RocksDB default.
 
 	// Leader election
@@ -906,8 +893,6 @@
 	init( AUDIT_DATAMOVE_PRE_CHECK,                            false ); if ( isSimulated ) AUDIT_DATAMOVE_PRE_CHECK = true;
 	init( AUDIT_DATAMOVE_POST_CHECK,                           false ); if ( isSimulated ) AUDIT_DATAMOVE_POST_CHECK = true;
 	init( AUDIT_DATAMOVE_POST_CHECK_RETRY_COUNT_MAX,              50 );
-<<<<<<< HEAD
-=======
 	init( AUDIT_STORAGE_RATE_PER_SERVER_MAX,                    50e6 ); // per second
 	init( LOGGING_STORAGE_COMMIT_WHEN_IO_TIMEOUT,               true );
 	init( LOGGING_RECENT_STORAGE_COMMIT_SIZE,                     20 );
@@ -915,7 +900,6 @@
 	init( LOGGING_ROCKSDB_BG_WORK_WHEN_IO_TIMEOUT,              true );
 	init( LOGGING_ROCKSDB_BG_WORK_PERIOD_SEC,                     10 );
 	init( LOGGING_ROCKSDB_BG_WORK_PROBABILITY,                 0.001 );
->>>>>>> 83dc9ff6
 	init( BUGGIFY_BLOCK_BYTES,                                 10000 );
 	init( STORAGE_RECOVERY_VERSION_LAG_LIMIT,				2 * MAX_READ_TRANSACTION_LIFE_VERSIONS );
 	init( STORAGE_COMMIT_BYTES,                             10000000 ); if( randomize && BUGGIFY ) STORAGE_COMMIT_BYTES = 2000000;
@@ -984,11 +968,7 @@
 	init( STORAGESERVER_READTYPE_PRIORITY_MAP,           "0,1,2,3,4" );
 	init( SPLIT_METRICS_MAX_ROWS,                              10000 ); if( randomize && BUGGIFY ) SPLIT_METRICS_MAX_ROWS = 10;
 	init( PHYSICAL_SHARD_MOVE_LOG_SEVERITY,                         1);
-<<<<<<< HEAD
-	init( FETCH_SHARD_BUFFER_BYTE_LIMIT,                        20e6 );
-=======
 	init( FETCH_SHARD_BUFFER_BYTE_LIMIT,                        20e6 ); if( randomize && BUGGIFY ) FETCH_SHARD_BUFFER_BYTE_LIMIT = 1;
->>>>>>> 83dc9ff6
 
 	//Wait Failure
 	init( MAX_OUTSTANDING_WAIT_FAILURE_REQUESTS,                 250 ); if( randomize && BUGGIFY ) MAX_OUTSTANDING_WAIT_FAILURE_REQUESTS = 2;
@@ -1209,11 +1189,7 @@
 	init( BLOB_RESTORE_MANIFEST_RETENTION_MAX,                    10 );
 	init( BLOB_RESTORE_MLOGS_RETENTION_SECS,  isSimulated ?  180 : 3600 * 24 * 14 );
 	init( BLOB_RESTORE_LOAD_KEY_VERSION_MAP_STEP_SIZE,         10000 );
-<<<<<<< HEAD
-	init( BLOB_RESTORE_SKIP_EMPTY_RANGES,                      true  );
-=======
 	init( BLOB_RESTORE_SKIP_EMPTY_RANGES,                      false );
->>>>>>> 83dc9ff6
 
 	init( BLOB_GRANULES_FLUSH_BATCH_SIZE,      isSimulated ?  2 : 64 );
 
