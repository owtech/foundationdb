/*
 * ServerKnobs.cpp
 *
 * This source file is part of the FoundationDB open source project
 *
 * Copyright 2013-2022 Apple Inc. and the FoundationDB project authors
 *
 * Licensed under the Apache License, Version 2.0 (the "License");
 * you may not use this file except in compliance with the License.
 * You may obtain a copy of the License at
 *
 *     http://www.apache.org/licenses/LICENSE-2.0
 *
 * Unless required by applicable law or agreed to in writing, software
 * distributed under the License is distributed on an "AS IS" BASIS,
 * WITHOUT WARRANTIES OR CONDITIONS OF ANY KIND, either express or implied.
 * See the License for the specific language governing permissions and
 * limitations under the License.
 */

#include "fdbclient/ServerKnobs.h"
#include "flow/IRandom.h"
#include "flow/flow.h"

#define init(...) KNOB_FN(__VA_ARGS__, INIT_ATOMIC_KNOB, INIT_KNOB)(__VA_ARGS__)

ServerKnobs::ServerKnobs(Randomize randomize, ClientKnobs* clientKnobs, IsSimulated isSimulated) {
	initialize(randomize, clientKnobs, isSimulated);
}

void ServerKnobs::initialize(Randomize randomize, ClientKnobs* clientKnobs, IsSimulated isSimulated) {
	// clang-format off
	init( ALLOW_DANGEROUS_KNOBS,                         isSimulated );
	// Versions
	init( VERSIONS_PER_SECOND,                                   1e6 );
	init( MAX_VERSIONS_IN_FLIGHT,                100 * VERSIONS_PER_SECOND );
	init( MAX_VERSIONS_IN_FLIGHT_FORCED,         6e5 * VERSIONS_PER_SECOND ); //one week of versions
	init( ENABLE_VERSION_VECTOR_TLOG_UNICAST,                  false ); if (randomize && BUGGIFY) ENABLE_VERSION_VECTOR_TLOG_UNICAST = true;
	init( ENABLE_VERSION_VECTOR,                               false ); if (ENABLE_VERSION_VECTOR_TLOG_UNICAST == true) ENABLE_VERSION_VECTOR = true;

	bool buggifyShortReadWindow = randomize && BUGGIFY && !ENABLE_VERSION_VECTOR;
	init( MAX_READ_TRANSACTION_LIFE_VERSIONS,      5 * VERSIONS_PER_SECOND ); if (randomize && BUGGIFY) MAX_READ_TRANSACTION_LIFE_VERSIONS = VERSIONS_PER_SECOND; else if (buggifyShortReadWindow) MAX_READ_TRANSACTION_LIFE_VERSIONS = std::max<int>(1, 0.1 * VERSIONS_PER_SECOND); else if( randomize && BUGGIFY ) MAX_READ_TRANSACTION_LIFE_VERSIONS = 10 * VERSIONS_PER_SECOND;
	init( MAX_WRITE_TRANSACTION_LIFE_VERSIONS,     5 * VERSIONS_PER_SECOND ); if (randomize && BUGGIFY) MAX_WRITE_TRANSACTION_LIFE_VERSIONS=std::max<int>(1, 1 * VERSIONS_PER_SECOND);
	init( MAX_COMMIT_BATCH_INTERVAL,                             2.0 ); if( randomize && BUGGIFY ) MAX_COMMIT_BATCH_INTERVAL = 0.5; // Each commit proxy generates a CommitTransactionBatchRequest at least this often, so that versions always advance smoothly
	MAX_COMMIT_BATCH_INTERVAL = std::min(MAX_COMMIT_BATCH_INTERVAL, MAX_READ_TRANSACTION_LIFE_VERSIONS/double(2*VERSIONS_PER_SECOND)); // Ensure that the proxy commits 2 times every MAX_READ_TRANSACTION_LIFE_VERSIONS, otherwise the master will not give out versions fast enough
	init( MAX_VERSION_RATE_MODIFIER,                             0.1 );
	init( MAX_VERSION_RATE_OFFSET,               VERSIONS_PER_SECOND ); // If the calculated version is more than this amount away from the expected version, it will be clamped to this value. This prevents huge version jumps.
	init( ENABLE_VERSION_VECTOR_HA_OPTIMIZATION,               false );

	// TLogs
	init( TLOG_TIMEOUT,                                          0.4 ); //cannot buggify because of availability
	init( TLOG_SLOW_REJOIN_WARN_TIMEOUT_SECS,                     60 ); if( randomize && BUGGIFY ) TLOG_SLOW_REJOIN_WARN_TIMEOUT_SECS = deterministicRandom()->randomInt(5,10);
	init( RECOVERY_TLOG_SMART_QUORUM_DELAY,                     0.25 ); if( randomize && BUGGIFY ) RECOVERY_TLOG_SMART_QUORUM_DELAY = 0.0; // smaller might be better for bug amplification
	init( TLOG_STORAGE_MIN_UPDATE_INTERVAL,                      0.5 );
	init( BUGGIFY_TLOG_STORAGE_MIN_UPDATE_INTERVAL,               30 );
	init( DESIRED_TOTAL_BYTES,                                150000 ); if( randomize && BUGGIFY ) DESIRED_TOTAL_BYTES = 10000;
	init( DESIRED_UPDATE_BYTES,                2*DESIRED_TOTAL_BYTES );
	init( UPDATE_DELAY,                                        0.001 );
	init( MAXIMUM_PEEK_BYTES,                                   10e6 );
	init( APPLY_MUTATION_BYTES,                                  1e6 );
	init( RECOVERY_DATA_BYTE_LIMIT,                           100000 );
	init( BUGGIFY_RECOVERY_DATA_LIMIT,                          1000 );
	init( LONG_TLOG_COMMIT_TIME,                                0.25 ); //cannot buggify because of recovery time
	init( LARGE_TLOG_COMMIT_BYTES,                             4<<20 );
	init( BUGGIFY_RECOVER_MEMORY_LIMIT,                          1e6 );
	init( BUGGIFY_WORKER_REMOVED_MAX_LAG,                         30 );
	init( UPDATE_STORAGE_BYTE_LIMIT,                             1e6 );
	init( TLOG_PEEK_DELAY,                                    0.0005 );
	init( LEGACY_TLOG_UPGRADE_ENTRIES_PER_VERSION,               100 );
	init( VERSION_MESSAGES_OVERHEAD_FACTOR_1024THS,             1072 ); // Based on a naive interpretation of the gcc version of std::deque, we would expect this to be 16 bytes overhead per 512 bytes data. In practice, it seems to be 24 bytes overhead per 512.
	init( VERSION_MESSAGES_ENTRY_BYTES_WITH_OVERHEAD, std::ceil(16.0 * VERSION_MESSAGES_OVERHEAD_FACTOR_1024THS / 1024) );
	init( LOG_SYSTEM_PUSHED_DATA_BLOCK_SIZE,                     1e5 );
	init( MAX_MESSAGE_SIZE,            std::max<int>(LOG_SYSTEM_PUSHED_DATA_BLOCK_SIZE, 1e5 + 2e4 + 1) + 8 ); // VALUE_SIZE_LIMIT + SYSTEM_KEY_SIZE_LIMIT + 9 bytes (4 bytes for length, 4 bytes for sequence number, and 1 byte for mutation type)
	init( TLOG_MESSAGE_BLOCK_BYTES,                             10e6 );
	init( TLOG_MESSAGE_BLOCK_OVERHEAD_FACTOR,      double(TLOG_MESSAGE_BLOCK_BYTES) / (TLOG_MESSAGE_BLOCK_BYTES - MAX_MESSAGE_SIZE) ); //1.0121466709838096006362758832473
	init( PEEK_TRACKER_EXPIRATION_TIME,                          600 ); if( randomize && BUGGIFY ) PEEK_TRACKER_EXPIRATION_TIME = 120; // Cannot be buggified lower without changing the following assert in LogSystemPeekCursor.actor.cpp: ASSERT_WE_THINK(e.code() == error_code_operation_obsolete || SERVER_KNOBS->PEEK_TRACKER_EXPIRATION_TIME < 10);
	init( PEEK_USING_STREAMING,                                false ); if( randomize && isSimulated && BUGGIFY ) PEEK_USING_STREAMING = true;
	init( PARALLEL_GET_MORE_REQUESTS,                             32 ); if( randomize && BUGGIFY ) PARALLEL_GET_MORE_REQUESTS = 2;
	init( MULTI_CURSOR_PRE_FETCH_LIMIT,                           10 );
	init( MAX_QUEUE_COMMIT_BYTES,                               15e6 ); if( randomize && BUGGIFY ) MAX_QUEUE_COMMIT_BYTES = 5000;
	init( DESIRED_OUTSTANDING_MESSAGES,                         5000 ); if( randomize && BUGGIFY ) DESIRED_OUTSTANDING_MESSAGES = deterministicRandom()->randomInt(0,100);
	init( DESIRED_GET_MORE_DELAY,                              0.005 );
	init( CONCURRENT_LOG_ROUTER_READS,                             5 ); if( randomize && BUGGIFY ) CONCURRENT_LOG_ROUTER_READS = 1;
	init( LOG_ROUTER_PEEK_FROM_SATELLITES_PREFERRED,               1 ); if( randomize && BUGGIFY ) LOG_ROUTER_PEEK_FROM_SATELLITES_PREFERRED = 0;
	init( LOG_ROUTER_PEEK_SWITCH_DC_TIME,                       60.0 );
	init( DISK_QUEUE_ADAPTER_MIN_SWITCH_TIME,                    1.0 );
	init( DISK_QUEUE_ADAPTER_MAX_SWITCH_TIME,                    5.0 );
	init( TLOG_SPILL_REFERENCE_MAX_PEEK_MEMORY_BYTES,            2e9 ); if ( randomize && BUGGIFY ) TLOG_SPILL_REFERENCE_MAX_PEEK_MEMORY_BYTES = 2e6;
	init( TLOG_SPILL_REFERENCE_MAX_BATCHES_PER_PEEK,           100 ); if ( randomize && BUGGIFY ) TLOG_SPILL_REFERENCE_MAX_BATCHES_PER_PEEK = 1;
	init( TLOG_SPILL_REFERENCE_MAX_BYTES_PER_BATCH,           16<<10 ); if ( randomize && BUGGIFY ) TLOG_SPILL_REFERENCE_MAX_BYTES_PER_BATCH = 500;
	init( DISK_QUEUE_FILE_EXTENSION_BYTES,                    10<<20 ); // BUGGIFYd per file within the DiskQueue
	init( DISK_QUEUE_FILE_SHRINK_BYTES,                      100<<20 ); // BUGGIFYd per file within the DiskQueue
	init( DISK_QUEUE_MAX_TRUNCATE_BYTES,                     2LL<<30 ); if ( randomize && BUGGIFY ) DISK_QUEUE_MAX_TRUNCATE_BYTES = 0;
	init( TLOG_DEGRADED_DURATION,                                5.0 );
	init( MAX_CACHE_VERSIONS,                                   10e6 );
	init( TLOG_IGNORE_POP_AUTO_ENABLE_DELAY,                   300.0 );
	init( TXS_POPPED_MAX_DELAY,                                  1.0 ); if ( randomize && BUGGIFY ) TXS_POPPED_MAX_DELAY = deterministicRandom()->random01();
	init( TLOG_MAX_CREATE_DURATION,                             10.0 ); if ( isSimulated ) TLOG_MAX_CREATE_DURATION = 20.0;
	init( PEEK_LOGGING_AMOUNT,                                     5 );
	init( PEEK_LOGGING_DELAY,                                    5.0 );
	init( PEEK_RESET_INTERVAL,                                 300.0 ); if ( randomize && BUGGIFY ) PEEK_RESET_INTERVAL = 20.0;
	init( PEEK_MAX_LATENCY,                                      0.5 ); if ( randomize && BUGGIFY ) PEEK_MAX_LATENCY = 0.0;
	init( PEEK_COUNT_SMALL_MESSAGES,                           false ); if ( randomize && BUGGIFY ) PEEK_COUNT_SMALL_MESSAGES = true;
	init( PEEK_STATS_INTERVAL,                                  10.0 );
	init( PEEK_STATS_SLOW_AMOUNT,                                  2 );
	init( PEEK_STATS_SLOW_RATIO,                                 0.5 );
	// Buggified value must be larger than the amount of simulated time taken by snapshots, to prevent repeatedly failing
	// snapshots due to closed commit proxy connections
	init( PUSH_RESET_INTERVAL,                                 300.0 ); if ( randomize && BUGGIFY ) PUSH_RESET_INTERVAL = 40.0;
	init( PUSH_MAX_LATENCY,                                      0.5 ); if ( randomize && BUGGIFY ) PUSH_MAX_LATENCY = 0.0;
	init( PUSH_STATS_INTERVAL,                                  10.0 );
	init( PUSH_STATS_SLOW_AMOUNT,                                  2 );
	init( PUSH_STATS_SLOW_RATIO,                                 0.5 );
	init( TLOG_POP_BATCH_SIZE,                                  1000 ); if ( randomize && BUGGIFY ) TLOG_POP_BATCH_SIZE = 10;
	init( TLOG_POPPED_VER_LAG_THRESHOLD_FOR_TLOGPOP_TRACE,     250e6 );
	init( BLOCKING_PEEK_TIMEOUT,                                 0.4 );
	init( ENABLE_DETAILED_TLOG_POP_TRACE,                      false ); if ( randomize && BUGGIFY ) ENABLE_DETAILED_TLOG_POP_TRACE = true;
	init( PEEK_BATCHING_EMPTY_MSG,                             false ); if ( randomize && BUGGIFY ) PEEK_BATCHING_EMPTY_MSG = true;
	init( PEEK_BATCHING_EMPTY_MSG_INTERVAL,                    0.001 ); if ( randomize && BUGGIFY ) PEEK_BATCHING_EMPTY_MSG_INTERVAL = 0.01;
	init( POP_FROM_LOG_DELAY,                                      1 ); if ( randomize && BUGGIFY ) POP_FROM_LOG_DELAY = 0;
	init( TLOG_PULL_ASYNC_DATA_WARNING_TIMEOUT_SECS,             120 );

	// disk snapshot max timeout, to be put in TLog, storage and coordinator nodes
	init( MAX_FORKED_PROCESS_OUTPUT,                            1024 );
	init( SNAP_CREATE_MAX_TIMEOUT,                             300.0 );
	init( MAX_STORAGE_SNAPSHOT_FAULT_TOLERANCE,                    1 );
	init( MAX_COORDINATOR_SNAPSHOT_FAULT_TOLERANCE,                1 );

	// Data distribution queue
	init( HEALTH_POLL_TIME,                                      1.0 );
	init( BEST_TEAM_STUCK_DELAY,                                 1.0 );
	init( DEST_OVERLOADED_DELAY,                                 0.2 );
	init( BG_REBALANCE_POLLING_INTERVAL,                        10.0 );
	init( BG_REBALANCE_SWITCH_CHECK_INTERVAL,                    5.0 ); if (randomize && BUGGIFY) BG_REBALANCE_SWITCH_CHECK_INTERVAL = 1.0;
	init( DD_QUEUE_LOGGING_INTERVAL,                             5.0 );
	init( RELOCATION_PARALLELISM_PER_SOURCE_SERVER,                2 ); if( randomize && BUGGIFY ) RELOCATION_PARALLELISM_PER_SOURCE_SERVER = 1;
	init( RELOCATION_PARALLELISM_PER_DEST_SERVER,                 10 ); if( randomize && BUGGIFY ) RELOCATION_PARALLELISM_PER_DEST_SERVER = 1; // Note: if this is smaller than FETCH_KEYS_PARALLELISM, this will artificially reduce performance. The current default of 10 is probably too high but is set conservatively for now.
	init( MANUAL_SPLIT_RELOCATION_PARALLELISM_PER_DEST_SERVER,     2 ); if( randomize && BUGGIFY ) MANUAL_SPLIT_RELOCATION_PARALLELISM_PER_DEST_SERVER = 1;
	init( DD_QUEUE_MAX_KEY_SERVERS,                              100 ); if( randomize && BUGGIFY ) DD_QUEUE_MAX_KEY_SERVERS = 1;
	init( DD_REBALANCE_PARALLELISM,                               50 );
	init( DD_REBALANCE_RESET_AMOUNT,                              30 );
	init( BG_DD_MAX_WAIT,                                      120.0 );
	init( BG_DD_MIN_WAIT,                                        0.1 );
	init( BG_DD_INCREASE_RATE,                                  1.10 );
	init( BG_DD_DECREASE_RATE,                                  1.02 );
	init( BG_DD_SATURATION_DELAY,                                1.0 );
	init( INFLIGHT_PENALTY_HEALTHY,                              1.0 );
	init( INFLIGHT_PENALTY_UNHEALTHY,                          500.0 );
	init( INFLIGHT_PENALTY_ONE_LEFT,                          1000.0 );
	init( USE_OLD_NEEDED_SERVERS,                              false );

	init( PRIORITY_RECOVER_MOVE,                                 110 );
	init( PRIORITY_REBALANCE_UNDERUTILIZED_TEAM,                 120 );
	init( PRIORITY_REBALANCE_OVERUTILIZED_TEAM,                  121 );
	init( PRIORITY_PERPETUAL_STORAGE_WIGGLE,                     139 );
	init( PRIORITY_TEAM_HEALTHY,                                 140 );
	init( PRIORITY_TEAM_CONTAINS_UNDESIRED_SERVER,               150 );
	init( PRIORITY_TEAM_REDUNDANT,                               200 );
	init( PRIORITY_MERGE_SHARD,                                  340 );
	init( PRIORITY_POPULATE_REGION,                              600 );
	init( PRIORITY_TEAM_UNHEALTHY,                               700 );
	init( PRIORITY_TEAM_2_LEFT,                                  709 );
	init( PRIORITY_TEAM_1_LEFT,                                  800 );
	init( PRIORITY_TEAM_FAILED,                                  805 );
	init( PRIORITY_TEAM_0_LEFT,                                  809 );
	init( PRIORITY_TEAM_STORAGE_QUEUE_TOO_LONG,                  940 ); if( randomize && BUGGIFY ) PRIORITY_TEAM_STORAGE_QUEUE_TOO_LONG = 345;
	init( PRIORITY_SPLIT_SHARD,                                  950 ); if( randomize && BUGGIFY ) PRIORITY_SPLIT_SHARD = 350;
	init( PRIORITY_MANUAL_SHARD_SPLIT,                           960 );

	// Data distribution
	init( RETRY_RELOCATESHARD_DELAY,                             0.1 );
	init( DATA_DISTRIBUTION_FAILURE_REACTION_TIME,              60.0 ); if( randomize && BUGGIFY ) DATA_DISTRIBUTION_FAILURE_REACTION_TIME = 1.0;
	bool buggifySmallShards = randomize && BUGGIFY;
	bool simulationMediumShards = !buggifySmallShards && isSimulated && randomize && !BUGGIFY; // prefer smaller shards in simulation
	// FIXME: increase this even more eventually
	init( MIN_SHARD_BYTES,                                  10000000 ); if( buggifySmallShards ) MIN_SHARD_BYTES = 40000; if (simulationMediumShards) MIN_SHARD_BYTES = 200000; //FIXME: data distribution tracker (specifically StorageMetrics) relies on this number being larger than the maximum size of a key value pair
	init( SHARD_BYTES_RATIO,                                       4 );
	init( SHARD_BYTES_PER_SQRT_BYTES,                             45 ); if( buggifySmallShards ) SHARD_BYTES_PER_SQRT_BYTES = 0;//Approximately 10000 bytes per shard
	init( MAX_SHARD_BYTES,                                 500000000 );
	init( KEY_SERVER_SHARD_BYTES,                          500000000 );
	init( SHARD_MAX_READ_DENSITY_RATIO,                           8.0); if (randomize && BUGGIFY) SHARD_MAX_READ_DENSITY_RATIO = 2.0;
	/*
		The bytesRead/byteSize radio. Will be declared as read hot when larger than this. 8.0 was chosen to avoid reporting table scan as read hot.
	*/
	init ( SHARD_READ_HOT_BANDWITH_MIN_PER_KSECONDS,      1666667 * 1000);
	/*
		The read bandwidth of a given shard needs to be larger than this value in order to be evaluated if it's read hot. The roughly 1.67MB per second is calculated as following:
			- Heuristic data suggests that each storage process can do max 500K read operations per second
			- Each read has a minimum cost of EMPTY_READ_PENALTY, which is 20 bytes
			- Thus that gives a minimum 10MB per second
			- But to be conservative, set that number to be 1/6 of 10MB, which is roughly 1,666,667 bytes per second
		Shard with a read bandwidth smaller than this value will never be too busy to handle the reads.
	*/
	init( SHARD_MAX_BYTES_READ_PER_KSEC_JITTER,     0.1 );
	bool buggifySmallBandwidthSplit = randomize && BUGGIFY;
	init( SHARD_MAX_BYTES_PER_KSEC,                 1LL*1000000*1000 ); if( buggifySmallBandwidthSplit ) SHARD_MAX_BYTES_PER_KSEC = 10LL*1000*1000;
	/* 1*1MB/sec * 1000sec/ksec
		Shards with more than this bandwidth will be split immediately.
		For a large shard (100MB), it will be split into multiple shards with sizes < SHARD_SPLIT_BYTES_PER_KSEC;
		all but one split shard will be moved; so splitting may cost ~100MB of work or about 10MB/sec over a 10 sec sampling window.
		If the sampling window is too much longer, the MVCC window will fill up while we wait.
		If SHARD_MAX_BYTES_PER_KSEC is too much lower, we could do a lot of data movement work in response to a small impulse of bandwidth.
		If SHARD_MAX_BYTES_PER_KSEC is too high relative to the I/O bandwidth of a given server, a workload can remain concentrated on a single
		team indefinitely, limiting performance.
		*/

	init( SHARD_MIN_BYTES_PER_KSEC,                100 * 1000 * 1000 ); if( buggifySmallBandwidthSplit ) SHARD_MIN_BYTES_PER_KSEC = 200*1*1000;
	/* 100*1KB/sec * 1000sec/ksec
		Shards with more than this bandwidth will not be merged.
		Obviously this needs to be significantly less than SHARD_MAX_BYTES_PER_KSEC, else we will repeatedly merge and split.
		It should probably be significantly less than SHARD_SPLIT_BYTES_PER_KSEC, else we will merge right after splitting.

		The number of extra shards in the database because of bandwidth splitting can't be more than about W/SHARD_MIN_BYTES_PER_KSEC, where
		W is the maximum bandwidth of the entire database in bytes/ksec.  For 250MB/sec write bandwidth, (250MB/sec)/(200KB/sec) = 1250 extra
		shards.

		The bandwidth sample maintained by the storage server needs to be accurate enough to reliably measure this minimum bandwidth.  See
		BANDWIDTH_UNITS_PER_SAMPLE.  If this number is too low, the storage server needs to spend more memory and time on sampling.
		*/

	init( SHARD_SPLIT_BYTES_PER_KSEC,              250 * 1000 * 1000 ); if( buggifySmallBandwidthSplit ) SHARD_SPLIT_BYTES_PER_KSEC = 50 * 1000 * 1000;
	/* 250*1KB/sec * 1000sec/ksec
		When splitting a shard, it is split into pieces with less than this bandwidth.
		Obviously this should be less than half of SHARD_MAX_BYTES_PER_KSEC.

		Smaller values mean that high bandwidth shards are split into more pieces, more quickly utilizing large numbers of servers to handle the
		bandwidth.

		Too many pieces (too small a value) may stress data movement mechanisms (see e.g. RELOCATION_PARALLELISM_PER_SOURCE_SERVER).

		If this value is too small relative to SHARD_MIN_BYTES_PER_KSEC immediate merging work will be generated.
		*/

	init( STORAGE_METRIC_TIMEOUT,         isSimulated ? 60.0 : 600.0 ); if( randomize && BUGGIFY ) STORAGE_METRIC_TIMEOUT = deterministicRandom()->coinflip() ? 10.0 : 30.0;
	init( METRIC_DELAY,                                          0.1 ); if( randomize && BUGGIFY ) METRIC_DELAY = 1.0;
	init( ALL_DATA_REMOVED_DELAY,                                1.0 );
	init( INITIAL_FAILURE_REACTION_DELAY,                       30.0 ); if( randomize && BUGGIFY ) INITIAL_FAILURE_REACTION_DELAY = 0.0;
	init( CHECK_TEAM_DELAY,                                     30.0 );
	// This is a safety knob to avoid busy spinning and the case a small cluster don't have enough space when excluding and including too fast. The basic idea is let PW wait for the re-included storage to take on data before wiggling the next one.
	// This knob's ideal value would vary by cluster based on its size and disk type. In the meanwhile, the wiggle will also wait until the storage load is almost (85%) balanced.
	init( PERPETUAL_WIGGLE_DELAY,                                 60 );
	init( PERPETUAL_WIGGLE_SMALL_LOAD_RATIO,                      10 );
	init( PERPETUAL_WIGGLE_MIN_BYTES_BALANCE_RATIO,             0.85 );
	init( PW_MAX_SS_LESSTHAN_MIN_BYTES_BALANCE_RATIO,              0 );
	init( PERPETUAL_WIGGLE_DISABLE_REMOVER,                     true );
	init( LOG_ON_COMPLETION_DELAY,         DD_QUEUE_LOGGING_INTERVAL );
	init( BEST_TEAM_MAX_TEAM_TRIES,                               10 );
	init( BEST_TEAM_OPTION_COUNT,                                  4 );
	init( BEST_OF_AMT,                                             4 );
	init( SERVER_LIST_DELAY,                                     1.0 );
	init( RECRUITMENT_IDLE_DELAY,                                1.0 );
	init( STORAGE_RECRUITMENT_DELAY,                            10.0 );
	init( BLOB_WORKER_RECRUITMENT_DELAY,                        10.0 );
	init( TSS_HACK_IDENTITY_MAPPING,                           false ); // THIS SHOULD NEVER BE SET IN PROD. Only for performance testing
	init( TSS_RECRUITMENT_TIMEOUT,       3*STORAGE_RECRUITMENT_DELAY ); if (randomize && BUGGIFY ) TSS_RECRUITMENT_TIMEOUT = 1.0; // Super low timeout should cause tss recruitments to fail
	init( TSS_DD_CHECK_INTERVAL,                                60.0 ); if (randomize && BUGGIFY ) TSS_DD_CHECK_INTERVAL = 1.0;    // May kill all TSS quickly
	init( DATA_DISTRIBUTION_LOGGING_INTERVAL,                    5.0 );
	init( DD_ENABLED_CHECK_DELAY,                                1.0 );
	init( DD_STALL_CHECK_DELAY,                                  0.4 ); //Must be larger than 2*MAX_BUGGIFIED_DELAY
	init( DD_LOW_BANDWIDTH_DELAY,         isSimulated ? 15.0 : 240.0 ); if( randomize && BUGGIFY ) DD_LOW_BANDWIDTH_DELAY = 0; //Because of delayJitter, this should be less than 0.9 * DD_MERGE_COALESCE_DELAY
	init( DD_MERGE_COALESCE_DELAY,       isSimulated ?  30.0 : 300.0 ); if( randomize && BUGGIFY ) DD_MERGE_COALESCE_DELAY = 0.001;
	init( STORAGE_METRICS_POLLING_DELAY,                         2.0 ); if( randomize && BUGGIFY ) STORAGE_METRICS_POLLING_DELAY = 15.0;
	init( STORAGE_METRICS_RANDOM_DELAY,                          0.2 );
	init( AVAILABLE_SPACE_RATIO_CUTOFF,                         0.05 );
	init( DESIRED_TEAMS_PER_SERVER,                                5 ); if( randomize && BUGGIFY ) DESIRED_TEAMS_PER_SERVER = deterministicRandom()->randomInt(1, 10);
	init( MAX_TEAMS_PER_SERVER,           5*DESIRED_TEAMS_PER_SERVER );
	init( DD_SHARD_SIZE_GRANULARITY,                         5000000 );
	init( DD_SHARD_SIZE_GRANULARITY_SIM,                      500000 ); if( randomize && BUGGIFY ) DD_SHARD_SIZE_GRANULARITY_SIM = 0;
	init( DD_MOVE_KEYS_PARALLELISM,                               15 ); if( randomize && BUGGIFY ) DD_MOVE_KEYS_PARALLELISM = 1;
	init( DD_FETCH_SOURCE_PARALLELISM,                          1000 ); if( randomize && BUGGIFY ) DD_FETCH_SOURCE_PARALLELISM = 1;
	init( DD_MERGE_LIMIT,                                       2000 ); if( randomize && BUGGIFY ) DD_MERGE_LIMIT = 2;
	init( DD_SHARD_METRICS_TIMEOUT,                             60.0 ); if( randomize && BUGGIFY ) DD_SHARD_METRICS_TIMEOUT = 0.1;
	init( DD_LOCATION_CACHE_SIZE,                            2000000 ); if( randomize && BUGGIFY ) DD_LOCATION_CACHE_SIZE = 3;
	init( MOVEKEYS_LOCK_POLLING_DELAY,                           5.0 );
	init( DEBOUNCE_RECRUITING_DELAY,                             5.0 );
	init( DD_FAILURE_TIME,                                       1.0 ); if( randomize && BUGGIFY ) DD_FAILURE_TIME = 10.0;
	init( DD_ZERO_HEALTHY_TEAM_DELAY,                            1.0 );
	init( REMOTE_KV_STORE,                                     false );
	init( REMOTE_KV_STORE_INIT_DELAY,                            0.1 );
	init( REMOTE_KV_STORE_MAX_INIT_DURATION,                    10.0 );
	init( REBALANCE_MAX_RETRIES,                                 100 );
	init( DD_OVERLAP_PENALTY,                                  10000 );
	init( DD_EXCLUDE_MIN_REPLICAS,                                 1 );
	init( DD_VALIDATE_LOCALITY,                                 true ); if( randomize && BUGGIFY ) DD_VALIDATE_LOCALITY = false;
	init( DD_CHECK_INVALID_LOCALITY_DELAY,                       60  ); if( randomize && BUGGIFY ) DD_CHECK_INVALID_LOCALITY_DELAY = 1 + deterministicRandom()->random01() * 600;
	init( DD_ENABLE_VERBOSE_TRACING,                           false ); if( randomize && BUGGIFY ) DD_ENABLE_VERBOSE_TRACING = true;
	init( DD_SS_FAILURE_VERSIONLAG,                        250000000 );
	init( DD_SS_ALLOWED_VERSIONLAG,                        200000000 ); if( randomize && BUGGIFY ) { DD_SS_FAILURE_VERSIONLAG = deterministicRandom()->randomInt(15000000, 500000000); DD_SS_ALLOWED_VERSIONLAG = 0.75 * DD_SS_FAILURE_VERSIONLAG; }
	init( DD_SS_STUCK_TIME_LIMIT,                              300.0 ); if( randomize && BUGGIFY ) { DD_SS_STUCK_TIME_LIMIT = 200.0 + deterministicRandom()->random01() * 100.0; }
	init( DD_TEAMS_INFO_PRINT_INTERVAL,                           60 ); if( randomize && BUGGIFY ) DD_TEAMS_INFO_PRINT_INTERVAL = 10;
	init( DD_TEAMS_INFO_PRINT_YIELD_COUNT,                       100 ); if( randomize && BUGGIFY ) DD_TEAMS_INFO_PRINT_YIELD_COUNT = deterministicRandom()->random01() * 1000 + 1;
	init( DD_TEAM_ZERO_SERVER_LEFT_LOG_DELAY,                    120 ); if( randomize && BUGGIFY ) DD_TEAM_ZERO_SERVER_LEFT_LOG_DELAY = 5;
	init( DD_STORAGE_WIGGLE_PAUSE_THRESHOLD,                      10 ); if( randomize && BUGGIFY ) DD_STORAGE_WIGGLE_PAUSE_THRESHOLD = 1000;
	init( DD_STORAGE_WIGGLE_STUCK_THRESHOLD,                      20 );
	init( DD_BUILD_EXTRA_TEAMS_OVERRIDE,                          10 ); if( randomize && BUGGIFY ) DD_BUILD_EXTRA_TEAMS_OVERRIDE = 2;
<<<<<<< HEAD
=======
	init( ENABLE_STORAGE_QUEUE_AWARE_TEAM_SELECTION,           false ); if( randomize && BUGGIFY ) ENABLE_STORAGE_QUEUE_AWARE_TEAM_SELECTION = true;
	init( TRACE_STORAGE_QUEUE_AWARE_GET_TEAM_FOR_MANUAL_SPLIT_ONLY, true ); if (isSimulated) TRACE_STORAGE_QUEUE_AWARE_GET_TEAM_FOR_MANUAL_SPLIT_ONLY = false;
	init( DD_TARGET_STORAGE_QUEUE_SIZE, TARGET_BYTES_PER_STORAGE_SERVER*0.35 ); if( randomize && BUGGIFY ) DD_TARGET_STORAGE_QUEUE_SIZE = TARGET_BYTES_PER_STORAGE_SERVER*0.035;
	init( ENABLE_AUTO_SHARD_SPLIT_FOR_LONG_STORAGE_QUEUE,      false ); if( randomize && BUGGIFY ) ENABLE_AUTO_SHARD_SPLIT_FOR_LONG_STORAGE_QUEUE = true;
	init( DD_SS_TOO_LONG_STORAGE_QUEUE_BYTES, TARGET_BYTES_PER_STORAGE_SERVER*0.5); if( randomize && BUGGIFY ) DD_SS_TOO_LONG_STORAGE_QUEUE_BYTES = TARGET_BYTES_PER_STORAGE_SERVER*0.05;
	init( DD_SS_SHORT_STORAGE_QUEUE_BYTES, TARGET_BYTES_PER_STORAGE_SERVER*0.35); if( randomize && BUGGIFY ) DD_SS_SHORT_STORAGE_QUEUE_BYTES = TARGET_BYTES_PER_STORAGE_SERVER*0.035;
	init( DD_STORAGE_QUEUE_TOO_LONG_DURATION,                  300.0 ); if( isSimulated ) DD_STORAGE_QUEUE_TOO_LONG_DURATION = deterministicRandom()->random01() * 10 + 1;
	init( DD_MIN_LONG_STORAGE_QUEUE_SPLIT_INTERVAL_SEC,         60.0 ); if( isSimulated ) DD_MIN_LONG_STORAGE_QUEUE_SPLIT_INTERVAL_SEC = 5.0;
	init( DD_MIN_SHARD_BYTES_PER_KSEC_TO_MOVE_OUT, SHARD_MIN_BYTES_PER_KSEC);
>>>>>>> 5fe02b50

	// TeamRemover
	init( TR_FLAG_DISABLE_MACHINE_TEAM_REMOVER,                false ); if( randomize && BUGGIFY ) TR_FLAG_DISABLE_MACHINE_TEAM_REMOVER = deterministicRandom()->random01() < 0.1 ? true : false; // false by default. disable the consistency check when it's true
	init( TR_REMOVE_MACHINE_TEAM_DELAY,                         60.0 ); if( randomize && BUGGIFY ) TR_REMOVE_MACHINE_TEAM_DELAY =  deterministicRandom()->random01() * 60.0;
	init( TR_FLAG_REMOVE_MT_WITH_MOST_TEAMS,                    true ); if( randomize && BUGGIFY ) TR_FLAG_REMOVE_MT_WITH_MOST_TEAMS = deterministicRandom()->random01() < 0.1 ? true : false;
	init( TR_FLAG_DISABLE_SERVER_TEAM_REMOVER,                 false ); if( randomize && BUGGIFY ) TR_FLAG_DISABLE_SERVER_TEAM_REMOVER = deterministicRandom()->random01() < 0.1 ? true : false; // false by default. disable the consistency check when it's true
	init( TR_REMOVE_SERVER_TEAM_DELAY,                          60.0 ); if( randomize && BUGGIFY ) TR_REMOVE_SERVER_TEAM_DELAY =  deterministicRandom()->random01() * 60.0;
	init( TR_REMOVE_SERVER_TEAM_EXTRA_DELAY,                     5.0 ); if( randomize && BUGGIFY ) TR_REMOVE_SERVER_TEAM_EXTRA_DELAY =  deterministicRandom()->random01() * 10.0;

	init( DD_REMOVE_STORE_ENGINE_DELAY,                         60.0 ); if( randomize && BUGGIFY ) DD_REMOVE_STORE_ENGINE_DELAY =  deterministicRandom()->random01() * 60.0;

	// KeyValueStore SQLITE
	init( CLEAR_BUFFER_SIZE,                                   20000 );
	init( READ_VALUE_TIME_ESTIMATE,                           .00005 );
	init( READ_RANGE_TIME_ESTIMATE,                           .00005 );
	init( SET_TIME_ESTIMATE,                                  .00005 );
	init( CLEAR_TIME_ESTIMATE,                                .00005 );
	init( COMMIT_TIME_ESTIMATE,                                 .005 );
	init( CHECK_FREE_PAGE_AMOUNT,                                100 ); if( randomize && BUGGIFY ) CHECK_FREE_PAGE_AMOUNT = 5;
	init( DISK_METRIC_LOGGING_INTERVAL,                          5.0 );
	init( SOFT_HEAP_LIMIT,                                     300e6 );

	init( SQLITE_PAGE_SCAN_ERROR_LIMIT,                        10000 );
	init( SQLITE_BTREE_PAGE_USABLE,                          4096 - 8);  // pageSize - reserveSize for page checksum
	init( SQLITE_CHUNK_SIZE_PAGES,                             25600 );  // 100MB
	init( SQLITE_CHUNK_SIZE_PAGES_SIM,                          1024 );  // 4MB
	init( SQLITE_READER_THREADS,                                  64 );  // number of read threads
	init( SQLITE_WRITE_WINDOW_SECONDS,                            -1 );
	init( SQLITE_CURSOR_MAX_LIFETIME_BYTES,                      1e6 ); if (buggifySmallShards || simulationMediumShards) SQLITE_CURSOR_MAX_LIFETIME_BYTES = MIN_SHARD_BYTES; if( randomize && BUGGIFY ) SQLITE_CURSOR_MAX_LIFETIME_BYTES = 0;
	init( SQLITE_WRITE_WINDOW_LIMIT,                              -1 );
	if( randomize && BUGGIFY ) {
		// Choose an window between .01 and 1.01 seconds.
		SQLITE_WRITE_WINDOW_SECONDS = 0.01 + deterministicRandom()->random01();
		// Choose random operations per second
		int opsPerSecond = deterministicRandom()->randomInt(1000, 5000);
		// Set window limit to opsPerSecond scaled down to window size
		SQLITE_WRITE_WINDOW_LIMIT = opsPerSecond * SQLITE_WRITE_WINDOW_SECONDS;
	}

	// Maximum and minimum cell payload bytes allowed on primary page as calculated in SQLite.
	// These formulas are copied from SQLite, using its hardcoded constants, so if you are
	// changing this you should also be changing SQLite.
	init( SQLITE_BTREE_CELL_MAX_LOCAL,  (SQLITE_BTREE_PAGE_USABLE - 12) * 64/255 - 23 );
	init( SQLITE_BTREE_CELL_MIN_LOCAL,  (SQLITE_BTREE_PAGE_USABLE - 12) * 32/255 - 23 );

	// Maximum FDB fragment key and value bytes that can fit in a primary btree page
	init( SQLITE_FRAGMENT_PRIMARY_PAGE_USABLE,
					SQLITE_BTREE_CELL_MAX_LOCAL
					 - 1 // vdbeRecord header length size
					 - 2 // max key length size
					 - 4 // max index length size
					 - 2 // max value fragment length size
	);

	// Maximum FDB fragment value bytes in an overflow page
	init( SQLITE_FRAGMENT_OVERFLOW_PAGE_USABLE,
					SQLITE_BTREE_PAGE_USABLE
					 - 4 // next pageNumber size
	);
	init( SQLITE_FRAGMENT_MIN_SAVINGS,                          0.20 );

	// KeyValueStoreSqlite spring cleaning
	init( SPRING_CLEANING_NO_ACTION_INTERVAL,                    1.0 ); if( randomize && BUGGIFY ) SPRING_CLEANING_NO_ACTION_INTERVAL = deterministicRandom()->coinflip() ? 0.1 : deterministicRandom()->random01() * 5;
	init( SPRING_CLEANING_LAZY_DELETE_INTERVAL,                  0.1 ); if( randomize && BUGGIFY ) SPRING_CLEANING_LAZY_DELETE_INTERVAL = deterministicRandom()->coinflip() ? 1.0 : deterministicRandom()->random01() * 5;
	init( SPRING_CLEANING_VACUUM_INTERVAL,                       1.0 ); if( randomize && BUGGIFY ) SPRING_CLEANING_VACUUM_INTERVAL = deterministicRandom()->coinflip() ? 0.1 : deterministicRandom()->random01() * 5;
	init( SPRING_CLEANING_LAZY_DELETE_TIME_ESTIMATE,            .010 ); if( randomize && BUGGIFY ) SPRING_CLEANING_LAZY_DELETE_TIME_ESTIMATE = deterministicRandom()->random01() * 5;
	init( SPRING_CLEANING_VACUUM_TIME_ESTIMATE,                 .010 ); if( randomize && BUGGIFY ) SPRING_CLEANING_VACUUM_TIME_ESTIMATE = deterministicRandom()->random01() * 5;
	init( SPRING_CLEANING_VACUUMS_PER_LAZY_DELETE_PAGE,          0.0 ); if( randomize && BUGGIFY ) SPRING_CLEANING_VACUUMS_PER_LAZY_DELETE_PAGE = deterministicRandom()->coinflip() ? 1e9 : deterministicRandom()->random01() * 5;
	init( SPRING_CLEANING_MIN_LAZY_DELETE_PAGES,                   0 ); if( randomize && BUGGIFY ) SPRING_CLEANING_MIN_LAZY_DELETE_PAGES = deterministicRandom()->randomInt(1, 100);
	init( SPRING_CLEANING_MAX_LAZY_DELETE_PAGES,                 1e9 ); if( randomize && BUGGIFY ) SPRING_CLEANING_MAX_LAZY_DELETE_PAGES = deterministicRandom()->coinflip() ? 0 : deterministicRandom()->randomInt(1, 1e4);
	init( SPRING_CLEANING_LAZY_DELETE_BATCH_SIZE,                100 ); if( randomize && BUGGIFY ) SPRING_CLEANING_LAZY_DELETE_BATCH_SIZE = deterministicRandom()->randomInt(1, 1000);
	init( SPRING_CLEANING_MIN_VACUUM_PAGES,                        1 ); if( randomize && BUGGIFY ) SPRING_CLEANING_MIN_VACUUM_PAGES = deterministicRandom()->randomInt(0, 100);
	init( SPRING_CLEANING_MAX_VACUUM_PAGES,                      1e9 ); if( randomize && BUGGIFY ) SPRING_CLEANING_MAX_VACUUM_PAGES = deterministicRandom()->coinflip() ? 0 : deterministicRandom()->randomInt(1, 1e4);

	// KeyValueStoreMemory
	init( REPLACE_CONTENTS_BYTES,                                1e5 );

	// KeyValueStoreRocksDB
	init( ROCKSDB_LEVEL_COMPACTION_DYNAMIC_LEVEL_BYTES,         true ); if( randomize && BUGGIFY )  ROCKSDB_LEVEL_COMPACTION_DYNAMIC_LEVEL_BYTES = false;
	init( ROCKSDB_SUGGEST_COMPACT_CLEAR_RANGE,                 false );
	init( ROCKSDB_THREAD_PROMISE_PRIORITY,                      7500 );
	init( ROCKSDB_READER_THREAD_PRIORITY,                          0 );
 	init( ROCKSDB_WRITER_THREAD_PRIORITY,                          0 );
	init( ROCKSDB_BACKGROUND_PARALLELISM,                          2 );
	init( ROCKSDB_READ_PARALLELISM,                                4 );
	// Use a smaller memtable in simulation to avoid OOMs.
	int64_t memtableBytes = isSimulated ? 32 * 1024 : 512 * 1024 * 1024;
	init( ROCKSDB_MEMTABLE_BYTES,                      memtableBytes );
	init( ROCKSDB_LEVEL_STYLE_COMPACTION,                       true );
	init( ROCKSDB_UNSAFE_AUTO_FSYNC,                           false );
	init( ROCKSDB_PERIODIC_COMPACTION_SECONDS,                     0 );
	init( ROCKSDB_PREFIX_LEN,                                      0 ); if( randomize && BUGGIFY ) ROCKSDB_PREFIX_LEN = deterministicRandom()->randomInt(1, 20);
	init( ROCKSDB_MEMTABLE_PREFIX_BLOOM_SIZE_RATIO,              0.1 );
	init( ROCKSDB_BLOOM_BITS_PER_KEY,                             10 );
	init( ROCKSDB_BLOOM_WHOLE_KEY_FILTERING,                   false );
	init( ROCKSDB_MAX_AUTO_READAHEAD_SIZE,                     65536 );
	// If rocksdb block cache size is 0, the default 8MB is used.
	int64_t blockCacheSize = isSimulated ? 16 * 1024 * 1024 : 2147483648 /* 2GB */;
	init( ROCKSDB_BLOCK_CACHE_SIZE,                   blockCacheSize );
	init( ROCKSDB_METRICS_DELAY,                                60.0 );
	// ROCKSDB_READ_VALUE_TIMEOUT, ROCKSDB_READ_VALUE_PREFIX_TIMEOUT, ROCKSDB_READ_RANGE_TIMEOUT knobs:
	// In simulation, increasing the read operation timeouts to 5 minutes, as some of the tests have
	// very high load and single read thread cannot process all the load within the timeouts.
	init( ROCKSDB_READ_VALUE_TIMEOUT,      isSimulated ? 300.0 : 5.0 );
	init( ROCKSDB_READ_VALUE_PREFIX_TIMEOUT, isSimulated ? 300.0 : 5.0 );
	init( ROCKSDB_READ_RANGE_TIMEOUT,      isSimulated ? 300.0 : 5.0 );
	init( ROCKSDB_READ_QUEUE_WAIT,                               1.0 );
	init( ROCKSDB_READ_QUEUE_HARD_MAX,                          1000 );
	init( ROCKSDB_READ_QUEUE_SOFT_MAX,                           500 );
	init( ROCKSDB_FETCH_QUEUE_HARD_MAX,                          100 );
	init( ROCKSDB_FETCH_QUEUE_SOFT_MAX,                           50 );
	init( ROCKSDB_HISTOGRAMS_SAMPLE_RATE,                      0.001 ); if( randomize && BUGGIFY ) ROCKSDB_HISTOGRAMS_SAMPLE_RATE = 0;
	init( ROCKSDB_READ_RANGE_ITERATOR_REFRESH_TIME,             30.0 ); if( randomize && BUGGIFY ) ROCKSDB_READ_RANGE_ITERATOR_REFRESH_TIME = 0.1;
	init( ROCKSDB_READ_RANGE_REUSE_ITERATORS,                   true ); if( randomize && BUGGIFY ) ROCKSDB_READ_RANGE_REUSE_ITERATORS = deterministicRandom()->coinflip();
	init( ROCKSDB_READ_RANGE_REUSE_BOUNDED_ITERATORS,          false ); if( randomize && BUGGIFY ) ROCKSDB_READ_RANGE_REUSE_BOUNDED_ITERATORS = deterministicRandom()->coinflip();
	init( ROCKSDB_READ_RANGE_BOUNDED_ITERATORS_MAX_LIMIT,        200 );
	// Set to 0 to disable rocksdb write rate limiting. Rate limiter unit: bytes per second.
	init( ROCKSDB_WRITE_RATE_LIMITER_BYTES_PER_SEC,                0 );
	// If true, enables dynamic adjustment of ROCKSDB_WRITE_RATE_LIMITER_BYTES according to the recent demand of background IO.
	init( ROCKSDB_WRITE_RATE_LIMITER_AUTO_TUNE,                 true );
	init( DEFAULT_FDB_ROCKSDB_COLUMN_FAMILY,                    "fdb");
	init( ROCKSDB_DISABLE_AUTO_COMPACTIONS,                    false ); // RocksDB default

	init( ROCKSDB_PERFCONTEXT_ENABLE,                          false ); if( randomize && BUGGIFY ) ROCKSDB_PERFCONTEXT_ENABLE = deterministicRandom()->coinflip();
	init( ROCKSDB_PERFCONTEXT_SAMPLE_RATE,                    0.0001 );
	init( ROCKSDB_MAX_SUBCOMPACTIONS,                              0 );
	init( ROCKSDB_SOFT_PENDING_COMPACT_BYTES_LIMIT,      64000000000 ); // 64GB, Rocksdb option, Writes will slow down.
	init( ROCKSDB_HARD_PENDING_COMPACT_BYTES_LIMIT,     100000000000 ); // 100GB, Rocksdb option, Writes will stall.
	init( ROCKSDB_CAN_COMMIT_COMPACT_BYTES_LIMIT,        50000000000 ); // 50GB, Commit waits.
	// Enabling ROCKSDB_PARANOID_FILE_CHECKS knob will have overhead. Be cautious to enable in prod.
	init( ROCKSDB_PARANOID_FILE_CHECKS,                        false ); if( randomize && BUGGIFY ) ROCKSDB_PARANOID_FILE_CHECKS = deterministicRandom()->coinflip();
	// Enable this knob only for experminatal purpose, never enable this in production.
	// If enabled, all the committed in-memory memtable writes are lost on a crash.
	init( ROCKSDB_DISABLE_WAL_EXPERIMENTAL,                    false );
	init( ROCKSDB_WAL_TTL_SECONDS,                                 0 );
	init( ROCKSDB_WAL_SIZE_LIMIT_MB,                               0 );
	init( ROCKSDB_LOG_LEVEL_DEBUG,                             false );
	// If ROCKSDB_SINGLEKEY_DELETES_ON_CLEARRANGE is enabled, disable ROCKSDB_ENABLE_CLEAR_RANGE_EAGER_READS knob.
	// These knobs have contrary functionality.
	init( ROCKSDB_SINGLEKEY_DELETES_ON_CLEARRANGE,              true );
	init( ROCKSDB_SINGLEKEY_DELETES_MAX,                         200 ); // Max rocksdb::delete calls in a transaction
	init( ROCKSDB_ENABLE_CLEAR_RANGE_EAGER_READS,              false );
	init( ROCKSDB_FORCE_DELETERANGE_FOR_CLEARRANGE,            false );
	// ROCKSDB_STATS_LEVEL=1 indicates rocksdb::StatsLevel::kExceptHistogramOrTimers
	// Refer StatsLevel: https://github.com/facebook/rocksdb/blob/main/include/rocksdb/statistics.h#L594
	init( ROCKSDB_STATS_LEVEL,                                     1 ); if( randomize && BUGGIFY ) ROCKSDB_STATS_LEVEL = deterministicRandom()->randomInt(0, 6);
	init( ROCKSDB_ENABLE_COMPACT_ON_DELETION,                  false );
	// CDCF: CompactOnDeletionCollectorFactory. The below 3 are parameters of the CompactOnDeletionCollectorFactory
	// which controls the compaction on deleted data.
	init( ROCKSDB_CDCF_SLIDING_WINDOW_SIZE,                      128 );
	init( ROCKSDB_CDCF_DELETION_TRIGGER,                           1 );
	init( ROCKSDB_CDCF_DELETION_RATIO,                             0 );
	// Can commit will delay ROCKSDB_CAN_COMMIT_DELAY_ON_OVERLOAD seconds for
	// ROCKSDB_CAN_COMMIT_DELAY_TIMES_ON_OVERLOAD times, if rocksdb overloaded.
	// Set ROCKSDB_CAN_COMMIT_DELAY_TIMES_ON_OVERLOAD to 0, to disable
	init( ROCKSDB_CAN_COMMIT_DELAY_ON_OVERLOAD,                  0.2 );
	init( ROCKSDB_CAN_COMMIT_DELAY_TIMES_ON_OVERLOAD,             20 );
	init( ROCKSDB_COMPACTION_READAHEAD_SIZE,                   32768 ); // 32 KB, performs bigger reads when doing compaction.
	init( ROCKSDB_BLOCK_SIZE,                                  32768 ); // 32 KB, size of the block in rocksdb cache.
<<<<<<< HEAD
=======
	init( ROCKSDB_MAX_LOG_FILE_SIZE,                        10485760 ); // 10MB.
	init( ROCKSDB_KEEP_LOG_FILE_NUM,                             200 ); // Keeps 2GB log per storage server.
>>>>>>> 5fe02b50
	// Temporary knob to enable trace events which prints details about all the backup keys update(write/clear) operations.
	// Caution: To be enabled only under supervision.
	init( SS_BACKUP_KEYS_OP_LOGS,                              false );

	// Leader election
	bool longLeaderElection = randomize && BUGGIFY;
	init( MAX_NOTIFICATIONS,                                  100000 );
	init( MIN_NOTIFICATIONS,                                     100 );
	init( NOTIFICATION_FULL_CLEAR_TIME,                      10000.0 );
	init( CANDIDATE_MIN_DELAY,                                  0.05 );
	init( CANDIDATE_MAX_DELAY,                                   1.0 );
	init( CANDIDATE_GROWTH_RATE,                                 1.2 );
	init( POLLING_FREQUENCY,                                     2.0 ); if( longLeaderElection ) POLLING_FREQUENCY = 8.0;
	init( HEARTBEAT_FREQUENCY,                                   0.5 ); if( longLeaderElection ) HEARTBEAT_FREQUENCY = 1.0;

	// Commit CommitProxy and GRV CommitProxy
	init( START_TRANSACTION_BATCH_INTERVAL_MIN,                 1e-6 );
	init( START_TRANSACTION_BATCH_INTERVAL_MAX,                0.010 );
	init( START_TRANSACTION_BATCH_INTERVAL_LATENCY_FRACTION,     0.5 );
	init( START_TRANSACTION_BATCH_INTERVAL_SMOOTHER_ALPHA,       0.1 );
	init( START_TRANSACTION_BATCH_QUEUE_CHECK_INTERVAL,        0.001 );
	init( START_TRANSACTION_MAX_TRANSACTIONS_TO_START,        100000 );
	init( START_TRANSACTION_MAX_REQUESTS_TO_START,             10000 );
	init( START_TRANSACTION_RATE_WINDOW,                         2.0 );
	init( START_TRANSACTION_MAX_EMPTY_QUEUE_BUDGET,             10.0 );
	init( START_TRANSACTION_MAX_QUEUE_SIZE,                      1e6 );
	init( KEY_LOCATION_MAX_QUEUE_SIZE,                           1e6 );
	init( COMMIT_PROXY_LIVENESS_TIMEOUT,                        20.0 );

        init( COMMIT_BATCH_RANDOMIZE_INTERVAL,                      false );
        init( COMMIT_BATCH_MAX_IN_PROGRESS,                             0 );
	init( COMMIT_TRANSACTION_BATCH_INTERVAL_FROM_IDLE,         0.0005 ); if( randomize && BUGGIFY ) COMMIT_TRANSACTION_BATCH_INTERVAL_FROM_IDLE = 0.005;
	init( COMMIT_TRANSACTION_BATCH_INTERVAL_MIN,                0.001 ); if( randomize && BUGGIFY ) COMMIT_TRANSACTION_BATCH_INTERVAL_MIN = 0.1;
	init( COMMIT_TRANSACTION_BATCH_INTERVAL_MAX,                0.200 );
	init( COMMIT_TRANSACTION_BATCH_INTERVAL_LATENCY_FRACTION,     0.3 );
	init( COMMIT_TRANSACTION_BATCH_INTERVAL_SMOOTHER_ALPHA,       0.1 );
	init( COMMIT_TRANSACTION_BATCH_COUNT_MAX,                   32768 ); if( randomize && BUGGIFY ) COMMIT_TRANSACTION_BATCH_COUNT_MAX = 1000; // Do NOT increase this number beyond 32768, as CommitIds only budget 2 bytes for storing transaction id within each batch
	init( COMMIT_BATCHES_MEM_BYTES_HARD_LIMIT,              8LL << 30 ); if (randomize && BUGGIFY) COMMIT_BATCHES_MEM_BYTES_HARD_LIMIT = deterministicRandom()->randomInt64(100LL << 20,  8LL << 30);
	init( COMMIT_BATCHES_MEM_FRACTION_OF_TOTAL,                   0.5 );
	init( COMMIT_BATCHES_MEM_TO_TOTAL_MEM_SCALE_FACTOR,           5.0 );

	// these settings disable batch bytes scaling.  Try COMMIT_TRANSACTION_BATCH_BYTES_MAX=1e6, COMMIT_TRANSACTION_BATCH_BYTES_SCALE_BASE=50000, COMMIT_TRANSACTION_BATCH_BYTES_SCALE_POWER=0.5?
	init( COMMIT_TRANSACTION_BATCH_BYTES_MIN,                 3000000 );
	init( COMMIT_TRANSACTION_BATCH_BYTES_MAX,                 3000000 ); if( randomize && BUGGIFY ) { COMMIT_TRANSACTION_BATCH_BYTES_MIN = COMMIT_TRANSACTION_BATCH_BYTES_MAX = 1000000; }
	init( COMMIT_TRANSACTION_BATCH_BYTES_SCALE_BASE,          3000000 );
	init( COMMIT_TRANSACTION_BATCH_BYTES_SCALE_POWER,             0.0 );

	init( RESOLVER_COALESCE_TIME,                                1.0 );
	init( BUGGIFIED_ROW_LIMIT,                  APPLY_MUTATION_BYTES ); if( randomize && BUGGIFY ) BUGGIFIED_ROW_LIMIT = deterministicRandom()->randomInt(3, 30);
	init( PROXY_SPIN_DELAY,                                     0.01 );
	init( UPDATE_REMOTE_LOG_VERSION_INTERVAL,                    2.0 );
	init( MAX_TXS_POP_VERSION_HISTORY,                           1e5 );
	init( MIN_CONFIRM_INTERVAL,                                 0.05 );

	bool shortRecoveryDuration = randomize && BUGGIFY;
	init( ENFORCED_MIN_RECOVERY_DURATION,                       0.085 ); if( shortRecoveryDuration ) ENFORCED_MIN_RECOVERY_DURATION = 0.01;
	init( REQUIRED_MIN_RECOVERY_DURATION,                       0.080 ); if( shortRecoveryDuration ) REQUIRED_MIN_RECOVERY_DURATION = 0.01;
	init( ALWAYS_CAUSAL_READ_RISKY,                             false );
	init( MAX_COMMIT_UPDATES,                                    2000 ); if( randomize && BUGGIFY ) MAX_COMMIT_UPDATES = 1;
	init( MAX_PROXY_COMPUTE,                                      2.0 );
	init( MAX_COMPUTE_PER_OPERATION,                              0.1 );
	init( MAX_COMPUTE_DURATION_LOG_CUTOFF,                       0.05 );
	init( PROXY_COMPUTE_BUCKETS,                                20000 );
	init( PROXY_COMPUTE_GROWTH_RATE,                             0.01 );
	init( TXN_STATE_SEND_AMOUNT,                                    4 );
	init( REPORT_TRANSACTION_COST_ESTIMATION_DELAY,               0.1 );
	init( PROXY_REJECT_BATCH_QUEUED_TOO_LONG,                    true );

	bool buggfyUseResolverPrivateMutations = randomize && BUGGIFY && !ENABLE_VERSION_VECTOR_TLOG_UNICAST;

	init( PROXY_USE_RESOLVER_PRIVATE_MUTATIONS,                 false ); if( buggfyUseResolverPrivateMutations ) PROXY_USE_RESOLVER_PRIVATE_MUTATIONS = deterministicRandom()->coinflip();
	if (ENABLE_VERSION_VECTOR_TLOG_UNICAST == true) PROXY_USE_RESOLVER_PRIVATE_MUTATIONS = true;

	init( RESET_MASTER_BATCHES,                                   200 );
	init( RESET_RESOLVER_BATCHES,                                 200 );
	init( RESET_MASTER_DELAY,                                   300.0 );
	init( RESET_RESOLVER_DELAY,                                 300.0 );

	// Master Server
	// masterCommitter() in the master server will allow lower priority tasks (e.g. DataDistibution)
	//  by delay()ing for this amount of time between accepted batches of TransactionRequests.
	bool fastBalancing = randomize && BUGGIFY;
	init( COMMIT_SLEEP_TIME,								  0.0001 ); if( randomize && BUGGIFY ) COMMIT_SLEEP_TIME = 0;
	init( KEY_BYTES_PER_SAMPLE,                                  2e4 ); if( fastBalancing ) KEY_BYTES_PER_SAMPLE = 1e3;
	init( MIN_BALANCE_TIME,                                      0.2 );
	init( MIN_BALANCE_DIFFERENCE,                                1e6 ); if( fastBalancing ) MIN_BALANCE_DIFFERENCE = 1e4;
	init( SECONDS_BEFORE_NO_FAILURE_DELAY,                  8 * 3600 );
	init( MAX_TXS_SEND_MEMORY,                                   1e7 ); if( randomize && BUGGIFY ) MAX_TXS_SEND_MEMORY = 1e5;
	init( MAX_RECOVERY_VERSIONS,           200 * VERSIONS_PER_SECOND );
	init( MAX_RECOVERY_TIME,                                    20.0 ); if( randomize && BUGGIFY ) MAX_RECOVERY_TIME = 1.0;
	init( PROVISIONAL_START_DELAY,                               1.0 );
	init( PROVISIONAL_MAX_DELAY,                                60.0 );
	init( PROVISIONAL_DELAY_GROWTH,                              1.5 );
	init( SECONDS_BEFORE_RECRUIT_BACKUP_WORKER,                  4.0 ); if( randomize && BUGGIFY ) SECONDS_BEFORE_RECRUIT_BACKUP_WORKER = deterministicRandom()->random01() * 8;
	init( CC_INTERFACE_TIMEOUT,                                 10.0 ); if( randomize && BUGGIFY ) CC_INTERFACE_TIMEOUT = 0.0;

	// Resolver
	init( SAMPLE_OFFSET_PER_KEY,                                 100 );
	init( SAMPLE_EXPIRATION_TIME,                                1.0 );
	init( SAMPLE_POLL_TIME,                                      0.1 );
	init( RESOLVER_STATE_MEMORY_LIMIT,                           1e6 );
	init( LAST_LIMITED_RATIO,                                    2.0 );

	// Backup Worker
	init( BACKUP_TIMEOUT,                                        0.4 );
	init( BACKUP_NOOP_POP_DELAY,                                 5.0 );
	init( BACKUP_FILE_BLOCK_BYTES,                       1024 * 1024 );
	init( BACKUP_LOCK_BYTES,                                     3e9 ); if(randomize && BUGGIFY) BACKUP_LOCK_BYTES = deterministicRandom()->randomInt(1024, 4096) * 256 * 1024;
	init( BACKUP_UPLOAD_DELAY,                                  10.0 ); if(randomize && BUGGIFY) BACKUP_UPLOAD_DELAY = deterministicRandom()->random01() * 60;

	//Cluster Controller
	init( CLUSTER_CONTROLLER_LOGGING_DELAY,                      5.0 );
	init( MASTER_FAILURE_REACTION_TIME,                          0.4 ); if( randomize && BUGGIFY ) MASTER_FAILURE_REACTION_TIME = 10.0;
	init( MASTER_FAILURE_SLOPE_DURING_RECOVERY,                  0.1 );
	init( WORKER_COORDINATION_PING_DELAY,                         60 );
	init( SIM_SHUTDOWN_TIMEOUT,                                   10 );
	init( SHUTDOWN_TIMEOUT,                                      600 ); if( randomize && BUGGIFY ) SHUTDOWN_TIMEOUT = 60.0;
	init( MASTER_SPIN_DELAY,                                     1.0 ); if( randomize && BUGGIFY ) MASTER_SPIN_DELAY = 10.0;
	init( CC_PRUNE_CLIENTS_INTERVAL,                            60.0 );
	init( CC_CHANGE_DELAY,                                       0.1 );
	init( CC_CLASS_DELAY,                                       0.01 );
	init( WAIT_FOR_GOOD_RECRUITMENT_DELAY,                       1.0 );
	init( WAIT_FOR_GOOD_REMOTE_RECRUITMENT_DELAY,                5.0 );
	init( ATTEMPT_RECRUITMENT_DELAY,                           0.035 );
	init( WAIT_FOR_DISTRIBUTOR_JOIN_DELAY,                       1.0 );
	init( WAIT_FOR_RATEKEEPER_JOIN_DELAY,                        1.0 );
	init( WAIT_FOR_BLOB_MANAGER_JOIN_DELAY,                      1.0 );
	init( WAIT_FOR_ENCRYPT_KEY_PROXY_JOIN_DELAY,                 1.0 );
	init( WORKER_FAILURE_TIME,                                   1.0 ); if( randomize && BUGGIFY ) WORKER_FAILURE_TIME = 10.0;
	init( CHECK_OUTSTANDING_INTERVAL,                            0.5 ); if( randomize && BUGGIFY ) CHECK_OUTSTANDING_INTERVAL = 0.001;
	init( VERSION_LAG_METRIC_INTERVAL,                           0.5 ); if( randomize && BUGGIFY ) VERSION_LAG_METRIC_INTERVAL = 10.0;
	init( MAX_VERSION_DIFFERENCE,           20 * VERSIONS_PER_SECOND );
	init( INITIAL_UPDATE_CROSS_DC_INFO_DELAY,                    300 );
	init( CHECK_REMOTE_HEALTH_INTERVAL,                           60 );
	init( FORCE_RECOVERY_CHECK_DELAY,                            5.0 );
	init( RATEKEEPER_FAILURE_TIME,                               1.0 );
	init( BLOB_MANAGER_FAILURE_TIME,                             1.0 );
	init( REPLACE_INTERFACE_DELAY,                              60.0 );
	init( REPLACE_INTERFACE_CHECK_DELAY,                         5.0 );
	init( COORDINATOR_REGISTER_INTERVAL,                         5.0 );
	init( CLIENT_REGISTER_INTERVAL,                            600.0 );
	init( CC_ENABLE_WORKER_HEALTH_MONITOR,                     false );
	init( CC_WORKER_HEALTH_CHECKING_INTERVAL,                   60.0 );
	init( CC_DEGRADED_LINK_EXPIRATION_INTERVAL,                300.0 );
	init( CC_MIN_DEGRADATION_INTERVAL,                         120.0 );
	init( ENCRYPT_KEY_PROXY_FAILURE_TIME,                        0.1 );
	init( CC_DEGRADED_PEER_DEGREE_TO_EXCLUDE,                      3 );
	init( CC_MAX_EXCLUSION_DUE_TO_HEALTH,                          2 );
	init( CC_HEALTH_TRIGGER_RECOVERY,                          false );
	init( CC_TRACKING_HEALTH_RECOVERY_INTERVAL,               3600.0 );
	init( CC_MAX_HEALTH_RECOVERY_COUNT,                            5 );
	init( CC_HEALTH_TRIGGER_FAILOVER,                          false );
	init( CC_FAILOVER_DUE_TO_HEALTH_MIN_DEGRADATION,               5 );
	init( CC_FAILOVER_DUE_TO_HEALTH_MAX_DEGRADATION,              10 );
	init( CC_ENABLE_ENTIRE_SATELLITE_MONITORING,               false );
	init( CC_SATELLITE_DEGRADATION_MIN_COMPLAINER,                 3 );
	init( CC_SATELLITE_DEGRADATION_MIN_BAD_SERVER,                 3 );
	init( CC_ENABLE_REMOTE_LOG_ROUTER_MONITORING,               true );
	init( CC_THROTTLE_SINGLETON_RERECRUIT_INTERVAL,              0.5 );

	init( INCOMPATIBLE_PEERS_LOGGING_INTERVAL,                   600 ); if( randomize && BUGGIFY ) INCOMPATIBLE_PEERS_LOGGING_INTERVAL = 60.0;
	init( EXPECTED_MASTER_FITNESS,            ProcessClass::UnsetFit );
	init( EXPECTED_TLOG_FITNESS,              ProcessClass::UnsetFit );
	init( EXPECTED_LOG_ROUTER_FITNESS,        ProcessClass::UnsetFit );
	init( EXPECTED_COMMIT_PROXY_FITNESS,      ProcessClass::UnsetFit );
	init( EXPECTED_GRV_PROXY_FITNESS,         ProcessClass::UnsetFit );
	init( EXPECTED_RESOLVER_FITNESS,          ProcessClass::UnsetFit );
	init( RECRUITMENT_TIMEOUT,                                   600 ); if( randomize && BUGGIFY ) RECRUITMENT_TIMEOUT = deterministicRandom()->coinflip() ? 60.0 : 1.0;

	init( POLICY_RATING_TESTS,                                   200 ); if( randomize && BUGGIFY ) POLICY_RATING_TESTS = 20;
	init( POLICY_GENERATIONS,                                    100 ); if( randomize && BUGGIFY ) POLICY_GENERATIONS = 10;
	init( DBINFO_SEND_AMOUNT,                                      5 );
	init( DBINFO_BATCH_DELAY,                                    0.1 );
	init( SINGLETON_RECRUIT_BME_DELAY,                          10.0 );

	//Move Keys
	init( SHARD_READY_DELAY,                                    0.25 );
	init( SERVER_READY_QUORUM_INTERVAL,                         std::min(1.0, std::min(MAX_READ_TRANSACTION_LIFE_VERSIONS, MAX_WRITE_TRANSACTION_LIFE_VERSIONS)/(5.0*VERSIONS_PER_SECOND)) );
	init( SERVER_READY_QUORUM_TIMEOUT,                          15.0 ); if( randomize && BUGGIFY ) SERVER_READY_QUORUM_TIMEOUT = 1.0;
	init( REMOVE_RETRY_DELAY,                                    1.0 );
	init( MOVE_KEYS_KRM_LIMIT,                                  2000 ); if( randomize && BUGGIFY ) MOVE_KEYS_KRM_LIMIT = 2;
	init( MOVE_KEYS_KRM_LIMIT_BYTES,                             1e5 ); if( randomize && BUGGIFY ) MOVE_KEYS_KRM_LIMIT_BYTES = 5e4; //This must be sufficiently larger than CLIENT_KNOBS->KEY_SIZE_LIMIT (fdbclient/Knobs.h) to ensure that at least two entries will be returned from an attempt to read a key range map
	init( MAX_SKIP_TAGS,                                           1 ); //The TLogs require tags to be densely packed to be memory efficient, so be careful increasing this knob
	init( MAX_ADDED_SOURCES_MULTIPLIER,                          2.0 );

	//FdbServer
	bool longReboots = randomize && BUGGIFY;
	init( MIN_REBOOT_TIME,                                       4.0 ); if( longReboots ) MIN_REBOOT_TIME = 10.0;
	init( MAX_REBOOT_TIME,                                       5.0 ); if( longReboots ) MAX_REBOOT_TIME = 20.0;
	init( LOG_DIRECTORY,                                          ".");  // Will be set to the command line flag.
	init( CONN_FILE,                                               "");  // Will be set to the command line flag.
	init( SERVER_MEM_LIMIT,                                8LL << 30 );
	init( SYSTEM_MONITOR_FREQUENCY,                              5.0 );

	//Ratekeeper
	bool slowRatekeeper = randomize && BUGGIFY;
	init( SMOOTHING_AMOUNT,                                      1.0 ); if( slowRatekeeper ) SMOOTHING_AMOUNT = 5.0;
	init( SLOW_SMOOTHING_AMOUNT,                                10.0 ); if( slowRatekeeper ) SLOW_SMOOTHING_AMOUNT = 50.0;
	init( METRIC_UPDATE_RATE,                                     .1 ); if( slowRatekeeper ) METRIC_UPDATE_RATE = 0.5;
	init( DETAILED_METRIC_UPDATE_RATE,                           5.0 );
	init( RATEKEEPER_DEFAULT_LIMIT,                              1e6 ); if( randomize && BUGGIFY ) RATEKEEPER_DEFAULT_LIMIT = 0;
	init( RATEKEEPER_LIMIT_REASON_SAMPLE_RATE,                   0.1 );
	init( RATEKEEPER_PRINT_LIMIT_REASON,                       false ); if( randomize && BUGGIFY ) RATEKEEPER_PRINT_LIMIT_REASON = true;
	init( RATEKEEPER_MIN_RATE,                                   0.0 );
	init( RATEKEEPER_MAX_RATE,                                   1e9 );

	bool smallStorageTarget = randomize && BUGGIFY;
	init( TARGET_BYTES_PER_STORAGE_SERVER,                    1000e6 ); if( smallStorageTarget ) TARGET_BYTES_PER_STORAGE_SERVER = 3000e3;
	init( SPRING_BYTES_STORAGE_SERVER,                         100e6 ); if( smallStorageTarget ) SPRING_BYTES_STORAGE_SERVER = 300e3;
	init( AUTO_TAG_THROTTLE_STORAGE_QUEUE_BYTES,               800e6 ); if( smallStorageTarget ) AUTO_TAG_THROTTLE_STORAGE_QUEUE_BYTES = 2500e3;
	init( TARGET_BYTES_PER_STORAGE_SERVER_BATCH,               750e6 ); if( smallStorageTarget ) TARGET_BYTES_PER_STORAGE_SERVER_BATCH = 1500e3;
	init( SPRING_BYTES_STORAGE_SERVER_BATCH,                   100e6 ); if( smallStorageTarget ) SPRING_BYTES_STORAGE_SERVER_BATCH = 150e3;
	init( STORAGE_HARD_LIMIT_BYTES,                           1500e6 ); if( smallStorageTarget ) STORAGE_HARD_LIMIT_BYTES = 4500e3;
	init( STORAGE_HARD_LIMIT_BYTES_OVERAGE,                   5000e3 ); if( smallStorageTarget ) STORAGE_HARD_LIMIT_BYTES_OVERAGE = 100e3; // byte+version overage ensures storage server makes enough progress on freeing up storage queue memory at hard limit by ensuring it advances desiredOldestVersion enough per commit cycle.
	init( STORAGE_HARD_LIMIT_VERSION_OVERAGE, VERSIONS_PER_SECOND / 4.0 );
	init( STORAGE_DURABILITY_LAG_HARD_MAX,                    2000e6 ); if( smallStorageTarget ) STORAGE_DURABILITY_LAG_HARD_MAX = 100e6;
	init( STORAGE_DURABILITY_LAG_SOFT_MAX,                     250e6 ); if( smallStorageTarget ) STORAGE_DURABILITY_LAG_SOFT_MAX = 10e6;

	//FIXME: Low priority reads are disabled by assigning very high knob values, reduce knobs for 7.0
	init( LOW_PRIORITY_STORAGE_QUEUE_BYTES,                    775e8 ); if( smallStorageTarget ) LOW_PRIORITY_STORAGE_QUEUE_BYTES = 1750e3;
	init( LOW_PRIORITY_DURABILITY_LAG,                         200e6 ); if( smallStorageTarget ) LOW_PRIORITY_DURABILITY_LAG = 15e6;

	bool smallTlogTarget = randomize && BUGGIFY;
	init( TARGET_BYTES_PER_TLOG,                              2400e6 ); if( smallTlogTarget ) TARGET_BYTES_PER_TLOG = 2000e3;
	init( SPRING_BYTES_TLOG,                                   400e6 ); if( smallTlogTarget ) SPRING_BYTES_TLOG = 200e3;
	init( TARGET_BYTES_PER_TLOG_BATCH,                        1400e6 ); if( smallTlogTarget ) TARGET_BYTES_PER_TLOG_BATCH = 1400e3;
	init( SPRING_BYTES_TLOG_BATCH,                             300e6 ); if( smallTlogTarget ) SPRING_BYTES_TLOG_BATCH = 150e3;
	init( TLOG_SPILL_THRESHOLD,                               1500e6 ); if( smallTlogTarget ) TLOG_SPILL_THRESHOLD = 1500e3; if( randomize && BUGGIFY ) TLOG_SPILL_THRESHOLD = 0;
	init( REFERENCE_SPILL_UPDATE_STORAGE_BYTE_LIMIT,            20e6 ); if( (randomize && BUGGIFY) || smallTlogTarget ) REFERENCE_SPILL_UPDATE_STORAGE_BYTE_LIMIT = 1e6;
	init( TLOG_HARD_LIMIT_BYTES,                              3000e6 ); if( smallTlogTarget ) TLOG_HARD_LIMIT_BYTES = 30e6;
	init( TLOG_RECOVER_MEMORY_LIMIT, TARGET_BYTES_PER_TLOG + SPRING_BYTES_TLOG );

	init( MAX_TRANSACTIONS_PER_BYTE,                            1000 );

	init( MIN_AVAILABLE_SPACE,                                   1e8 );
	init( MIN_AVAILABLE_SPACE_RATIO,                            0.05 );
	init( MIN_AVAILABLE_SPACE_RATIO_SAFETY_BUFFER,              0.01 );
	init( TARGET_AVAILABLE_SPACE_RATIO,                         0.30 );
	init( AVAILABLE_SPACE_UPDATE_DELAY,                          5.0 );

	init( MAX_TL_SS_VERSION_DIFFERENCE,                         1e99 ); // if( randomize && BUGGIFY ) MAX_TL_SS_VERSION_DIFFERENCE = std::max(1.0, 0.25 * VERSIONS_PER_SECOND); // spring starts at half this value //FIXME: this knob causes ratekeeper to clamp on idle cluster in simulation that have a large number of logs
	init( MAX_TL_SS_VERSION_DIFFERENCE_BATCH,                   1e99 );
	init( MAX_MACHINES_FALLING_BEHIND,                             1 );

	init( MAX_TPS_HISTORY_SAMPLES,                               600 );
	init( NEEDED_TPS_HISTORY_SAMPLES,                            200 );
	init( TARGET_DURABILITY_LAG_VERSIONS,                      350e6 ); // Should be larger than STORAGE_DURABILITY_LAG_SOFT_MAX
	init( AUTO_TAG_THROTTLE_DURABILITY_LAG_VERSIONS,           250e6 );
	init( TARGET_DURABILITY_LAG_VERSIONS_BATCH,                150e6 ); // Should be larger than STORAGE_DURABILITY_LAG_SOFT_MAX
	init( DURABILITY_LAG_UNLIMITED_THRESHOLD,                   50e6 );
	init( INITIAL_DURABILITY_LAG_MULTIPLIER,                    1.02 );
	init( DURABILITY_LAG_REDUCTION_RATE,                      0.9999 );
	init( DURABILITY_LAG_INCREASE_RATE,                        1.001 );
	init( STORAGE_SERVER_LIST_FETCH_TIMEOUT,                    20.0 );

	init( MAX_AUTO_THROTTLED_TRANSACTION_TAGS,                     5 ); if(randomize && BUGGIFY) MAX_AUTO_THROTTLED_TRANSACTION_TAGS = 1;
	init( MAX_MANUAL_THROTTLED_TRANSACTION_TAGS,                  40 ); if(randomize && BUGGIFY) MAX_MANUAL_THROTTLED_TRANSACTION_TAGS = 1;
	init( MIN_TAG_COST,                                          200 ); if(randomize && BUGGIFY) MIN_TAG_COST = 0.0;
	init( AUTO_THROTTLE_TARGET_TAG_BUSYNESS,                     0.1 ); if(randomize && BUGGIFY) AUTO_THROTTLE_TARGET_TAG_BUSYNESS = 0.0;
	init( AUTO_TAG_THROTTLE_RAMP_UP_TIME,                      120.0 ); if(randomize && BUGGIFY) AUTO_TAG_THROTTLE_RAMP_UP_TIME = 5.0;
	init( AUTO_TAG_THROTTLE_DURATION,                          240.0 ); if(randomize && BUGGIFY) AUTO_TAG_THROTTLE_DURATION = 20.0;
	init( TAG_THROTTLE_PUSH_INTERVAL,                            1.0 ); if(randomize && BUGGIFY) TAG_THROTTLE_PUSH_INTERVAL = 0.0;
	init( AUTO_TAG_THROTTLE_START_AGGREGATION_TIME,              5.0 ); if(randomize && BUGGIFY) AUTO_TAG_THROTTLE_START_AGGREGATION_TIME = 0.5;
	init( AUTO_TAG_THROTTLE_UPDATE_FREQUENCY,                   10.0 ); if(randomize && BUGGIFY) AUTO_TAG_THROTTLE_UPDATE_FREQUENCY = 0.5;
	init( TAG_THROTTLE_EXPIRED_CLEANUP_INTERVAL,                30.0 ); if(randomize && BUGGIFY) TAG_THROTTLE_EXPIRED_CLEANUP_INTERVAL = 1.0;
	init( AUTO_TAG_THROTTLING_ENABLED,                          true ); if(randomize && BUGGIFY) AUTO_TAG_THROTTLING_ENABLED = false;

	//Storage Metrics
	init( STORAGE_METRICS_AVERAGE_INTERVAL,                    120.0 );
	init( STORAGE_METRICS_AVERAGE_INTERVAL_PER_KSECONDS,        1000.0 / STORAGE_METRICS_AVERAGE_INTERVAL );  // milliHz!
	init( SPLIT_JITTER_AMOUNT,                                  0.05 ); if( randomize && BUGGIFY ) SPLIT_JITTER_AMOUNT = 0.2;
	init( IOPS_UNITS_PER_SAMPLE,                                10000 * 1000 / STORAGE_METRICS_AVERAGE_INTERVAL_PER_KSECONDS / 100 );
	init( BANDWIDTH_UNITS_PER_SAMPLE,                           SHARD_MIN_BYTES_PER_KSEC / STORAGE_METRICS_AVERAGE_INTERVAL_PER_KSECONDS / 25 );
	init( BYTES_READ_UNITS_PER_SAMPLE,                          100000 ); // 100K bytes
	init( READ_HOT_SUB_RANGE_CHUNK_SIZE,                        10000000); // 10MB
	init( EMPTY_READ_PENALTY,                                   20 ); // 20 bytes
	init( READ_SAMPLING_ENABLED,                                false ); if ( randomize && BUGGIFY ) READ_SAMPLING_ENABLED = true;// enable/disable read sampling

	//Storage Server
	init( STORAGE_LOGGING_DELAY,                                 5.0 );
	init( STORAGE_SERVER_POLL_METRICS_DELAY,                     1.0 );
	init( FUTURE_VERSION_DELAY,                                  1.0 );
	init( STORAGE_LIMIT_BYTES,                                500000 );
	init( BUGGIFY_LIMIT_BYTES,                                  1000 );
	init( FETCH_USING_STREAMING,                               false ); if( randomize && isSimulated && BUGGIFY ) FETCH_USING_STREAMING = true; //Determines if fetch keys uses streaming reads
	init( FETCH_BLOCK_BYTES,                                     2e6 );
	init( FETCH_KEYS_PARALLELISM_BYTES,                          4e6 ); if( randomize && BUGGIFY ) FETCH_KEYS_PARALLELISM_BYTES = 3e6;
	init( FETCH_KEYS_PARALLELISM,                                  2 );
	init( FETCH_KEYS_LOWER_PRIORITY,                               0 );
	init( FETCH_CHANGEFEED_PARALLELISM,                            2 );
	init( BUGGIFY_BLOCK_BYTES,                                 10000 );
	init( STORAGE_RECOVERY_VERSION_LAG_LIMIT,				2 * MAX_READ_TRANSACTION_LIFE_VERSIONS );
	init( STORAGE_COMMIT_BYTES,                             10000000 ); if( randomize && BUGGIFY ) STORAGE_COMMIT_BYTES = 2000000;
	init( STORAGE_FETCH_BYTES,                               2500000 ); if( randomize && BUGGIFY ) STORAGE_FETCH_BYTES =  500000;
	init( STORAGE_DURABILITY_LAG_REJECT_THRESHOLD,              0.25 );
	init( STORAGE_DURABILITY_LAG_MIN_RATE,                       0.1 );
	init( STORAGE_COMMIT_INTERVAL,                               0.5 ); if( randomize && BUGGIFY ) STORAGE_COMMIT_INTERVAL = 2.0;
	init( UPDATE_SHARD_VERSION_INTERVAL,                        0.25 ); if( randomize && BUGGIFY ) UPDATE_SHARD_VERSION_INTERVAL = 1.0;
	init( BYTE_SAMPLING_FACTOR,                                  250 ); //cannot buggify because of differences in restarting tests
	init( BYTE_SAMPLING_OVERHEAD,                                100 );
	init( MAX_STORAGE_SERVER_WATCH_BYTES,                      100e6 ); if( randomize && BUGGIFY ) MAX_STORAGE_SERVER_WATCH_BYTES = 10e3;
	init( MAX_BYTE_SAMPLE_CLEAR_MAP_SIZE,                        1e9 ); if( randomize && BUGGIFY ) MAX_BYTE_SAMPLE_CLEAR_MAP_SIZE = 1e3;
	init( LONG_BYTE_SAMPLE_RECOVERY_DELAY,                      60.0 );
	init( BYTE_SAMPLE_LOAD_PARALLELISM,                            8 ); if( randomize && BUGGIFY ) BYTE_SAMPLE_LOAD_PARALLELISM = 1;
	init( BYTE_SAMPLE_LOAD_DELAY,                                0.0 ); if( randomize && BUGGIFY ) BYTE_SAMPLE_LOAD_DELAY = 0.1;
	init( BYTE_SAMPLE_START_DELAY,                               1.0 ); if( randomize && BUGGIFY ) BYTE_SAMPLE_START_DELAY = 0.0;
	init( UPDATE_STORAGE_PROCESS_STATS_INTERVAL,                 5.0 );
	init( BEHIND_CHECK_DELAY,                                    2.0 );
	init( BEHIND_CHECK_COUNT,                                      2 );
	init( BEHIND_CHECK_VERSIONS,             5 * VERSIONS_PER_SECOND );
	init( WAIT_METRICS_WRONG_SHARD_CHANCE,   isSimulated ? 1.0 : 0.1 );
	init( MIN_TAG_READ_PAGES_RATE,                             1.0e4 ); if( randomize && BUGGIFY ) MIN_TAG_READ_PAGES_RATE = 0;
	init( MIN_TAG_WRITE_PAGES_RATE,                             3200 ); if( randomize && BUGGIFY ) MIN_TAG_WRITE_PAGES_RATE = 0;
	init( TAG_MEASUREMENT_INTERVAL,                        30.0 ); if( randomize && BUGGIFY ) TAG_MEASUREMENT_INTERVAL = 1.0;
	init( READ_COST_BYTE_FACTOR,                          16384 ); if( randomize && BUGGIFY ) READ_COST_BYTE_FACTOR = 4096;
	init( PREFIX_COMPRESS_KVS_MEM_SNAPSHOTS,                    true ); if( randomize && BUGGIFY ) PREFIX_COMPRESS_KVS_MEM_SNAPSHOTS = false;
	init( REPORT_DD_METRICS,                                    true );
	init( DD_METRICS_REPORT_INTERVAL,                           30.0 );
	init( FETCH_KEYS_TOO_LONG_TIME_CRITERIA,                   300.0 );
	init( MAX_STORAGE_COMMIT_TIME,                             200.0 ); //The max fsync stall time on the storage server and tlog before marking a disk as failed
	init( RANGESTREAM_LIMIT_BYTES,                               2e6 ); if( randomize && BUGGIFY ) RANGESTREAM_LIMIT_BYTES = 1;
	init( CHANGEFEEDSTREAM_LIMIT_BYTES,                          1e6 ); if( randomize && BUGGIFY ) CHANGEFEEDSTREAM_LIMIT_BYTES = 1;
	init( BLOBWORKERSTATUSSTREAM_LIMIT_BYTES,                    1e4 ); if( randomize && BUGGIFY ) BLOBWORKERSTATUSSTREAM_LIMIT_BYTES = 1;
	init( ENABLE_CLEAR_RANGE_EAGER_READS,                       true ); if( randomize && BUGGIFY ) ENABLE_CLEAR_RANGE_EAGER_READS = deterministicRandom()->coinflip();
	init( CHECKPOINT_TRANSFER_BLOCK_BYTES,                      40e6 );
	init( QUICK_GET_VALUE_FALLBACK,                             true );
	init( QUICK_GET_KEY_VALUES_FALLBACK,                        true );
	init( STRICTLY_ENFORCE_BYTE_LIMIT,                          false); if( randomize && BUGGIFY ) STRICTLY_ENFORCE_BYTE_LIMIT = deterministicRandom()->coinflip();
	init( FRACTION_INDEX_BYTELIMIT_PREFETCH,                      0.2); if( randomize && BUGGIFY ) FRACTION_INDEX_BYTELIMIT_PREFETCH = 0.01 + deterministicRandom()->random01();
	init( MAX_PARALLEL_QUICK_GET_VALUE,                           10 ); if ( randomize && BUGGIFY ) MAX_PARALLEL_QUICK_GET_VALUE = deterministicRandom()->randomInt(1, 100);
	init( QUICK_GET_KEY_VALUES_LIMIT,                           2000 );
	init( QUICK_GET_KEY_VALUES_LIMIT_BYTES,                      1e7 );

	//Wait Failure
	init( MAX_OUTSTANDING_WAIT_FAILURE_REQUESTS,                 250 ); if( randomize && BUGGIFY ) MAX_OUTSTANDING_WAIT_FAILURE_REQUESTS = 2;
	init( WAIT_FAILURE_DELAY_LIMIT,                              1.0 ); if( randomize && BUGGIFY ) WAIT_FAILURE_DELAY_LIMIT = 5.0;

	//Worker
	init( WORKER_LOGGING_INTERVAL,                               5.0 );
	init( HEAP_PROFILER_INTERVAL,                               30.0 );
	init( UNKNOWN_CC_TIMEOUT,                                  600.0 );
	init( DEGRADED_RESET_INTERVAL,                          24*60*60 ); if ( randomize && BUGGIFY ) DEGRADED_RESET_INTERVAL = 10;
	init( DEGRADED_WARNING_LIMIT,                                  1 );
	init( DEGRADED_WARNING_RESET_DELAY,                   7*24*60*60 );
	init( TRACE_LOG_FLUSH_FAILURE_CHECK_INTERVAL_SECONDS,         10 );
	init( TRACE_LOG_PING_TIMEOUT_SECONDS,                        5.0 );
	init( MIN_DELAY_CC_WORST_FIT_CANDIDACY_SECONDS,             10.0 );
	init( MAX_DELAY_CC_WORST_FIT_CANDIDACY_SECONDS,             30.0 );
	init( DBINFO_FAILED_DELAY,                                   1.0 );
	init( ENABLE_WORKER_HEALTH_MONITOR,                        false ); if ( randomize && BUGGIFY ) ENABLE_WORKER_HEALTH_MONITOR = true;
	init( WORKER_HEALTH_MONITOR_INTERVAL,                       60.0 );
	init( PEER_LATENCY_CHECK_MIN_POPULATION,                      30 );
	init( PEER_LATENCY_DEGRADATION_PERCENTILE,                  0.50 );
	init( PEER_LATENCY_DEGRADATION_THRESHOLD,                   0.05 );
	init( PEER_LATENCY_DEGRADATION_PERCENTILE_SATELLITE,        0.50 );
	init( PEER_LATENCY_DEGRADATION_THRESHOLD_SATELLITE,          0.1 );
	init( PEER_TIMEOUT_PERCENTAGE_DEGRADATION_THRESHOLD,         0.1 );
	init( PEER_DEGRADATION_CONNECTION_FAILURE_COUNT,               5 );
	init( WORKER_HEALTH_REPORT_RECENT_DESTROYED_PEER,           true );
	init( GRAY_FAILURE_ENABLE_TLOG_RECOVERY_MONITORING,         true );
	init( STORAGE_SERVER_REBOOT_ON_IO_TIMEOUT,                 false ); if ( randomize && BUGGIFY ) STORAGE_SERVER_REBOOT_ON_IO_TIMEOUT = true;
	init( CONSISTENCY_CHECK_ROCKSDB_ENGINE,                    false );
	init( CONSISTENCY_CHECK_SQLITE_ENGINE,                     false );

	// Test harness
	init( WORKER_POLL_DELAY,                                     1.0 );

	// Coordination
	init( COORDINATED_STATE_ONCONFLICT_POLL_INTERVAL,            1.0 ); if( randomize && BUGGIFY ) COORDINATED_STATE_ONCONFLICT_POLL_INTERVAL = 10.0;
	init( FORWARD_REQUEST_TOO_OLD,                        4*24*60*60 ); if( randomize && BUGGIFY ) FORWARD_REQUEST_TOO_OLD = 60.0;
	init( ENABLE_CROSS_CLUSTER_SUPPORT,                         true ); if( randomize && BUGGIFY ) ENABLE_CROSS_CLUSTER_SUPPORT = false;
	init( COORDINATOR_LEADER_CONNECTION_TIMEOUT,                20.0 );

	// Dynamic Knobs (implementation)
	init( COMPACTION_INTERVAL,             isSimulated ? 5.0 : 300.0 );
	init( UPDATE_NODE_TIMEOUT,                                   3.0 );
	init( GET_COMMITTED_VERSION_TIMEOUT,                         3.0 );
	init( GET_SNAPSHOT_AND_CHANGES_TIMEOUT,                      3.0 );
	init( FETCH_CHANGES_TIMEOUT,                                 3.0 );

	// Buggification
	init( BUGGIFIED_EVENTUAL_CONSISTENCY,                        1.0 );
	init( BUGGIFY_ALL_COORDINATION,                            false ); if( randomize && BUGGIFY ) BUGGIFY_ALL_COORDINATION = true;

	// Status
	init( STATUS_MIN_TIME_BETWEEN_REQUESTS,                      0.0 );
	init( MAX_STATUS_REQUESTS_PER_SECOND,                      256.0 );
	init( CONFIGURATION_ROWS_TO_FETCH,                         20000 );
	init( DISABLE_DUPLICATE_LOG_WARNING,                       false );
	init( HISTOGRAM_REPORT_INTERVAL,                           300.0 );

	// IPager
	init( PAGER_RESERVED_PAGES,                                    1 );

	// IndirectShadowPager
	init( FREE_PAGE_VACUUM_THRESHOLD,                              1 );
	init( VACUUM_QUEUE_SIZE,                                  100000 );
	init( VACUUM_BYTES_PER_SECOND,                               1e6 );

	// Timekeeper
	init( TIME_KEEPER_DELAY,                                      10 );
	init( TIME_KEEPER_MAX_ENTRIES,                3600 * 24 * 30 * 6 ); if( randomize && BUGGIFY ) { TIME_KEEPER_MAX_ENTRIES = 2; }

	// Fast Restore
	init( FASTRESTORE_FAILURE_TIMEOUT,                          3600 );
	init( FASTRESTORE_HEARTBEAT_INTERVAL,                         60 );
	init( FASTRESTORE_SAMPLING_PERCENT,                          100 ); if( randomize && BUGGIFY ) { FASTRESTORE_SAMPLING_PERCENT = deterministicRandom()->random01() * 100; }
	init( FASTRESTORE_NUM_LOADERS,                                 3 ); if( randomize && BUGGIFY ) { FASTRESTORE_NUM_LOADERS = deterministicRandom()->random01() * 10 + 1; }
	init( FASTRESTORE_NUM_APPLIERS,                                3 ); if( randomize && BUGGIFY ) { FASTRESTORE_NUM_APPLIERS = deterministicRandom()->random01() * 10 + 1; }
	init( FASTRESTORE_TXN_BATCH_MAX_BYTES,           1024.0 * 1024.0 ); if( randomize && BUGGIFY ) { FASTRESTORE_TXN_BATCH_MAX_BYTES = deterministicRandom()->random01() * 1024.0 * 1024.0 + 1.0; }
	init( FASTRESTORE_VERSIONBATCH_MAX_BYTES, 10.0 * 1024.0 * 1024.0 ); if( randomize && BUGGIFY ) { FASTRESTORE_VERSIONBATCH_MAX_BYTES = deterministicRandom()->random01() < 0.2 ? 10 * 1024 : deterministicRandom()->random01() < 0.4 ? 100 * 1024 * 1024 : deterministicRandom()->random01() * 1000.0 * 1024.0 * 1024.0; } // too small value may increase chance of TooManyFile error
	init( FASTRESTORE_VB_PARALLELISM,                              5 ); if( randomize && BUGGIFY ) { FASTRESTORE_VB_PARALLELISM = deterministicRandom()->random01() < 0.2 ? 2 : deterministicRandom()->random01() * 10 + 1; }
	init( FASTRESTORE_VB_MONITOR_DELAY,                           30 ); if( randomize && BUGGIFY ) { FASTRESTORE_VB_MONITOR_DELAY = deterministicRandom()->random01() * 20 + 1; }
	init( FASTRESTORE_VB_LAUNCH_DELAY,                           1.0 ); if( randomize && BUGGIFY ) { FASTRESTORE_VB_LAUNCH_DELAY = deterministicRandom()->random01() < 0.2 ? 0.1 : deterministicRandom()->random01() * 10.0 + 1; }
	init( FASTRESTORE_ROLE_LOGGING_DELAY,                          5 ); if( randomize && BUGGIFY ) { FASTRESTORE_ROLE_LOGGING_DELAY = deterministicRandom()->random01() * 60 + 1; }
	init( FASTRESTORE_UPDATE_PROCESS_STATS_INTERVAL,               5 ); if( randomize && BUGGIFY ) { FASTRESTORE_UPDATE_PROCESS_STATS_INTERVAL = deterministicRandom()->random01() * 60 + 1; }
	init( FASTRESTORE_ATOMICOP_WEIGHT,                             1 ); if( randomize && BUGGIFY ) { FASTRESTORE_ATOMICOP_WEIGHT = deterministicRandom()->random01() * 200 + 1; }
	init( FASTRESTORE_APPLYING_PARALLELISM,               	   10000 ); if( randomize && BUGGIFY ) { FASTRESTORE_APPLYING_PARALLELISM = deterministicRandom()->random01() * 10 + 1; }
	init( FASTRESTORE_MONITOR_LEADER_DELAY,                        5 ); if( randomize && BUGGIFY ) { FASTRESTORE_MONITOR_LEADER_DELAY = deterministicRandom()->random01() * 100; }
	init( FASTRESTORE_STRAGGLER_THRESHOLD_SECONDS,                60 ); if( randomize && BUGGIFY ) { FASTRESTORE_STRAGGLER_THRESHOLD_SECONDS = deterministicRandom()->random01() * 240 + 10; }
	init( FASTRESTORE_TRACK_REQUEST_LATENCY,              	   false ); if( randomize && BUGGIFY ) { FASTRESTORE_TRACK_REQUEST_LATENCY = false; }
	init( FASTRESTORE_TRACK_LOADER_SEND_REQUESTS,              false ); if( randomize && BUGGIFY ) { FASTRESTORE_TRACK_LOADER_SEND_REQUESTS = true; }
	init( FASTRESTORE_MEMORY_THRESHOLD_MB_SOFT,                 6144 ); if( randomize && BUGGIFY ) { FASTRESTORE_MEMORY_THRESHOLD_MB_SOFT = 1; }
	init( FASTRESTORE_WAIT_FOR_MEMORY_LATENCY,                    10 ); if( randomize && BUGGIFY ) { FASTRESTORE_WAIT_FOR_MEMORY_LATENCY = 60; }
	init( FASTRESTORE_HEARTBEAT_DELAY,                            10 ); if( randomize && BUGGIFY ) { FASTRESTORE_HEARTBEAT_DELAY = deterministicRandom()->random01() * 120 + 2; }
	init( FASTRESTORE_HEARTBEAT_MAX_DELAY,                        10 ); if( randomize && BUGGIFY ) { FASTRESTORE_HEARTBEAT_MAX_DELAY = FASTRESTORE_HEARTBEAT_DELAY * 10; }
	init( FASTRESTORE_APPLIER_FETCH_KEYS_SIZE,                   100 ); if( randomize && BUGGIFY ) { FASTRESTORE_APPLIER_FETCH_KEYS_SIZE = deterministicRandom()->random01() * 10240 + 1; }
	init( FASTRESTORE_LOADER_SEND_MUTATION_MSG_BYTES, 1.0 * 1024.0 * 1024.0 ); if( randomize && BUGGIFY ) { FASTRESTORE_LOADER_SEND_MUTATION_MSG_BYTES = deterministicRandom()->random01() < 0.2 ? 1024 : deterministicRandom()->random01() * 5.0 * 1024.0 * 1024.0 + 1; }
	init( FASTRESTORE_GET_RANGE_VERSIONS_EXPENSIVE,            false ); if( randomize && BUGGIFY ) { FASTRESTORE_GET_RANGE_VERSIONS_EXPENSIVE = deterministicRandom()->random01() < 0.5 ? true : false; }
	init( FASTRESTORE_REQBATCH_PARALLEL,                          50 ); if( randomize && BUGGIFY ) { FASTRESTORE_REQBATCH_PARALLEL = deterministicRandom()->random01() * 100 + 1; }
	init( FASTRESTORE_REQBATCH_LOG,                            false ); if( randomize && BUGGIFY ) { FASTRESTORE_REQBATCH_LOG = deterministicRandom()->random01() < 0.2 ? true : false; }
	init( FASTRESTORE_TXN_CLEAR_MAX,                             100 ); if( randomize && BUGGIFY ) { FASTRESTORE_TXN_CLEAR_MAX = deterministicRandom()->random01() * 100 + 1; }
	init( FASTRESTORE_TXN_RETRY_MAX,                              10 ); if( randomize && BUGGIFY ) { FASTRESTORE_TXN_RETRY_MAX = deterministicRandom()->random01() * 100 + 1; }
	init( FASTRESTORE_TXN_EXTRA_DELAY,                           0.0 ); if( randomize && BUGGIFY ) { FASTRESTORE_TXN_EXTRA_DELAY = deterministicRandom()->random01() * 1 + 0.001;}
	init( FASTRESTORE_NOT_WRITE_DB,                            false ); // Perf test only: set it to true will cause simulation failure
	init( FASTRESTORE_USE_RANGE_FILE,                           true ); // Perf test only: set it to false will cause simulation failure
	init( FASTRESTORE_USE_LOG_FILE,                             true ); // Perf test only: set it to false will cause simulation failure
	init( FASTRESTORE_SAMPLE_MSG_BYTES,                      1048576 ); if( randomize && BUGGIFY ) { FASTRESTORE_SAMPLE_MSG_BYTES = deterministicRandom()->random01() * 2048;}
	init( FASTRESTORE_SCHED_UPDATE_DELAY,                        0.1 ); if( randomize && BUGGIFY ) { FASTRESTORE_SCHED_UPDATE_DELAY = deterministicRandom()->random01() * 2;}
	init( FASTRESTORE_SCHED_TARGET_CPU_PERCENT,                   70 ); if( randomize && BUGGIFY ) { FASTRESTORE_SCHED_TARGET_CPU_PERCENT = deterministicRandom()->random01() * 100 + 50;} // simulate cpu usage can be larger than 100
	init( FASTRESTORE_SCHED_MAX_CPU_PERCENT,                      90 ); if( randomize && BUGGIFY ) { FASTRESTORE_SCHED_MAX_CPU_PERCENT = FASTRESTORE_SCHED_TARGET_CPU_PERCENT + deterministicRandom()->random01() * 100;}
	init( FASTRESTORE_SCHED_INFLIGHT_LOAD_REQS,                   50 ); if( randomize && BUGGIFY ) { FASTRESTORE_SCHED_INFLIGHT_LOAD_REQS = deterministicRandom()->random01() < 0.2 ? 1 : deterministicRandom()->random01() * 30 + 1;}
	init( FASTRESTORE_SCHED_INFLIGHT_SEND_REQS,                    3 ); if( randomize && BUGGIFY ) { FASTRESTORE_SCHED_INFLIGHT_SEND_REQS = deterministicRandom()->random01() < 0.2 ? 1 : deterministicRandom()->random01() * 10 + 1;}
	init( FASTRESTORE_SCHED_LOAD_REQ_BATCHSIZE,                    5 ); if( randomize && BUGGIFY ) { FASTRESTORE_SCHED_LOAD_REQ_BATCHSIZE = deterministicRandom()->random01() < 0.2 ? 1 : deterministicRandom()->random01() * 10 + 1;}
	init( FASTRESTORE_SCHED_INFLIGHT_SENDPARAM_THRESHOLD,         10 ); if( randomize && BUGGIFY ) { FASTRESTORE_SCHED_INFLIGHT_SENDPARAM_THRESHOLD = deterministicRandom()->random01() < 0.2 ? 1 : deterministicRandom()->random01() * 15 + 1;}
	init( FASTRESTORE_SCHED_SEND_FUTURE_VB_REQS_BATCH,             2 ); if( randomize && BUGGIFY ) { FASTRESTORE_SCHED_SEND_FUTURE_VB_REQS_BATCH = deterministicRandom()->random01() < 0.2 ? 1 : deterministicRandom()->random01() * 15 + 1;}
	init( FASTRESTORE_NUM_TRACE_EVENTS,                          100 ); if( randomize && BUGGIFY ) { FASTRESTORE_NUM_TRACE_EVENTS = deterministicRandom()->random01() < 0.2 ? 1 : deterministicRandom()->random01() * 500 + 1;}
	init( FASTRESTORE_EXPENSIVE_VALIDATION,                    false ); if( randomize && BUGGIFY ) { FASTRESTORE_EXPENSIVE_VALIDATION = deterministicRandom()->random01() < 0.5 ? true : false;}
	init( FASTRESTORE_WRITE_BW_MB,                                70 ); if( randomize && BUGGIFY ) { FASTRESTORE_WRITE_BW_MB = deterministicRandom()->random01() < 0.5 ? 2 : 100;}
	init( FASTRESTORE_RATE_UPDATE_SECONDS,                       1.0 ); if( randomize && BUGGIFY ) { FASTRESTORE_RATE_UPDATE_SECONDS = deterministicRandom()->random01() < 0.5 ? 0.1 : 2;}
	init( FASTRESTORE_DUMP_INSERT_RANGE_VERSION,               false );

	init( REDWOOD_DEFAULT_PAGE_SIZE,                            8192 );
	init( REDWOOD_DEFAULT_EXTENT_SIZE,              32 * 1024 * 1024 );
	init( REDWOOD_DEFAULT_EXTENT_READ_SIZE,              1024 * 1024 );
	init( REDWOOD_EXTENT_CONCURRENT_READS,                         4 );
	init( REDWOOD_KVSTORE_CONCURRENT_READS,                       64 );
	init( REDWOOD_KVSTORE_RANGE_PREFETCH,                       true );
	init( REDWOOD_PAGE_REBUILD_MAX_SLACK,                       0.33 );
	init( REDWOOD_LAZY_CLEAR_BATCH_SIZE_PAGES,                    10 );
	init( REDWOOD_LAZY_CLEAR_MIN_PAGES,                            0 );
	init( REDWOOD_LAZY_CLEAR_MAX_PAGES,                          1e6 );
	init( REDWOOD_REMAP_CLEANUP_WINDOW_BYTES, 4LL * 1024 * 1024 * 1024 );
	init( REDWOOD_REMAP_CLEANUP_TOLERANCE_RATIO,                0.05 );
	init( REDWOOD_PAGEFILE_GROWTH_SIZE_PAGES,                  20000 ); if( randomize && BUGGIFY ) { REDWOOD_PAGEFILE_GROWTH_SIZE_PAGES = deterministicRandom()->randomInt(200, 1000); }
	init( REDWOOD_METRICS_INTERVAL,                              5.0 );
	init( REDWOOD_HISTOGRAM_INTERVAL,                           30.0 );
	init( REDWOOD_EVICT_UPDATED_PAGES,                          true ); if( randomize && BUGGIFY ) { REDWOOD_EVICT_UPDATED_PAGES = false; }
	init( REDWOOD_DECODECACHE_REUSE_MIN_HEIGHT,                    2 ); if( randomize && BUGGIFY ) { REDWOOD_DECODECACHE_REUSE_MIN_HEIGHT = deterministicRandom()->randomInt(1, 7); }

	// Server request latency measurement
	init( LATENCY_SAMPLE_SIZE,                                100000 );
	init( LATENCY_METRICS_LOGGING_INTERVAL,                     10.0 );

	// Cluster recovery
	init ( CLUSTER_RECOVERY_EVENT_NAME_PREFIX,               "Master");

    // encrypt key proxy
    init( ENABLE_ENCRYPTION,                                   false );
    init( ENCRYPTION_MODE,                              "AES-256-CTR");

	// Blob granlues
	init( BG_URL,               isSimulated ? "file://fdbblob/" : "" ); // TODO: store in system key space or something, eventually
	init( BG_SNAPSHOT_FILE_TARGET_BYTES,                    10000000 ); if( buggifySmallShards ) BG_SNAPSHOT_FILE_TARGET_BYTES = 100000; else if (simulationMediumShards || (randomize && BUGGIFY) ) BG_SNAPSHOT_FILE_TARGET_BYTES = 1000000; 
	init( BG_DELTA_BYTES_BEFORE_COMPACT, BG_SNAPSHOT_FILE_TARGET_BYTES/2 );
	init( BG_DELTA_FILE_TARGET_BYTES,   BG_DELTA_BYTES_BEFORE_COMPACT/10 );
	init( BG_MAX_SPLIT_FANOUT,                                    10 ); if( randomize && BUGGIFY ) BG_MAX_SPLIT_FANOUT = deterministicRandom()->randomInt(5, 15);
	init( BG_HOT_SNAPSHOT_VERSIONS,                          5000000 );

	init( BG_CONSISTENCY_CHECK_ENABLED,                         true ); if (randomize && BUGGIFY) BG_CONSISTENCY_CHECK_ENABLED = false;
	init( BG_CONSISTENCY_CHECK_TARGET_SPEED_KB,                 1000 ); if (randomize && BUGGIFY) BG_CONSISTENCY_CHECK_TARGET_SPEED_KB *= (deterministicRandom()->randomInt(2, 50) / 10);

	init( BLOB_WORKER_INITIAL_SNAPSHOT_PARALLELISM,                8 ); if( randomize && BUGGIFY ) BLOB_WORKER_INITIAL_SNAPSHOT_PARALLELISM = 1;
	init( BLOB_WORKER_TIMEOUT,                                  10.0 ); if( randomize && BUGGIFY ) BLOB_WORKER_TIMEOUT = 1.0;
	init( BLOB_WORKER_REQUEST_TIMEOUT,                           5.0 ); if( randomize && BUGGIFY ) BLOB_WORKER_REQUEST_TIMEOUT = 1.0;
	init( BLOB_WORKERLIST_FETCH_INTERVAL,                        1.0 );
	init( BLOB_WORKER_BATCH_GRV_INTERVAL,                        0.1 );
	

	init( BLOB_MANAGER_STATUS_EXP_BACKOFF_MIN,                   0.1 );
	init( BLOB_MANAGER_STATUS_EXP_BACKOFF_MAX,                   5.0 );
	init( BLOB_MANAGER_STATUS_EXP_BACKOFF_EXPONENT,              1.5 );

	init( BGCC_TIMEOUT,                   isSimulated ? 10.0 : 120.0 );
	init( BGCC_MIN_INTERVAL,                isSimulated ? 1.0 : 10.0 );

	// clang-format on

	if (clientKnobs) {
		clientKnobs->IS_ACCEPTABLE_DELAY =
		    clientKnobs->IS_ACCEPTABLE_DELAY *
		    std::min(MAX_READ_TRANSACTION_LIFE_VERSIONS, MAX_WRITE_TRANSACTION_LIFE_VERSIONS) /
		    (5.0 * VERSIONS_PER_SECOND);
		clientKnobs->INIT_MID_SHARD_BYTES = MIN_SHARD_BYTES;
	}
}<|MERGE_RESOLUTION|>--- conflicted
+++ resolved
@@ -293,8 +293,6 @@
 	init( DD_STORAGE_WIGGLE_PAUSE_THRESHOLD,                      10 ); if( randomize && BUGGIFY ) DD_STORAGE_WIGGLE_PAUSE_THRESHOLD = 1000;
 	init( DD_STORAGE_WIGGLE_STUCK_THRESHOLD,                      20 );
 	init( DD_BUILD_EXTRA_TEAMS_OVERRIDE,                          10 ); if( randomize && BUGGIFY ) DD_BUILD_EXTRA_TEAMS_OVERRIDE = 2;
-<<<<<<< HEAD
-=======
 	init( ENABLE_STORAGE_QUEUE_AWARE_TEAM_SELECTION,           false ); if( randomize && BUGGIFY ) ENABLE_STORAGE_QUEUE_AWARE_TEAM_SELECTION = true;
 	init( TRACE_STORAGE_QUEUE_AWARE_GET_TEAM_FOR_MANUAL_SPLIT_ONLY, true ); if (isSimulated) TRACE_STORAGE_QUEUE_AWARE_GET_TEAM_FOR_MANUAL_SPLIT_ONLY = false;
 	init( DD_TARGET_STORAGE_QUEUE_SIZE, TARGET_BYTES_PER_STORAGE_SERVER*0.35 ); if( randomize && BUGGIFY ) DD_TARGET_STORAGE_QUEUE_SIZE = TARGET_BYTES_PER_STORAGE_SERVER*0.035;
@@ -304,7 +302,6 @@
 	init( DD_STORAGE_QUEUE_TOO_LONG_DURATION,                  300.0 ); if( isSimulated ) DD_STORAGE_QUEUE_TOO_LONG_DURATION = deterministicRandom()->random01() * 10 + 1;
 	init( DD_MIN_LONG_STORAGE_QUEUE_SPLIT_INTERVAL_SEC,         60.0 ); if( isSimulated ) DD_MIN_LONG_STORAGE_QUEUE_SPLIT_INTERVAL_SEC = 5.0;
 	init( DD_MIN_SHARD_BYTES_PER_KSEC_TO_MOVE_OUT, SHARD_MIN_BYTES_PER_KSEC);
->>>>>>> 5fe02b50
 
 	// TeamRemover
 	init( TR_FLAG_DISABLE_MACHINE_TEAM_REMOVER,                false ); if( randomize && BUGGIFY ) TR_FLAG_DISABLE_MACHINE_TEAM_REMOVER = deterministicRandom()->random01() < 0.1 ? true : false; // false by default. disable the consistency check when it's true
@@ -464,11 +461,8 @@
 	init( ROCKSDB_CAN_COMMIT_DELAY_TIMES_ON_OVERLOAD,             20 );
 	init( ROCKSDB_COMPACTION_READAHEAD_SIZE,                   32768 ); // 32 KB, performs bigger reads when doing compaction.
 	init( ROCKSDB_BLOCK_SIZE,                                  32768 ); // 32 KB, size of the block in rocksdb cache.
-<<<<<<< HEAD
-=======
 	init( ROCKSDB_MAX_LOG_FILE_SIZE,                        10485760 ); // 10MB.
 	init( ROCKSDB_KEEP_LOG_FILE_NUM,                             200 ); // Keeps 2GB log per storage server.
->>>>>>> 5fe02b50
 	// Temporary knob to enable trace events which prints details about all the backup keys update(write/clear) operations.
 	// Caution: To be enabled only under supervision.
 	init( SS_BACKUP_KEYS_OP_LOGS,                              false );
