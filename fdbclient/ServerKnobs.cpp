/*
 * ServerKnobs.cpp
 *
 * This source file is part of the FoundationDB open source project
 *
 * Copyright 2013-2022 Apple Inc. and the FoundationDB project authors
 *
 * Licensed under the Apache License, Version 2.0 (the "License");
 * you may not use this file except in compliance with the License.
 * You may obtain a copy of the License at
 *
 *     http://www.apache.org/licenses/LICENSE-2.0
 *
 * Unless required by applicable law or agreed to in writing, software
 * distributed under the License is distributed on an "AS IS" BASIS,
 * WITHOUT WARRANTIES OR CONDITIONS OF ANY KIND, either express or implied.
 * See the License for the specific language governing permissions and
 * limitations under the License.
 */

#include "fdbclient/ServerKnobs.h"
#include "flow/IRandom.h"
#include "flow/flow.h"

#define init(...) KNOB_FN(__VA_ARGS__, INIT_ATOMIC_KNOB, INIT_KNOB)(__VA_ARGS__)

ServerKnobs::ServerKnobs(Randomize randomize, ClientKnobs* clientKnobs, IsSimulated isSimulated) {
	initialize(randomize, clientKnobs, isSimulated);
}

void ServerKnobs::initialize(Randomize randomize, ClientKnobs* clientKnobs, IsSimulated isSimulated) {
	// clang-format off
	init( ALLOW_DANGEROUS_KNOBS,                         isSimulated );
	// Versions
	init( VERSIONS_PER_SECOND,                                   1e6 );
	init( MAX_VERSIONS_IN_FLIGHT,                100 * VERSIONS_PER_SECOND );
	init( MAX_VERSIONS_IN_FLIGHT_FORCED,         6e5 * VERSIONS_PER_SECOND ); //one week of versions
	init( ENABLE_VERSION_VECTOR_TLOG_UNICAST,                  false ); if (randomize && BUGGIFY) ENABLE_VERSION_VECTOR_TLOG_UNICAST = true;
	init( ENABLE_VERSION_VECTOR,                               false ); if (ENABLE_VERSION_VECTOR_TLOG_UNICAST == true) ENABLE_VERSION_VECTOR = true;

	bool buggifyShortReadWindow = randomize && BUGGIFY && !ENABLE_VERSION_VECTOR;
	init( MAX_READ_TRANSACTION_LIFE_VERSIONS,      5 * VERSIONS_PER_SECOND ); if (randomize && BUGGIFY) MAX_READ_TRANSACTION_LIFE_VERSIONS = VERSIONS_PER_SECOND; else if (buggifyShortReadWindow) MAX_READ_TRANSACTION_LIFE_VERSIONS = std::max<int>(1, 0.1 * VERSIONS_PER_SECOND); else if( randomize && BUGGIFY ) MAX_READ_TRANSACTION_LIFE_VERSIONS = 10 * VERSIONS_PER_SECOND;
	init( MAX_WRITE_TRANSACTION_LIFE_VERSIONS,     5 * VERSIONS_PER_SECOND ); if (randomize && BUGGIFY) MAX_WRITE_TRANSACTION_LIFE_VERSIONS=std::max<int>(1, 1 * VERSIONS_PER_SECOND);
	init( MAX_COMMIT_BATCH_INTERVAL,                             2.0 ); if( randomize && BUGGIFY ) MAX_COMMIT_BATCH_INTERVAL = 0.5; // Each commit proxy generates a CommitTransactionBatchRequest at least this often, so that versions always advance smoothly
	MAX_COMMIT_BATCH_INTERVAL = std::min(MAX_COMMIT_BATCH_INTERVAL, MAX_READ_TRANSACTION_LIFE_VERSIONS/double(2*VERSIONS_PER_SECOND)); // Ensure that the proxy commits 2 times every MAX_READ_TRANSACTION_LIFE_VERSIONS, otherwise the master will not give out versions fast enough
	init( MAX_VERSION_RATE_MODIFIER,                             0.1 );
	init( MAX_VERSION_RATE_OFFSET,               VERSIONS_PER_SECOND ); // If the calculated version is more than this amount away from the expected version, it will be clamped to this value. This prevents huge version jumps.
	init( ENABLE_VERSION_VECTOR_HA_OPTIMIZATION,               false );

	// TLogs
	init( TLOG_TIMEOUT,                                          0.4 ); //cannot buggify because of availability
	init( TLOG_SLOW_REJOIN_WARN_TIMEOUT_SECS,                     60 ); if( randomize && BUGGIFY ) TLOG_SLOW_REJOIN_WARN_TIMEOUT_SECS = deterministicRandom()->randomInt(5,10);
	init( RECOVERY_TLOG_SMART_QUORUM_DELAY,                     0.25 ); if( randomize && BUGGIFY ) RECOVERY_TLOG_SMART_QUORUM_DELAY = 0.0; // smaller might be better for bug amplification
	init( TLOG_STORAGE_MIN_UPDATE_INTERVAL,                      0.5 );
	init( BUGGIFY_TLOG_STORAGE_MIN_UPDATE_INTERVAL,               30 );
	init( DESIRED_TOTAL_BYTES,                                150000 ); if( randomize && BUGGIFY ) DESIRED_TOTAL_BYTES = 10000;
	init( DESIRED_UPDATE_BYTES,                2*DESIRED_TOTAL_BYTES );
	init( UPDATE_DELAY,                                        0.001 );
	init( MAXIMUM_PEEK_BYTES,                                   10e6 );
	init( APPLY_MUTATION_BYTES,                                  1e6 );
	init( RECOVERY_DATA_BYTE_LIMIT,                           100000 );
	init( BUGGIFY_RECOVERY_DATA_LIMIT,                          1000 );
	init( LONG_TLOG_COMMIT_TIME,                                0.25 ); //cannot buggify because of recovery time
	init( LARGE_TLOG_COMMIT_BYTES,                             4<<20 );
	init( BUGGIFY_RECOVER_MEMORY_LIMIT,                          1e6 );
	init( BUGGIFY_WORKER_REMOVED_MAX_LAG,                         30 );
	init( UPDATE_STORAGE_BYTE_LIMIT,                             1e6 );
	init( TLOG_PEEK_DELAY,                                    0.0005 );
	init( LEGACY_TLOG_UPGRADE_ENTRIES_PER_VERSION,               100 );
	init( VERSION_MESSAGES_OVERHEAD_FACTOR_1024THS,             1072 ); // Based on a naive interpretation of the gcc version of std::deque, we would expect this to be 16 bytes overhead per 512 bytes data. In practice, it seems to be 24 bytes overhead per 512.
	init( VERSION_MESSAGES_ENTRY_BYTES_WITH_OVERHEAD, std::ceil(16.0 * VERSION_MESSAGES_OVERHEAD_FACTOR_1024THS / 1024) );
	init( LOG_SYSTEM_PUSHED_DATA_BLOCK_SIZE,                     1e5 );
	init( MAX_MESSAGE_SIZE,            std::max<int>(LOG_SYSTEM_PUSHED_DATA_BLOCK_SIZE, 1e5 + 2e4 + 1) + 8 ); // VALUE_SIZE_LIMIT + SYSTEM_KEY_SIZE_LIMIT + 9 bytes (4 bytes for length, 4 bytes for sequence number, and 1 byte for mutation type)
	init( TLOG_MESSAGE_BLOCK_BYTES,                             10e6 );
	init( TLOG_MESSAGE_BLOCK_OVERHEAD_FACTOR,      double(TLOG_MESSAGE_BLOCK_BYTES) / (TLOG_MESSAGE_BLOCK_BYTES - MAX_MESSAGE_SIZE) ); //1.0121466709838096006362758832473
	init( PEEK_TRACKER_EXPIRATION_TIME,                          600 ); if( randomize && BUGGIFY ) PEEK_TRACKER_EXPIRATION_TIME = 120; // Cannot be buggified lower without changing the following assert in LogSystemPeekCursor.actor.cpp: ASSERT_WE_THINK(e.code() == error_code_operation_obsolete || SERVER_KNOBS->PEEK_TRACKER_EXPIRATION_TIME < 10);
	init( PEEK_USING_STREAMING,                                false ); if( randomize && isSimulated && BUGGIFY ) PEEK_USING_STREAMING = true;
	init( PARALLEL_GET_MORE_REQUESTS,                             32 ); if( randomize && BUGGIFY ) PARALLEL_GET_MORE_REQUESTS = 2;
	init( MULTI_CURSOR_PRE_FETCH_LIMIT,                           10 );
	init( MAX_QUEUE_COMMIT_BYTES,                               15e6 ); if( randomize && BUGGIFY ) MAX_QUEUE_COMMIT_BYTES = 5000;
	init( DESIRED_OUTSTANDING_MESSAGES,                         5000 ); if( randomize && BUGGIFY ) DESIRED_OUTSTANDING_MESSAGES = deterministicRandom()->randomInt(0,100);
	init( DESIRED_GET_MORE_DELAY,                              0.005 );
	init( CONCURRENT_LOG_ROUTER_READS,                             5 ); if( randomize && BUGGIFY ) CONCURRENT_LOG_ROUTER_READS = 1;
	init( LOG_ROUTER_PEEK_FROM_SATELLITES_PREFERRED,               1 ); if( randomize && BUGGIFY ) LOG_ROUTER_PEEK_FROM_SATELLITES_PREFERRED = 0;
	init( LOG_ROUTER_PEEK_SWITCH_DC_TIME,                       60.0 );
	init( DISK_QUEUE_ADAPTER_MIN_SWITCH_TIME,                    1.0 );
	init( DISK_QUEUE_ADAPTER_MAX_SWITCH_TIME,                    5.0 );
	init( TLOG_SPILL_REFERENCE_MAX_PEEK_MEMORY_BYTES,            2e9 ); if ( randomize && BUGGIFY ) TLOG_SPILL_REFERENCE_MAX_PEEK_MEMORY_BYTES = 2e6;
	init( TLOG_SPILL_REFERENCE_MAX_BATCHES_PER_PEEK,           100 ); if ( randomize && BUGGIFY ) TLOG_SPILL_REFERENCE_MAX_BATCHES_PER_PEEK = 1;
	init( TLOG_SPILL_REFERENCE_MAX_BYTES_PER_BATCH,           16<<10 ); if ( randomize && BUGGIFY ) TLOG_SPILL_REFERENCE_MAX_BYTES_PER_BATCH = 500;
	init( DISK_QUEUE_FILE_EXTENSION_BYTES,                    10<<20 ); // BUGGIFYd per file within the DiskQueue
	init( DISK_QUEUE_FILE_SHRINK_BYTES,                      100<<20 ); // BUGGIFYd per file within the DiskQueue
	init( DISK_QUEUE_MAX_TRUNCATE_BYTES,                     2LL<<30 ); if ( randomize && BUGGIFY ) DISK_QUEUE_MAX_TRUNCATE_BYTES = 0;
	init( TLOG_DEGRADED_DURATION,                                5.0 );
	init( MAX_CACHE_VERSIONS,                                   10e6 );
	init( TLOG_IGNORE_POP_AUTO_ENABLE_DELAY,                   300.0 );
	init( TXS_POPPED_MAX_DELAY,                                  1.0 ); if ( randomize && BUGGIFY ) TXS_POPPED_MAX_DELAY = deterministicRandom()->random01();
	init( TLOG_MAX_CREATE_DURATION,                             10.0 ); if ( isSimulated ) TLOG_MAX_CREATE_DURATION = 20.0;
	init( PEEK_LOGGING_AMOUNT,                                     5 );
	init( PEEK_LOGGING_DELAY,                                    5.0 );
	init( PEEK_RESET_INTERVAL,                                 300.0 ); if ( randomize && BUGGIFY ) PEEK_RESET_INTERVAL = 20.0;
	init( PEEK_MAX_LATENCY,                                      0.5 ); if ( randomize && BUGGIFY ) PEEK_MAX_LATENCY = 0.0;
	init( PEEK_COUNT_SMALL_MESSAGES,                           false ); if ( randomize && BUGGIFY ) PEEK_COUNT_SMALL_MESSAGES = true;
	init( PEEK_STATS_INTERVAL,                                  10.0 );
	init( PEEK_STATS_SLOW_AMOUNT,                                  2 );
	init( PEEK_STATS_SLOW_RATIO,                                 0.5 );
	// Buggified value must be larger than the amount of simulated time taken by snapshots, to prevent repeatedly failing
	// snapshots due to closed commit proxy connections
	init( PUSH_RESET_INTERVAL,                                 300.0 ); if ( randomize && BUGGIFY ) PUSH_RESET_INTERVAL = 40.0;
	init( PUSH_MAX_LATENCY,                                      0.5 ); if ( randomize && BUGGIFY ) PUSH_MAX_LATENCY = 0.0;
	init( PUSH_STATS_INTERVAL,                                  10.0 );
	init( PUSH_STATS_SLOW_AMOUNT,                                  2 );
	init( PUSH_STATS_SLOW_RATIO,                                 0.5 );
	init( TLOG_POP_BATCH_SIZE,                                  1000 ); if ( randomize && BUGGIFY ) TLOG_POP_BATCH_SIZE = 10;
	init( TLOG_POPPED_VER_LAG_THRESHOLD_FOR_TLOGPOP_TRACE,     250e6 );
	init( BLOCKING_PEEK_TIMEOUT,                                 0.4 );
	init( ENABLE_DETAILED_TLOG_POP_TRACE,                      false ); if ( randomize && BUGGIFY ) ENABLE_DETAILED_TLOG_POP_TRACE = true;
	init( PEEK_BATCHING_EMPTY_MSG,                             false ); if ( randomize && BUGGIFY ) PEEK_BATCHING_EMPTY_MSG = true;
	init( PEEK_BATCHING_EMPTY_MSG_INTERVAL,                    0.001 ); if ( randomize && BUGGIFY ) PEEK_BATCHING_EMPTY_MSG_INTERVAL = 0.01;
	init( POP_FROM_LOG_DELAY,                                      1 ); if ( randomize && BUGGIFY ) POP_FROM_LOG_DELAY = 0;
	init( TLOG_PULL_ASYNC_DATA_WARNING_TIMEOUT_SECS,             120 );

	// disk snapshot max timeout, to be put in TLog, storage and coordinator nodes
	init( MAX_FORKED_PROCESS_OUTPUT,                            1024 );
	init( SNAP_CREATE_MAX_TIMEOUT,                             300.0 );
	init( MAX_STORAGE_SNAPSHOT_FAULT_TOLERANCE,                    1 );
	init( MAX_COORDINATOR_SNAPSHOT_FAULT_TOLERANCE,                1 );

	// Data distribution queue
	init( HEALTH_POLL_TIME,                                      1.0 );
	init( BEST_TEAM_STUCK_DELAY,                                 1.0 );
	init( DEST_OVERLOADED_DELAY,                                 0.2 );
	init( BG_REBALANCE_POLLING_INTERVAL,                        10.0 );
	init( BG_REBALANCE_SWITCH_CHECK_INTERVAL,                    5.0 ); if (randomize && BUGGIFY) BG_REBALANCE_SWITCH_CHECK_INTERVAL = 1.0;
	init( DD_QUEUE_LOGGING_INTERVAL,                             5.0 );
	init( RELOCATION_PARALLELISM_PER_SOURCE_SERVER,                2 ); if( randomize && BUGGIFY ) RELOCATION_PARALLELISM_PER_SOURCE_SERVER = 1;
	init( RELOCATION_PARALLELISM_PER_DEST_SERVER,                 10 ); if( randomize && BUGGIFY ) RELOCATION_PARALLELISM_PER_DEST_SERVER = 1; // Note: if this is smaller than FETCH_KEYS_PARALLELISM, this will artificially reduce performance. The current default of 10 is probably too high but is set conservatively for now.
	init( MANUAL_SPLIT_RELOCATION_PARALLELISM_PER_DEST_SERVER,     2 ); if( randomize && BUGGIFY ) MANUAL_SPLIT_RELOCATION_PARALLELISM_PER_DEST_SERVER = 1;
	init( DD_QUEUE_MAX_KEY_SERVERS,                              100 ); if( randomize && BUGGIFY ) DD_QUEUE_MAX_KEY_SERVERS = 1;
	init( DD_REBALANCE_PARALLELISM,                               50 );
	init( DD_REBALANCE_RESET_AMOUNT,                              30 );
	init( BG_DD_MAX_WAIT,                                      120.0 );
	init( BG_DD_MIN_WAIT,                                        0.1 );
	init( BG_DD_INCREASE_RATE,                                  1.10 );
	init( BG_DD_DECREASE_RATE,                                  1.02 );
	init( BG_DD_SATURATION_DELAY,                                1.0 );
	init( INFLIGHT_PENALTY_HEALTHY,                              1.0 );
	init( INFLIGHT_PENALTY_UNHEALTHY,                          500.0 );
	init( INFLIGHT_PENALTY_ONE_LEFT,                          1000.0 );
	init( USE_OLD_NEEDED_SERVERS,                              false );

	init( PRIORITY_RECOVER_MOVE,                                 110 );
	init( PRIORITY_REBALANCE_UNDERUTILIZED_TEAM,                 120 );
	init( PRIORITY_REBALANCE_OVERUTILIZED_TEAM,                  121 );
	init( PRIORITY_PERPETUAL_STORAGE_WIGGLE,                     139 );
	init( PRIORITY_TEAM_HEALTHY,                                 140 );
	init( PRIORITY_TEAM_CONTAINS_UNDESIRED_SERVER,               150 );
	init( PRIORITY_TEAM_REDUNDANT,                               200 );
	init( PRIORITY_MERGE_SHARD,                                  340 );
	init( PRIORITY_POPULATE_REGION,                              600 );
	init( PRIORITY_TEAM_UNHEALTHY,                               700 );
	init( PRIORITY_TEAM_2_LEFT,                                  709 );
	init( PRIORITY_TEAM_1_LEFT,                                  800 );
	init( PRIORITY_TEAM_FAILED,                                  805 );
	init( PRIORITY_TEAM_0_LEFT,                                  809 );
	init( PRIORITY_TEAM_STORAGE_QUEUE_TOO_LONG,                  940 ); if( randomize && BUGGIFY ) PRIORITY_TEAM_STORAGE_QUEUE_TOO_LONG = 345;
	init( PRIORITY_SPLIT_SHARD,                                  950 ); if( randomize && BUGGIFY ) PRIORITY_SPLIT_SHARD = 350;
	init( PRIORITY_MANUAL_SHARD_SPLIT,                           960 );

	// Data distribution
	init( RETRY_RELOCATESHARD_DELAY,                             0.1 );
	init( DATA_DISTRIBUTION_FAILURE_REACTION_TIME,              60.0 ); if( randomize && BUGGIFY ) DATA_DISTRIBUTION_FAILURE_REACTION_TIME = 1.0;
	bool buggifySmallShards = randomize && BUGGIFY;
	bool simulationMediumShards = !buggifySmallShards && isSimulated && randomize && !BUGGIFY; // prefer smaller shards in simulation
	// FIXME: increase this even more eventually
	init( MIN_SHARD_BYTES,                                  10000000 ); if( buggifySmallShards ) MIN_SHARD_BYTES = 40000; if (simulationMediumShards) MIN_SHARD_BYTES = 200000; //FIXME: data distribution tracker (specifically StorageMetrics) relies on this number being larger than the maximum size of a key value pair
	init( SHARD_BYTES_RATIO,                                       4 );
	init( SHARD_BYTES_PER_SQRT_BYTES,                             45 ); if( buggifySmallShards ) SHARD_BYTES_PER_SQRT_BYTES = 0;//Approximately 10000 bytes per shard
	init( MAX_SHARD_BYTES,                                 500000000 );
	init( KEY_SERVER_SHARD_BYTES,                          500000000 );
	init( SHARD_MAX_READ_DENSITY_RATIO,                           8.0); if (randomize && BUGGIFY) SHARD_MAX_READ_DENSITY_RATIO = 2.0;
	/*
		The bytesRead/byteSize radio. Will be declared as read hot when larger than this. 8.0 was chosen to avoid reporting table scan as read hot.
	*/
	init ( SHARD_READ_HOT_BANDWITH_MIN_PER_KSECONDS,      1666667 * 1000);
	/*
		The read bandwidth of a given shard needs to be larger than this value in order to be evaluated if it's read hot. The roughly 1.67MB per second is calculated as following:
			- Heuristic data suggests that each storage process can do max 500K read operations per second
			- Each read has a minimum cost of EMPTY_READ_PENALTY, which is 20 bytes
			- Thus that gives a minimum 10MB per second
			- But to be conservative, set that number to be 1/6 of 10MB, which is roughly 1,666,667 bytes per second
		Shard with a read bandwidth smaller than this value will never be too busy to handle the reads.
	*/
	init( SHARD_MAX_BYTES_READ_PER_KSEC_JITTER,     0.1 );
	bool buggifySmallBandwidthSplit = randomize && BUGGIFY;
	init( SHARD_MAX_BYTES_PER_KSEC,                 1LL*1000000*1000 ); if( buggifySmallBandwidthSplit ) SHARD_MAX_BYTES_PER_KSEC = 10LL*1000*1000;
	/* 1*1MB/sec * 1000sec/ksec
		Shards with more than this bandwidth will be split immediately.
		For a large shard (100MB), it will be split into multiple shards with sizes < SHARD_SPLIT_BYTES_PER_KSEC;
		all but one split shard will be moved; so splitting may cost ~100MB of work or about 10MB/sec over a 10 sec sampling window.
		If the sampling window is too much longer, the MVCC window will fill up while we wait.
		If SHARD_MAX_BYTES_PER_KSEC is too much lower, we could do a lot of data movement work in response to a small impulse of bandwidth.
		If SHARD_MAX_BYTES_PER_KSEC is too high relative to the I/O bandwidth of a given server, a workload can remain concentrated on a single
		team indefinitely, limiting performance.
		*/

	init( SHARD_MIN_BYTES_PER_KSEC,                100 * 1000 * 1000 ); if( buggifySmallBandwidthSplit ) SHARD_MIN_BYTES_PER_KSEC = 200*1*1000;
	/* 100*1KB/sec * 1000sec/ksec
		Shards with more than this bandwidth will not be merged.
		Obviously this needs to be significantly less than SHARD_MAX_BYTES_PER_KSEC, else we will repeatedly merge and split.
		It should probably be significantly less than SHARD_SPLIT_BYTES_PER_KSEC, else we will merge right after splitting.

		The number of extra shards in the database because of bandwidth splitting can't be more than about W/SHARD_MIN_BYTES_PER_KSEC, where
		W is the maximum bandwidth of the entire database in bytes/ksec.  For 250MB/sec write bandwidth, (250MB/sec)/(200KB/sec) = 1250 extra
		shards.

		The bandwidth sample maintained by the storage server needs to be accurate enough to reliably measure this minimum bandwidth.  See
		BANDWIDTH_UNITS_PER_SAMPLE.  If this number is too low, the storage server needs to spend more memory and time on sampling.
		*/

	init( SHARD_SPLIT_BYTES_PER_KSEC,              250 * 1000 * 1000 ); if( buggifySmallBandwidthSplit ) SHARD_SPLIT_BYTES_PER_KSEC = 50 * 1000 * 1000;
	/* 250*1KB/sec * 1000sec/ksec
		When splitting a shard, it is split into pieces with less than this bandwidth.
		Obviously this should be less than half of SHARD_MAX_BYTES_PER_KSEC.

		Smaller values mean that high bandwidth shards are split into more pieces, more quickly utilizing large numbers of servers to handle the
		bandwidth.

		Too many pieces (too small a value) may stress data movement mechanisms (see e.g. RELOCATION_PARALLELISM_PER_SOURCE_SERVER).

		If this value is too small relative to SHARD_MIN_BYTES_PER_KSEC immediate merging work will be generated.
		*/

	init( STORAGE_METRIC_TIMEOUT,         isSimulated ? 60.0 : 600.0 ); if( randomize && BUGGIFY ) STORAGE_METRIC_TIMEOUT = deterministicRandom()->coinflip() ? 10.0 : 30.0;
	init( METRIC_DELAY,                                          0.1 ); if( randomize && BUGGIFY ) METRIC_DELAY = 1.0;
	init( ALL_DATA_REMOVED_DELAY,                                1.0 );
	init( INITIAL_FAILURE_REACTION_DELAY,                       30.0 ); if( randomize && BUGGIFY ) INITIAL_FAILURE_REACTION_DELAY = 0.0;
	init( CHECK_TEAM_DELAY,                                     30.0 );
	// This is a safety knob to avoid busy spinning and the case a small cluster don't have enough space when excluding and including too fast. The basic idea is let PW wait for the re-included storage to take on data before wiggling the next one.
	// This knob's ideal value would vary by cluster based on its size and disk type. In the meanwhile, the wiggle will also wait until the storage load is almost (85%) balanced.
	init( PERPETUAL_WIGGLE_DELAY,                                 60 );
	init( PERPETUAL_WIGGLE_SMALL_LOAD_RATIO,                      10 );
	init( PERPETUAL_WIGGLE_MIN_BYTES_BALANCE_RATIO,             0.85 );
	init( PW_MAX_SS_LESSTHAN_MIN_BYTES_BALANCE_RATIO,              0 );
	init( PERPETUAL_WIGGLE_DISABLE_REMOVER,                     true );
	init( LOG_ON_COMPLETION_DELAY,         DD_QUEUE_LOGGING_INTERVAL );
	init( BEST_TEAM_MAX_TEAM_TRIES,                               10 );
	init( BEST_TEAM_OPTION_COUNT,                                  4 );
	init( BEST_OF_AMT,                                             4 );
	init( SERVER_LIST_DELAY,                                     1.0 );
	init( RECRUITMENT_IDLE_DELAY,                                1.0 );
	init( STORAGE_RECRUITMENT_DELAY,                            10.0 );
	init( BLOB_WORKER_RECRUITMENT_DELAY,                        10.0 );
	init( TSS_HACK_IDENTITY_MAPPING,                           false ); // THIS SHOULD NEVER BE SET IN PROD. Only for performance testing
	init( TSS_RECRUITMENT_TIMEOUT,       3*STORAGE_RECRUITMENT_DELAY ); if (randomize && BUGGIFY ) TSS_RECRUITMENT_TIMEOUT = 1.0; // Super low timeout should cause tss recruitments to fail
	init( TSS_DD_CHECK_INTERVAL,                                60.0 ); if (randomize && BUGGIFY ) TSS_DD_CHECK_INTERVAL = 1.0;    // May kill all TSS quickly
	init( DATA_DISTRIBUTION_LOGGING_INTERVAL,                    5.0 );
	init( DD_ENABLED_CHECK_DELAY,                                1.0 );
	init( DD_STALL_CHECK_DELAY,                                  0.4 ); //Must be larger than 2*MAX_BUGGIFIED_DELAY
	init( DD_LOW_BANDWIDTH_DELAY,         isSimulated ? 15.0 : 240.0 ); if( randomize && BUGGIFY ) DD_LOW_BANDWIDTH_DELAY = 0; //Because of delayJitter, this should be less than 0.9 * DD_MERGE_COALESCE_DELAY
	init( DD_MERGE_COALESCE_DELAY,       isSimulated ?  30.0 : 300.0 ); if( randomize && BUGGIFY ) DD_MERGE_COALESCE_DELAY = 0.001;
	init( STORAGE_METRICS_POLLING_DELAY,                         2.0 ); if( randomize && BUGGIFY ) STORAGE_METRICS_POLLING_DELAY = 15.0;
	init( STORAGE_METRICS_RANDOM_DELAY,                          0.2 );
	init( AVAILABLE_SPACE_RATIO_CUTOFF,                         0.05 );
	init( DESIRED_TEAMS_PER_SERVER,                                5 ); if( randomize && BUGGIFY ) DESIRED_TEAMS_PER_SERVER = deterministicRandom()->randomInt(1, 10);
	init( MAX_TEAMS_PER_SERVER,           5*DESIRED_TEAMS_PER_SERVER );
	init( DD_SHARD_SIZE_GRANULARITY,                         5000000 );
	init( DD_SHARD_SIZE_GRANULARITY_SIM,                      500000 ); if( randomize && BUGGIFY ) DD_SHARD_SIZE_GRANULARITY_SIM = 0;
	init( DD_MOVE_KEYS_PARALLELISM,                               15 ); if( randomize && BUGGIFY ) DD_MOVE_KEYS_PARALLELISM = 1;
	init( DD_FETCH_SOURCE_PARALLELISM,                          1000 ); if( randomize && BUGGIFY ) DD_FETCH_SOURCE_PARALLELISM = 1;
	init( DD_MERGE_LIMIT,                                       2000 ); if( randomize && BUGGIFY ) DD_MERGE_LIMIT = 2;
	init( DD_SHARD_METRICS_TIMEOUT,                             60.0 ); if( randomize && BUGGIFY ) DD_SHARD_METRICS_TIMEOUT = 0.1;
	init( DD_LOCATION_CACHE_SIZE,                            2000000 ); if( randomize && BUGGIFY ) DD_LOCATION_CACHE_SIZE = 3;
	init( MOVEKEYS_LOCK_POLLING_DELAY,                           5.0 );
	init( DEBOUNCE_RECRUITING_DELAY,                             5.0 );
	init( DD_FAILURE_TIME,                                       1.0 ); if( randomize && BUGGIFY ) DD_FAILURE_TIME = 10.0;
	init( DD_ZERO_HEALTHY_TEAM_DELAY,                            1.0 );
	init( REMOTE_KV_STORE,                                     false );
	init( REMOTE_KV_STORE_INIT_DELAY,                            0.1 );
	init( REMOTE_KV_STORE_MAX_INIT_DURATION,                    10.0 );
	init( REBALANCE_MAX_RETRIES,                                 100 );
	init( DD_OVERLAP_PENALTY,                                  10000 );
	init( DD_EXCLUDE_MIN_REPLICAS,                                 1 );
	init( DD_VALIDATE_LOCALITY,                                 true ); if( randomize && BUGGIFY ) DD_VALIDATE_LOCALITY = false;
	init( DD_CHECK_INVALID_LOCALITY_DELAY,                       60  ); if( randomize && BUGGIFY ) DD_CHECK_INVALID_LOCALITY_DELAY = 1 + deterministicRandom()->random01() * 600;
	init( DD_ENABLE_VERBOSE_TRACING,                           false ); if( randomize && BUGGIFY ) DD_ENABLE_VERBOSE_TRACING = true;
	init( DD_SS_FAILURE_VERSIONLAG,                        250000000 );
	init( DD_SS_ALLOWED_VERSIONLAG,                        200000000 ); if( randomize && BUGGIFY ) { DD_SS_FAILURE_VERSIONLAG = deterministicRandom()->randomInt(15000000, 500000000); DD_SS_ALLOWED_VERSIONLAG = 0.75 * DD_SS_FAILURE_VERSIONLAG; }
	init( DD_SS_STUCK_TIME_LIMIT,                              300.0 ); if( randomize && BUGGIFY ) { DD_SS_STUCK_TIME_LIMIT = 200.0 + deterministicRandom()->random01() * 100.0; }
	init( DD_TEAMS_INFO_PRINT_INTERVAL,                           60 ); if( randomize && BUGGIFY ) DD_TEAMS_INFO_PRINT_INTERVAL = 10;
	init( DD_TEAMS_INFO_PRINT_YIELD_COUNT,                       100 ); if( randomize && BUGGIFY ) DD_TEAMS_INFO_PRINT_YIELD_COUNT = deterministicRandom()->random01() * 1000 + 1;
	init( DD_TEAM_ZERO_SERVER_LEFT_LOG_DELAY,                    120 ); if( randomize && BUGGIFY ) DD_TEAM_ZERO_SERVER_LEFT_LOG_DELAY = 5;
	init( DD_STORAGE_WIGGLE_PAUSE_THRESHOLD,                      10 ); if( randomize && BUGGIFY ) DD_STORAGE_WIGGLE_PAUSE_THRESHOLD = 1000;
	init( DD_STORAGE_WIGGLE_STUCK_THRESHOLD,                      20 );
	init( DD_BUILD_EXTRA_TEAMS_OVERRIDE,                          10 ); if( randomize && BUGGIFY ) DD_BUILD_EXTRA_TEAMS_OVERRIDE = 2;
	init( ENABLE_STORAGE_QUEUE_AWARE_TEAM_SELECTION,           false ); if( randomize && BUGGIFY ) ENABLE_STORAGE_QUEUE_AWARE_TEAM_SELECTION = true;
	init( TRACE_STORAGE_QUEUE_AWARE_GET_TEAM_FOR_MANUAL_SPLIT_ONLY, true ); if (isSimulated) TRACE_STORAGE_QUEUE_AWARE_GET_TEAM_FOR_MANUAL_SPLIT_ONLY = false;
	init( DD_TARGET_STORAGE_QUEUE_SIZE, TARGET_BYTES_PER_STORAGE_SERVER*0.35 ); if( randomize && BUGGIFY ) DD_TARGET_STORAGE_QUEUE_SIZE = TARGET_BYTES_PER_STORAGE_SERVER*0.035;
	init( ENABLE_AUTO_SHARD_SPLIT_FOR_LONG_STORAGE_QUEUE,      false ); if( randomize && BUGGIFY ) ENABLE_AUTO_SHARD_SPLIT_FOR_LONG_STORAGE_QUEUE = true;
	init( DD_SS_TOO_LONG_STORAGE_QUEUE_BYTES, TARGET_BYTES_PER_STORAGE_SERVER*0.5); if( randomize && BUGGIFY ) DD_SS_TOO_LONG_STORAGE_QUEUE_BYTES = TARGET_BYTES_PER_STORAGE_SERVER*0.05;
	init( DD_SS_SHORT_STORAGE_QUEUE_BYTES, TARGET_BYTES_PER_STORAGE_SERVER*0.35); if( randomize && BUGGIFY ) DD_SS_SHORT_STORAGE_QUEUE_BYTES = TARGET_BYTES_PER_STORAGE_SERVER*0.035;
	init( DD_STORAGE_QUEUE_TOO_LONG_DURATION,                  300.0 ); if( isSimulated ) DD_STORAGE_QUEUE_TOO_LONG_DURATION = deterministicRandom()->random01() * 10 + 1;
	init( DD_MIN_LONG_STORAGE_QUEUE_SPLIT_INTERVAL_SEC,         60.0 ); if( isSimulated ) DD_MIN_LONG_STORAGE_QUEUE_SPLIT_INTERVAL_SEC = 5.0;
	init( DD_MIN_SHARD_BYTES_PER_KSEC_TO_MOVE_OUT, SHARD_MIN_BYTES_PER_KSEC);

	// TeamRemover
	init( TR_FLAG_DISABLE_MACHINE_TEAM_REMOVER,                false ); if( randomize && BUGGIFY ) TR_FLAG_DISABLE_MACHINE_TEAM_REMOVER = deterministicRandom()->random01() < 0.1 ? true : false; // false by default. disable the consistency check when it's true
	init( TR_REMOVE_MACHINE_TEAM_DELAY,                         60.0 ); if( randomize && BUGGIFY ) TR_REMOVE_MACHINE_TEAM_DELAY =  deterministicRandom()->random01() * 60.0;
	init( TR_FLAG_REMOVE_MT_WITH_MOST_TEAMS,                    true ); if( randomize && BUGGIFY ) TR_FLAG_REMOVE_MT_WITH_MOST_TEAMS = deterministicRandom()->random01() < 0.1 ? true : false;
	init( TR_FLAG_DISABLE_SERVER_TEAM_REMOVER,                 false ); if( randomize && BUGGIFY ) TR_FLAG_DISABLE_SERVER_TEAM_REMOVER = deterministicRandom()->random01() < 0.1 ? true : false; // false by default. disable the consistency check when it's true
	init( TR_REMOVE_SERVER_TEAM_DELAY,                          60.0 ); if( randomize && BUGGIFY ) TR_REMOVE_SERVER_TEAM_DELAY =  deterministicRandom()->random01() * 60.0;
	init( TR_REMOVE_SERVER_TEAM_EXTRA_DELAY,                     5.0 ); if( randomize && BUGGIFY ) TR_REMOVE_SERVER_TEAM_EXTRA_DELAY =  deterministicRandom()->random01() * 10.0;

	init( DD_REMOVE_STORE_ENGINE_DELAY,                         60.0 ); if( randomize && BUGGIFY ) DD_REMOVE_STORE_ENGINE_DELAY =  deterministicRandom()->random01() * 60.0;

	// KeyValueStore SQLITE
	init( CLEAR_BUFFER_SIZE,                                   20000 );
	init( READ_VALUE_TIME_ESTIMATE,                           .00005 );
	init( READ_RANGE_TIME_ESTIMATE,                           .00005 );
	init( SET_TIME_ESTIMATE,                                  .00005 );
	init( CLEAR_TIME_ESTIMATE,                                .00005 );
	init( COMMIT_TIME_ESTIMATE,                                 .005 );
	init( CHECK_FREE_PAGE_AMOUNT,                                100 ); if( randomize && BUGGIFY ) CHECK_FREE_PAGE_AMOUNT = 5;
	init( DISK_METRIC_LOGGING_INTERVAL,                          5.0 );
	init( SOFT_HEAP_LIMIT,                                     300e6 );

	init( SQLITE_PAGE_SCAN_ERROR_LIMIT,                        10000 );
	init( SQLITE_BTREE_PAGE_USABLE,                          4096 - 8);  // pageSize - reserveSize for page checksum
	init( SQLITE_CHUNK_SIZE_PAGES,                             25600 );  // 100MB
	init( SQLITE_CHUNK_SIZE_PAGES_SIM,                          1024 );  // 4MB
	init( SQLITE_READER_THREADS,                                  64 );  // number of read threads
	init( SQLITE_WRITE_WINDOW_SECONDS,                            -1 );
	init( SQLITE_CURSOR_MAX_LIFETIME_BYTES,                      1e6 ); if (buggifySmallShards || simulationMediumShards) SQLITE_CURSOR_MAX_LIFETIME_BYTES = MIN_SHARD_BYTES; if( randomize && BUGGIFY ) SQLITE_CURSOR_MAX_LIFETIME_BYTES = 0;
	init( SQLITE_WRITE_WINDOW_LIMIT,                              -1 );
	if( randomize && BUGGIFY ) {
		// Choose an window between .01 and 1.01 seconds.
		SQLITE_WRITE_WINDOW_SECONDS = 0.01 + deterministicRandom()->random01();
		// Choose random operations per second
		int opsPerSecond = deterministicRandom()->randomInt(1000, 5000);
		// Set window limit to opsPerSecond scaled down to window size
		SQLITE_WRITE_WINDOW_LIMIT = opsPerSecond * SQLITE_WRITE_WINDOW_SECONDS;
	}

	// Maximum and minimum cell payload bytes allowed on primary page as calculated in SQLite.
	// These formulas are copied from SQLite, using its hardcoded constants, so if you are
	// changing this you should also be changing SQLite.
	init( SQLITE_BTREE_CELL_MAX_LOCAL,  (SQLITE_BTREE_PAGE_USABLE - 12) * 64/255 - 23 );
	init( SQLITE_BTREE_CELL_MIN_LOCAL,  (SQLITE_BTREE_PAGE_USABLE - 12) * 32/255 - 23 );

	// Maximum FDB fragment key and value bytes that can fit in a primary btree page
	init( SQLITE_FRAGMENT_PRIMARY_PAGE_USABLE,
					SQLITE_BTREE_CELL_MAX_LOCAL
					 - 1 // vdbeRecord header length size
					 - 2 // max key length size
					 - 4 // max index length size
					 - 2 // max value fragment length size
	);

	// Maximum FDB fragment value bytes in an overflow page
	init( SQLITE_FRAGMENT_OVERFLOW_PAGE_USABLE,
					SQLITE_BTREE_PAGE_USABLE
					 - 4 // next pageNumber size
	);
	init( SQLITE_FRAGMENT_MIN_SAVINGS,                          0.20 );

	// KeyValueStoreSqlite spring cleaning
	init( SPRING_CLEANING_NO_ACTION_INTERVAL,                    1.0 ); if( randomize && BUGGIFY ) SPRING_CLEANING_NO_ACTION_INTERVAL = deterministicRandom()->coinflip() ? 0.1 : deterministicRandom()->random01() * 5;
	init( SPRING_CLEANING_LAZY_DELETE_INTERVAL,                  0.1 ); if( randomize && BUGGIFY ) SPRING_CLEANING_LAZY_DELETE_INTERVAL = deterministicRandom()->coinflip() ? 1.0 : deterministicRandom()->random01() * 5;
	init( SPRING_CLEANING_VACUUM_INTERVAL,                       1.0 ); if( randomize && BUGGIFY ) SPRING_CLEANING_VACUUM_INTERVAL = deterministicRandom()->coinflip() ? 0.1 : deterministicRandom()->random01() * 5;
	init( SPRING_CLEANING_LAZY_DELETE_TIME_ESTIMATE,            .010 ); if( randomize && BUGGIFY ) SPRING_CLEANING_LAZY_DELETE_TIME_ESTIMATE = deterministicRandom()->random01() * 5;
	init( SPRING_CLEANING_VACUUM_TIME_ESTIMATE,                 .010 ); if( randomize && BUGGIFY ) SPRING_CLEANING_VACUUM_TIME_ESTIMATE = deterministicRandom()->random01() * 5;
	init( SPRING_CLEANING_VACUUMS_PER_LAZY_DELETE_PAGE,          0.0 ); if( randomize && BUGGIFY ) SPRING_CLEANING_VACUUMS_PER_LAZY_DELETE_PAGE = deterministicRandom()->coinflip() ? 1e9 : deterministicRandom()->random01() * 5;
	init( SPRING_CLEANING_MIN_LAZY_DELETE_PAGES,                   0 ); if( randomize && BUGGIFY ) SPRING_CLEANING_MIN_LAZY_DELETE_PAGES = deterministicRandom()->randomInt(1, 100);
	init( SPRING_CLEANING_MAX_LAZY_DELETE_PAGES,                 1e9 ); if( randomize && BUGGIFY ) SPRING_CLEANING_MAX_LAZY_DELETE_PAGES = deterministicRandom()->coinflip() ? 0 : deterministicRandom()->randomInt(1, 1e4);
	init( SPRING_CLEANING_LAZY_DELETE_BATCH_SIZE,                100 ); if( randomize && BUGGIFY ) SPRING_CLEANING_LAZY_DELETE_BATCH_SIZE = deterministicRandom()->randomInt(1, 1000);
	init( SPRING_CLEANING_MIN_VACUUM_PAGES,                        1 ); if( randomize && BUGGIFY ) SPRING_CLEANING_MIN_VACUUM_PAGES = deterministicRandom()->randomInt(0, 100);
	init( SPRING_CLEANING_MAX_VACUUM_PAGES,                      1e9 ); if( randomize && BUGGIFY ) SPRING_CLEANING_MAX_VACUUM_PAGES = deterministicRandom()->coinflip() ? 0 : deterministicRandom()->randomInt(1, 1e4);

	// KeyValueStoreMemory
	init( REPLACE_CONTENTS_BYTES,                                1e5 );

	// KeyValueStoreRocksDB
	init( ROCKSDB_LEVEL_COMPACTION_DYNAMIC_LEVEL_BYTES,         true ); if( randomize && BUGGIFY )  ROCKSDB_LEVEL_COMPACTION_DYNAMIC_LEVEL_BYTES = false;
	init( ROCKSDB_SUGGEST_COMPACT_CLEAR_RANGE,                 false );
	init( ROCKSDB_THREAD_PROMISE_PRIORITY,                      7500 );
	init( ROCKSDB_READER_THREAD_PRIORITY,                          0 );
 	init( ROCKSDB_WRITER_THREAD_PRIORITY,                          0 );
	init( ROCKSDB_BACKGROUND_PARALLELISM,                          2 );
	init( ROCKSDB_READ_PARALLELISM,                                4 );
	// Use a smaller memtable in simulation to avoid OOMs.
	int64_t memtableBytes = isSimulated ? 32 * 1024 : 512 * 1024 * 1024;
	init( ROCKSDB_MEMTABLE_BYTES,                      memtableBytes );
	init( ROCKSDB_LEVEL_STYLE_COMPACTION,                       true );
	init( ROCKSDB_UNSAFE_AUTO_FSYNC,                           false );
	init( ROCKSDB_PERIODIC_COMPACTION_SECONDS,                     0 );
	init( ROCKSDB_PREFIX_LEN,                                      0 ); if( randomize && BUGGIFY ) ROCKSDB_PREFIX_LEN = deterministicRandom()->randomInt(1, 20);
	init( ROCKSDB_MEMTABLE_PREFIX_BLOOM_SIZE_RATIO,              0.1 );
	init( ROCKSDB_BLOOM_BITS_PER_KEY,                             10 );
	init( ROCKSDB_BLOOM_WHOLE_KEY_FILTERING,                   false );
	init( ROCKSDB_MAX_AUTO_READAHEAD_SIZE,                     65536 );
	// If rocksdb block cache size is 0, the default 8MB is used.
	int64_t blockCacheSize = isSimulated ? 16 * 1024 * 1024 : 2147483648 /* 2GB */;
	init( ROCKSDB_BLOCK_CACHE_SIZE,                   blockCacheSize );
	init( ROCKSDB_METRICS_DELAY,                                60.0 );
	// ROCKSDB_READ_VALUE_TIMEOUT, ROCKSDB_READ_VALUE_PREFIX_TIMEOUT, ROCKSDB_READ_RANGE_TIMEOUT knobs:
	// In simulation, increasing the read operation timeouts to 5 minutes, as some of the tests have
	// very high load and single read thread cannot process all the load within the timeouts.
	init( ROCKSDB_READ_VALUE_TIMEOUT,      isSimulated ? 300.0 : 5.0 );
	init( ROCKSDB_READ_VALUE_PREFIX_TIMEOUT, isSimulated ? 300.0 : 5.0 );
	init( ROCKSDB_READ_RANGE_TIMEOUT,      isSimulated ? 300.0 : 5.0 );
	init( ROCKSDB_READ_QUEUE_WAIT,                               1.0 );
	init( ROCKSDB_READ_QUEUE_HARD_MAX,                          1000 );
	init( ROCKSDB_READ_QUEUE_SOFT_MAX,                           500 );
	init( ROCKSDB_FETCH_QUEUE_HARD_MAX,                          100 );
	init( ROCKSDB_FETCH_QUEUE_SOFT_MAX,                           50 );
	init( ROCKSDB_HISTOGRAMS_SAMPLE_RATE,                      0.001 ); if( randomize && BUGGIFY ) ROCKSDB_HISTOGRAMS_SAMPLE_RATE = 0;
	init( ROCKSDB_READ_RANGE_ITERATOR_REFRESH_TIME,             30.0 ); if( randomize && BUGGIFY ) ROCKSDB_READ_RANGE_ITERATOR_REFRESH_TIME = 0.1;
	init( ROCKSDB_READ_RANGE_REUSE_ITERATORS,                   true ); if( randomize && BUGGIFY ) ROCKSDB_READ_RANGE_REUSE_ITERATORS = deterministicRandom()->coinflip();
	init( ROCKSDB_READ_RANGE_REUSE_BOUNDED_ITERATORS,          false ); if( randomize && BUGGIFY ) ROCKSDB_READ_RANGE_REUSE_BOUNDED_ITERATORS = deterministicRandom()->coinflip();
	init( ROCKSDB_READ_RANGE_BOUNDED_ITERATORS_MAX_LIMIT,        200 );
	// Set to 0 to disable rocksdb write rate limiting. Rate limiter unit: bytes per second.
	init( ROCKSDB_WRITE_RATE_LIMITER_BYTES_PER_SEC,                0 );
	// If true, enables dynamic adjustment of ROCKSDB_WRITE_RATE_LIMITER_BYTES according to the recent demand of background IO.
	init( ROCKSDB_WRITE_RATE_LIMITER_AUTO_TUNE,                 true );
	init( DEFAULT_FDB_ROCKSDB_COLUMN_FAMILY,                    "fdb");
	init( ROCKSDB_DISABLE_AUTO_COMPACTIONS,                    false ); // RocksDB default

	init( ROCKSDB_PERFCONTEXT_ENABLE,                          false ); if( randomize && BUGGIFY ) ROCKSDB_PERFCONTEXT_ENABLE = deterministicRandom()->coinflip();
	init( ROCKSDB_PERFCONTEXT_SAMPLE_RATE,                    0.0001 );
	init( ROCKSDB_MAX_SUBCOMPACTIONS,                              0 );
	init( ROCKSDB_SOFT_PENDING_COMPACT_BYTES_LIMIT,      64000000000 ); // 64GB, Rocksdb option, Writes will slow down.
	init( ROCKSDB_HARD_PENDING_COMPACT_BYTES_LIMIT,     100000000000 ); // 100GB, Rocksdb option, Writes will stall.
	init( ROCKSDB_CAN_COMMIT_COMPACT_BYTES_LIMIT,        50000000000 ); // 50GB, Commit waits.
	// Enabling ROCKSDB_PARANOID_FILE_CHECKS knob will have overhead. Be cautious to enable in prod.
	init( ROCKSDB_PARANOID_FILE_CHECKS,                        false ); if( randomize && BUGGIFY ) ROCKSDB_PARANOID_FILE_CHECKS = deterministicRandom()->coinflip();
	// Enable this knob only for experminatal purpose, never enable this in production.
	// If enabled, all the committed in-memory memtable writes are lost on a crash.
	init( ROCKSDB_DISABLE_WAL_EXPERIMENTAL,                    false );
	init( ROCKSDB_WAL_TTL_SECONDS,                                 0 );
	init( ROCKSDB_WAL_SIZE_LIMIT_MB,                               0 );
	init( ROCKSDB_LOG_LEVEL_DEBUG,                             false );
	// If ROCKSDB_SINGLEKEY_DELETES_ON_CLEARRANGE is enabled, disable ROCKSDB_ENABLE_CLEAR_RANGE_EAGER_READS knob.
	// These knobs have contrary functionality.
	init( ROCKSDB_SINGLEKEY_DELETES_ON_CLEARRANGE,              true );
	init( ROCKSDB_SINGLEKEY_DELETES_MAX,                         200 ); // Max rocksdb::delete calls in a transaction
	init( ROCKSDB_ENABLE_CLEAR_RANGE_EAGER_READS,              false );
	init( ROCKSDB_FORCE_DELETERANGE_FOR_CLEARRANGE,            false );
	// ROCKSDB_STATS_LEVEL=1 indicates rocksdb::StatsLevel::kExceptHistogramOrTimers
	// Refer StatsLevel: https://github.com/facebook/rocksdb/blob/main/include/rocksdb/statistics.h#L594
	init( ROCKSDB_STATS_LEVEL,                                     1 ); if( randomize && BUGGIFY ) ROCKSDB_STATS_LEVEL = deterministicRandom()->randomInt(0, 6);
	init( ROCKSDB_ENABLE_COMPACT_ON_DELETION,                  false );
	// CDCF: CompactOnDeletionCollectorFactory. The below 3 are parameters of the CompactOnDeletionCollectorFactory
	// which controls the compaction on deleted data.
	init( ROCKSDB_CDCF_SLIDING_WINDOW_SIZE,                      128 );
	init( ROCKSDB_CDCF_DELETION_TRIGGER,                           1 );
	init( ROCKSDB_CDCF_DELETION_RATIO,                             0 );
	// Can commit will delay ROCKSDB_CAN_COMMIT_DELAY_ON_OVERLOAD seconds for
	// ROCKSDB_CAN_COMMIT_DELAY_TIMES_ON_OVERLOAD times, if rocksdb overloaded.
	// Set ROCKSDB_CAN_COMMIT_DELAY_TIMES_ON_OVERLOAD to 0, to disable
	init( ROCKSDB_CAN_COMMIT_DELAY_ON_OVERLOAD,                  0.2 );
	init( ROCKSDB_CAN_COMMIT_DELAY_TIMES_ON_OVERLOAD,             20 );
	init( ROCKSDB_COMPACTION_READAHEAD_SIZE,                   32768 ); // 32 KB, performs bigger reads when doing compaction.
	init( ROCKSDB_BLOCK_SIZE,                                  32768 ); // 32 KB, size of the block in rocksdb cache.
	init( ROCKSDB_MAX_LOG_FILE_SIZE,                        10485760 ); // 10MB.
	init( ROCKSDB_KEEP_LOG_FILE_NUM,                             200 ); // Keeps 2GB log per storage server.
	// Temporary knob to enable trace events which prints details about all the backup keys update(write/clear) operations.
	// Caution: To be enabled only under supervision.
	init( SS_BACKUP_KEYS_OP_LOGS,                              false );

	// Leader election
	bool longLeaderElection = randomize && BUGGIFY;
	init( MAX_NOTIFICATIONS,                                  100000 );
	init( MIN_NOTIFICATIONS,                                     100 );
	init( NOTIFICATION_FULL_CLEAR_TIME,                      10000.0 );
	init( CANDIDATE_MIN_DELAY,                                  0.05 );
	init( CANDIDATE_MAX_DELAY,                                   1.0 );
	init( CANDIDATE_GROWTH_RATE,                                 1.2 );
	init( POLLING_FREQUENCY,                                     2.0 ); if( longLeaderElection ) POLLING_FREQUENCY = 8.0;
	init( HEARTBEAT_FREQUENCY,                                   0.5 ); if( longLeaderElection ) HEARTBEAT_FREQUENCY = 1.0;

	// Commit CommitProxy and GRV CommitProxy
	init( START_TRANSACTION_BATCH_INTERVAL_MIN,                 1e-6 );
	init( START_TRANSACTION_BATCH_INTERVAL_MAX,                0.010 );
	init( START_TRANSACTION_BATCH_INTERVAL_LATENCY_FRACTION,     0.5 );
	init( START_TRANSACTION_BATCH_INTERVAL_SMOOTHER_ALPHA,       0.1 );
	init( START_TRANSACTION_BATCH_QUEUE_CHECK_INTERVAL,        0.001 );
	init( START_TRANSACTION_MAX_TRANSACTIONS_TO_START,        100000 );
	init( START_TRANSACTION_MAX_REQUESTS_TO_START,             10000 );
	init( START_TRANSACTION_RATE_WINDOW,                         2.0 );
	init( START_TRANSACTION_MAX_EMPTY_QUEUE_BUDGET,             10.0 );
	init( START_TRANSACTION_MAX_QUEUE_SIZE,                      1e6 );
	init( KEY_LOCATION_MAX_QUEUE_SIZE,                           1e6 );
	init( COMMIT_PROXY_LIVENESS_TIMEOUT,                        20.0 );

        init( COMMIT_BATCH_RANDOMIZE_INTERVAL,                      false );
        init( COMMIT_BATCH_MAX_IN_PROGRESS,                             0 );
	init( COMMIT_TRANSACTION_BATCH_INTERVAL_FROM_IDLE,         0.0005 ); if( randomize && BUGGIFY ) COMMIT_TRANSACTION_BATCH_INTERVAL_FROM_IDLE = 0.005;
	init( COMMIT_TRANSACTION_BATCH_INTERVAL_MIN,                0.001 ); if( randomize && BUGGIFY ) COMMIT_TRANSACTION_BATCH_INTERVAL_MIN = 0.1;
	init( COMMIT_TRANSACTION_BATCH_INTERVAL_MAX,                0.200 );
	init( COMMIT_TRANSACTION_BATCH_INTERVAL_LATENCY_FRACTION,     0.3 );
	init( COMMIT_TRANSACTION_BATCH_INTERVAL_SMOOTHER_ALPHA,       0.1 );
	init( COMMIT_TRANSACTION_BATCH_COUNT_MAX,                   32768 ); if( randomize && BUGGIFY ) COMMIT_TRANSACTION_BATCH_COUNT_MAX = 1000; // Do NOT increase this number beyond 32768, as CommitIds only budget 2 bytes for storing transaction id within each batch
	init( COMMIT_BATCHES_MEM_BYTES_HARD_LIMIT,              8LL << 30 ); if (randomize && BUGGIFY) COMMIT_BATCHES_MEM_BYTES_HARD_LIMIT = deterministicRandom()->randomInt64(100LL << 20,  8LL << 30);
	init( COMMIT_BATCHES_MEM_FRACTION_OF_TOTAL,                   0.5 );
	init( COMMIT_BATCHES_MEM_TO_TOTAL_MEM_SCALE_FACTOR,           5.0 );

	// these settings disable batch bytes scaling.  Try COMMIT_TRANSACTION_BATCH_BYTES_MAX=1e6, COMMIT_TRANSACTION_BATCH_BYTES_SCALE_BASE=50000, COMMIT_TRANSACTION_BATCH_BYTES_SCALE_POWER=0.5?
	init( COMMIT_TRANSACTION_BATCH_BYTES_MIN,                 3000000 );
	init( COMMIT_TRANSACTION_BATCH_BYTES_MAX,                 3000000 ); if( randomize && BUGGIFY ) { COMMIT_TRANSACTION_BATCH_BYTES_MIN = COMMIT_TRANSACTION_BATCH_BYTES_MAX = 1000000; }
	init( COMMIT_TRANSACTION_BATCH_BYTES_SCALE_BASE,          3000000 );
	init( COMMIT_TRANSACTION_BATCH_BYTES_SCALE_POWER,             0.0 );

	init( RESOLVER_COALESCE_TIME,                                1.0 );
	init( BUGGIFIED_ROW_LIMIT,                  APPLY_MUTATION_BYTES ); if( randomize && BUGGIFY ) BUGGIFIED_ROW_LIMIT = deterministicRandom()->randomInt(3, 30);
	init( PROXY_SPIN_DELAY,                                     0.01 );
	init( UPDATE_REMOTE_LOG_VERSION_INTERVAL,                    2.0 );
	init( MAX_TXS_POP_VERSION_HISTORY,                           1e5 );
	init( MIN_CONFIRM_INTERVAL,                                 0.05 );

	bool shortRecoveryDuration = randomize && BUGGIFY;
	init( ENFORCED_MIN_RECOVERY_DURATION,                       0.085 ); if( shortRecoveryDuration ) ENFORCED_MIN_RECOVERY_DURATION = 0.01;
	init( REQUIRED_MIN_RECOVERY_DURATION,                       0.080 ); if( shortRecoveryDuration ) REQUIRED_MIN_RECOVERY_DURATION = 0.01;
	init( ALWAYS_CAUSAL_READ_RISKY,                             false );
	init( MAX_COMMIT_UPDATES,                                    2000 ); if( randomize && BUGGIFY ) MAX_COMMIT_UPDATES = 1;
	init( MAX_PROXY_COMPUTE,                                      2.0 );
	init( MAX_COMPUTE_PER_OPERATION,                              0.1 );
	init( MAX_COMPUTE_DURATION_LOG_CUTOFF,                       0.05 );
	init( PROXY_COMPUTE_BUCKETS,                                20000 );
	init( PROXY_COMPUTE_GROWTH_RATE,                             0.01 );
	init( TXN_STATE_SEND_AMOUNT,                                    4 );
	init( REPORT_TRANSACTION_COST_ESTIMATION_DELAY,               0.1 );
	init( PROXY_REJECT_BATCH_QUEUED_TOO_LONG,                    true );

	bool buggfyUseResolverPrivateMutations = randomize && BUGGIFY && !ENABLE_VERSION_VECTOR_TLOG_UNICAST;

	init( PROXY_USE_RESOLVER_PRIVATE_MUTATIONS,                 false ); if( buggfyUseResolverPrivateMutations ) PROXY_USE_RESOLVER_PRIVATE_MUTATIONS = deterministicRandom()->coinflip();
	if (ENABLE_VERSION_VECTOR_TLOG_UNICAST == true) PROXY_USE_RESOLVER_PRIVATE_MUTATIONS = true;

	init( RESET_MASTER_BATCHES,                                   200 );
	init( RESET_RESOLVER_BATCHES,                                 200 );
	init( RESET_MASTER_DELAY,                                   300.0 );
	init( RESET_RESOLVER_DELAY,                                 300.0 );

	// Master Server
	// masterCommitter() in the master server will allow lower priority tasks (e.g. DataDistibution)
	//  by delay()ing for this amount of time between accepted batches of TransactionRequests.
	bool fastBalancing = randomize && BUGGIFY;
	init( COMMIT_SLEEP_TIME,								  0.0001 ); if( randomize && BUGGIFY ) COMMIT_SLEEP_TIME = 0;
	init( KEY_BYTES_PER_SAMPLE,                                  2e4 ); if( fastBalancing ) KEY_BYTES_PER_SAMPLE = 1e3;
	init( MIN_BALANCE_TIME,                                      0.2 );
	init( MIN_BALANCE_DIFFERENCE,                                1e6 ); if( fastBalancing ) MIN_BALANCE_DIFFERENCE = 1e4;
	init( SECONDS_BEFORE_NO_FAILURE_DELAY,                  8 * 3600 );
	init( MAX_TXS_SEND_MEMORY,                                   1e7 ); if( randomize && BUGGIFY ) MAX_TXS_SEND_MEMORY = 1e5;
	init( MAX_RECOVERY_VERSIONS,           200 * VERSIONS_PER_SECOND );
	init( MAX_RECOVERY_TIME,                                    20.0 ); if( randomize && BUGGIFY ) MAX_RECOVERY_TIME = 1.0;
	init( PROVISIONAL_START_DELAY,                               1.0 );
	init( PROVISIONAL_MAX_DELAY,                                60.0 );
	init( PROVISIONAL_DELAY_GROWTH,                              1.5 );
	init( SECONDS_BEFORE_RECRUIT_BACKUP_WORKER,                  4.0 ); if( randomize && BUGGIFY ) SECONDS_BEFORE_RECRUIT_BACKUP_WORKER = deterministicRandom()->random01() * 8;
	init( CC_INTERFACE_TIMEOUT,                                 10.0 ); if( randomize && BUGGIFY ) CC_INTERFACE_TIMEOUT = 0.0;

	// Resolver
	init( SAMPLE_OFFSET_PER_KEY,                                 100 );
	init( SAMPLE_EXPIRATION_TIME,                                1.0 );
	init( SAMPLE_POLL_TIME,                                      0.1 );
	init( RESOLVER_STATE_MEMORY_LIMIT,                           1e6 );
	init( LAST_LIMITED_RATIO,                                    2.0 );

	// Backup Worker
	init( BACKUP_TIMEOUT,                                        0.4 );
	init( BACKUP_NOOP_POP_DELAY,                                 5.0 );
	init( BACKUP_FILE_BLOCK_BYTES,                       1024 * 1024 );
	init( BACKUP_LOCK_BYTES,                                     3e9 ); if(randomize && BUGGIFY) BACKUP_LOCK_BYTES = deterministicRandom()->randomInt(1024, 4096) * 256 * 1024;
	init( BACKUP_UPLOAD_DELAY,                                  10.0 ); if(randomize && BUGGIFY) BACKUP_UPLOAD_DELAY = deterministicRandom()->random01() * 60;

	//Cluster Controller
	init( CLUSTER_CONTROLLER_LOGGING_DELAY,                      5.0 );
	init( MASTER_FAILURE_REACTION_TIME,                          0.4 ); if( randomize && BUGGIFY ) MASTER_FAILURE_REACTION_TIME = 10.0;
	init( MASTER_FAILURE_SLOPE_DURING_RECOVERY,                  0.1 );
	init( WORKER_COORDINATION_PING_DELAY,                         60 );
	init( SIM_SHUTDOWN_TIMEOUT,                                   10 );
	init( SHUTDOWN_TIMEOUT,                                      600 ); if( randomize && BUGGIFY ) SHUTDOWN_TIMEOUT = 60.0;
	init( MASTER_SPIN_DELAY,                                     1.0 ); if( randomize && BUGGIFY ) MASTER_SPIN_DELAY = 10.0;
	init( CC_PRUNE_CLIENTS_INTERVAL,                            60.0 );
	init( CC_CHANGE_DELAY,                                       0.1 );
	init( CC_CLASS_DELAY,                                       0.01 );
	init( WAIT_FOR_GOOD_RECRUITMENT_DELAY,                       1.0 );
	init( WAIT_FOR_GOOD_REMOTE_RECRUITMENT_DELAY,                5.0 );
	init( ATTEMPT_RECRUITMENT_DELAY,                           0.035 );
	init( WAIT_FOR_DISTRIBUTOR_JOIN_DELAY,                       1.0 );
	init( WAIT_FOR_RATEKEEPER_JOIN_DELAY,                        1.0 );
	init( WAIT_FOR_BLOB_MANAGER_JOIN_DELAY,                      1.0 );
	init( WAIT_FOR_ENCRYPT_KEY_PROXY_JOIN_DELAY,                 1.0 );
	init( WORKER_FAILURE_TIME,                                   1.0 ); if( randomize && BUGGIFY ) WORKER_FAILURE_TIME = 10.0;
	init( CHECK_OUTSTANDING_INTERVAL,                            0.5 ); if( randomize && BUGGIFY ) CHECK_OUTSTANDING_INTERVAL = 0.001;
	init( VERSION_LAG_METRIC_INTERVAL,                           0.5 ); if( randomize && BUGGIFY ) VERSION_LAG_METRIC_INTERVAL = 10.0;
	init( MAX_VERSION_DIFFERENCE,           20 * VERSIONS_PER_SECOND );
	init( INITIAL_UPDATE_CROSS_DC_INFO_DELAY,                    300 );
	init( CHECK_REMOTE_HEALTH_INTERVAL,                           60 );
	init( FORCE_RECOVERY_CHECK_DELAY,                            5.0 );
	init( RATEKEEPER_FAILURE_TIME,                               1.0 );
	init( BLOB_MANAGER_FAILURE_TIME,                             1.0 );
	init( REPLACE_INTERFACE_DELAY,                              60.0 );
	init( REPLACE_INTERFACE_CHECK_DELAY,                         5.0 );
	init( COORDINATOR_REGISTER_INTERVAL,                         5.0 );
	init( CLIENT_REGISTER_INTERVAL,                            600.0 );
	init( CC_ENABLE_WORKER_HEALTH_MONITOR,                     false );
	init( CC_WORKER_HEALTH_CHECKING_INTERVAL,                   60.0 );
	init( CC_DEGRADED_LINK_EXPIRATION_INTERVAL,                300.0 );
	init( CC_MIN_DEGRADATION_INTERVAL,                         120.0 );
	init( ENCRYPT_KEY_PROXY_FAILURE_TIME,                        0.1 );
	init( CC_DEGRADED_PEER_DEGREE_TO_EXCLUDE,                      3 );
	init( CC_MAX_EXCLUSION_DUE_TO_HEALTH,                          2 );
	init( CC_HEALTH_TRIGGER_RECOVERY,                          false );
	init( CC_TRACKING_HEALTH_RECOVERY_INTERVAL,               3600.0 );
	init( CC_MAX_HEALTH_RECOVERY_COUNT,                            5 );
	init( CC_HEALTH_TRIGGER_FAILOVER,                          false );
	init( CC_FAILOVER_DUE_TO_HEALTH_MIN_DEGRADATION,               5 );
	init( CC_FAILOVER_DUE_TO_HEALTH_MAX_DEGRADATION,              10 );
	init( CC_ENABLE_ENTIRE_SATELLITE_MONITORING,               false );
	init( CC_SATELLITE_DEGRADATION_MIN_COMPLAINER,                 3 );
	init( CC_SATELLITE_DEGRADATION_MIN_BAD_SERVER,                 3 );
	init( CC_ENABLE_REMOTE_LOG_ROUTER_MONITORING,               true );
	init( CC_THROTTLE_SINGLETON_RERECRUIT_INTERVAL,              0.5 );

	init( INCOMPATIBLE_PEERS_LOGGING_INTERVAL,                   600 ); if( randomize && BUGGIFY ) INCOMPATIBLE_PEERS_LOGGING_INTERVAL = 60.0;
	init( EXPECTED_MASTER_FITNESS,            ProcessClass::UnsetFit );
	init( EXPECTED_TLOG_FITNESS,              ProcessClass::UnsetFit );
	init( EXPECTED_LOG_ROUTER_FITNESS,        ProcessClass::UnsetFit );
	init( EXPECTED_COMMIT_PROXY_FITNESS,      ProcessClass::UnsetFit );
	init( EXPECTED_GRV_PROXY_FITNESS,         ProcessClass::UnsetFit );
	init( EXPECTED_RESOLVER_FITNESS,          ProcessClass::UnsetFit );
	init( RECRUITMENT_TIMEOUT,                                   600 ); if( randomize && BUGGIFY ) RECRUITMENT_TIMEOUT = deterministicRandom()->coinflip() ? 60.0 : 1.0;

	init( POLICY_RATING_TESTS,                                   200 ); if( randomize && BUGGIFY ) POLICY_RATING_TESTS = 20;
	init( POLICY_GENERATIONS,                                    100 ); if( randomize && BUGGIFY ) POLICY_GENERATIONS = 10;
	init( DBINFO_SEND_AMOUNT,                                      5 );
	init( DBINFO_BATCH_DELAY,                                    0.1 );
	init( SINGLETON_RECRUIT_BME_DELAY,                          10.0 );

	//Move Keys
	init( SHARD_READY_DELAY,                                    0.25 );
	init( SERVER_READY_QUORUM_INTERVAL,                         std::min(1.0, std::min(MAX_READ_TRANSACTION_LIFE_VERSIONS, MAX_WRITE_TRANSACTION_LIFE_VERSIONS)/(5.0*VERSIONS_PER_SECOND)) );
	init( SERVER_READY_QUORUM_TIMEOUT,                          15.0 ); if( randomize && BUGGIFY ) SERVER_READY_QUORUM_TIMEOUT = 1.0;
	init( REMOVE_RETRY_DELAY,                                    1.0 );
	init( MOVE_KEYS_KRM_LIMIT,                                  2000 ); if( randomize && BUGGIFY ) MOVE_KEYS_KRM_LIMIT = 2;
	init( MOVE_KEYS_KRM_LIMIT_BYTES,                             1e5 ); if( randomize && BUGGIFY ) MOVE_KEYS_KRM_LIMIT_BYTES = 5e4; //This must be sufficiently larger than CLIENT_KNOBS->KEY_SIZE_LIMIT (fdbclient/Knobs.h) to ensure that at least two entries will be returned from an attempt to read a key range map
	init( MAX_SKIP_TAGS,                                           1 ); //The TLogs require tags to be densely packed to be memory efficient, so be careful increasing this knob
	init( MAX_ADDED_SOURCES_MULTIPLIER,                          2.0 );

	//FdbServer
	bool longReboots = randomize && BUGGIFY;
	init( MIN_REBOOT_TIME,                                       4.0 ); if( longReboots ) MIN_REBOOT_TIME = 10.0;
	init( MAX_REBOOT_TIME,                                       5.0 ); if( longReboots ) MAX_REBOOT_TIME = 20.0;
	init( LOG_DIRECTORY,                                          ".");  // Will be set to the command line flag.
	init( CONN_FILE,                                               "");  // Will be set to the command line flag.
	init( SERVER_MEM_LIMIT,                                8LL << 30 );
	init( SYSTEM_MONITOR_FREQUENCY,                              5.0 );

	//Ratekeeper
	bool slowRatekeeper = randomize && BUGGIFY;
	init( SMOOTHING_AMOUNT,                                      1.0 ); if( slowRatekeeper ) SMOOTHING_AMOUNT = 5.0;
	init( SLOW_SMOOTHING_AMOUNT,                                10.0 ); if( slowRatekeeper ) SLOW_SMOOTHING_AMOUNT = 50.0;
	init( METRIC_UPDATE_RATE,                                     .1 ); if( slowRatekeeper ) METRIC_UPDATE_RATE = 0.5;
	init( DETAILED_METRIC_UPDATE_RATE,                           5.0 );
	init( RATEKEEPER_DEFAULT_LIMIT,                              1e6 ); if( randomize && BUGGIFY ) RATEKEEPER_DEFAULT_LIMIT = 0;
	init( RATEKEEPER_LIMIT_REASON_SAMPLE_RATE,                   0.1 );
	init( RATEKEEPER_PRINT_LIMIT_REASON,                       false ); if( randomize && BUGGIFY ) RATEKEEPER_PRINT_LIMIT_REASON = true;
	init( RATEKEEPER_MIN_RATE,                                   0.0 );
	init( RATEKEEPER_MAX_RATE,                                   1e9 );

	bool smallStorageTarget = randomize && BUGGIFY;
	init( TARGET_BYTES_PER_STORAGE_SERVER,                    1000e6 ); if( smallStorageTarget ) TARGET_BYTES_PER_STORAGE_SERVER = 3000e3;
	init( SPRING_BYTES_STORAGE_SERVER,                         100e6 ); if( smallStorageTarget ) SPRING_BYTES_STORAGE_SERVER = 300e3;
	init( AUTO_TAG_THROTTLE_STORAGE_QUEUE_BYTES,               800e6 ); if( smallStorageTarget ) AUTO_TAG_THROTTLE_STORAGE_QUEUE_BYTES = 2500e3;
	init( TARGET_BYTES_PER_STORAGE_SERVER_BATCH,               750e6 ); if( smallStorageTarget ) TARGET_BYTES_PER_STORAGE_SERVER_BATCH = 1500e3;
	init( SPRING_BYTES_STORAGE_SERVER_BATCH,                   100e6 ); if( smallStorageTarget ) SPRING_BYTES_STORAGE_SERVER_BATCH = 150e3;
	init( STORAGE_HARD_LIMIT_BYTES,                           1500e6 ); if( smallStorageTarget ) STORAGE_HARD_LIMIT_BYTES = 4500e3;
	init( STORAGE_HARD_LIMIT_BYTES_OVERAGE,                   5000e3 ); if( smallStorageTarget ) STORAGE_HARD_LIMIT_BYTES_OVERAGE = 100e3; // byte+version overage ensures storage server makes enough progress on freeing up storage queue memory at hard limit by ensuring it advances desiredOldestVersion enough per commit cycle.
	init( STORAGE_HARD_LIMIT_VERSION_OVERAGE, VERSIONS_PER_SECOND / 4.0 );
	init( STORAGE_DURABILITY_LAG_HARD_MAX,                    2000e6 ); if( smallStorageTarget ) STORAGE_DURABILITY_LAG_HARD_MAX = 100e6;
	init( STORAGE_DURABILITY_LAG_SOFT_MAX,                     250e6 ); if( smallStorageTarget ) STORAGE_DURABILITY_LAG_SOFT_MAX = 10e6;

	//FIXME: Low priority reads are disabled by assigning very high knob values, reduce knobs for 7.0
	init( LOW_PRIORITY_STORAGE_QUEUE_BYTES,                    775e8 ); if( smallStorageTarget ) LOW_PRIORITY_STORAGE_QUEUE_BYTES = 1750e3;
	init( LOW_PRIORITY_DURABILITY_LAG,                         200e6 ); if( smallStorageTarget ) LOW_PRIORITY_DURABILITY_LAG = 15e6;

	bool smallTlogTarget = randomize && BUGGIFY;
	init( TARGET_BYTES_PER_TLOG,                              2400e6 ); if( smallTlogTarget ) TARGET_BYTES_PER_TLOG = 2000e3;
	init( SPRING_BYTES_TLOG,                                   400e6 ); if( smallTlogTarget ) SPRING_BYTES_TLOG = 200e3;
	init( TARGET_BYTES_PER_TLOG_BATCH,                        1400e6 ); if( smallTlogTarget ) TARGET_BYTES_PER_TLOG_BATCH = 1400e3;
	init( SPRING_BYTES_TLOG_BATCH,                             300e6 ); if( smallTlogTarget ) SPRING_BYTES_TLOG_BATCH = 150e3;
	init( TLOG_SPILL_THRESHOLD,                               1500e6 ); if( smallTlogTarget ) TLOG_SPILL_THRESHOLD = 1500e3; if( randomize && BUGGIFY ) TLOG_SPILL_THRESHOLD = 0;
	init( REFERENCE_SPILL_UPDATE_STORAGE_BYTE_LIMIT,            20e6 ); if( (randomize && BUGGIFY) || smallTlogTarget ) REFERENCE_SPILL_UPDATE_STORAGE_BYTE_LIMIT = 1e6;
	init( TLOG_HARD_LIMIT_BYTES,                              3000e6 ); if( smallTlogTarget ) TLOG_HARD_LIMIT_BYTES = 30e6;
	init( TLOG_RECOVER_MEMORY_LIMIT, TARGET_BYTES_PER_TLOG + SPRING_BYTES_TLOG );

	init( MAX_TRANSACTIONS_PER_BYTE,                            1000 );

	init( MIN_AVAILABLE_SPACE,                                   1e8 );
	init( MIN_AVAILABLE_SPACE_RATIO,                            0.05 );
	init( MIN_AVAILABLE_SPACE_RATIO_SAFETY_BUFFER,              0.01 );
	init( TARGET_AVAILABLE_SPACE_RATIO,                         0.30 );
	init( AVAILABLE_SPACE_UPDATE_DELAY,                          5.0 );

	init( MAX_TL_SS_VERSION_DIFFERENCE,                         1e99 ); // if( randomize && BUGGIFY ) MAX_TL_SS_VERSION_DIFFERENCE = std::max(1.0, 0.25 * VERSIONS_PER_SECOND); // spring starts at half this value //FIXME: this knob causes ratekeeper to clamp on idle cluster in simulation that have a large number of logs
	init( MAX_TL_SS_VERSION_DIFFERENCE_BATCH,                   1e99 );
	init( MAX_MACHINES_FALLING_BEHIND,                             1 );

	init( MAX_TPS_HISTORY_SAMPLES,                               600 );
	init( NEEDED_TPS_HISTORY_SAMPLES,                            200 );
	init( TARGET_DURABILITY_LAG_VERSIONS,                      350e6 ); // Should be larger than STORAGE_DURABILITY_LAG_SOFT_MAX
	init( AUTO_TAG_THROTTLE_DURABILITY_LAG_VERSIONS,           250e6 );
	init( TARGET_DURABILITY_LAG_VERSIONS_BATCH,                150e6 ); // Should be larger than STORAGE_DURABILITY_LAG_SOFT_MAX
	init( DURABILITY_LAG_UNLIMITED_THRESHOLD,                   50e6 );
	init( INITIAL_DURABILITY_LAG_MULTIPLIER,                    1.02 );
	init( DURABILITY_LAG_REDUCTION_RATE,                      0.9999 );
	init( DURABILITY_LAG_INCREASE_RATE,                        1.001 );
	init( STORAGE_SERVER_LIST_FETCH_TIMEOUT,                    20.0 );

	init( MAX_AUTO_THROTTLED_TRANSACTION_TAGS,                     5 ); if(randomize && BUGGIFY) MAX_AUTO_THROTTLED_TRANSACTION_TAGS = 1;
	init( MAX_MANUAL_THROTTLED_TRANSACTION_TAGS,                  40 ); if(randomize && BUGGIFY) MAX_MANUAL_THROTTLED_TRANSACTION_TAGS = 1;
	init( MIN_TAG_COST,                                          200 ); if(randomize && BUGGIFY) MIN_TAG_COST = 0.0;
	init( AUTO_THROTTLE_TARGET_TAG_BUSYNESS,                     0.1 ); if(randomize && BUGGIFY) AUTO_THROTTLE_TARGET_TAG_BUSYNESS = 0.0;
	init( AUTO_TAG_THROTTLE_RAMP_UP_TIME,                      120.0 ); if(randomize && BUGGIFY) AUTO_TAG_THROTTLE_RAMP_UP_TIME = 5.0;
	init( AUTO_TAG_THROTTLE_DURATION,                          240.0 ); if(randomize && BUGGIFY) AUTO_TAG_THROTTLE_DURATION = 20.0;
	init( TAG_THROTTLE_PUSH_INTERVAL,                            1.0 ); if(randomize && BUGGIFY) TAG_THROTTLE_PUSH_INTERVAL = 0.0;
	init( AUTO_TAG_THROTTLE_START_AGGREGATION_TIME,              5.0 ); if(randomize && BUGGIFY) AUTO_TAG_THROTTLE_START_AGGREGATION_TIME = 0.5;
	init( AUTO_TAG_THROTTLE_UPDATE_FREQUENCY,                   10.0 ); if(randomize && BUGGIFY) AUTO_TAG_THROTTLE_UPDATE_FREQUENCY = 0.5;
	init( TAG_THROTTLE_EXPIRED_CLEANUP_INTERVAL,                30.0 ); if(randomize && BUGGIFY) TAG_THROTTLE_EXPIRED_CLEANUP_INTERVAL = 1.0;
	init( AUTO_TAG_THROTTLING_ENABLED,                          true ); if(randomize && BUGGIFY) AUTO_TAG_THROTTLING_ENABLED = false;

	//Storage Metrics
	init( STORAGE_METRICS_AVERAGE_INTERVAL,                    120.0 );
	init( STORAGE_METRICS_AVERAGE_INTERVAL_PER_KSECONDS,        1000.0 / STORAGE_METRICS_AVERAGE_INTERVAL );  // milliHz!
	init( SPLIT_JITTER_AMOUNT,                                  0.05 ); if( randomize && BUGGIFY ) SPLIT_JITTER_AMOUNT = 0.2;
	init( IOPS_UNITS_PER_SAMPLE,                                10000 * 1000 / STORAGE_METRICS_AVERAGE_INTERVAL_PER_KSECONDS / 100 );
	init( BANDWIDTH_UNITS_PER_SAMPLE,                           SHARD_MIN_BYTES_PER_KSEC / STORAGE_METRICS_AVERAGE_INTERVAL_PER_KSECONDS / 25 );
	init( BYTES_READ_UNITS_PER_SAMPLE,                          100000 ); // 100K bytes
	init( READ_HOT_SUB_RANGE_CHUNK_SIZE,                        10000000); // 10MB
	init( EMPTY_READ_PENALTY,                                   20 ); // 20 bytes
	init( READ_SAMPLING_ENABLED,                                false ); if ( randomize && BUGGIFY ) READ_SAMPLING_ENABLED = true;// enable/disable read sampling

	//Storage Server
	init( STORAGE_LOGGING_DELAY,                                 5.0 );
	init( STORAGE_SERVER_POLL_METRICS_DELAY,                     1.0 );
	init( FUTURE_VERSION_DELAY,                                  1.0 );
	init( STORAGE_LIMIT_BYTES,                                500000 );
	init( BUGGIFY_LIMIT_BYTES,                                  1000 );
	init( FETCH_USING_STREAMING,                               false ); if( randomize && isSimulated && BUGGIFY ) FETCH_USING_STREAMING = true; //Determines if fetch keys uses streaming reads
	init( FETCH_BLOCK_BYTES,                                     2e6 );
	init( FETCH_KEYS_PARALLELISM_BYTES,                          4e6 ); if( randomize && BUGGIFY ) FETCH_KEYS_PARALLELISM_BYTES = 3e6;
	init( FETCH_KEYS_PARALLELISM,                                  2 );
	init( FETCH_KEYS_LOWER_PRIORITY,                               0 );
	init( FETCH_CHANGEFEED_PARALLELISM,                            2 );
	init( BUGGIFY_BLOCK_BYTES,                                 10000 );
	init( STORAGE_RECOVERY_VERSION_LAG_LIMIT,				2 * MAX_READ_TRANSACTION_LIFE_VERSIONS );
	init( STORAGE_COMMIT_BYTES,                             10000000 ); if( randomize && BUGGIFY ) STORAGE_COMMIT_BYTES = 2000000;
	init( STORAGE_FETCH_BYTES,                               2500000 ); if( randomize && BUGGIFY ) STORAGE_FETCH_BYTES =  500000;
	init( STORAGE_DURABILITY_LAG_REJECT_THRESHOLD,              0.25 );
	init( STORAGE_DURABILITY_LAG_MIN_RATE,                       0.1 );
	init( STORAGE_COMMIT_INTERVAL,                               0.5 ); if( randomize && BUGGIFY ) STORAGE_COMMIT_INTERVAL = 2.0;
	init( UPDATE_SHARD_VERSION_INTERVAL,                        0.25 ); if( randomize && BUGGIFY ) UPDATE_SHARD_VERSION_INTERVAL = 1.0;
	init( BYTE_SAMPLING_FACTOR,                                  250 ); //cannot buggify because of differences in restarting tests
	init( BYTE_SAMPLING_OVERHEAD,                                100 );
	init( MAX_STORAGE_SERVER_WATCH_BYTES,                      100e6 ); if( randomize && BUGGIFY ) MAX_STORAGE_SERVER_WATCH_BYTES = 10e3;
	init( MAX_BYTE_SAMPLE_CLEAR_MAP_SIZE,                        1e9 ); if( randomize && BUGGIFY ) MAX_BYTE_SAMPLE_CLEAR_MAP_SIZE = 1e3;
	init( LONG_BYTE_SAMPLE_RECOVERY_DELAY,                      60.0 );
	init( BYTE_SAMPLE_LOAD_PARALLELISM,                            8 ); if( randomize && BUGGIFY ) BYTE_SAMPLE_LOAD_PARALLELISM = 1;
	init( BYTE_SAMPLE_LOAD_DELAY,                                0.0 ); if( randomize && BUGGIFY ) BYTE_SAMPLE_LOAD_DELAY = 0.1;
	init( BYTE_SAMPLE_START_DELAY,                               1.0 ); if( randomize && BUGGIFY ) BYTE_SAMPLE_START_DELAY = 0.0;
	init( UPDATE_STORAGE_PROCESS_STATS_INTERVAL,                 5.0 );
	init( BEHIND_CHECK_DELAY,                                    2.0 );
	init( BEHIND_CHECK_COUNT,                                      2 );
	init( BEHIND_CHECK_VERSIONS,             5 * VERSIONS_PER_SECOND );
	init( WAIT_METRICS_WRONG_SHARD_CHANCE,   isSimulated ? 1.0 : 0.1 );
	init( MIN_TAG_READ_PAGES_RATE,                             1.0e4 ); if( randomize && BUGGIFY ) MIN_TAG_READ_PAGES_RATE = 0;
	init( MIN_TAG_WRITE_PAGES_RATE,                             3200 ); if( randomize && BUGGIFY ) MIN_TAG_WRITE_PAGES_RATE = 0;
	init( TAG_MEASUREMENT_INTERVAL,                        30.0 ); if( randomize && BUGGIFY ) TAG_MEASUREMENT_INTERVAL = 1.0;
	init( READ_COST_BYTE_FACTOR,                          16384 ); if( randomize && BUGGIFY ) READ_COST_BYTE_FACTOR = 4096;
	init( PREFIX_COMPRESS_KVS_MEM_SNAPSHOTS,                    true ); if( randomize && BUGGIFY ) PREFIX_COMPRESS_KVS_MEM_SNAPSHOTS = false;
	init( REPORT_DD_METRICS,                                    true );
	init( DD_METRICS_REPORT_INTERVAL,                           30.0 );
	init( FETCH_KEYS_TOO_LONG_TIME_CRITERIA,                   300.0 );
	init( MAX_STORAGE_COMMIT_TIME,                             200.0 ); //The max fsync stall time on the storage server and tlog before marking a disk as failed
	init( RANGESTREAM_LIMIT_BYTES,                               2e6 ); if( randomize && BUGGIFY ) RANGESTREAM_LIMIT_BYTES = 1;
	init( CHANGEFEEDSTREAM_LIMIT_BYTES,                          1e6 ); if( randomize && BUGGIFY ) CHANGEFEEDSTREAM_LIMIT_BYTES = 1;
	init( BLOBWORKERSTATUSSTREAM_LIMIT_BYTES,                    1e4 ); if( randomize && BUGGIFY ) BLOBWORKERSTATUSSTREAM_LIMIT_BYTES = 1;
	init( ENABLE_CLEAR_RANGE_EAGER_READS,                       true ); if( randomize && BUGGIFY ) ENABLE_CLEAR_RANGE_EAGER_READS = deterministicRandom()->coinflip();
	init( CHECKPOINT_TRANSFER_BLOCK_BYTES,                      40e6 );
	init( QUICK_GET_VALUE_FALLBACK,                             true );
	init( QUICK_GET_KEY_VALUES_FALLBACK,                        true );
	init( STRICTLY_ENFORCE_BYTE_LIMIT,                          false); if( randomize && BUGGIFY ) STRICTLY_ENFORCE_BYTE_LIMIT = deterministicRandom()->coinflip();
	init( FRACTION_INDEX_BYTELIMIT_PREFETCH,                      0.2); if( randomize && BUGGIFY ) FRACTION_INDEX_BYTELIMIT_PREFETCH = 0.01 + deterministicRandom()->random01();
	init( MAX_PARALLEL_QUICK_GET_VALUE,                           10 ); if ( randomize && BUGGIFY ) MAX_PARALLEL_QUICK_GET_VALUE = deterministicRandom()->randomInt(1, 100);
	init( QUICK_GET_KEY_VALUES_LIMIT,                           2000 );
	init( QUICK_GET_KEY_VALUES_LIMIT_BYTES,                      1e7 );

	//Wait Failure
	init( MAX_OUTSTANDING_WAIT_FAILURE_REQUESTS,                 250 ); if( randomize && BUGGIFY ) MAX_OUTSTANDING_WAIT_FAILURE_REQUESTS = 2;
	init( WAIT_FAILURE_DELAY_LIMIT,                              1.0 ); if( randomize && BUGGIFY ) WAIT_FAILURE_DELAY_LIMIT = 5.0;

	//Worker
	init( WORKER_LOGGING_INTERVAL,                               5.0 );
	init( HEAP_PROFILER_INTERVAL,                               30.0 );
	init( UNKNOWN_CC_TIMEOUT,                                  600.0 );
	init( DEGRADED_RESET_INTERVAL,                          24*60*60 ); if ( randomize && BUGGIFY ) DEGRADED_RESET_INTERVAL = 10;
	init( DEGRADED_WARNING_LIMIT,                                  1 );
	init( DEGRADED_WARNING_RESET_DELAY,                   7*24*60*60 );
	init( TRACE_LOG_FLUSH_FAILURE_CHECK_INTERVAL_SECONDS,         10 );
	init( TRACE_LOG_PING_TIMEOUT_SECONDS,                        5.0 );
	init( MIN_DELAY_CC_WORST_FIT_CANDIDACY_SECONDS,             10.0 );
	init( MAX_DELAY_CC_WORST_FIT_CANDIDACY_SECONDS,             30.0 );
	init( DBINFO_FAILED_DELAY,                                   1.0 );
	init( ENABLE_WORKER_HEALTH_MONITOR,                        false ); if ( randomize && BUGGIFY ) ENABLE_WORKER_HEALTH_MONITOR = true;
	init( WORKER_HEALTH_MONITOR_INTERVAL,                       60.0 );
	init( PEER_LATENCY_CHECK_MIN_POPULATION,                      30 );
	init( PEER_LATENCY_DEGRADATION_PERCENTILE,                  0.50 );
	init( PEER_LATENCY_DEGRADATION_THRESHOLD,                   0.05 );
	init( PEER_LATENCY_DEGRADATION_PERCENTILE_SATELLITE,        0.50 );
	init( PEER_LATENCY_DEGRADATION_THRESHOLD_SATELLITE,          0.1 );
	init( PEER_TIMEOUT_PERCENTAGE_DEGRADATION_THRESHOLD,         0.1 );
	init( PEER_DEGRADATION_CONNECTION_FAILURE_COUNT,               5 );
	init( WORKER_HEALTH_REPORT_RECENT_DESTROYED_PEER,           true );
	init( GRAY_FAILURE_ENABLE_TLOG_RECOVERY_MONITORING,         true );
	init( STORAGE_SERVER_REBOOT_ON_IO_TIMEOUT,                 false ); if ( randomize && BUGGIFY ) STORAGE_SERVER_REBOOT_ON_IO_TIMEOUT = true;
	init( CONSISTENCY_CHECK_ROCKSDB_ENGINE,                    false );
	init( CONSISTENCY_CHECK_SQLITE_ENGINE,                     false );
<<<<<<< HEAD
=======
	init( TESTER_SHARED_RANDOM_MAX_PLUS_ONE,                10000000 );
	init( CONSISTENCY_CHECK_ID_MIN, TESTER_SHARED_RANDOM_MAX_PLUS_ONE );
	init( CONSISTENCY_CHECK_ID_MAX_PLUS_ONE, 10 * TESTER_SHARED_RANDOM_MAX_PLUS_ONE);
	init( CONSISTENCY_CHECK_USE_PERSIST_DATA,                  false ); if (isSimulated) CONSISTENCY_CHECK_USE_PERSIST_DATA = deterministicRandom()->coinflip();
>>>>>>> 778e31b6

	// Test harness
	init( WORKER_POLL_DELAY,                                     1.0 );

	// Coordination
	init( COORDINATED_STATE_ONCONFLICT_POLL_INTERVAL,            1.0 ); if( randomize && BUGGIFY ) COORDINATED_STATE_ONCONFLICT_POLL_INTERVAL = 10.0;
	init( FORWARD_REQUEST_TOO_OLD,                        4*24*60*60 ); if( randomize && BUGGIFY ) FORWARD_REQUEST_TOO_OLD = 60.0;
	init( ENABLE_CROSS_CLUSTER_SUPPORT,                         true ); if( randomize && BUGGIFY ) ENABLE_CROSS_CLUSTER_SUPPORT = false;
	init( COORDINATOR_LEADER_CONNECTION_TIMEOUT,                20.0 );

	// Dynamic Knobs (implementation)
	init( COMPACTION_INTERVAL,             isSimulated ? 5.0 : 300.0 );
	init( UPDATE_NODE_TIMEOUT,                                   3.0 );
	init( GET_COMMITTED_VERSION_TIMEOUT,                         3.0 );
	init( GET_SNAPSHOT_AND_CHANGES_TIMEOUT,                      3.0 );
	init( FETCH_CHANGES_TIMEOUT,                                 3.0 );

	// Buggification
	init( BUGGIFIED_EVENTUAL_CONSISTENCY,                        1.0 );
	init( BUGGIFY_ALL_COORDINATION,                            false ); if( randomize && BUGGIFY ) BUGGIFY_ALL_COORDINATION = true;

	// Status
	init( STATUS_MIN_TIME_BETWEEN_REQUESTS,                      0.0 );
	init( MAX_STATUS_REQUESTS_PER_SECOND,                      256.0 );
	init( CONFIGURATION_ROWS_TO_FETCH,                         20000 );
	init( DISABLE_DUPLICATE_LOG_WARNING,                       false );
	init( HISTOGRAM_REPORT_INTERVAL,                           300.0 );

	// IPager
	init( PAGER_RESERVED_PAGES,                                    1 );

	// IndirectShadowPager
	init( FREE_PAGE_VACUUM_THRESHOLD,                              1 );
	init( VACUUM_QUEUE_SIZE,                                  100000 );
	init( VACUUM_BYTES_PER_SECOND,                               1e6 );

	// Timekeeper
	init( TIME_KEEPER_DELAY,                                      10 );
	init( TIME_KEEPER_MAX_ENTRIES,                3600 * 24 * 30 * 6 ); if( randomize && BUGGIFY ) { TIME_KEEPER_MAX_ENTRIES = 2; }

	// Fast Restore
	init( FASTRESTORE_FAILURE_TIMEOUT,                          3600 );
	init( FASTRESTORE_HEARTBEAT_INTERVAL,                         60 );
	init( FASTRESTORE_SAMPLING_PERCENT,                          100 ); if( randomize && BUGGIFY ) { FASTRESTORE_SAMPLING_PERCENT = deterministicRandom()->random01() * 100; }
	init( FASTRESTORE_NUM_LOADERS,                                 3 ); if( randomize && BUGGIFY ) { FASTRESTORE_NUM_LOADERS = deterministicRandom()->random01() * 10 + 1; }
	init( FASTRESTORE_NUM_APPLIERS,                                3 ); if( randomize && BUGGIFY ) { FASTRESTORE_NUM_APPLIERS = deterministicRandom()->random01() * 10 + 1; }
	init( FASTRESTORE_TXN_BATCH_MAX_BYTES,           1024.0 * 1024.0 ); if( randomize && BUGGIFY ) { FASTRESTORE_TXN_BATCH_MAX_BYTES = deterministicRandom()->random01() * 1024.0 * 1024.0 + 1.0; }
	init( FASTRESTORE_VERSIONBATCH_MAX_BYTES, 10.0 * 1024.0 * 1024.0 ); if( randomize && BUGGIFY ) { FASTRESTORE_VERSIONBATCH_MAX_BYTES = deterministicRandom()->random01() < 0.2 ? 10 * 1024 : deterministicRandom()->random01() < 0.4 ? 100 * 1024 * 1024 : deterministicRandom()->random01() * 1000.0 * 1024.0 * 1024.0; } // too small value may increase chance of TooManyFile error
	init( FASTRESTORE_VB_PARALLELISM,                              5 ); if( randomize && BUGGIFY ) { FASTRESTORE_VB_PARALLELISM = deterministicRandom()->random01() < 0.2 ? 2 : deterministicRandom()->random01() * 10 + 1; }
	init( FASTRESTORE_VB_MONITOR_DELAY,                           30 ); if( randomize && BUGGIFY ) { FASTRESTORE_VB_MONITOR_DELAY = deterministicRandom()->random01() * 20 + 1; }
	init( FASTRESTORE_VB_LAUNCH_DELAY,                           1.0 ); if( randomize && BUGGIFY ) { FASTRESTORE_VB_LAUNCH_DELAY = deterministicRandom()->random01() < 0.2 ? 0.1 : deterministicRandom()->random01() * 10.0 + 1; }
	init( FASTRESTORE_ROLE_LOGGING_DELAY,                          5 ); if( randomize && BUGGIFY ) { FASTRESTORE_ROLE_LOGGING_DELAY = deterministicRandom()->random01() * 60 + 1; }
	init( FASTRESTORE_UPDATE_PROCESS_STATS_INTERVAL,               5 ); if( randomize && BUGGIFY ) { FASTRESTORE_UPDATE_PROCESS_STATS_INTERVAL = deterministicRandom()->random01() * 60 + 1; }
	init( FASTRESTORE_ATOMICOP_WEIGHT,                             1 ); if( randomize && BUGGIFY ) { FASTRESTORE_ATOMICOP_WEIGHT = deterministicRandom()->random01() * 200 + 1; }
	init( FASTRESTORE_APPLYING_PARALLELISM,               	   10000 ); if( randomize && BUGGIFY ) { FASTRESTORE_APPLYING_PARALLELISM = deterministicRandom()->random01() * 10 + 1; }
	init( FASTRESTORE_MONITOR_LEADER_DELAY,                        5 ); if( randomize && BUGGIFY ) { FASTRESTORE_MONITOR_LEADER_DELAY = deterministicRandom()->random01() * 100; }
	init( FASTRESTORE_STRAGGLER_THRESHOLD_SECONDS,                60 ); if( randomize && BUGGIFY ) { FASTRESTORE_STRAGGLER_THRESHOLD_SECONDS = deterministicRandom()->random01() * 240 + 10; }
	init( FASTRESTORE_TRACK_REQUEST_LATENCY,              	   false ); if( randomize && BUGGIFY ) { FASTRESTORE_TRACK_REQUEST_LATENCY = false; }
	init( FASTRESTORE_TRACK_LOADER_SEND_REQUESTS,              false ); if( randomize && BUGGIFY ) { FASTRESTORE_TRACK_LOADER_SEND_REQUESTS = true; }
	init( FASTRESTORE_MEMORY_THRESHOLD_MB_SOFT,                 6144 ); if( randomize && BUGGIFY ) { FASTRESTORE_MEMORY_THRESHOLD_MB_SOFT = 1; }
	init( FASTRESTORE_WAIT_FOR_MEMORY_LATENCY,                    10 ); if( randomize && BUGGIFY ) { FASTRESTORE_WAIT_FOR_MEMORY_LATENCY = 60; }
	init( FASTRESTORE_HEARTBEAT_DELAY,                            10 ); if( randomize && BUGGIFY ) { FASTRESTORE_HEARTBEAT_DELAY = deterministicRandom()->random01() * 120 + 2; }
	init( FASTRESTORE_HEARTBEAT_MAX_DELAY,                        10 ); if( randomize && BUGGIFY ) { FASTRESTORE_HEARTBEAT_MAX_DELAY = FASTRESTORE_HEARTBEAT_DELAY * 10; }
	init( FASTRESTORE_APPLIER_FETCH_KEYS_SIZE,                   100 ); if( randomize && BUGGIFY ) { FASTRESTORE_APPLIER_FETCH_KEYS_SIZE = deterministicRandom()->random01() * 10240 + 1; }
	init( FASTRESTORE_LOADER_SEND_MUTATION_MSG_BYTES, 1.0 * 1024.0 * 1024.0 ); if( randomize && BUGGIFY ) { FASTRESTORE_LOADER_SEND_MUTATION_MSG_BYTES = deterministicRandom()->random01() < 0.2 ? 1024 : deterministicRandom()->random01() * 5.0 * 1024.0 * 1024.0 + 1; }
	init( FASTRESTORE_GET_RANGE_VERSIONS_EXPENSIVE,            false ); if( randomize && BUGGIFY ) { FASTRESTORE_GET_RANGE_VERSIONS_EXPENSIVE = deterministicRandom()->random01() < 0.5 ? true : false; }
	init( FASTRESTORE_REQBATCH_PARALLEL,                          50 ); if( randomize && BUGGIFY ) { FASTRESTORE_REQBATCH_PARALLEL = deterministicRandom()->random01() * 100 + 1; }
	init( FASTRESTORE_REQBATCH_LOG,                            false ); if( randomize && BUGGIFY ) { FASTRESTORE_REQBATCH_LOG = deterministicRandom()->random01() < 0.2 ? true : false; }
	init( FASTRESTORE_TXN_CLEAR_MAX,                             100 ); if( randomize && BUGGIFY ) { FASTRESTORE_TXN_CLEAR_MAX = deterministicRandom()->random01() * 100 + 1; }
	init( FASTRESTORE_TXN_RETRY_MAX,                              10 ); if( randomize && BUGGIFY ) { FASTRESTORE_TXN_RETRY_MAX = deterministicRandom()->random01() * 100 + 1; }
	init( FASTRESTORE_TXN_EXTRA_DELAY,                           0.0 ); if( randomize && BUGGIFY ) { FASTRESTORE_TXN_EXTRA_DELAY = deterministicRandom()->random01() * 1 + 0.001;}
	init( FASTRESTORE_NOT_WRITE_DB,                            false ); // Perf test only: set it to true will cause simulation failure
	init( FASTRESTORE_USE_RANGE_FILE,                           true ); // Perf test only: set it to false will cause simulation failure
	init( FASTRESTORE_USE_LOG_FILE,                             true ); // Perf test only: set it to false will cause simulation failure
	init( FASTRESTORE_SAMPLE_MSG_BYTES,                      1048576 ); if( randomize && BUGGIFY ) { FASTRESTORE_SAMPLE_MSG_BYTES = deterministicRandom()->random01() * 2048;}
	init( FASTRESTORE_SCHED_UPDATE_DELAY,                        0.1 ); if( randomize && BUGGIFY ) { FASTRESTORE_SCHED_UPDATE_DELAY = deterministicRandom()->random01() * 2;}
	init( FASTRESTORE_SCHED_TARGET_CPU_PERCENT,                   70 ); if( randomize && BUGGIFY ) { FASTRESTORE_SCHED_TARGET_CPU_PERCENT = deterministicRandom()->random01() * 100 + 50;} // simulate cpu usage can be larger than 100
	init( FASTRESTORE_SCHED_MAX_CPU_PERCENT,                      90 ); if( randomize && BUGGIFY ) { FASTRESTORE_SCHED_MAX_CPU_PERCENT = FASTRESTORE_SCHED_TARGET_CPU_PERCENT + deterministicRandom()->random01() * 100;}
	init( FASTRESTORE_SCHED_INFLIGHT_LOAD_REQS,                   50 ); if( randomize && BUGGIFY ) { FASTRESTORE_SCHED_INFLIGHT_LOAD_REQS = deterministicRandom()->random01() < 0.2 ? 1 : deterministicRandom()->random01() * 30 + 1;}
	init( FASTRESTORE_SCHED_INFLIGHT_SEND_REQS,                    3 ); if( randomize && BUGGIFY ) { FASTRESTORE_SCHED_INFLIGHT_SEND_REQS = deterministicRandom()->random01() < 0.2 ? 1 : deterministicRandom()->random01() * 10 + 1;}
	init( FASTRESTORE_SCHED_LOAD_REQ_BATCHSIZE,                    5 ); if( randomize && BUGGIFY ) { FASTRESTORE_SCHED_LOAD_REQ_BATCHSIZE = deterministicRandom()->random01() < 0.2 ? 1 : deterministicRandom()->random01() * 10 + 1;}
	init( FASTRESTORE_SCHED_INFLIGHT_SENDPARAM_THRESHOLD,         10 ); if( randomize && BUGGIFY ) { FASTRESTORE_SCHED_INFLIGHT_SENDPARAM_THRESHOLD = deterministicRandom()->random01() < 0.2 ? 1 : deterministicRandom()->random01() * 15 + 1;}
	init( FASTRESTORE_SCHED_SEND_FUTURE_VB_REQS_BATCH,             2 ); if( randomize && BUGGIFY ) { FASTRESTORE_SCHED_SEND_FUTURE_VB_REQS_BATCH = deterministicRandom()->random01() < 0.2 ? 1 : deterministicRandom()->random01() * 15 + 1;}
	init( FASTRESTORE_NUM_TRACE_EVENTS,                          100 ); if( randomize && BUGGIFY ) { FASTRESTORE_NUM_TRACE_EVENTS = deterministicRandom()->random01() < 0.2 ? 1 : deterministicRandom()->random01() * 500 + 1;}
	init( FASTRESTORE_EXPENSIVE_VALIDATION,                    false ); if( randomize && BUGGIFY ) { FASTRESTORE_EXPENSIVE_VALIDATION = deterministicRandom()->random01() < 0.5 ? true : false;}
	init( FASTRESTORE_WRITE_BW_MB,                                70 ); if( randomize && BUGGIFY ) { FASTRESTORE_WRITE_BW_MB = deterministicRandom()->random01() < 0.5 ? 2 : 100;}
	init( FASTRESTORE_RATE_UPDATE_SECONDS,                       1.0 ); if( randomize && BUGGIFY ) { FASTRESTORE_RATE_UPDATE_SECONDS = deterministicRandom()->random01() < 0.5 ? 0.1 : 2;}
	init( FASTRESTORE_DUMP_INSERT_RANGE_VERSION,               false );

	init( REDWOOD_DEFAULT_PAGE_SIZE,                            8192 );
	init( REDWOOD_DEFAULT_EXTENT_SIZE,              32 * 1024 * 1024 );
	init( REDWOOD_DEFAULT_EXTENT_READ_SIZE,              1024 * 1024 );
	init( REDWOOD_EXTENT_CONCURRENT_READS,                         4 );
	init( REDWOOD_KVSTORE_CONCURRENT_READS,                       64 );
	init( REDWOOD_KVSTORE_RANGE_PREFETCH,                       true );
	init( REDWOOD_PAGE_REBUILD_MAX_SLACK,                       0.33 );
	init( REDWOOD_LAZY_CLEAR_BATCH_SIZE_PAGES,                    10 );
	init( REDWOOD_LAZY_CLEAR_MIN_PAGES,                            0 );
	init( REDWOOD_LAZY_CLEAR_MAX_PAGES,                          1e6 );
	init( REDWOOD_REMAP_CLEANUP_WINDOW_BYTES, 4LL * 1024 * 1024 * 1024 );
	init( REDWOOD_REMAP_CLEANUP_TOLERANCE_RATIO,                0.05 );
	init( REDWOOD_PAGEFILE_GROWTH_SIZE_PAGES,                  20000 ); if( randomize && BUGGIFY ) { REDWOOD_PAGEFILE_GROWTH_SIZE_PAGES = deterministicRandom()->randomInt(200, 1000); }
	init( REDWOOD_METRICS_INTERVAL,                              5.0 );
	init( REDWOOD_HISTOGRAM_INTERVAL,                           30.0 );
	init( REDWOOD_EVICT_UPDATED_PAGES,                          true ); if( randomize && BUGGIFY ) { REDWOOD_EVICT_UPDATED_PAGES = false; }
	init( REDWOOD_DECODECACHE_REUSE_MIN_HEIGHT,                    2 ); if( randomize && BUGGIFY ) { REDWOOD_DECODECACHE_REUSE_MIN_HEIGHT = deterministicRandom()->randomInt(1, 7); }

	// Server request latency measurement
	init( LATENCY_SAMPLE_SIZE,                                100000 );
	init( LATENCY_METRICS_LOGGING_INTERVAL,                     10.0 );

	// Cluster recovery
	init ( CLUSTER_RECOVERY_EVENT_NAME_PREFIX,               "Master");

    // encrypt key proxy
    init( ENABLE_ENCRYPTION,                                   false );
    init( ENCRYPTION_MODE,                              "AES-256-CTR");

	// Blob granlues
	init( BG_URL,               isSimulated ? "file://fdbblob/" : "" ); // TODO: store in system key space or something, eventually
	init( BG_SNAPSHOT_FILE_TARGET_BYTES,                    10000000 ); if( buggifySmallShards ) BG_SNAPSHOT_FILE_TARGET_BYTES = 100000; else if (simulationMediumShards || (randomize && BUGGIFY) ) BG_SNAPSHOT_FILE_TARGET_BYTES = 1000000; 
	init( BG_DELTA_BYTES_BEFORE_COMPACT, BG_SNAPSHOT_FILE_TARGET_BYTES/2 );
	init( BG_DELTA_FILE_TARGET_BYTES,   BG_DELTA_BYTES_BEFORE_COMPACT/10 );
	init( BG_MAX_SPLIT_FANOUT,                                    10 ); if( randomize && BUGGIFY ) BG_MAX_SPLIT_FANOUT = deterministicRandom()->randomInt(5, 15);
	init( BG_HOT_SNAPSHOT_VERSIONS,                          5000000 );

	init( BG_CONSISTENCY_CHECK_ENABLED,                         true ); if (randomize && BUGGIFY) BG_CONSISTENCY_CHECK_ENABLED = false;
	init( BG_CONSISTENCY_CHECK_TARGET_SPEED_KB,                 1000 ); if (randomize && BUGGIFY) BG_CONSISTENCY_CHECK_TARGET_SPEED_KB *= (deterministicRandom()->randomInt(2, 50) / 10);

	init( BLOB_WORKER_INITIAL_SNAPSHOT_PARALLELISM,                8 ); if( randomize && BUGGIFY ) BLOB_WORKER_INITIAL_SNAPSHOT_PARALLELISM = 1;
	init( BLOB_WORKER_TIMEOUT,                                  10.0 ); if( randomize && BUGGIFY ) BLOB_WORKER_TIMEOUT = 1.0;
	init( BLOB_WORKER_REQUEST_TIMEOUT,                           5.0 ); if( randomize && BUGGIFY ) BLOB_WORKER_REQUEST_TIMEOUT = 1.0;
	init( BLOB_WORKERLIST_FETCH_INTERVAL,                        1.0 );
	init( BLOB_WORKER_BATCH_GRV_INTERVAL,                        0.1 );
	

	init( BLOB_MANAGER_STATUS_EXP_BACKOFF_MIN,                   0.1 );
	init( BLOB_MANAGER_STATUS_EXP_BACKOFF_MAX,                   5.0 );
	init( BLOB_MANAGER_STATUS_EXP_BACKOFF_EXPONENT,              1.5 );

	init( BGCC_TIMEOUT,                   isSimulated ? 10.0 : 120.0 );
	init( BGCC_MIN_INTERVAL,                isSimulated ? 1.0 : 10.0 );

	// clang-format on

	if (clientKnobs) {
		clientKnobs->IS_ACCEPTABLE_DELAY =
		    clientKnobs->IS_ACCEPTABLE_DELAY *
		    std::min(MAX_READ_TRANSACTION_LIFE_VERSIONS, MAX_WRITE_TRANSACTION_LIFE_VERSIONS) /
		    (5.0 * VERSIONS_PER_SECOND);
		clientKnobs->INIT_MID_SHARD_BYTES = MIN_SHARD_BYTES;
	}
}<|MERGE_RESOLUTION|>--- conflicted
+++ resolved
@@ -826,13 +826,10 @@
 	init( STORAGE_SERVER_REBOOT_ON_IO_TIMEOUT,                 false ); if ( randomize && BUGGIFY ) STORAGE_SERVER_REBOOT_ON_IO_TIMEOUT = true;
 	init( CONSISTENCY_CHECK_ROCKSDB_ENGINE,                    false );
 	init( CONSISTENCY_CHECK_SQLITE_ENGINE,                     false );
-<<<<<<< HEAD
-=======
 	init( TESTER_SHARED_RANDOM_MAX_PLUS_ONE,                10000000 );
 	init( CONSISTENCY_CHECK_ID_MIN, TESTER_SHARED_RANDOM_MAX_PLUS_ONE );
 	init( CONSISTENCY_CHECK_ID_MAX_PLUS_ONE, 10 * TESTER_SHARED_RANDOM_MAX_PLUS_ONE);
 	init( CONSISTENCY_CHECK_USE_PERSIST_DATA,                  false ); if (isSimulated) CONSISTENCY_CHECK_USE_PERSIST_DATA = deterministicRandom()->coinflip();
->>>>>>> 778e31b6
 
 	// Test harness
 	init( WORKER_POLL_DELAY,                                     1.0 );
