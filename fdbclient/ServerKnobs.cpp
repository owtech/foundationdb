--- conflicted
+++ resolved
@@ -515,9 +515,6 @@
  	init( ROCKSDB_IMPORT_MOVE_FILES,                           false );
  	init( ROCKSDB_CHECKPOINT_REPLAY_MARKER,                    false );
  	init( ROCKSDB_VERIFY_CHECKSUM_BEFORE_RESTORE,               true );
-<<<<<<< HEAD
- 	init( ROCKSDB_ENABLE_CHECKPOINT_VALIDATION,                false ); // if( randomize && BUGGIFY )   ROCKSDB_ENABLE_CHECKPOINT_VALIDATION = deterministicRandom()->coinflip();
-=======
  	init( ROCKSDB_ENABLE_CHECKPOINT_VALIDATION,                false ); if( randomize && BUGGIFY )   ROCKSDB_ENABLE_CHECKPOINT_VALIDATION = deterministicRandom()->coinflip();
 	init( ROCKSDB_RETURN_OVERLOADED_ON_TIMEOUT,                false ); if ( randomize && BUGGIFY ) ROCKSDB_RETURN_OVERLOADED_ON_TIMEOUT = true;
 	init( ROCKSDB_COMPACTION_PRI,                                  3 ); // kMinOverlappingRatio, RocksDB default. 
@@ -535,7 +532,6 @@
 	init (ROCKSDB_SKIP_FILE_SIZE_CHECK_ON_OPEN,                 false ); if (isSimulated) ROCKSDB_SKIP_FILE_SIZE_CHECK_ON_OPEN = deterministicRandom()->coinflip();
 	init (SHARDED_ROCKSDB_VALIDATE_MAPPING_RATIO,                 0.01 ); if (isSimulated) SHARDED_ROCKSDB_VALIDATE_MAPPING_RATIO = deterministicRandom()->random01(); 
 	init (SHARD_METADATA_SCAN_BYTES_LIMIT,                    10485760 ); // 10MB
->>>>>>> a836471c
 
 	// Leader election
 	bool longLeaderElection = randomize && BUGGIFY;
