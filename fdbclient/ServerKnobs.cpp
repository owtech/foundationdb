--- conflicted
+++ resolved
@@ -380,11 +380,7 @@
 	init( ROCKSDB_MEMTABLE_PREFIX_BLOOM_SIZE_RATIO,              0.1 );
 	init( ROCKSDB_BLOOM_BITS_PER_KEY,                             10 );
 	init( ROCKSDB_BLOOM_WHOLE_KEY_FILTERING,                   false );
-<<<<<<< HEAD
-	init( ROCKSDB_MAX_AUTO_READAHEAD_SIZE,                         0 );
-=======
 	init( ROCKSDB_MAX_AUTO_READAHEAD_SIZE,                     65536 );
->>>>>>> f2742562
 	// If rocksdb block cache size is 0, the default 8MB is used.
 	int64_t blockCacheSize = isSimulated ? 16 * 1024 * 1024 : 2147483648 /* 2GB */;
 	init( ROCKSDB_BLOCK_CACHE_SIZE,                   blockCacheSize );
