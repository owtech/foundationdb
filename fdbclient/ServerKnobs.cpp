--- conflicted
+++ resolved
@@ -515,11 +515,7 @@
 	init( ROCKSDB_PHYSICAL_SHARD_CLEAN_UP_DELAY, isSimulated ? 10.0 : 300.0 ); // Delays shard clean up, must be larger than ROCKSDB_READ_VALUE_TIMEOUT to prevent reading deleted shard.
 	init( ROCKSDB_EMPTY_RANGE_CHECK,       isSimulated ? true : false);
 	init( ROCKSDB_CREATE_BYTES_SAMPLE_FILE_RETRY_MAX,             50 );
-<<<<<<< HEAD
-	init( ROCKSDB_ATOMIC_FLUSH,                                false ); if( randomize && BUGGIFY )  ROCKSDB_ATOMIC_FLUSH = deterministicRandom()->coinflip();
-=======
 	init( ROCKSDB_ATOMIC_FLUSH,                                false );
->>>>>>> 3426fc3c
  	init( ROCKSDB_IMPORT_MOVE_FILES,                           false );
  	init( ROCKSDB_CHECKPOINT_REPLAY_MARKER,                    false );
  	init( ROCKSDB_VERIFY_CHECKSUM_BEFORE_RESTORE,               true );
@@ -531,13 +527,8 @@
 	init( ROCKSDB_MAX_OPEN_FILES,                              50000 ); // Should be smaller than OS's fd limit.
 	init( ROCKSDB_USE_POINT_DELETE_FOR_SYSTEM_KEYS,            false ); if (isSimulated) ROCKSDB_USE_POINT_DELETE_FOR_SYSTEM_KEYS = deterministicRandom()->coinflip();
 	init( ROCKSDB_CF_RANGE_DELETION_LIMIT,                      1000 );
-<<<<<<< HEAD
-	init (ROCKSDB_WAIT_ON_CF_FLUSH,                             true ); if (isSimulated) ROCKSDB_WAIT_ON_CF_FLUSH = deterministicRandom()->coinflip();
-	init (ROCKSDB_ALLOW_WRITE_STALL_ON_FLUSH,                   true ); if (isSimulated) ROCKSDB_ALLOW_WRITE_STALL_ON_FLUSH = deterministicRandom()->coinflip();
-=======
 	init (ROCKSDB_WAIT_ON_CF_FLUSH,                            false );
 	init (ROCKSDB_ALLOW_WRITE_STALL_ON_FLUSH,                  false );
->>>>>>> 3426fc3c
 	init (ROCKSDB_CF_METRICS_DELAY,                            900.0 );
 	init (ROCKSDB_MAX_LOG_FILE_SIZE,                         10485760 ); // 10MB.
 	init (ROCKSDB_KEEP_LOG_FILE_NUM,                             200 ); // Keeps 2GB log per storage server.
@@ -545,11 +536,8 @@
 	init (ROCKSDB_SKIP_FILE_SIZE_CHECK_ON_OPEN,                 false ); if (isSimulated) ROCKSDB_SKIP_FILE_SIZE_CHECK_ON_OPEN = deterministicRandom()->coinflip();
 	init (SHARDED_ROCKSDB_VALIDATE_MAPPING_RATIO,                 0.01 ); if (isSimulated) SHARDED_ROCKSDB_VALIDATE_MAPPING_RATIO = deterministicRandom()->random01(); 
 	init (SHARD_METADATA_SCAN_BYTES_LIMIT,                    10485760 ); // 10MB
-<<<<<<< HEAD
-=======
 	init (ROCKSDB_MAX_MANIFEST_FILE_SIZE,                    100 << 20 ); // 100MB
 	init (ROCKSDB_MAX_WRITE_BUFFER_NUMBER,                           6 ); // RocksDB default.
->>>>>>> 3426fc3c
 
 	// Leader election
 	bool longLeaderElection = randomize && BUGGIFY;
@@ -858,11 +846,8 @@
 	init( GLOBAL_TAG_THROTTLING_PROXY_LOGGING_INTERVAL,         60.0 );
 	init( GLOBAL_TAG_THROTTLING_TRACE_INTERVAL,                  5.0 );
 	init( GLOBAL_TAG_THROTTLING_REPORT_ONLY,                   false );
-<<<<<<< HEAD
-=======
 	init( GLOBAL_TAG_THROTTLING_FORGET_SS_THRESHOLD,            4096 );
 	init( GLOBAL_TAG_THROTTLING_LIMITING_THRESHOLD,         409600.0 );
->>>>>>> 3426fc3c
 
 	init( GLOBAL_TAG_THROTTLING_TARGET_RATE_FOLDING_TIME,        10.0 );
 	init( GLOBAL_TAG_THROTTLING_TRANSACTION_COUNT_FOLDING_TIME,   2.0 );
@@ -900,11 +885,7 @@
 	init( SERVE_FETCH_CHECKPOINT_PARALLELISM,                      4 );
 	init( SERVE_AUDIT_STORAGE_PARALLELISM,                         1 );
 	init( PERSIST_FINISH_AUDIT_COUNT,                             10 ); if ( isSimulated ) PERSIST_FINISH_AUDIT_COUNT = deterministicRandom()->randomInt(1, PERSIST_FINISH_AUDIT_COUNT+1);
-<<<<<<< HEAD
-	init( AUDIT_RETRY_COUNT_MAX,                                1000 ); if ( isSimulated ) AUDIT_RETRY_COUNT_MAX = 10;
-=======
 	init( AUDIT_RETRY_COUNT_MAX,                               10000 ); if ( isSimulated ) AUDIT_RETRY_COUNT_MAX = 10;
->>>>>>> 3426fc3c
 	init( CONCURRENT_AUDIT_TASK_COUNT_MAX,                        10 ); if ( isSimulated ) CONCURRENT_AUDIT_TASK_COUNT_MAX = deterministicRandom()->randomInt(1, CONCURRENT_AUDIT_TASK_COUNT_MAX+1);
 	init( AUDIT_DATAMOVE_PRE_CHECK,                            false ); if ( isSimulated ) AUDIT_DATAMOVE_PRE_CHECK = true;
 	init( AUDIT_DATAMOVE_POST_CHECK,                           false ); if ( isSimulated ) AUDIT_DATAMOVE_POST_CHECK = true;
@@ -1198,10 +1179,7 @@
 	init( BLOB_RESTORE_MANIFEST_RETENTION_MAX,                    10 );
 	init( BLOB_RESTORE_MLOGS_RETENTION_SECS,  isSimulated ?  180 : 3600 * 24 * 14 );
 	init( BLOB_RESTORE_LOAD_KEY_VERSION_MAP_STEP_SIZE,         10000 );
-<<<<<<< HEAD
-=======
 	init( BLOB_RESTORE_SKIP_EMPTY_RANGES,                      true  );
->>>>>>> 3426fc3c
 
 	init( BLOB_GRANULES_FLUSH_BATCH_SIZE,      isSimulated ?  2 : 64 );
 
@@ -1248,14 +1226,6 @@
   ASSERT(!FLOW_WITH_SWIFT); // cannot enable FLOW_WITH_SWIFT server knob without compiling Swift
 #endif
 
-	init( CONSISTENCY_SCAN_ACTIVE_THROTTLE_RATIO,                0.5 ); if( randomize && BUGGIFY ) CONSISTENCY_SCAN_ACTIVE_THROTTLE_RATIO = deterministicRandom()->random01();
-
-
-	init( FLOW_WITH_SWIFT,                                       false);
-#ifndef WITH_SWIFT
-  ASSERT(!FLOW_WITH_SWIFT); // cannot enable FLOW_WITH_SWIFT server knob without compiling Swift
-#endif
-
 	// Drop in-memory state associated with an idempotency id after this many seconds. Once dropped, this id cannot be
 	// expired proactively, but will eventually get cleaned up by the idempotency id cleaner.
 	init( IDEMPOTENCY_ID_IN_MEMORY_LIFETIME,                       10);
