--- conflicted
+++ resolved
@@ -586,7 +586,11 @@
 	Key lastValue;
 };
 
-<<<<<<< HEAD
+static Reference<IBackupContainer> getBackupContainerWithProxy(Reference<IBackupContainer> _bc) {
+	Reference<IBackupContainer> bc = IBackupContainer::openContainer(_bc->getURL(), fileBackupAgentProxy, {});
+	return bc;
+}
+
 Standalone<VectorRef<KeyValueRef>> decodeRangeFileBlock(const Standalone<StringRef>& buf) {
 	Standalone<VectorRef<KeyValueRef>> results({}, buf.arena());
 	StringRefReader reader(buf, restore_corrupted_data());
@@ -640,66 +644,6 @@
 
 	simulateBlobFailure();
 
-=======
-static Reference<IBackupContainer> getBackupContainerWithProxy(Reference<IBackupContainer> _bc) {
-	Reference<IBackupContainer> bc = IBackupContainer::openContainer(_bc->getURL(), fileBackupAgentProxy, {});
-	return bc;
-}
-
-Standalone<VectorRef<KeyValueRef>> decodeRangeFileBlock(const Standalone<StringRef>& buf) {
-	Standalone<VectorRef<KeyValueRef>> results({}, buf.arena());
-	StringRefReader reader(buf, restore_corrupted_data());
-
-	// Read header, currently only decoding BACKUP_AGENT_SNAPSHOT_FILE_VERSION
-	if (reader.consume<int32_t>() != BACKUP_AGENT_SNAPSHOT_FILE_VERSION)
-		throw restore_unsupported_file_version();
-
-	// Read begin key, if this fails then block was invalid.
-	uint32_t kLen = reader.consumeNetworkUInt32();
-	const uint8_t* k = reader.consume(kLen);
-	results.push_back(results.arena(), KeyValueRef(KeyRef(k, kLen), ValueRef()));
-
-	// Read kv pairs and end key
-	while (1) {
-		// Read a key.
-		kLen = reader.consumeNetworkUInt32();
-		k = reader.consume(kLen);
-
-		// If eof reached or first value len byte is 0xFF then a valid block end was reached.
-		if (reader.eof() || *reader.rptr == 0xFF) {
-			results.push_back(results.arena(), KeyValueRef(KeyRef(k, kLen), ValueRef()));
-			break;
-		}
-
-		// Read a value, which must exist or the block is invalid
-		uint32_t vLen = reader.consumeNetworkUInt32();
-		const uint8_t* v = reader.consume(vLen);
-		results.push_back(results.arena(), KeyValueRef(KeyRef(k, kLen), ValueRef(v, vLen)));
-
-		// If eof reached or first byte of next key len is 0xFF then a valid block end was reached.
-		if (reader.eof() || *reader.rptr == 0xFF)
-			break;
-	}
-
-	// Make sure any remaining bytes in the block are 0xFF
-	for (auto b : reader.remainder())
-		if (b != 0xFF)
-			throw restore_corrupted_data_padding();
-
-	return results;
-}
-
-ACTOR Future<Standalone<VectorRef<KeyValueRef>>> decodeRangeFileBlock(Reference<IAsyncFile> file,
-                                                                      int64_t offset,
-                                                                      int len) {
-	state Standalone<StringRef> buf = makeString(len);
-	int rLen = wait(uncancellable(holdWhile(buf, file->read(mutateString(buf), len, offset))));
-	if (rLen != len)
-		throw restore_bad_read();
-
-	simulateBlobFailure();
-
->>>>>>> 5fe02b50
 	try {
 		return decodeRangeFileBlock(buf);
 	} catch (Error& e) {
@@ -3407,41 +3351,9 @@
 	for (auto& m : mutations) {
 		if (filters.match(m)) {
 			return true;
-<<<<<<< HEAD
-=======
-		}
-	}
-
-	return false;
-}
-
-bool RangeMapFilters::match(const MutationRef& m) const {
-	if (isSingleKeyMutation((MutationRef::Type)m.type)) {
-		if (match(singleKeyRange(m.param1))) {
-			return true;
-		}
-	} else if (m.type == MutationRef::ClearRange) {
-		if (match(KeyRangeRef(m.param1, m.param2))) {
-			return true;
->>>>>>> 5fe02b50
-		}
-	} else {
-		ASSERT(false);
-	}
-	return false;
-}
-
-bool RangeMapFilters::match(const KeyValueRef& kv) const {
-	return match(singleKeyRange(kv.key));
-}
-
-bool RangeMapFilters::match(const KeyRangeRef& range) const {
-	auto ranges = rangeMap.intersectingRanges(range);
-	for (const auto& r : ranges) {
-		if (r.cvalue() == 1) {
-			return true;
-		}
-	}
+		}
+	}
+
 	return false;
 }
 
