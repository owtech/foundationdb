--- conflicted
+++ resolved
@@ -371,12 +371,7 @@
 					break;
 			}
 
-<<<<<<< HEAD
 			wait(responseReading);
-
-=======
-			Void _ = wait(responseReading);
->>>>>>> a7b3ad53
 			double elapsed = timer() - send_start;
 
 			event.detail("ResponseCode", r->code);
