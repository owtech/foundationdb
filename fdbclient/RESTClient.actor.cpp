--- conflicted
+++ resolved
@@ -87,8 +87,6 @@
 	return knobs.get();
 }
 
-<<<<<<< HEAD
-=======
 bool isErrorRetryable(const Error& e) {
 	// Server if unreachable or timing out requests, bubble the error to the caller to decide continue using the same
 	// server OR attempt connecting to a different server instance
@@ -96,7 +94,6 @@
 	return e.code() != error_code_timed_out && e.code() != error_code_connection_failed;
 }
 
->>>>>>> 63371257
 ACTOR Future<Reference<HTTP::IncomingResponse>> doRequest_impl(Reference<RESTClient> client,
                                                                std::string verb,
                                                                HTTP::Headers headers,
