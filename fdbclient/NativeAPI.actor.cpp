--- conflicted
+++ resolved
@@ -3040,7 +3040,6 @@
 					return KeyRangeLocationInfo(
 					    KeyRange(toPrefixRelativeRange(rep.results[0].first, tenant.prefix), rep.arena), locationInfo);
 				}
-<<<<<<< HEAD
 			}
 		} catch (Error& e) {
 			if (e.code() == error_code_commit_proxy_memory_limit_exceeded) {
@@ -3049,16 +3048,6 @@
 				cx->updateBackoff(e);
 				continue;
 			}
-=======
-			}
-		} catch (Error& e) {
-			if (e.code() == error_code_commit_proxy_memory_limit_exceeded) {
-				// Eats commit_proxy_memory_limit_exceeded error from commit proxies
-				TraceEvent(SevWarnAlways, "CommitProxyOverloadedForKeyLocation").suppressFor(5);
-				cx->updateBackoff(e);
-				continue;
-			}
->>>>>>> 63371257
 
 			throw;
 		}
@@ -3222,7 +3211,6 @@
 					cx->updateBackoff(success());
 					return results;
 				}
-<<<<<<< HEAD
 			}
 		} catch (Error& e) {
 			if (e.code() == error_code_commit_proxy_memory_limit_exceeded) {
@@ -3231,16 +3219,6 @@
 				cx->updateBackoff(e);
 				continue;
 			}
-=======
-			}
-		} catch (Error& e) {
-			if (e.code() == error_code_commit_proxy_memory_limit_exceeded) {
-				// Eats commit_proxy_memory_limit_exceeded error from commit proxies
-				TraceEvent(SevWarnAlways, "CommitProxyOverloadedForRangeLocation").suppressFor(5);
-				cx->updateBackoff(e);
-				continue;
-			}
->>>>>>> 63371257
 
 			throw;
 		}
