--- conflicted
+++ resolved
@@ -168,11 +168,6 @@
 			event.detail("MismatchIndex", i);
 			if (i >= ssKV.size() || i >= tssKV.size() || ssKV[i].key != tssKV[i].key) {
 				event.detail("MismatchSSKey", i < ssKV.size() ? ssKV[i].key : "missing"_sr);
-<<<<<<< HEAD
-				event.detail("MismatchTSSKey", i < tssKV.size() ? tssKV[i].key : "missing"_sr);
-			} else {
-				event.detail("MismatchKey", ssKV[i].key);
-=======
 				event.detail("MismatchSSKeyHex", i < ssKV.size() ? ssKV[i].key.toHex() : "missing"_sr);
 				event.detail("MismatchTSSKey", i < tssKV.size() ? tssKV[i].key : "missing"_sr);
 				event.detail("MismatchTSSKeyHex", i < tssKV.size() ? tssKV[i].key.toHex() : "missing"_sr)
@@ -180,7 +175,6 @@
 			} else {
 				event.detail("MismatchKey", ssKV[i].key);
 				event.detail("MismatchSSKeyHex", ssKV[i].key.toHex());
->>>>>>> f2742562
 				event.detail("MismatchSSValue", traceChecksumValue(ssKV[i].value));
 				event.detail("MismatchTSSValue", traceChecksumValue(tssKV[i].value)).setMaxFieldLength(-1);
 			}
