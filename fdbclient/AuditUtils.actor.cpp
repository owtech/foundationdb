--- conflicted
+++ resolved
@@ -71,7 +71,6 @@
 			    .errorUnsuppressed(e)
 			    .detail("StorageServer", ssid);
 			wait(tr.onError(e));
-<<<<<<< HEAD
 		}
 	}
 
@@ -79,49 +78,6 @@
 	return res;
 }
 
-ACTOR Future<Void> clearAuditMetadata(Database cx, AuditType auditType, UID auditId, bool clearProgressMetadata) {
-	try {
-		state Transaction tr(cx);
-		TraceEvent(SevDebug, "AuditUtilClearAuditMetadataStart", auditId)
-		    .detail("AuditKey", auditKey(auditType, auditId));
-		loop {
-			try {
-				tr.setOption(FDBTransactionOptions::PRIORITY_SYSTEM_IMMEDIATE);
-				tr.setOption(FDBTransactionOptions::ACCESS_SYSTEM_KEYS);
-				tr.setOption(FDBTransactionOptions::LOCK_AWARE);
-				Optional<Value> res_ = wait(tr.get(auditKey(auditType, auditId)));
-				if (!res_.present()) { // has been cleared
-					break; // Nothing to clear
-				}
-				state AuditStorageState toClearState = decodeAuditStorageState(res_.get());
-				ASSERT(toClearState.id == auditId && toClearState.getType() == auditType);
-				// For a zombie audit, it is in running state
-				// Clear audit metadata
-				tr.clear(auditKey(auditType, auditId));
-				// clear progress metadata
-				if (clearProgressMetadata) {
-					clearAuditProgressMetadata(&tr, auditType, auditId);
-				}
-				wait(tr.commit());
-				TraceEvent(SevDebug, "AuditUtilClearAuditMetadataEnd", auditId)
-				    .detail("AuditKey", auditKey(auditType, auditId));
-				break;
-			} catch (Error& e) {
-				TraceEvent(SevDebug, "AuditUtilClearAuditMetadataError", auditId)
-				    .detail("AuditKey", auditKey(auditType, auditId));
-				wait(tr.onError(e));
-			}
-=======
->>>>>>> 3426fc3c
-		}
-	} catch (Error& e) {
-		// We do not want audit cleanup effects DD
-		// pass
-	}
-	return Void();
-}
-
-<<<<<<< HEAD
 ACTOR Future<Void> cancelAuditMetadata(Database cx, AuditType auditType, UID auditId) {
 	try {
 		state Transaction tr(cx);
@@ -141,6 +97,7 @@
 				ASSERT(toCancelState.id == auditId && toCancelState.getType() == auditType);
 				toCancelState.setPhase(AuditPhase::Failed);
 				tr.set(auditKey(toCancelState.getType(), toCancelState.id), auditStorageStateValue(toCancelState));
+				clearAuditProgressMetadata(&tr, toCancelState.getType(), toCancelState.id);
 				wait(tr.commit());
 				TraceEvent(SevDebug, "AuditUtilCancelAuditMetadataEnd", auditId)
 				    .detail("AuditKey", auditKey(auditType, auditId));
@@ -225,281 +182,6 @@
 			}
 			break;
 		} catch (Error& e) {
-			wait(tr.onError(e));
-		}
-	}
-	return auditStates;
-}
-
-ACTOR Future<Void> clearAuditMetadataForType(Database cx,
-                                             AuditType auditType,
-                                             UID maxAuditIdToClear,
-                                             int numFinishAuditToKeep) {
-	state Transaction tr(cx);
-	state int numFinishAuditCleaned = 0; // We regard "Complete" and "Failed" audits as finish audits
-	TraceEvent(SevDebug, "AuditUtilClearAuditMetadataForTypeStart")
-	    .detail("AuditType", auditType)
-	    .detail("MaxAuditIdToClear", maxAuditIdToClear);
-
-	try {
-		loop { // Cleanup until succeed or facing unretriable error
-			try {
-				state std::vector<AuditStorageState> auditStates =
-				    wait(getAuditStates(cx, auditType, /*newFirst=*/false));
-				// auditStates has ascending order of auditIds
-
-				// Read and clear are not atomic
-				int numFinishAudit = 0;
-				for (const auto& auditState : auditStates) {
-					if (auditState.id.first() > maxAuditIdToClear.first()) {
-						continue; // ignore any audit with a larger auditId than the input threshold
-					}
-					if (auditState.getPhase() == AuditPhase::Complete || auditState.getPhase() == AuditPhase::Failed) {
-						numFinishAudit++;
-					}
-				}
-				const int numFinishAuditToClean = numFinishAudit - numFinishAuditToKeep;
-				numFinishAuditCleaned = 0;
-				tr.setOption(FDBTransactionOptions::PRIORITY_SYSTEM_IMMEDIATE);
-				tr.setOption(FDBTransactionOptions::ACCESS_SYSTEM_KEYS);
-				tr.setOption(FDBTransactionOptions::LOCK_AWARE);
-				for (const auto& auditState : auditStates) {
-					if (auditState.id.first() > maxAuditIdToClear.first()) {
-						continue; // ignore any audit with a larger auditId than the input threshold
-					}
-					ASSERT(auditState.getType() == auditType);
-					if (auditState.getPhase() == AuditPhase::Complete &&
-					    numFinishAuditCleaned < numFinishAuditToClean) {
-						// Clear audit metadata
-						tr.clear(auditKey(auditType, auditState.id));
-						// No need to clear progress metadata of Complete audits
-						// which has been done when Complete phase persistent
-						numFinishAuditCleaned++;
-					} else if (auditState.getPhase() == AuditPhase::Failed &&
-					           numFinishAuditCleaned < numFinishAuditToClean) {
-						// Clear audit metadata
-						tr.clear(auditKey(auditType, auditState.id));
-						// Clear progress metadata
-						clearAuditProgressMetadata(&tr, auditType, auditState.id);
-						numFinishAuditCleaned++;
-					}
-					// For a zombie audit, it is in running state
-				}
-				wait(tr.commit());
-				TraceEvent(SevDebug, "AuditUtilClearAuditMetadataForTypeEnd")
-				    .detail("AuditType", auditType)
-				    .detail("NumCleanedFinishAudits", numFinishAuditCleaned);
-				break;
-
-			} catch (Error& e) {
-=======
-	TraceEvent(SevDebug, "AuditUtilStorageServerRemovedEnd").detail("StorageServer", ssid).detail("Removed", res);
-	return res;
-}
-
-ACTOR Future<Void> cancelAuditMetadata(Database cx, AuditType auditType, UID auditId) {
-	try {
-		state Transaction tr(cx);
-		TraceEvent(SevDebug, "AuditUtilCancelAuditMetadataStart", auditId)
-		    .detail("AuditKey", auditKey(auditType, auditId));
-		loop {
-			try {
-				tr.setOption(FDBTransactionOptions::PRIORITY_SYSTEM_IMMEDIATE);
-				tr.setOption(FDBTransactionOptions::ACCESS_SYSTEM_KEYS);
-				tr.setOption(FDBTransactionOptions::LOCK_AWARE);
-				Optional<Value> res_ = wait(tr.get(auditKey(auditType, auditId)));
-				if (!res_.present()) { // has been cancelled
-					break; // Nothing to cancel
-				}
-				state AuditStorageState toCancelState = decodeAuditStorageState(res_.get());
-				// For a zombie audit, it is in running state
-				ASSERT(toCancelState.id == auditId && toCancelState.getType() == auditType);
-				toCancelState.setPhase(AuditPhase::Failed);
-				tr.set(auditKey(toCancelState.getType(), toCancelState.id), auditStorageStateValue(toCancelState));
-				clearAuditProgressMetadata(&tr, toCancelState.getType(), toCancelState.id);
-				wait(tr.commit());
-				TraceEvent(SevDebug, "AuditUtilCancelAuditMetadataEnd", auditId)
-				    .detail("AuditKey", auditKey(auditType, auditId));
-				break;
-			} catch (Error& e) {
-				TraceEvent(SevDebug, "AuditUtilCancelAuditMetadataError", auditId)
-				    .detail("AuditKey", auditKey(auditType, auditId));
->>>>>>> 3426fc3c
-				wait(tr.onError(e));
-			}
-		}
-	} catch (Error& e) {
-<<<<<<< HEAD
-		TraceEvent(SevInfo, "AuditUtilClearAuditMetadataForTypeError")
-		    .detail("AuditType", auditType)
-		    .errorUnsuppressed(e);
-		// We do not want audit cleanup effects DD
-	}
-
-	return Void();
-}
-
-ACTOR static Future<Void> checkMoveKeysLock(Transaction* tr,
-                                            MoveKeyLockInfo lock,
-                                            bool isDDEnabled,
-                                            bool isWrite = true) {
-	tr->setOption(FDBTransactionOptions::READ_SYSTEM_KEYS);
-	if (!isDDEnabled) {
-		TraceEvent(SevDebug, "AuditUtilDisabledByInMemoryCheck").log();
-		throw movekeys_conflict(); // need a new name
-	}
-	Optional<Value> readVal = wait(tr->get(moveKeysLockOwnerKey));
-	UID currentOwner = readVal.present() ? BinaryReader::fromStringRef<UID>(readVal.get(), Unversioned()) : UID();
-
-	if (currentOwner == lock.prevOwner) {
-		// Check that the previous owner hasn't touched the lock since we took it
-		Optional<Value> readVal = wait(tr->get(moveKeysLockWriteKey));
-		UID lastWrite = readVal.present() ? BinaryReader::fromStringRef<UID>(readVal.get(), Unversioned()) : UID();
-		if (lastWrite != lock.prevWrite) {
-			CODE_PROBE(true, "checkMoveKeysLock: Conflict with previous owner");
-			TraceEvent(SevDebug, "ConflictWithPreviousOwner");
-			throw movekeys_conflict(); // need a new name
-		}
-		// Take the lock
-		if (isWrite) {
-			BinaryWriter wrMyOwner(Unversioned());
-			wrMyOwner << lock.myOwner;
-			tr->set(moveKeysLockOwnerKey, wrMyOwner.toValue());
-			BinaryWriter wrLastWrite(Unversioned());
-			UID lastWriter = deterministicRandom()->randomUniqueID();
-			wrLastWrite << lastWriter;
-			tr->set(moveKeysLockWriteKey, wrLastWrite.toValue());
-			TraceEvent("AuditUtilCheckMoveKeysLock")
-			    .detail("PrevOwner", lock.prevOwner.toString())
-			    .detail("PrevWrite", lock.prevWrite.toString())
-			    .detail("MyOwner", lock.myOwner.toString())
-			    .detail("Writer", lastWriter.toString());
-		}
-		return Void();
-	} else if (currentOwner == lock.myOwner) {
-		if (isWrite) {
-			// Touch the lock, preventing overlapping attempts to take it
-			BinaryWriter wrLastWrite(Unversioned());
-			wrLastWrite << deterministicRandom()->randomUniqueID();
-			tr->set(moveKeysLockWriteKey, wrLastWrite.toValue());
-			// Make this transaction self-conflicting so the database will not execute it twice with the same write key
-			tr->makeSelfConflicting();
-		}
-		return Void();
-	} else {
-		CODE_PROBE(true, "checkMoveKeysLock: Conflict with new owner");
-		TraceEvent(SevDebug, "AuditUtilConflictWithNewOwner");
-		throw movekeys_conflict(); // need a new name
-	}
-}
-
-ACTOR Future<Void> updateAuditState(Database cx, AuditStorageState auditState, MoveKeyLockInfo lock, bool ddEnabled) {
-	state Transaction tr(cx);
-	state bool hasCancelled = false;
-=======
-		throw cancel_audit_storage_failed();
-	}
-	return Void();
-}
->>>>>>> 3426fc3c
-
-AuditPhase stringToAuditPhase(std::string auditPhaseStr) {
-	// Convert chars of auditPhaseStr to lower case
-	std::transform(auditPhaseStr.begin(), auditPhaseStr.end(), auditPhaseStr.begin(), [](unsigned char c) {
-		return std::tolower(c);
-	});
-	if (auditPhaseStr == "running") {
-		return AuditPhase::Running;
-	} else if (auditPhaseStr == "complete") {
-		return AuditPhase::Complete;
-	} else if (auditPhaseStr == "failed") {
-		return AuditPhase::Failed;
-	} else if (auditPhaseStr == "error") {
-		return AuditPhase::Error;
-	} else {
-		return AuditPhase::Invalid;
-	}
-}
-
-// This is not transactional
-ACTOR Future<std::vector<AuditStorageState>> getAuditStates(Database cx,
-                                                            AuditType auditType,
-                                                            bool newFirst,
-                                                            Optional<int> num,
-                                                            Optional<AuditPhase> phase) {
-	state Transaction tr(cx);
-	state std::vector<AuditStorageState> auditStates;
-	state Key readBegin;
-	state Key readEnd;
-	state Reverse reverse = newFirst ? Reverse::True : Reverse::False;
-	if (num.present() && num.get() == 0) {
-		return auditStates;
-	}
-	loop {
-		try {
-<<<<<<< HEAD
-			tr.setOption(FDBTransactionOptions::PRIORITY_SYSTEM_IMMEDIATE);
-			tr.setOption(FDBTransactionOptions::ACCESS_SYSTEM_KEYS);
-			tr.setOption(FDBTransactionOptions::LOCK_AWARE);
-			wait(checkMoveKeysLock(&tr, lock, ddEnabled, true));
-			// Check existing state
-			Optional<Value> res_ = wait(tr.get(auditKey(auditState.getType(), auditState.id)));
-			if (!res_.present()) { // has been cancelled
-				hasCancelled = true;
-				break; // exit
-			} else {
-				const AuditStorageState currentState = decodeAuditStorageState(res_.get());
-				ASSERT(currentState.id == auditState.id && currentState.getType() == auditState.getType());
-				if (currentState.getPhase() == AuditPhase::Failed) {
-					hasCancelled = true;
-					break; // exit
-				}
-			}
-			// Persist audit result
-			tr.set(auditKey(auditState.getType(), auditState.id), auditStorageStateValue(auditState));
-			wait(tr.commit());
-=======
-			readBegin = auditKeyRange(auditType).begin;
-			readEnd = auditKeyRange(auditType).end;
-			auditStates.clear();
-			while (true) {
-				tr.setOption(FDBTransactionOptions::PRIORITY_SYSTEM_IMMEDIATE);
-				tr.setOption(FDBTransactionOptions::READ_SYSTEM_KEYS);
-				tr.setOption(FDBTransactionOptions::LOCK_AWARE);
-				KeyRangeRef rangeToRead(readBegin, readEnd);
-				state RangeResult res = wait(tr.getRange(rangeToRead,
-				                                         num.present() ? GetRangeLimits(num.get()) : GetRangeLimits(),
-				                                         Snapshot::False,
-				                                         reverse));
-				for (int i = 0; i < res.size(); ++i) {
-					const AuditStorageState auditState = decodeAuditStorageState(res[i].value);
-					if (phase.present() && auditState.getPhase() != phase.get()) {
-						continue;
-					}
-					auditStates.push_back(auditState);
-					if (num.present() && auditStates.size() == num.get()) {
-						return auditStates; // since res.more is not reliable when GetRangeLimits is set to 1
-					}
-				}
-				if (!res.more) {
-					break;
-				}
-				if (newFirst) {
-					readEnd = res.front().key; // we are reversely reading the range
-				} else {
-					readBegin = keyAfter(res.back().key);
-				}
-				tr.reset();
-			}
->>>>>>> 3426fc3c
-			break;
-		} catch (Error& e) {
-			TraceEvent(SevDebug, "AuditUtilUpdateAuditStateError", auditState.id)
-			    .errorUnsuppressed(e)
-			    .detail("AuditID", auditState.id)
-			    .detail("AuditType", auditState.getType())
-			    .detail("AuditPhase", auditState.getPhase())
-			    .detail("AuditKey", auditKey(auditState.getType(), auditState.id));
 			wait(tr.onError(e));
 		}
 	}
@@ -704,82 +386,6 @@
 		}
 	}
 
-	TraceEvent(SevDebug, "AuditUtilUpdateAuditStateEnd", auditState.id)
-	    .detail("Cancelled", hasCancelled)
-	    .detail("AuditID", auditState.id)
-	    .detail("AuditType", auditState.getType())
-	    .detail("AuditPhase", auditState.getPhase())
-	    .detail("AuditKey", auditKey(auditState.getType(), auditState.id));
-
-	return Void();
-}
-
-ACTOR Future<UID> persistNewAuditState(Database cx,
-                                       AuditStorageState auditState,
-                                       MoveKeyLockInfo lock,
-                                       bool ddEnabled) {
-	ASSERT(!auditState.id.isValid());
-	state Transaction tr(cx);
-	state UID auditId;
-	state AuditStorageState latestExistingAuditState;
-	TraceEvent(SevDebug, "AuditUtilPersistedNewAuditStateStart", auditId);
-	try {
-		loop {
-			try {
-				tr.setOption(FDBTransactionOptions::PRIORITY_SYSTEM_IMMEDIATE);
-				tr.setOption(FDBTransactionOptions::ACCESS_SYSTEM_KEYS);
-				tr.setOption(FDBTransactionOptions::LOCK_AWARE);
-				wait(checkMoveKeysLock(&tr, lock, ddEnabled, true));
-				RangeResult res =
-				    wait(tr.getRange(auditKeyRange(auditState.getType()), 1, Snapshot::False, Reverse::True));
-				ASSERT(res.size() == 0 || res.size() == 1);
-				uint64_t nextId = 1;
-				if (!res.empty()) {
-					latestExistingAuditState = decodeAuditStorageState(res[0].value);
-					if (auditId.isValid()) { // new audit state persist gets failed last time
-						// Check to confirm no other actor can persist new audit state
-						ASSERT(latestExistingAuditState.id.first() <= auditId.first());
-						if (latestExistingAuditState.id.first() == auditId.first()) {
-							// The new audit Id has been successfully persisted
-							// No more action needed
-							return auditId;
-						} else {
-							// When latestExistingAuditState.id.first() < auditId
-							// The new audit Id is failed to persist
-							// Check to confirm no other actor can persist new audit state
-							ASSERT(auditId.first() == latestExistingAuditState.id.first() + 1);
-						}
-					}
-					nextId = latestExistingAuditState.id.first() + 1;
-				}
-				auditId = UID(nextId, 0LL);
-				auditState.id = auditId;
-				TraceEvent(SevVerbose, "AuditUtilPersistedNewAuditStateIdSelected", auditId)
-				    .detail("AuditKey", auditKey(auditState.getType(), auditId));
-				tr.set(auditKey(auditState.getType(), auditId), auditStorageStateValue(auditState));
-				wait(tr.commit());
-				TraceEvent(SevDebug, "AuditUtilPersistedNewAuditState", auditId)
-				    .detail("AuditKey", auditKey(auditState.getType(), auditId));
-				break;
-			} catch (Error& e) {
-				TraceEvent(SevDebug, "AuditUtilPersistedNewAuditStateError", auditId)
-				    .errorUnsuppressed(e)
-				    .detail("AuditKey", auditKey(auditState.getType(), auditId));
-				wait(tr.onError(e));
-			}
-		}
-	} catch (Error& e) {
-		TraceEvent(SevDebug, "AuditUtilPersistedNewAuditStateUnretriableError", auditId)
-		    .errorUnsuppressed(e)
-		    .detail("AuditKey", auditKey(auditState.getType(), auditId));
-		ASSERT_WE_THINK(e.code() == error_code_actor_cancelled || e.code() == error_code_movekeys_conflict);
-		if (e.code() == error_code_actor_cancelled) {
-			throw e;
-		} else {
-			throw persist_new_audit_metadata_error();
-		}
-	}
-
 	return auditId;
 }
 
@@ -872,8 +478,6 @@
 }
 
 ACTOR Future<Void> persistAuditStateByRange(Database cx, AuditStorageState auditState) {
-<<<<<<< HEAD
-=======
 	state Transaction tr(cx);
 
 	loop {
@@ -965,7 +569,6 @@
 }
 
 ACTOR Future<Void> persistAuditStateByServer(Database cx, AuditStorageState auditState) {
->>>>>>> 3426fc3c
 	state Transaction tr(cx);
 
 	loop {
@@ -989,30 +592,10 @@
 				break;
 			}
 			// If this is the same dd, the phase must be following
-<<<<<<< HEAD
-			TraceEvent("PersistAuditStateByRange")
-			    .detail("AuditID", auditState.id)
-			    .detail("AuditType", auditState.getType())
-			    .detail("AuditPhase", auditState.getPhase());
-=======
->>>>>>> 3426fc3c
 			ASSERT(ddAuditState.getPhase() == AuditPhase::Running || ddAuditState.getPhase() == AuditPhase::Failed);
 			if (ddAuditState.getPhase() == AuditPhase::Failed) {
 				throw audit_storage_cancelled();
 			}
-<<<<<<< HEAD
-			wait(krmSetRange(&tr,
-			                 auditRangeBasedProgressPrefixFor(auditState.getType(), auditState.id),
-			                 auditState.range,
-			                 auditStorageStateValue(auditState)));
-			break;
-		} catch (Error& e) {
-			TraceEvent("PersistAuditStateByRangeError")
-			    .errorUnsuppressed(e)
-			    .detail("AuditID", auditState.id)
-			    .detail("AuditType", auditState.getPhase())
-			    .detail("AuditPhase", auditState.getPhase());
-=======
 			wait(krmSetRange(
 			    &tr,
 			    auditServerBasedProgressPrefixFor(auditState.getType(), auditState.id, auditState.auditServerId),
@@ -1027,120 +610,6 @@
 			    .detail("AuditType", auditState.getType())
 			    .detail("AuditPhase", auditState.getPhase())
 			    .detail("AuditServerID", auditState.auditServerId);
->>>>>>> 3426fc3c
-			wait(tr.onError(e));
-		}
-	}
-
-	return Void();
-}
-
-<<<<<<< HEAD
-ACTOR Future<std::vector<AuditStorageState>> getAuditStateByRange(Database cx,
-                                                                  AuditType type,
-                                                                  UID auditId,
-                                                                  KeyRange range) {
-=======
-ACTOR Future<std::vector<AuditStorageState>> getAuditStateByServer(Database cx,
-                                                                   AuditType type,
-                                                                   UID auditId,
-                                                                   UID auditServerId,
-                                                                   KeyRange range) {
->>>>>>> 3426fc3c
-	state RangeResult auditStates;
-	state Transaction tr(cx);
-
-	loop {
-		try {
-			tr.setOption(FDBTransactionOptions::PRIORITY_SYSTEM_IMMEDIATE);
-			tr.setOption(FDBTransactionOptions::READ_SYSTEM_KEYS);
-			tr.setOption(FDBTransactionOptions::LOCK_AWARE);
-			RangeResult res_ = wait(krmGetRanges(&tr,
-<<<<<<< HEAD
-			                                     auditRangeBasedProgressPrefixFor(type, auditId),
-=======
-			                                     auditServerBasedProgressPrefixFor(type, auditId, auditServerId),
->>>>>>> 3426fc3c
-			                                     range,
-			                                     CLIENT_KNOBS->KRM_GET_RANGE_LIMIT,
-			                                     CLIENT_KNOBS->KRM_GET_RANGE_LIMIT_BYTES));
-			auditStates = res_;
-			break;
-		} catch (Error& e) {
-<<<<<<< HEAD
-			TraceEvent(SevDebug, "AuditUtilGetAuditStateForRangeError").errorUnsuppressed(e).detail("AuditID", auditId);
-=======
-			TraceEvent(SevDebug, "AuditUtilGetAuditStateForRangeError")
-			    .errorUnsuppressed(e)
-			    .detail("AuditID", auditId)
-			    .detail("AuditType", type)
-			    .detail("AuditServerID", auditServerId);
->>>>>>> 3426fc3c
-			wait(tr.onError(e));
-		}
-	}
-
-<<<<<<< HEAD
-	// For a range of state that have value read from auditRangeBasedProgressPrefixFor
-	// add the state with the same range to res (these states are persisted by auditServers)
-	// For a range of state that does not have value read from auditRangeBasedProgressPrefixFor
-=======
-	// For a range of state that have value read from auditServerBasedProgressPrefixFor
-	// add the state with the same range to res (these states are persisted by auditServers)
-	// For a range of state that does not have value read from auditServerBasedProgressPrefixFor
->>>>>>> 3426fc3c
-	// add an default (Invalid phase) state with the same range to res (DD will start audit for these ranges)
-	std::vector<AuditStorageState> res;
-	for (int i = 0; i < auditStates.size() - 1; ++i) {
-		KeyRange currentRange = KeyRangeRef(auditStates[i].key, auditStates[i + 1].key);
-		AuditStorageState auditState(auditId, currentRange, type);
-		if (!auditStates[i].value.empty()) {
-			AuditStorageState auditState_ = decodeAuditStorageState(auditStates[i].value);
-			auditState.setPhase(auditState_.getPhase());
-			auditState.error = auditState_.error;
-		}
-		res.push_back(auditState);
-	}
-
-	return res;
-}
-
-<<<<<<< HEAD
-ACTOR Future<Void> persistAuditStateByServer(Database cx, AuditStorageState auditState) {
-	state Transaction tr(cx);
-
-	loop {
-		try {
-			tr.setOption(FDBTransactionOptions::PRIORITY_SYSTEM_IMMEDIATE);
-			tr.setOption(FDBTransactionOptions::ACCESS_SYSTEM_KEYS);
-			tr.setOption(FDBTransactionOptions::LOCK_AWARE);
-			Optional<Value> ddAuditState_ = wait(tr.get(auditKey(auditState.getType(), auditState.id)));
-			if (!ddAuditState_.present()) {
-				throw audit_storage_cancelled();
-			}
-			AuditStorageState ddAuditState = decodeAuditStorageState(ddAuditState_.get());
-			ASSERT(ddAuditState.ddId.isValid());
-			if (ddAuditState.ddId != auditState.ddId) {
-				throw audit_storage_failed(); // a new dd starts and this audit task is outdated
-			}
-			// It is possible ddAuditState is complete while some progress is about to persist
-			// Since doAuditOnStorageServer may repeatedly issue multiple requests (see getReplyUnlessFailedFor)
-			// For this case, no need to proceed. Sliently exit
-			if (ddAuditState.getPhase() == AuditPhase::Complete) {
-				break;
-			}
-			// If this is the same dd, the phase must be following
-			ASSERT(ddAuditState.getPhase() == AuditPhase::Running || ddAuditState.getPhase() == AuditPhase::Failed);
-			if (ddAuditState.getPhase() == AuditPhase::Failed) {
-				throw audit_storage_cancelled();
-			}
-			wait(krmSetRange(
-			    &tr,
-			    auditServerBasedProgressPrefixFor(auditState.getType(), auditState.id, auditState.auditServerId),
-			    auditState.range,
-			    auditStorageStateValue(auditState)));
-			break;
-		} catch (Error& e) {
 			wait(tr.onError(e));
 		}
 	}
@@ -1169,7 +638,11 @@
 			auditStates = res_;
 			break;
 		} catch (Error& e) {
-			TraceEvent(SevDebug, "AuditUtilGetAuditStateForRangeError").errorUnsuppressed(e).detail("AuditID", auditId);
+			TraceEvent(SevDebug, "AuditUtilGetAuditStateForRangeError")
+			    .errorUnsuppressed(e)
+			    .detail("AuditID", auditId)
+			    .detail("AuditType", type)
+			    .detail("AuditServerID", auditServerId);
 			wait(tr.onError(e));
 		}
 	}
@@ -1191,7 +664,8 @@
 	}
 
 	return res;
-=======
+}
+
 ACTOR Future<bool> checkAuditProgressComplete(Database cx, AuditType auditType, UID auditId, KeyRange auditRange) {
 	ASSERT(auditType == AuditType::ValidateHA || auditType == AuditType::ValidateReplica ||
 	       auditType == AuditType::ValidateLocationMetadata);
@@ -1346,5 +820,4 @@
 		}
 	}
 	return auditStatesToResume;
->>>>>>> 3426fc3c
 }