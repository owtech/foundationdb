/*
 * AuditUtils.actor.cpp
 *
 * This source file is part of the FoundationDB open source project
 *
 * Copyright 2013-2022 Apple Inc. and the FoundationDB project authors
 *
 * Licensed under the Apache License, Version 2.0 (the "License");
 * you may not use this file except in compliance with the License.
 * You may obtain a copy of the License at
 *
 *     http://www.apache.org/licenses/LICENSE-2.0
 *
 * Unless required by applicable law or agreed to in writing, software
 * distributed under the License is distributed on an "AS IS" BASIS,
 * WITHOUT WARRANTIES OR CONDITIONS OF ANY KIND, either express or implied.
 * See the License for the specific language governing permissions and
 * limitations under the License.
 */

#include "fdbclient/AuditUtils.actor.h"

#include "fdbclient/Audit.h"
#include "fdbclient/FDBTypes.h"
#include "fdbclient/NativeAPI.actor.h"
#include "fdbclient/ReadYourWrites.h"
#include "fdbclient/ClientKnobs.h"
#include <fmt/format.h>

#include "flow/actorcompiler.h" // has to be last include

void clearAuditProgressMetadata(Transaction* tr, AuditType auditType, UID auditId) {
	// There are two possible places to store AuditProgressMetadata:
	// (1) auditServerBasedProgressRangeFor or (2) auditRangeBasedProgressRangeFor
	// Which place stores the progress metadata is decided by DDAudit design
	// This function enforces the DDAudit design when clear the progress metadata
	// Design: for replica/ha/locationMetadata, the audit always writes to RangeBased space
	// for SSShard, the audit always writes to ServerBased space
	// This function clears the progress metadata accordingly
	if (auditType == AuditType::ValidateStorageServerShard) {
		tr->clear(auditServerBasedProgressRangeFor(auditType, auditId));
	} else if (auditType == AuditType::ValidateHA) {
		tr->clear(auditRangeBasedProgressRangeFor(auditType, auditId));
	} else if (auditType == AuditType::ValidateReplica) {
		tr->clear(auditRangeBasedProgressRangeFor(auditType, auditId));
	} else if (auditType == AuditType::ValidateLocationMetadata) {
		tr->clear(auditRangeBasedProgressRangeFor(auditType, auditId));
	} else {
		UNREACHABLE();
	}
	return;
}

ACTOR Future<bool> checkStorageServerRemoved(Database cx, UID ssid) {
	state bool res = false;
	state Transaction tr(cx);
	TraceEvent(SevDebug, "AuditUtilStorageServerRemovedStart").detail("StorageServer", ssid);

	loop {
		try {
			tr.setOption(FDBTransactionOptions::PRIORITY_SYSTEM_IMMEDIATE);
			tr.setOption(FDBTransactionOptions::READ_SYSTEM_KEYS);
			tr.setOption(FDBTransactionOptions::LOCK_AWARE);
			Optional<Value> serverListValue = wait(tr.get(serverListKeyFor(ssid)));
			if (!serverListValue.present()) {
				res = true; // SS is removed
			}
			break;
		} catch (Error& e) {
			TraceEvent(SevDebug, "AuditUtilStorageServerRemovedError")
			    .errorUnsuppressed(e)
			    .detail("StorageServer", ssid);
			wait(tr.onError(e));
		}
	}

	TraceEvent(SevDebug, "AuditUtilStorageServerRemovedEnd").detail("StorageServer", ssid).detail("Removed", res);
	return res;
}

ACTOR Future<Void> cancelAuditMetadata(Database cx, AuditType auditType, UID auditId) {
	try {
		state Transaction tr(cx);
<<<<<<< HEAD
		TraceEvent(SevDebug, "AuditUtilCancelAuditMetadataStart", auditId)
=======
		TraceEvent(SevInfo, "AuditUtilCancelAuditMetadataStart", auditId)
>>>>>>> 57ccdb8f
		    .detail("AuditKey", auditKey(auditType, auditId));
		loop {
			try {
				tr.setOption(FDBTransactionOptions::PRIORITY_SYSTEM_IMMEDIATE);
				tr.setOption(FDBTransactionOptions::ACCESS_SYSTEM_KEYS);
				tr.setOption(FDBTransactionOptions::LOCK_AWARE);
				Optional<Value> res_ = wait(tr.get(auditKey(auditType, auditId)));
				if (!res_.present()) { // has been cancelled
					break; // Nothing to cancel
				}
				state AuditStorageState toCancelState = decodeAuditStorageState(res_.get());
				// For a zombie audit, it is in running state
				ASSERT(toCancelState.id == auditId && toCancelState.getType() == auditType);
				toCancelState.setPhase(AuditPhase::Failed);
				tr.set(auditKey(toCancelState.getType(), toCancelState.id), auditStorageStateValue(toCancelState));
				clearAuditProgressMetadata(&tr, toCancelState.getType(), toCancelState.id);
				wait(tr.commit());
<<<<<<< HEAD
				TraceEvent(SevDebug, "AuditUtilCancelAuditMetadataEnd", auditId)
				    .detail("AuditKey", auditKey(auditType, auditId));
				break;
			} catch (Error& e) {
				TraceEvent(SevDebug, "AuditUtilCancelAuditMetadataError", auditId)
=======
				TraceEvent(SevInfo, "AuditUtilCancelAuditMetadataEnd", auditId)
				    .detail("AuditKey", auditKey(auditType, auditId));
				break;
			} catch (Error& e) {
				TraceEvent(SevWarn, "AuditUtilCancelAuditMetadataError", auditId)
>>>>>>> 57ccdb8f
				    .detail("AuditKey", auditKey(auditType, auditId));
				wait(tr.onError(e));
			}
		}
	} catch (Error& e) {
		throw cancel_audit_storage_failed();
	}
	return Void();
}

AuditPhase stringToAuditPhase(std::string auditPhaseStr) {
	// Convert chars of auditPhaseStr to lower case
	std::transform(auditPhaseStr.begin(), auditPhaseStr.end(), auditPhaseStr.begin(), [](unsigned char c) {
		return std::tolower(c);
	});
	if (auditPhaseStr == "running") {
		return AuditPhase::Running;
	} else if (auditPhaseStr == "complete") {
		return AuditPhase::Complete;
	} else if (auditPhaseStr == "failed") {
		return AuditPhase::Failed;
	} else if (auditPhaseStr == "error") {
		return AuditPhase::Error;
	} else {
		return AuditPhase::Invalid;
	}
}

// This is not transactional
ACTOR Future<std::vector<AuditStorageState>> getAuditStates(Database cx,
                                                            AuditType auditType,
                                                            bool newFirst,
                                                            Optional<int> num,
                                                            Optional<AuditPhase> phase) {
	state Transaction tr(cx);
	state std::vector<AuditStorageState> auditStates;
	state Key readBegin;
	state Key readEnd;
	state Reverse reverse = newFirst ? Reverse::True : Reverse::False;
	if (num.present() && num.get() == 0) {
		return auditStates;
	}
	loop {
		try {
			readBegin = auditKeyRange(auditType).begin;
			readEnd = auditKeyRange(auditType).end;
			auditStates.clear();
			while (true) {
				tr.setOption(FDBTransactionOptions::PRIORITY_SYSTEM_IMMEDIATE);
				tr.setOption(FDBTransactionOptions::READ_SYSTEM_KEYS);
				tr.setOption(FDBTransactionOptions::LOCK_AWARE);
				KeyRangeRef rangeToRead(readBegin, readEnd);
				state RangeResult res = wait(tr.getRange(rangeToRead,
				                                         num.present() ? GetRangeLimits(num.get()) : GetRangeLimits(),
				                                         Snapshot::False,
				                                         reverse));
				for (int i = 0; i < res.size(); ++i) {
					const AuditStorageState auditState = decodeAuditStorageState(res[i].value);
					if (phase.present() && auditState.getPhase() != phase.get()) {
						continue;
					}
					auditStates.push_back(auditState);
					if (num.present() && auditStates.size() == num.get()) {
						return auditStates; // since res.more is not reliable when GetRangeLimits is set to 1
					}
				}
				if (!res.more) {
					break;
				}
				if (newFirst) {
					readEnd = res.front().key; // we are reversely reading the range
				} else {
					readBegin = keyAfter(res.back().key);
				}
				tr.reset();
			}
			break;
		} catch (Error& e) {
			wait(tr.onError(e));
		}
	}
	return auditStates;
}

ACTOR Future<Void> clearAuditMetadataForType(Database cx,
                                             AuditType auditType,
                                             UID maxAuditIdToClear,
                                             int numFinishAuditToKeep) {
	state Transaction tr(cx);
	state int numFinishAuditCleaned = 0; // We regard "Complete" and "Failed" audits as finish audits
	TraceEvent(SevDebug, "AuditUtilClearAuditMetadataForTypeStart")
	    .detail("AuditType", auditType)
	    .detail("MaxAuditIdToClear", maxAuditIdToClear);

	try {
		loop { // Cleanup until succeed or facing unretriable error
			try {
				state std::vector<AuditStorageState> auditStates =
				    wait(getAuditStates(cx, auditType, /*newFirst=*/false));
				// auditStates has ascending order of auditIds

				// Read and clear are not atomic
				int numFinishAudit = 0;
				for (const auto& auditState : auditStates) {
					if (auditState.id.first() > maxAuditIdToClear.first()) {
						continue; // ignore any audit with a larger auditId than the input threshold
					}
					if (auditState.getPhase() == AuditPhase::Complete || auditState.getPhase() == AuditPhase::Failed) {
						numFinishAudit++;
					}
				}
				const int numFinishAuditToClean = numFinishAudit - numFinishAuditToKeep;
				numFinishAuditCleaned = 0;
				tr.setOption(FDBTransactionOptions::PRIORITY_SYSTEM_IMMEDIATE);
				tr.setOption(FDBTransactionOptions::ACCESS_SYSTEM_KEYS);
				tr.setOption(FDBTransactionOptions::LOCK_AWARE);
				for (const auto& auditState : auditStates) {
					if (auditState.id.first() > maxAuditIdToClear.first()) {
						continue; // ignore any audit with a larger auditId than the input threshold
					}
					ASSERT(auditState.getType() == auditType);
					if (auditState.getPhase() == AuditPhase::Complete &&
					    numFinishAuditCleaned < numFinishAuditToClean) {
						// Clear audit metadata
						tr.clear(auditKey(auditType, auditState.id));
						// No need to clear progress metadata of Complete audits
						// which has been done when Complete phase persistent
						numFinishAuditCleaned++;
					} else if (auditState.getPhase() == AuditPhase::Failed &&
					           numFinishAuditCleaned < numFinishAuditToClean) {
						// Clear audit metadata
						tr.clear(auditKey(auditType, auditState.id));
						// Clear progress metadata
						clearAuditProgressMetadata(&tr, auditType, auditState.id);
						numFinishAuditCleaned++;
					}
					// For a zombie audit, it is in running state
				}
				wait(tr.commit());
				TraceEvent(SevDebug, "AuditUtilClearAuditMetadataForTypeEnd")
				    .detail("AuditType", auditType)
				    .detail("NumCleanedFinishAudits", numFinishAuditCleaned);
				break;

			} catch (Error& e) {
				wait(tr.onError(e));
			}
		}
	} catch (Error& e) {
		TraceEvent(SevInfo, "AuditUtilClearAuditMetadataForTypeError")
		    .detail("AuditType", auditType)
		    .errorUnsuppressed(e);
		// We do not want audit cleanup effects DD
	}

	return Void();
}

ACTOR static Future<Void> checkMoveKeysLockForAudit(Transaction* tr,
                                                    MoveKeyLockInfo lock,
                                                    bool isDDEnabled,
                                                    bool isWrite = true) {
	tr->setOption(FDBTransactionOptions::READ_SYSTEM_KEYS);
	if (!isDDEnabled) {
		TraceEvent(SevDebug, "AuditUtilDisabledByInMemoryCheck").log();
		throw movekeys_conflict(); // need a new name
	}
	Optional<Value> readVal = wait(tr->get(moveKeysLockOwnerKey));
	UID currentOwner = readVal.present() ? BinaryReader::fromStringRef<UID>(readVal.get(), Unversioned()) : UID();

	if (currentOwner == lock.prevOwner) {
		// Check that the previous owner hasn't touched the lock since we took it
		Optional<Value> readVal = wait(tr->get(moveKeysLockWriteKey));
		UID lastWrite = readVal.present() ? BinaryReader::fromStringRef<UID>(readVal.get(), Unversioned()) : UID();
		if (lastWrite != lock.prevWrite) {
			TraceEvent(SevDebug, "ConflictWithPreviousOwner");
			throw movekeys_conflict(); // need a new name
		}
		// Take the lock
		if (isWrite) {
			BinaryWriter wrMyOwner(Unversioned());
			wrMyOwner << lock.myOwner;
			tr->set(moveKeysLockOwnerKey, wrMyOwner.toValue());
			BinaryWriter wrLastWrite(Unversioned());
			UID lastWriter = deterministicRandom()->randomUniqueID();
			wrLastWrite << lastWriter;
			tr->set(moveKeysLockWriteKey, wrLastWrite.toValue());
			TraceEvent("AuditUtilCheckMoveKeysLock")
			    .detail("PrevOwner", lock.prevOwner.toString())
			    .detail("PrevWrite", lock.prevWrite.toString())
			    .detail("MyOwner", lock.myOwner.toString())
			    .detail("Writer", lastWriter.toString());
		}
		return Void();
	} else if (currentOwner == lock.myOwner) {
		if (isWrite) {
			// Touch the lock, preventing overlapping attempts to take it
			BinaryWriter wrLastWrite(Unversioned());
			wrLastWrite << deterministicRandom()->randomUniqueID();
			tr->set(moveKeysLockWriteKey, wrLastWrite.toValue());
			// Make this transaction self-conflicting so the database will not execute it twice with the same write key
			tr->makeSelfConflicting();
		}
		return Void();
	} else {
		TraceEvent(SevDebug, "AuditUtilConflictWithNewOwner")
		    .detail("CurrentOwner", currentOwner.toString())
		    .detail("PrevOwner", lock.prevOwner.toString())
		    .detail("PrevWrite", lock.prevWrite.toString())
		    .detail("MyOwner", lock.myOwner.toString());
		throw movekeys_conflict(); // need a new name
	}
}

ACTOR Future<UID> persistNewAuditState(Database cx,
                                       AuditStorageState auditState,
                                       MoveKeyLockInfo lock,
                                       bool ddEnabled) {
	ASSERT(!auditState.id.isValid());
	state Transaction tr(cx);
	state UID auditId;
	state AuditStorageState latestExistingAuditState;
	TraceEvent(SevDebug, "AuditUtilPersistedNewAuditStateStart", auditId);
	try {
		loop {
			try {
				tr.setOption(FDBTransactionOptions::PRIORITY_SYSTEM_IMMEDIATE);
				tr.setOption(FDBTransactionOptions::ACCESS_SYSTEM_KEYS);
				tr.setOption(FDBTransactionOptions::LOCK_AWARE);
				wait(checkMoveKeysLockForAudit(&tr, lock, ddEnabled, true));
				RangeResult res =
				    wait(tr.getRange(auditKeyRange(auditState.getType()), 1, Snapshot::False, Reverse::True));
				ASSERT(res.size() == 0 || res.size() == 1);
				uint64_t nextId = 1;
				if (!res.empty()) {
					latestExistingAuditState = decodeAuditStorageState(res[0].value);
					if (auditId.isValid()) { // new audit state persist gets failed last time
						// Check to confirm no other actor can persist new audit state
						ASSERT(latestExistingAuditState.id.first() <= auditId.first());
						if (latestExistingAuditState.id.first() == auditId.first()) {
							// The new audit Id has been successfully persisted
							// No more action needed
							return auditId;
						} else {
							// When latestExistingAuditState.id.first() < auditId
							// The new audit Id is failed to persist
							// Check to confirm no other actor can persist new audit state
							ASSERT(auditId.first() == latestExistingAuditState.id.first() + 1);
						}
					}
					nextId = latestExistingAuditState.id.first() + 1;
				}
				auditId = UID(nextId, 0LL);
				auditState.id = auditId;
				TraceEvent(SevVerbose, "AuditUtilPersistedNewAuditStateIdSelected", auditId)
				    .detail("AuditKey", auditKey(auditState.getType(), auditId));
				tr.set(auditKey(auditState.getType(), auditId), auditStorageStateValue(auditState));
				wait(tr.commit());
				TraceEvent(SevDebug, "AuditUtilPersistedNewAuditState", auditId)
				    .detail("AuditKey", auditKey(auditState.getType(), auditId));
				break;
			} catch (Error& e) {
				TraceEvent(SevDebug, "AuditUtilPersistedNewAuditStateError", auditId)
				    .errorUnsuppressed(e)
				    .detail("AuditKey", auditKey(auditState.getType(), auditId));
				wait(tr.onError(e));
			}
		}
	} catch (Error& e) {
		TraceEvent(SevWarn, "AuditUtilPersistedNewAuditStateUnretriableError", auditId)
		    .errorUnsuppressed(e)
		    .detail("AuditKey", auditKey(auditState.getType(), auditId));
		ASSERT_WE_THINK(e.code() == error_code_actor_cancelled || e.code() == error_code_movekeys_conflict);
		if (e.code() == error_code_actor_cancelled) {
			throw e;
		} else {
			throw persist_new_audit_metadata_error();
		}
	}

	return auditId;
}

ACTOR Future<Void> persistAuditState(Database cx,
                                     AuditStorageState auditState,
                                     std::string context,
                                     MoveKeyLockInfo lock,
                                     bool ddEnabled) {
	state Transaction tr(cx);
	state AuditPhase auditPhase = auditState.getPhase();
	ASSERT(auditPhase == AuditPhase::Complete || auditPhase == AuditPhase::Failed || auditPhase == AuditPhase::Error);

	loop {
		try {
			tr.setOption(FDBTransactionOptions::PRIORITY_SYSTEM_IMMEDIATE);
			tr.setOption(FDBTransactionOptions::ACCESS_SYSTEM_KEYS);
			tr.setOption(FDBTransactionOptions::LOCK_AWARE);
			wait(checkMoveKeysLockForAudit(&tr, lock, ddEnabled, true));
			// Clear persistent progress data of the new audit if complete
			if (auditPhase == AuditPhase::Complete) {
				clearAuditProgressMetadata(&tr, auditState.getType(), auditState.id);
			} // We keep the progess metadata of Failed and Error audits for further investigations
			// Check existing state
			Optional<Value> res_ = wait(tr.get(auditKey(auditState.getType(), auditState.id)));
			if (!res_.present()) { // has been cancelled
				throw audit_storage_cancelled();
			} else {
				const AuditStorageState currentState = decodeAuditStorageState(res_.get());
				ASSERT(currentState.id == auditState.id && currentState.getType() == auditState.getType());
				if (currentState.getPhase() == AuditPhase::Failed) {
					throw audit_storage_cancelled();
				}
			}
			// Persist audit result
			tr.set(auditKey(auditState.getType(), auditState.id), auditStorageStateValue(auditState));
			wait(tr.commit());
<<<<<<< HEAD
			TraceEvent(SevDebug, "AuditUtilPersistAuditState", auditState.id)
=======
			TraceEvent(SevInfo, "AuditUtilPersistAuditState", auditState.id)
>>>>>>> 57ccdb8f
			    .detail("AuditID", auditState.id)
			    .detail("AuditType", auditState.getType())
			    .detail("AuditPhase", auditPhase)
			    .detail("AuditKey", auditKey(auditState.getType(), auditState.id))
			    .detail("Context", context);
			break;
		} catch (Error& e) {
<<<<<<< HEAD
			TraceEvent(SevDebug, "AuditUtilPersistAuditStateError", auditState.id)
=======
			TraceEvent(SevWarn, "AuditUtilPersistAuditStateError", auditState.id)
>>>>>>> 57ccdb8f
			    .errorUnsuppressed(e)
			    .detail("AuditID", auditState.id)
			    .detail("AuditType", auditState.getType())
			    .detail("AuditPhase", auditPhase)
			    .detail("AuditKey", auditKey(auditState.getType(), auditState.id))
			    .detail("Context", context);
			wait(tr.onError(e));
		}
	}

	return Void();
}

ACTOR Future<AuditStorageState> getAuditState(Database cx, AuditType type, UID id) {
	state Transaction tr(cx);
	state Optional<Value> res;

	loop {
		try {
			tr.setOption(FDBTransactionOptions::PRIORITY_SYSTEM_IMMEDIATE);
			tr.setOption(FDBTransactionOptions::READ_SYSTEM_KEYS);
			tr.setOption(FDBTransactionOptions::LOCK_AWARE);
			Optional<Value> res_ = wait(tr.get(auditKey(type, id)));
			res = res_;
			TraceEvent(SevDebug, "AuditUtilReadAuditState", id)
			    .detail("AuditID", id)
			    .detail("AuditType", type)
			    .detail("AuditKey", auditKey(type, id));
			break;
		} catch (Error& e) {
			TraceEvent(SevDebug, "AuditUtilReadAuditStateError", id)
			    .errorUnsuppressed(e)
			    .detail("AuditID", id)
			    .detail("AuditType", type)
			    .detail("AuditKey", auditKey(type, id));
			wait(tr.onError(e));
		}
	}

	if (!res.present()) {
		throw key_not_found();
	}

	return decodeAuditStorageState(res.get());
}

ACTOR Future<Void> persistAuditStateByRange(Database cx, AuditStorageState auditState) {
	state Transaction tr(cx);

	loop {
		try {
			tr.setOption(FDBTransactionOptions::PRIORITY_SYSTEM_IMMEDIATE);
			tr.setOption(FDBTransactionOptions::ACCESS_SYSTEM_KEYS);
			tr.setOption(FDBTransactionOptions::LOCK_AWARE);
			Optional<Value> ddAuditState_ = wait(tr.get(auditKey(auditState.getType(), auditState.id)));
			if (!ddAuditState_.present()) {
				throw audit_storage_cancelled();
			}
			AuditStorageState ddAuditState = decodeAuditStorageState(ddAuditState_.get());
			ASSERT(ddAuditState.ddId.isValid());
			if (ddAuditState.ddId != auditState.ddId) {
				throw audit_storage_task_outdated(); // a new dd starts and this audit task is outdated
			}
			// It is possible ddAuditState is complete while some progress is about to persist
			// Since doAuditOnStorageServer may repeatedly issue multiple requests (see getReplyUnlessFailedFor)
			// For this case, no need to proceed. Sliently exit
			if (ddAuditState.getPhase() == AuditPhase::Complete) {
				break;
			}
			// If this is the same dd, the phase must be following
			ASSERT(ddAuditState.getPhase() == AuditPhase::Running || ddAuditState.getPhase() == AuditPhase::Failed);
			if (ddAuditState.getPhase() == AuditPhase::Failed) {
				throw audit_storage_cancelled();
			}
			wait(krmSetRange(&tr,
			                 auditRangeBasedProgressPrefixFor(auditState.getType(), auditState.id),
			                 auditState.range,
			                 auditStorageStateValue(auditState)));
			wait(tr.commit());
			break;
		} catch (Error& e) {
			TraceEvent(SevDebug, "AuditUtilPersistAuditStateByRangeError")
			    .errorUnsuppressed(e)
			    .detail("AuditID", auditState.id)
			    .detail("AuditType", auditState.getType())
			    .detail("AuditPhase", auditState.getPhase());
			wait(tr.onError(e));
		}
	}

	return Void();
}

ACTOR Future<std::vector<AuditStorageState>> getAuditStateByRange(Database cx,
                                                                  AuditType type,
                                                                  UID auditId,
                                                                  KeyRange range) {
	state RangeResult auditStates;
	state Transaction tr(cx);

	loop {
		try {
			tr.setOption(FDBTransactionOptions::PRIORITY_SYSTEM_IMMEDIATE);
			tr.setOption(FDBTransactionOptions::READ_SYSTEM_KEYS);
			tr.setOption(FDBTransactionOptions::LOCK_AWARE);
			RangeResult res_ = wait(krmGetRanges(&tr,
			                                     auditRangeBasedProgressPrefixFor(type, auditId),
			                                     range,
			                                     CLIENT_KNOBS->KRM_GET_RANGE_LIMIT,
			                                     CLIENT_KNOBS->KRM_GET_RANGE_LIMIT_BYTES));
			auditStates = res_;
			break;
		} catch (Error& e) {
			TraceEvent(SevDebug, "AuditUtilGetAuditStateForRangeError").errorUnsuppressed(e).detail("AuditID", auditId);
			wait(tr.onError(e));
		}
	}

	// For a range of state that have value read from auditRangeBasedProgressPrefixFor
	// add the state with the same range to res (these states are persisted by auditServers)
	// For a range of state that does not have value read from auditRangeBasedProgressPrefixFor
	// add an default (Invalid phase) state with the same range to res (DD will start audit for these ranges)
	std::vector<AuditStorageState> res;
	for (int i = 0; i < auditStates.size() - 1; ++i) {
		KeyRange currentRange = KeyRangeRef(auditStates[i].key, auditStates[i + 1].key);
		AuditStorageState auditState(auditId, currentRange, type);
		if (!auditStates[i].value.empty()) {
			AuditStorageState auditState_ = decodeAuditStorageState(auditStates[i].value);
			auditState.setPhase(auditState_.getPhase());
			auditState.error = auditState_.error;
		}
		res.push_back(auditState);
	}

	return res;
}

ACTOR Future<Void> persistAuditStateByServer(Database cx, AuditStorageState auditState) {
	state Transaction tr(cx);

	loop {
		try {
			tr.setOption(FDBTransactionOptions::PRIORITY_SYSTEM_IMMEDIATE);
			tr.setOption(FDBTransactionOptions::ACCESS_SYSTEM_KEYS);
			tr.setOption(FDBTransactionOptions::LOCK_AWARE);
			Optional<Value> ddAuditState_ = wait(tr.get(auditKey(auditState.getType(), auditState.id)));
			if (!ddAuditState_.present()) {
				throw audit_storage_cancelled();
			}
			AuditStorageState ddAuditState = decodeAuditStorageState(ddAuditState_.get());
			ASSERT(ddAuditState.ddId.isValid());
			if (ddAuditState.ddId != auditState.ddId) {
				throw audit_storage_task_outdated(); // a new dd starts and this audit task is outdated
			}
			// It is possible ddAuditState is complete while some progress is about to persist
			// Since doAuditOnStorageServer may repeatedly issue multiple requests (see getReplyUnlessFailedFor)
			// For this case, no need to proceed. Sliently exit
			if (ddAuditState.getPhase() == AuditPhase::Complete) {
				break;
			}
			// If this is the same dd, the phase must be following
			ASSERT(ddAuditState.getPhase() == AuditPhase::Running || ddAuditState.getPhase() == AuditPhase::Failed);
			if (ddAuditState.getPhase() == AuditPhase::Failed) {
				throw audit_storage_cancelled();
			}
			wait(krmSetRange(
			    &tr,
			    auditServerBasedProgressPrefixFor(auditState.getType(), auditState.id, auditState.auditServerId),
			    auditState.range,
			    auditStorageStateValue(auditState)));
			wait(tr.commit());
			break;
		} catch (Error& e) {
			TraceEvent(SevDebug, "AuditUtilPersistAuditStateByRangeError")
			    .errorUnsuppressed(e)
			    .detail("AuditID", auditState.id)
			    .detail("AuditType", auditState.getType())
			    .detail("AuditPhase", auditState.getPhase())
			    .detail("AuditServerID", auditState.auditServerId);
			wait(tr.onError(e));
		}
	}

	return Void();
}

ACTOR Future<std::vector<AuditStorageState>> getAuditStateByServer(Database cx,
                                                                   AuditType type,
                                                                   UID auditId,
                                                                   UID auditServerId,
                                                                   KeyRange range) {
	state RangeResult auditStates;
	state Transaction tr(cx);

	loop {
		try {
			tr.setOption(FDBTransactionOptions::PRIORITY_SYSTEM_IMMEDIATE);
			tr.setOption(FDBTransactionOptions::READ_SYSTEM_KEYS);
			tr.setOption(FDBTransactionOptions::LOCK_AWARE);
			RangeResult res_ = wait(krmGetRanges(&tr,
			                                     auditServerBasedProgressPrefixFor(type, auditId, auditServerId),
			                                     range,
			                                     CLIENT_KNOBS->KRM_GET_RANGE_LIMIT,
			                                     CLIENT_KNOBS->KRM_GET_RANGE_LIMIT_BYTES));
			auditStates = res_;
			break;
		} catch (Error& e) {
			TraceEvent(SevDebug, "AuditUtilGetAuditStateForRangeError")
			    .errorUnsuppressed(e)
			    .detail("AuditID", auditId)
			    .detail("AuditType", type)
			    .detail("AuditServerID", auditServerId);
			wait(tr.onError(e));
		}
	}

	// For a range of state that have value read from auditServerBasedProgressPrefixFor
	// add the state with the same range to res (these states are persisted by auditServers)
	// For a range of state that does not have value read from auditServerBasedProgressPrefixFor
	// add an default (Invalid phase) state with the same range to res (DD will start audit for these ranges)
	std::vector<AuditStorageState> res;
	for (int i = 0; i < auditStates.size() - 1; ++i) {
		KeyRange currentRange = KeyRangeRef(auditStates[i].key, auditStates[i + 1].key);
		AuditStorageState auditState(auditId, currentRange, type);
		if (!auditStates[i].value.empty()) {
			AuditStorageState auditState_ = decodeAuditStorageState(auditStates[i].value);
			auditState.setPhase(auditState_.getPhase());
			auditState.error = auditState_.error;
		}
		res.push_back(auditState);
	}

	return res;
}

ACTOR Future<bool> checkAuditProgressCompleteByRange(Database cx,
                                                     AuditType auditType,
                                                     UID auditId,
                                                     KeyRange auditRange) {
	ASSERT(auditType == AuditType::ValidateHA || auditType == AuditType::ValidateReplica ||
	       auditType == AuditType::ValidateLocationMetadata);
	state KeyRange rangeToRead = auditRange;
	state Key rangeToReadBegin = auditRange.begin;
	state int retryCount = 0;
	while (rangeToReadBegin < auditRange.end) {
		loop {
			try {
				rangeToRead = KeyRangeRef(rangeToReadBegin, auditRange.end);
				state std::vector<AuditStorageState> auditStates =
				    wait(getAuditStateByRange(cx, auditType, auditId, rangeToRead));
				for (int i = 0; i < auditStates.size(); i++) {
					AuditPhase phase = auditStates[i].getPhase();
					if (phase == AuditPhase::Invalid) {
						TraceEvent(SevWarn, "AuditUtilCheckAuditProgressNotFinished")
						    .detail("AuditID", auditId)
						    .detail("AuditRange", auditRange)
						    .detail("AuditType", auditType)
						    .detail("UnfinishedRange", auditStates[i].range);
						return false;
					}
				}
				rangeToReadBegin = auditStates.back().range.end;
				break;
			} catch (Error& e) {
				if (e.code() == error_code_actor_cancelled) {
					throw e;
				}
				if (retryCount > 30) {
					TraceEvent(SevWarn, "AuditUtilCheckAuditProgressFailed")
					    .detail("AuditID", auditId)
					    .detail("AuditRange", auditRange)
					    .detail("AuditType", auditType);
					throw audit_storage_failed();
				}
				wait(delay(0.5));
				retryCount++;
			}
		}
	}
	TraceEvent(SevInfo, "AuditUtilCheckAuditProgressFinish")
	    .detail("AuditID", auditId)
	    .detail("AuditRange", auditRange)
	    .detail("AuditType", auditType);
	return true;
}

ACTOR Future<bool> checkAuditProgressCompleteByServer(Database cx,
                                                      AuditType auditType,
                                                      UID auditId,
                                                      KeyRange auditRange,
                                                      UID serverId,
                                                      std::shared_ptr<AsyncVar<int>> checkProgressBudget) {
	ASSERT(auditType == AuditType::ValidateStorageServerShard);
	state KeyRange rangeToRead = auditRange;
	state Key rangeToReadBegin = auditRange.begin;
	state int retryCount = 0;
	while (rangeToReadBegin < auditRange.end) {
		loop {
			try {
				rangeToRead = KeyRangeRef(rangeToReadBegin, auditRange.end);
				state std::vector<AuditStorageState> auditStates =
				    wait(getAuditStateByServer(cx, auditType, auditId, serverId, rangeToRead));
				for (int i = 0; i < auditStates.size(); i++) {
					AuditPhase phase = auditStates[i].getPhase();
					if (phase == AuditPhase::Invalid) {
						TraceEvent(SevWarn, "AuditUtilCheckAuditProgressNotFinished")
						    .detail("ServerID", serverId)
						    .detail("AuditID", auditId)
						    .detail("AuditRange", auditRange)
						    .detail("AuditType", auditType)
						    .detail("UnfinishedRange", auditStates[i].range);
						checkProgressBudget->set(checkProgressBudget->get() + 1);
						return false;
					}
				}
				rangeToReadBegin = auditStates.back().range.end;
				break;
			} catch (Error& e) {
				if (e.code() == error_code_actor_cancelled) {
					throw e;
				}
				if (retryCount > 30) {
					TraceEvent(SevWarn, "AuditUtilCheckAuditProgressFailed")
					    .detail("ServerID", serverId)
					    .detail("AuditID", auditId)
					    .detail("AuditRange", auditRange)
					    .detail("AuditType", auditType);
					checkProgressBudget->set(checkProgressBudget->get() + 1);
					throw audit_storage_failed();
				}
				wait(delay(0.5));
				retryCount++;
			}
		}
	}
	checkProgressBudget->set(checkProgressBudget->get() + 1);
	TraceEvent(SevInfo, "AuditUtilCheckAuditProgressFinish")
	    .detail("ServerID", serverId)
	    .detail("AuditID", auditId)
	    .detail("AuditRange", auditRange)
	    .detail("AuditType", auditType);
	return true;
}

// Load RUNNING audit states to resume, clean up COMPLETE and FAILED audit states
// Update ddId for RUNNING audit states
ACTOR Future<std::vector<AuditStorageState>> initAuditMetadata(Database cx,
                                                               MoveKeyLockInfo lock,
                                                               bool ddEnabled,
                                                               UID dataDistributorId,
                                                               int persistFinishAuditCount) {
	state std::unordered_map<AuditType, std::vector<AuditStorageState>> existingAuditStates;
	state std::vector<AuditStorageState> auditStatesToResume;
	state Transaction tr(cx);
	state int retryCount = 0;
	loop {
		try {
			// Load existing audit states and update ddId in audit states
			existingAuditStates.clear();
			auditStatesToResume.clear();
			tr.setOption(FDBTransactionOptions::PRIORITY_SYSTEM_IMMEDIATE);
			tr.setOption(FDBTransactionOptions::ACCESS_SYSTEM_KEYS);
			tr.setOption(FDBTransactionOptions::LOCK_AWARE);
			wait(checkMoveKeysLockForAudit(&tr, lock, ddEnabled, true));
			RangeResult result = wait(tr.getRange(auditKeys, CLIENT_KNOBS->TOO_MANY));
			if (result.more || result.size() >= CLIENT_KNOBS->TOO_MANY) {
				TraceEvent(g_network->isSimulated() ? SevError : SevWarnAlways,
				           "AuditUtilLoadMetadataIncomplete",
				           dataDistributorId)
				    .detail("ResMore", result.more)
				    .detail("ResSize", result.size());
			}
			for (int i = 0; i < result.size(); ++i) {
				auto auditState = decodeAuditStorageState(result[i].value);
				TraceEvent(SevVerbose, "AuditUtilLoadMetadataEach", dataDistributorId)
				    .detail("CurrentDDID", dataDistributorId)
				    .detail("AuditDDID", auditState.ddId)
				    .detail("AuditType", auditState.getType())
				    .detail("AuditID", auditState.id)
				    .detail("AuditPhase", auditState.getPhase());
				if (auditState.getPhase() == AuditPhase::Running) {
					AuditStorageState toUpdate = auditState;
					toUpdate.ddId = dataDistributorId;
					tr.set(auditKey(toUpdate.getType(), toUpdate.id), auditStorageStateValue(toUpdate));
				}
				existingAuditStates[auditState.getType()].push_back(auditState);
			}
			// Cleanup Complete/Failed audit metadata for each type separately
			for (const auto& [auditType, _] : existingAuditStates) {
				int numFinishAudit = 0; // "finish" audits include Complete/Failed audits
				for (const auto& auditState : existingAuditStates[auditType]) {
					if (auditState.getPhase() == AuditPhase::Complete || auditState.getPhase() == AuditPhase::Failed) {
						numFinishAudit++;
					}
				}
				const int numFinishAuditsToClear = numFinishAudit - persistFinishAuditCount;
				int numFinishAuditsCleared = 0;
				std::sort(existingAuditStates[auditType].begin(),
				          existingAuditStates[auditType].end(),
				          [](AuditStorageState a, AuditStorageState b) {
					          return a.id < b.id; // Inplacement sort in ascending order
				          });
				for (const auto& auditState : existingAuditStates[auditType]) {
					if (auditState.getPhase() == AuditPhase::Failed) {
						if (numFinishAuditsCleared < numFinishAuditsToClear) {
							// Clear both audit metadata and corresponding progress metadata
							tr.clear(auditKey(auditState.getType(), auditState.id));
							clearAuditProgressMetadata(&tr, auditState.getType(), auditState.id);
							numFinishAuditsCleared++;
							TraceEvent(SevInfo, "AuditUtilMetadataCleared", dataDistributorId)
							    .detail("AuditID", auditState.id)
							    .detail("AuditType", auditState.getType())
							    .detail("AuditRange", auditState.range);
						}
					} else if (auditState.getPhase() == AuditPhase::Complete) {
						if (numFinishAuditsCleared < numFinishAuditsToClear) {
							// Clear audit metadata only
							// No need to clear the corresponding progress metadata
							// since it has been cleared for Complete audits
							tr.clear(auditKey(auditState.getType(), auditState.id));
							numFinishAuditsCleared++;
							TraceEvent(SevInfo, "AuditUtilMetadataCleared", dataDistributorId)
							    .detail("AuditID", auditState.id)
							    .detail("AuditType", auditState.getType())
							    .detail("AuditRange", auditState.range);
						}
					} else if (auditState.getPhase() == AuditPhase::Running) {
						auditStatesToResume.push_back(auditState);
						TraceEvent(SevInfo, "AuditUtilMetadataAddedToResume", dataDistributorId)
						    .detail("AuditID", auditState.id)
						    .detail("AuditType", auditState.getType())
						    .detail("AuditRange", auditState.range);
					}
				}
			}
			wait(tr.commit());
			break;
		} catch (Error& e) {
			if (e.code() == error_code_actor_cancelled || e.code() == error_code_movekeys_conflict) {
				throw e;
			}
			if (retryCount > 50) {
				TraceEvent(SevWarnAlways, "AuditUtilInitAuditMetadataExceedRetryMax", dataDistributorId)
				    .errorUnsuppressed(e);
				break;
			}
			try {
				wait(tr.onError(e));
			} catch (Error& e) {
				retryCount++;
				tr.reset();
			}
		}
	}
	return auditStatesToResume;
}

// Check if any pair of ranges are exclusive with each other
// This is not a part in consistency check of audit metadata
// This is used for checking the validity of inputs to rangesSame()
bool elementsAreExclusiveWithEachOther(std::vector<KeyRange> ranges) {
	ASSERT(std::is_sorted(ranges.begin(), ranges.end(), KeyRangeRef::ArbitraryOrder()));
	for (int i = 0; i < ranges.size() - 1; ++i) {
		if (ranges[i].end > ranges[i + 1].begin) {
			TraceEvent(SevError, "AuditUtilElementsAreNotExclusiveWithEachOther").detail("Ranges", describe(ranges));
			return false;
		}
	}
	return true;
}

// Check if any range is empty in the given list of ranges
// This is not a part in consistency check of audit metadata
// This is used for checking the validity of inputs to rangesSame()
bool noEmptyRangeInRanges(std::vector<KeyRange> ranges) {
	for (const auto& range : ranges) {
		if (range.empty()) {
			return false;
		}
	}
	return true;
}

// Given a list of ranges, where ranges can overlap with each other
// Return a list of exclusive ranges which covers the ranges exactly
// the same as the input list of ranges
std::vector<KeyRange> coalesceRangeList(std::vector<KeyRange> ranges) {
	std::sort(ranges.begin(), ranges.end(), [](KeyRange a, KeyRange b) { return a.begin < b.begin; });
	std::vector<KeyRange> res;
	for (const auto& range : ranges) {
		if (res.empty()) {
			res.push_back(range);
			continue;
		}
		if (range.begin <= res.back().end) {
			if (range.end > res.back().end) { // update res.back if current range extends the back range
				KeyRange newBack = Standalone(KeyRangeRef(res.back().begin, range.end));
				res.pop_back();
				res.push_back(newBack);
			}
		} else {
			res.push_back(range);
		}
	}
	return res;
}

// Given two lists of ranges --- rangesA and rangesB, check if two lists are identical
// If not, return the mismatched two ranges of rangeA and rangeB respectively
Optional<std::pair<KeyRange, KeyRange>> rangesSame(std::vector<KeyRange> rangesA, std::vector<KeyRange> rangesB) {
	if (g_network->isSimulated()) {
		ASSERT(noEmptyRangeInRanges(rangesA));
		ASSERT(noEmptyRangeInRanges(rangesB));
	}
	KeyRange emptyRange;
	if (rangesA.empty() && rangesB.empty()) { // no mismatch
		return Optional<std::pair<KeyRange, KeyRange>>();
	} else if (rangesA.empty() && !rangesB.empty()) { // rangesA is empty while rangesB has a range
		return std::make_pair(emptyRange, rangesB.front());
	} else if (!rangesA.empty() && rangesB.empty()) { // rangesB is empty while rangesA has a range
		return std::make_pair(rangesA.front(), emptyRange);
	}
	TraceEvent(SevVerbose, "AuditUtilRangesSameBeforeSort").detail("RangesA", rangesA).detail("Rangesb", rangesB);
	// sort in ascending order
	std::sort(rangesA.begin(), rangesA.end(), [](KeyRange a, KeyRange b) { return a.begin < b.begin; });
	std::sort(rangesB.begin(), rangesB.end(), [](KeyRange a, KeyRange b) { return a.begin < b.begin; });
	TraceEvent(SevVerbose, "AuditUtilRangesSameAfterSort").detail("RangesA", rangesA).detail("Rangesb", rangesB);
	if (g_network->isSimulated()) {
		ASSERT(elementsAreExclusiveWithEachOther(rangesA));
		ASSERT(elementsAreExclusiveWithEachOther(rangesB));
	}
	if (rangesA.front().begin != rangesB.front().begin) { // rangeList heads mismatch
		return std::make_pair(rangesA.front(), rangesB.front());
	} else if (rangesA.back().end != rangesB.back().end) { // rangeList backs mismatch
		return std::make_pair(rangesA.back(), rangesB.back());
	}
	int ia = 0;
	int ib = 0;
	KeyRangeRef rangeA = rangesA[0];
	KeyRangeRef rangeB = rangesB[0];
	KeyRange lastRangeA = Standalone(rangeA);
	KeyRange lastRangeB = Standalone(rangeB);
	while (true) {
		if (rangeA.begin == rangeB.begin) {
			if (rangeA.end == rangeB.end) {
				if (rangeA.end == rangesA.back().end) {
					break;
				}
				++ia;
				++ib;
				rangeA = rangesA[ia];
				rangeB = rangesB[ib];
				lastRangeA = Standalone(rangeA);
				lastRangeB = Standalone(rangeB);
			} else if (rangeA.end > rangeB.end) {
				rangeA = KeyRangeRef(rangeB.end, rangeA.end);
				++ib;
				rangeB = rangesB[ib];
				lastRangeB = Standalone(rangeB);
			} else {
				rangeB = KeyRangeRef(rangeA.end, rangeB.end);
				++ia;
				rangeA = rangesA[ia];
				lastRangeA = Standalone(rangeA);
			}
		} else {
			return std::make_pair(lastRangeA, lastRangeB);
		}
	}
	return Optional<std::pair<KeyRange, KeyRange>>();
}

// Given an input server, get ranges within the input range via the input transaction
// from the perspective of ServerKeys system key space
// Input: (1) SS id; (2) transaction tr; (3) within range
// Return AuditGetServerKeysRes, including: (1) complete range by a single read range;
// (2) verison of the read; (3) ranges of the input SS
ACTOR Future<AuditGetServerKeysRes> getThisServerKeysFromServerKeys(UID serverID, Transaction* tr, KeyRange range) {
	state RangeResult readResult;
	state AuditGetServerKeysRes res;

	try {
		wait(store(readResult,
		           krmGetRanges(tr,
		                        serverKeysPrefixFor(serverID),
		                        range,
		                        CLIENT_KNOBS->KRM_GET_RANGE_LIMIT,
		                        CLIENT_KNOBS->KRM_GET_RANGE_LIMIT_BYTES)));
		Future<Version> grvF = tr->getReadVersion();
		if (!grvF.isReady()) {
			TraceEvent(SevWarnAlways, "AuditUtilReadServerKeysGRVError", serverID);
			throw audit_storage_cancelled();
		}
		Version readAtVersion = grvF.get();

		TraceEvent(SevVerbose, "AuditUtilGetThisServerKeysFromServerKeysReadDone", serverID)
		    .detail("Range", range)
		    .detail("Prefix", serverKeysPrefixFor(serverID))
		    .detail("ResultSize", readResult.size())
		    .detail("AduitServerID", serverID);

		std::vector<KeyRange> ownRanges;
		for (int i = 0; i < readResult.size() - 1; ++i) {
			TraceEvent(SevVerbose, "AuditUtilGetThisServerKeysFromServerKeysAddToResult", serverID)
			    .detail("ValueIsServerKeysFalse", readResult[i].value == serverKeysFalse)
			    .detail("ServerHasKey", serverHasKey(readResult[i].value))
			    .detail("Range", KeyRangeRef(readResult[i].key, readResult[i + 1].key))
			    .detail("AduitServerID", serverID);
			if (serverHasKey(readResult[i].value)) {
				KeyRange shardRange;
				ownRanges.push_back(Standalone(KeyRangeRef(readResult[i].key, readResult[i + 1].key)));
			}
		}
		const KeyRange completeRange = Standalone(KeyRangeRef(range.begin, readResult.back().key));
		TraceEvent(SevVerbose, "AuditUtilGetThisServerKeysFromServerKeysEnd", serverID)
		    .detail("AduitServerID", serverID)
		    .detail("Range", range)
		    .detail("Prefix", serverKeysPrefixFor(serverID))
		    .detail("ReadAtVersion", readAtVersion)
		    .detail("CompleteRange", completeRange)
		    .detail("ResultSize", ownRanges.size());
		res = AuditGetServerKeysRes(completeRange, readAtVersion, serverID, ownRanges, readResult.logicalSize());

	} catch (Error& e) {
		TraceEvent(SevDebug, "AuditUtilGetThisServerKeysError", serverID)
		    .errorUnsuppressed(e)
		    .detail("AduitServerID", serverID);
		throw e;
	}

	return res;
}

// Given an input server, get ranges within the input range via the input transaction
// from the perspective of KeyServers system key space
// Input: (1) Audit Server ID (for logging); (2) transaction tr; (3) within range
// Return AuditGetKeyServersRes, including : (1) complete range by a single read range; (2) verison of the read;
// (3) map between SSes and their ranges --- in KeyServers space, a range corresponds to multiple SSes
ACTOR Future<AuditGetKeyServersRes> getShardMapFromKeyServers(UID auditServerId, Transaction* tr, KeyRange range) {
	state AuditGetKeyServersRes res;
	state std::vector<Future<Void>> actors;
	state RangeResult readResult;
	state RangeResult UIDtoTagMap;
	state int64_t totalShardsCount = 0;
	state int64_t shardsInAnonymousPhysicalShardCount = 0;

	try {
		// read
		actors.push_back(store(readResult,
		                       krmGetRanges(tr,
		                                    keyServersPrefix,
		                                    range,
		                                    CLIENT_KNOBS->KRM_GET_RANGE_LIMIT,
		                                    CLIENT_KNOBS->KRM_GET_RANGE_LIMIT_BYTES)));
		actors.push_back(store(UIDtoTagMap, tr->getRange(serverTagKeys, CLIENT_KNOBS->TOO_MANY)));
		wait(waitForAll(actors));
		if (UIDtoTagMap.more || UIDtoTagMap.size() >= CLIENT_KNOBS->TOO_MANY) {
			TraceEvent(g_network->isSimulated() ? SevError : SevWarnAlways,
			           "AuditUtilReadKeyServersReadTagError",
			           auditServerId);
			throw audit_storage_cancelled();
		}
		Future<Version> grvF = tr->getReadVersion();
		if (!grvF.isReady()) {
			TraceEvent(SevWarnAlways, "AuditUtilReadKeyServersGRVError", auditServerId);
			throw audit_storage_cancelled();
		}
		Version readAtVersion = grvF.get();

		TraceEvent(SevVerbose, "AuditUtilGetThisServerKeysFromKeyServersReadDone", auditServerId)
		    .detail("Range", range)
		    .detail("ResultSize", readResult.size())
		    .detail("AduitServerID", auditServerId);

		// produce result
		std::unordered_map<UID, std::vector<KeyRange>> serverOwnRanges;
		for (int i = 0; i < readResult.size() - 1; ++i) {
			std::vector<UID> src;
			std::vector<UID> dest;
			UID srcID;
			UID destID;
			decodeKeyServersValue(UIDtoTagMap, readResult[i].value, src, dest, srcID, destID);
			if (srcID == anonymousShardId) {
				shardsInAnonymousPhysicalShardCount++;
			}
			totalShardsCount++;
			std::vector<UID> servers(src.size() + dest.size());
			std::merge(src.begin(), src.end(), dest.begin(), dest.end(), servers.begin());
			for (auto& ssid : servers) {
				serverOwnRanges[ssid].push_back(Standalone(KeyRangeRef(readResult[i].key, readResult[i + 1].key)));
			}
		}
		const KeyRange completeRange = Standalone(KeyRangeRef(range.begin, readResult.back().key));
		TraceEvent(SevInfo, "AuditUtilGetThisServerKeysFromKeyServersEnd", auditServerId)
		    .detail("Range", range)
		    .detail("CompleteRange", completeRange)
		    .detail("AtVersion", readAtVersion)
		    .detail("ShardsInAnonymousPhysicalShardCount", shardsInAnonymousPhysicalShardCount)
		    .detail("TotalShardsCount", totalShardsCount);
		res = AuditGetKeyServersRes(completeRange, readAtVersion, serverOwnRanges, readResult.logicalSize());

	} catch (Error& e) {
		TraceEvent(SevDebug, "AuditUtilGetThisServerKeysFromKeyServersError", auditServerId)
		    .errorUnsuppressed(e)
		    .detail("AuditServerId", auditServerId);
		throw e;
	}

	return res;
}<|MERGE_RESOLUTION|>--- conflicted
+++ resolved
@@ -81,11 +81,7 @@
 ACTOR Future<Void> cancelAuditMetadata(Database cx, AuditType auditType, UID auditId) {
 	try {
 		state Transaction tr(cx);
-<<<<<<< HEAD
-		TraceEvent(SevDebug, "AuditUtilCancelAuditMetadataStart", auditId)
-=======
 		TraceEvent(SevInfo, "AuditUtilCancelAuditMetadataStart", auditId)
->>>>>>> 57ccdb8f
 		    .detail("AuditKey", auditKey(auditType, auditId));
 		loop {
 			try {
@@ -103,19 +99,11 @@
 				tr.set(auditKey(toCancelState.getType(), toCancelState.id), auditStorageStateValue(toCancelState));
 				clearAuditProgressMetadata(&tr, toCancelState.getType(), toCancelState.id);
 				wait(tr.commit());
-<<<<<<< HEAD
-				TraceEvent(SevDebug, "AuditUtilCancelAuditMetadataEnd", auditId)
-				    .detail("AuditKey", auditKey(auditType, auditId));
-				break;
-			} catch (Error& e) {
-				TraceEvent(SevDebug, "AuditUtilCancelAuditMetadataError", auditId)
-=======
 				TraceEvent(SevInfo, "AuditUtilCancelAuditMetadataEnd", auditId)
 				    .detail("AuditKey", auditKey(auditType, auditId));
 				break;
 			} catch (Error& e) {
 				TraceEvent(SevWarn, "AuditUtilCancelAuditMetadataError", auditId)
->>>>>>> 57ccdb8f
 				    .detail("AuditKey", auditKey(auditType, auditId));
 				wait(tr.onError(e));
 			}
@@ -432,11 +420,7 @@
 			// Persist audit result
 			tr.set(auditKey(auditState.getType(), auditState.id), auditStorageStateValue(auditState));
 			wait(tr.commit());
-<<<<<<< HEAD
-			TraceEvent(SevDebug, "AuditUtilPersistAuditState", auditState.id)
-=======
 			TraceEvent(SevInfo, "AuditUtilPersistAuditState", auditState.id)
->>>>>>> 57ccdb8f
 			    .detail("AuditID", auditState.id)
 			    .detail("AuditType", auditState.getType())
 			    .detail("AuditPhase", auditPhase)
@@ -444,11 +428,7 @@
 			    .detail("Context", context);
 			break;
 		} catch (Error& e) {
-<<<<<<< HEAD
-			TraceEvent(SevDebug, "AuditUtilPersistAuditStateError", auditState.id)
-=======
 			TraceEvent(SevWarn, "AuditUtilPersistAuditStateError", auditState.id)
->>>>>>> 57ccdb8f
 			    .errorUnsuppressed(e)
 			    .detail("AuditID", auditState.id)
 			    .detail("AuditType", auditState.getType())
