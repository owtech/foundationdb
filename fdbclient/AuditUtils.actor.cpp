--- conflicted
+++ resolved
@@ -262,17 +262,10 @@
 	return Void();
 }
 
-<<<<<<< HEAD
-ACTOR static Future<Void> checkMoveKeysLock(Transaction* tr,
-                                            MoveKeyLockInfo lock,
-                                            bool isDDEnabled,
-                                            bool isWrite = true) {
-=======
 ACTOR static Future<Void> checkMoveKeysLockForAudit(Transaction* tr,
                                                     MoveKeyLockInfo lock,
                                                     bool isDDEnabled,
                                                     bool isWrite = true) {
->>>>>>> 3520bfba
 	tr->setOption(FDBTransactionOptions::READ_SYSTEM_KEYS);
 	if (!isDDEnabled) {
 		TraceEvent(SevDebug, "AuditUtilDisabledByInMemoryCheck").log();
@@ -286,10 +279,6 @@
 		Optional<Value> readVal = wait(tr->get(moveKeysLockWriteKey));
 		UID lastWrite = readVal.present() ? BinaryReader::fromStringRef<UID>(readVal.get(), Unversioned()) : UID();
 		if (lastWrite != lock.prevWrite) {
-<<<<<<< HEAD
-			CODE_PROBE(true, "checkMoveKeysLock: Conflict with previous owner");
-=======
->>>>>>> 3520bfba
 			TraceEvent(SevDebug, "ConflictWithPreviousOwner");
 			throw movekeys_conflict(); // need a new name
 		}
@@ -320,10 +309,6 @@
 		}
 		return Void();
 	} else {
-<<<<<<< HEAD
-		CODE_PROBE(true, "checkMoveKeysLock: Conflict with new owner");
-=======
->>>>>>> 3520bfba
 		TraceEvent(SevDebug, "AuditUtilConflictWithNewOwner")
 		    .detail("CurrentOwner", currentOwner.toString())
 		    .detail("PrevOwner", lock.prevOwner.toString())
@@ -348,11 +333,7 @@
 				tr.setOption(FDBTransactionOptions::PRIORITY_SYSTEM_IMMEDIATE);
 				tr.setOption(FDBTransactionOptions::ACCESS_SYSTEM_KEYS);
 				tr.setOption(FDBTransactionOptions::LOCK_AWARE);
-<<<<<<< HEAD
-				wait(checkMoveKeysLock(&tr, lock, ddEnabled, true));
-=======
 				wait(checkMoveKeysLockForAudit(&tr, lock, ddEnabled, true));
->>>>>>> 3520bfba
 				RangeResult res =
 				    wait(tr.getRange(auditKeyRange(auditState.getType()), 1, Snapshot::False, Reverse::True));
 				ASSERT(res.size() == 0 || res.size() == 1);
@@ -420,11 +401,7 @@
 			tr.setOption(FDBTransactionOptions::PRIORITY_SYSTEM_IMMEDIATE);
 			tr.setOption(FDBTransactionOptions::ACCESS_SYSTEM_KEYS);
 			tr.setOption(FDBTransactionOptions::LOCK_AWARE);
-<<<<<<< HEAD
-			wait(checkMoveKeysLock(&tr, lock, ddEnabled, true));
-=======
 			wait(checkMoveKeysLockForAudit(&tr, lock, ddEnabled, true));
->>>>>>> 3520bfba
 			// Clear persistent progress data of the new audit if complete
 			if (auditPhase == AuditPhase::Complete) {
 				clearAuditProgressMetadata(&tr, auditState.getType(), auditState.id);
@@ -513,11 +490,7 @@
 			AuditStorageState ddAuditState = decodeAuditStorageState(ddAuditState_.get());
 			ASSERT(ddAuditState.ddId.isValid());
 			if (ddAuditState.ddId != auditState.ddId) {
-<<<<<<< HEAD
-				throw audit_storage_failed(); // a new dd starts and this audit task is outdated
-=======
 				throw audit_storage_task_outdated(); // a new dd starts and this audit task is outdated
->>>>>>> 3520bfba
 			}
 			// It is possible ddAuditState is complete while some progress is about to persist
 			// Since doAuditOnStorageServer may repeatedly issue multiple requests (see getReplyUnlessFailedFor)
@@ -608,11 +581,7 @@
 			AuditStorageState ddAuditState = decodeAuditStorageState(ddAuditState_.get());
 			ASSERT(ddAuditState.ddId.isValid());
 			if (ddAuditState.ddId != auditState.ddId) {
-<<<<<<< HEAD
-				throw audit_storage_failed(); // a new dd starts and this audit task is outdated
-=======
 				throw audit_storage_task_outdated(); // a new dd starts and this audit task is outdated
->>>>>>> 3520bfba
 			}
 			// It is possible ddAuditState is complete while some progress is about to persist
 			// Since doAuditOnStorageServer may repeatedly issue multiple requests (see getReplyUnlessFailedFor)
@@ -695,14 +664,10 @@
 	return res;
 }
 
-<<<<<<< HEAD
-ACTOR Future<bool> checkAuditProgressComplete(Database cx, AuditType auditType, UID auditId, KeyRange auditRange) {
-=======
 ACTOR Future<bool> checkAuditProgressCompleteByRange(Database cx,
                                                      AuditType auditType,
                                                      UID auditId,
                                                      KeyRange auditRange) {
->>>>>>> 3520bfba
 	ASSERT(auditType == AuditType::ValidateHA || auditType == AuditType::ValidateReplica ||
 	       auditType == AuditType::ValidateLocationMetadata);
 	state KeyRange rangeToRead = auditRange;
@@ -732,11 +697,7 @@
 					throw e;
 				}
 				if (retryCount > 30) {
-<<<<<<< HEAD
-					TraceEvent(SevWarn, "AuditUtilCheckAuditProgressIncomplete")
-=======
 					TraceEvent(SevWarn, "AuditUtilCheckAuditProgressFailed")
->>>>>>> 3520bfba
 					    .detail("AuditID", auditId)
 					    .detail("AuditRange", auditRange)
 					    .detail("AuditType", auditType);
@@ -747,8 +708,6 @@
 			}
 		}
 	}
-<<<<<<< HEAD
-=======
 	TraceEvent(SevInfo, "AuditUtilCheckAuditProgressFinish")
 	    .detail("AuditID", auditId)
 	    .detail("AuditRange", auditRange)
@@ -811,7 +770,6 @@
 	    .detail("AuditID", auditId)
 	    .detail("AuditRange", auditRange)
 	    .detail("AuditType", auditType);
->>>>>>> 3520bfba
 	return true;
 }
 
@@ -834,11 +792,7 @@
 			tr.setOption(FDBTransactionOptions::PRIORITY_SYSTEM_IMMEDIATE);
 			tr.setOption(FDBTransactionOptions::ACCESS_SYSTEM_KEYS);
 			tr.setOption(FDBTransactionOptions::LOCK_AWARE);
-<<<<<<< HEAD
-			wait(checkMoveKeysLock(&tr, lock, ddEnabled, true));
-=======
 			wait(checkMoveKeysLockForAudit(&tr, lock, ddEnabled, true));
->>>>>>> 3520bfba
 			RangeResult result = wait(tr.getRange(auditKeys, CLIENT_KNOBS->TOO_MANY));
 			if (result.more || result.size() >= CLIENT_KNOBS->TOO_MANY) {
 				TraceEvent(g_network->isSimulated() ? SevError : SevWarnAlways,
@@ -917,12 +871,8 @@
 				throw e;
 			}
 			if (retryCount > 50) {
-<<<<<<< HEAD
-				TraceEvent(SevWarnAlways, "InitAuditMetadataExceedRetryMax", dataDistributorId).errorUnsuppressed(e);
-=======
 				TraceEvent(SevWarnAlways, "AuditUtilInitAuditMetadataExceedRetryMax", dataDistributorId)
 				    .errorUnsuppressed(e);
->>>>>>> 3520bfba
 				break;
 			}
 			try {
@@ -932,10 +882,6 @@
 				tr.reset();
 			}
 		}
-<<<<<<< HEAD
-	}
-	return auditStatesToResume;
-=======
 	}
 	return auditStatesToResume;
 }
@@ -1192,5 +1138,4 @@
 	}
 
 	return res;
->>>>>>> 3520bfba
 }