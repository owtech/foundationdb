/*
 * ServerKnobs.h
 *
 * This source file is part of the FoundationDB open source project
 *
 * Copyright 2013-2022 Apple Inc. and the FoundationDB project authors
 *
 * Licensed under the Apache License, Version 2.0 (the "License");
 * you may not use this file except in compliance with the License.
 * You may obtain a copy of the License at
 *
 *     http://www.apache.org/licenses/LICENSE-2.0
 *
 * Unless required by applicable law or agreed to in writing, software
 * distributed under the License is distributed on an "AS IS" BASIS,
 * WITHOUT WARRANTIES OR CONDITIONS OF ANY KIND, either express or implied.
 * See the License for the specific language governing permissions and
 * limitations under the License.
 */

#pragma once

#include "flow/BooleanParam.h"
#include "flow/Knobs.h"
#include "flow/swift_support.h"
#include "fdbrpc/fdbrpc.h"
#include "fdbrpc/Locality.h"
#include "fdbclient/ClientKnobs.h"

// Disk queue
static constexpr int _PAGE_SIZE = 4096;

class SWIFT_CXX_IMMORTAL_SINGLETON_TYPE ServerKnobs : public KnobsImpl<ServerKnobs> {
public:
	bool ALLOW_DANGEROUS_KNOBS;
	// Versions
	int64_t VERSIONS_PER_SECOND;
	int64_t MAX_VERSIONS_IN_FLIGHT;
	int64_t MAX_VERSIONS_IN_FLIGHT_FORCED;
	int64_t MAX_READ_TRANSACTION_LIFE_VERSIONS;
	int64_t MAX_WRITE_TRANSACTION_LIFE_VERSIONS;
	bool ENABLE_VERSION_VECTOR;
	bool ENABLE_VERSION_VECTOR_TLOG_UNICAST;
	double MAX_COMMIT_BATCH_INTERVAL; // Each commit proxy generates a CommitTransactionBatchRequest at least this
	                                  // often, so that versions always advance smoothly
	double MAX_VERSION_RATE_MODIFIER;
	int64_t MAX_VERSION_RATE_OFFSET;
	bool ENABLE_VERSION_VECTOR_HA_OPTIMIZATION;

	// TLogs
	bool PEEK_USING_STREAMING;
	double TLOG_TIMEOUT; // tlog OR commit proxy failure - master's reaction time
	double TLOG_SLOW_REJOIN_WARN_TIMEOUT_SECS; // Warns if a tlog takes too long to rejoin
	double TLOG_STORAGE_MIN_UPDATE_INTERVAL;
	double BUGGIFY_TLOG_STORAGE_MIN_UPDATE_INTERVAL;
	int DESIRED_TOTAL_BYTES;
	int DESIRED_UPDATE_BYTES;
	double UPDATE_DELAY;
	int MAXIMUM_PEEK_BYTES;
	int APPLY_MUTATION_BYTES;
	double BUGGIFY_RECOVER_MEMORY_LIMIT;
	double BUGGIFY_WORKER_REMOVED_MAX_LAG;
	int64_t UPDATE_STORAGE_BYTE_LIMIT;
	int64_t REFERENCE_SPILL_UPDATE_STORAGE_BYTE_LIMIT;
	double TLOG_PEEK_DELAY;
	int LEGACY_TLOG_UPGRADE_ENTRIES_PER_VERSION;
	int VERSION_MESSAGES_OVERHEAD_FACTOR_1024THS; // Multiplicative factor to bound total space used to store a version
	                                              // message (measured in 1/1024ths, e.g. a value of 2048 yields a
	                                              // factor of 2).
	int64_t VERSION_MESSAGES_ENTRY_BYTES_WITH_OVERHEAD;
	int64_t TLOG_POPPED_VER_LAG_THRESHOLD_FOR_TLOGPOP_TRACE;
	bool ENABLE_DETAILED_TLOG_POP_TRACE;
	double TLOG_MESSAGE_BLOCK_OVERHEAD_FACTOR;
	int64_t TLOG_MESSAGE_BLOCK_BYTES;
	int64_t MAX_MESSAGE_SIZE;
	int LOG_SYSTEM_PUSHED_DATA_BLOCK_SIZE;
	double PEEK_TRACKER_EXPIRATION_TIME;
	int PARALLEL_GET_MORE_REQUESTS;
	int MULTI_CURSOR_PRE_FETCH_LIMIT;
	int64_t MAX_QUEUE_COMMIT_BYTES;
	int DESIRED_OUTSTANDING_MESSAGES;
	double DESIRED_GET_MORE_DELAY;
	int CONCURRENT_LOG_ROUTER_READS;
	int LOG_ROUTER_PEEK_FROM_SATELLITES_PREFERRED; // 0==peek from primary, non-zero==peek from satellites
	double LOG_ROUTER_PEEK_SWITCH_DC_TIME;
	double DISK_QUEUE_ADAPTER_MIN_SWITCH_TIME;
	double DISK_QUEUE_ADAPTER_MAX_SWITCH_TIME;
	int64_t TLOG_SPILL_REFERENCE_MAX_PEEK_MEMORY_BYTES;
	int64_t TLOG_SPILL_REFERENCE_MAX_BATCHES_PER_PEEK;
	int64_t TLOG_SPILL_REFERENCE_MAX_BYTES_PER_BATCH;
	int64_t DISK_QUEUE_FILE_EXTENSION_BYTES; // When we grow the disk queue, by how many bytes should it grow?
	int64_t DISK_QUEUE_FILE_SHRINK_BYTES; // When we shrink the disk queue, by how many bytes should it shrink?
	int64_t DISK_QUEUE_MAX_TRUNCATE_BYTES; // A truncate larger than this will cause the file to be replaced instead.
	double TLOG_DEGRADED_DURATION;
	int64_t MAX_CACHE_VERSIONS;
	double TXS_POPPED_MAX_DELAY;
	double TLOG_MAX_CREATE_DURATION;
	int PEEK_LOGGING_AMOUNT;
	double PEEK_LOGGING_DELAY;
	double PEEK_RESET_INTERVAL;
	double PEEK_MAX_LATENCY;
	bool PEEK_COUNT_SMALL_MESSAGES;
	double PEEK_STATS_INTERVAL;
	double PEEK_STATS_SLOW_AMOUNT;
	double PEEK_STATS_SLOW_RATIO;
	double PUSH_RESET_INTERVAL;
	double PUSH_MAX_LATENCY;
	double PUSH_STATS_INTERVAL;
	double PUSH_STATS_SLOW_AMOUNT;
	double PUSH_STATS_SLOW_RATIO;
	int TLOG_POP_BATCH_SIZE;
	double BLOCKING_PEEK_TIMEOUT;
	bool PEEK_BATCHING_EMPTY_MSG;
	double PEEK_BATCHING_EMPTY_MSG_INTERVAL;
	double POP_FROM_LOG_DELAY;
	double TLOG_PULL_ASYNC_DATA_WARNING_TIMEOUT_SECS;

	// Data distribution queue
	double HEALTH_POLL_TIME;
	double BEST_TEAM_STUCK_DELAY;
	double DEST_OVERLOADED_DELAY;
	double BG_REBALANCE_POLLING_INTERVAL;
	double BG_REBALANCE_SWITCH_CHECK_INTERVAL;
	double DD_QUEUE_LOGGING_INTERVAL;
	double DD_QUEUE_COUNTER_REFRESH_INTERVAL;
	double DD_QUEUE_COUNTER_MAX_LOG; // max number of servers for which trace events will be generated in each round of
	                                 // DD_QUEUE_COUNTER_REFRESH_INTERVAL duration
	bool DD_QUEUE_COUNTER_SUMMARIZE; // Enable summary of remaining servers when the number of servers with ongoing
	                                 // relocations in the last minute exceeds DD_QUEUE_COUNTER_MAX_LOG
	double RELOCATION_PARALLELISM_PER_SOURCE_SERVER;
	double RELOCATION_PARALLELISM_PER_DEST_SERVER;
	int DD_QUEUE_MAX_KEY_SERVERS;
	int DD_REBALANCE_PARALLELISM;
	int DD_REBALANCE_RESET_AMOUNT;
	double INFLIGHT_PENALTY_HEALTHY;
	double INFLIGHT_PENALTY_REDUNDANT;
	double INFLIGHT_PENALTY_UNHEALTHY;
	double INFLIGHT_PENALTY_ONE_LEFT;
	bool USE_OLD_NEEDED_SERVERS;

	// Higher priorities are executed first
	// Priority/100 is the "priority group"/"superpriority".  Priority inversion
	//   is possible within but not between priority groups; fewer priority groups
	//   mean better worst case time bounds
	// Maximum allowable priority is 999.
	// Update the status json .data.team_tracker.state field when necessary
	//
	// Priority for movement resume from previous unfinished in-flight movement when a new DD
	// start
	int PRIORITY_RECOVER_MOVE;
	// A load-balance priority for disk valley filler
	int PRIORITY_REBALANCE_UNDERUTILIZED_TEAM;
	// A load-balance priority disk mountain chopper
	int PRIORITY_REBALANCE_OVERUTILIZED_TEAM;
	// A load-balance priority read valley filler
	int PRIORITY_REBALANCE_READ_OVERUTIL_TEAM;
	// A load-balance priority read mountain chopper
	int PRIORITY_REBALANCE_READ_UNDERUTIL_TEAM;
	// A team healthy priority for wiggle a storage server
	int PRIORITY_PERPETUAL_STORAGE_WIGGLE;
	// A team healthy priority when all servers in a team are healthy. When a team changes from any unhealthy states to
	// healthy, the unfinished relocations will be overriden to healthy priority
	int PRIORITY_TEAM_HEALTHY;
	// A team healthy priority when there's undesired servers in the team. (ex. same ip
	// address as other SS process, or SS is lagging too far ...)
	int PRIORITY_TEAM_CONTAINS_UNDESIRED_SERVER;
	// A team healthy priority for removing redundant team to make the team count within a good range
	int PRIORITY_TEAM_REDUNDANT;
	// A shard boundary priority for merge small and write cold shard.
	int PRIORITY_MERGE_SHARD;
	// A team healthy priority for populate remote region
	int PRIORITY_POPULATE_REGION;
	// A team healthy priority when the replica > 3 and there's at least one unhealthy server in a team.
	// Or when the team contains a server with wrong configuration (ex. storage engine,
	// locality, excluded ...)
	int PRIORITY_TEAM_UNHEALTHY;
	// A team healthy priority when there should be >= 3 replicas and there's 2 healthy servers in a team
	int PRIORITY_TEAM_2_LEFT;
	// A team healthy priority when there should be >= 2 replicas and there's 1 healthy server in a team
	int PRIORITY_TEAM_1_LEFT;
	// A team healthy priority when a server in the team is excluded as failed
	int PRIORITY_TEAM_FAILED;
	// A team healthy priority when there's no healthy server in a team
	int PRIORITY_TEAM_0_LEFT;
	// A shard boundary priority for split large or write hot shard.
	int PRIORITY_SPLIT_SHARD;
	// Priority when a physical shard is oversize or anonymous. When DD enable physical shard, the shard created before
	// it are default to be 'anonymous' for compatibility.
	int PRIORITY_ENFORCE_MOVE_OUT_OF_PHYSICAL_SHARD;

	// Data distribution
	// DD use AVAILABLE_SPACE_PIVOT_RATIO to calculate pivotAvailableSpaceRatio. Given an array that's descend
	// sorted by available space ratio, the pivot position is AVAILABLE_SPACE_PIVOT_RATIO * team count.
	// When pivotAvailableSpaceRatio is lower than TARGET_AVAILABLE_SPACE_RATIO, the DD won't move any shard to the team
	// has available space ratio < pivotAvailableSpaceRatio.
	double AVAILABLE_SPACE_PIVOT_RATIO;
	// Given an array that's ascend sorted by CPU percent, the pivot position is CPU_PIVOT_RATIO *
	// team count. DD won't move shard to teams that has CPU > pivot CPU.
	double CPU_PIVOT_RATIO;
	// DD won't move shard to teams that has CPU > MAX_DEST_CPU_PERCENT
	double MAX_DEST_CPU_PERCENT;
	// The constant interval DD update pivot values for team selection. It should be >=
	// min(STORAGE_METRICS_POLLING_DELAY,DETAILED_METRIC_UPDATE_RATE)  otherwise the pivot won't change;
	double DD_TEAM_PIVOT_UPDATE_DELAY;

	bool SHARD_ENCODE_LOCATION_METADATA; // If true, location metadata will contain shard ID.
	bool ENABLE_DD_PHYSICAL_SHARD; // EXPERIMENTAL; If true, SHARD_ENCODE_LOCATION_METADATA must be true.
	double DD_PHYSICAL_SHARD_MOVE_PROBABILITY; // Percentage of physical shard move, in the range of [0, 1].
	int64_t MAX_PHYSICAL_SHARD_BYTES;
	double PHYSICAL_SHARD_METRICS_DELAY;
	double ANONYMOUS_PHYSICAL_SHARD_TRANSITION_TIME;
	bool PHYSICAL_SHARD_MOVE_VERBOSE_TRACKING;

	double READ_REBALANCE_CPU_THRESHOLD; // read rebalance only happens if the source servers' CPU > threshold
	int READ_REBALANCE_SRC_PARALLELISM; // the max count a server become a source server within a certain interval
	int READ_REBALANCE_SHARD_TOPK; // top k shards from which to select randomly for read-rebalance
	double
	    READ_REBALANCE_DIFF_FRAC; // only when (srcLoad - destLoad)/srcLoad > DIFF_FRAC the read rebalance will happen
	double READ_REBALANCE_MAX_SHARD_FRAC; // only move shard whose readLoad < (srcLoad - destLoad) * MAX_SHARD_FRAC
	double
	    READ_REBALANCE_MIN_READ_BYTES_KS; // only move shard whose readLoad > min(MIN_READ_BYTES_KS, shard avg traffic);

	double RETRY_RELOCATESHARD_DELAY;
	double DATA_DISTRIBUTION_FAILURE_REACTION_TIME;
	int MIN_SHARD_BYTES, SHARD_BYTES_RATIO, SHARD_BYTES_PER_SQRT_BYTES, MAX_SHARD_BYTES, KEY_SERVER_SHARD_BYTES;
	int64_t SHARD_MAX_BYTES_PER_KSEC, // Shards with more than this bandwidth will be split immediately
	    SHARD_MIN_BYTES_PER_KSEC, // Shards with more than this bandwidth will not be merged
	    SHARD_SPLIT_BYTES_PER_KSEC; // When splitting a shard, it is split into pieces with less than this bandwidth
	int64_t SHARD_MAX_READ_OPS_PER_KSEC; // When the read operations count is larger than this threshold, a range will
	                                     // be considered hot
	// When the sampled read operations changes more than this threshold, the
	// shard metrics will update immediately
	int64_t SHARD_READ_OPS_CHANGE_THRESHOLD;

	double SHARD_MAX_READ_DENSITY_RATIO;
	int64_t SHARD_READ_HOT_BANDWIDTH_MIN_PER_KSECONDS;
	double SHARD_MAX_BYTES_READ_PER_KSEC_JITTER;
	double STORAGE_METRIC_TIMEOUT;
	double METRIC_DELAY;
	double ALL_DATA_REMOVED_DELAY;
	double INITIAL_FAILURE_REACTION_DELAY;
	double CHECK_TEAM_DELAY; // Perpetual wiggle check cluster team healthy
	double PERPETUAL_WIGGLE_SMALL_LOAD_RATIO; // If the average load of storage server is less than this ratio * average
	                                          // shard bytes, the perpetual wiggle won't consider the available space
	                                          // load balance in the cluster
	double PERPETUAL_WIGGLE_MIN_BYTES_BALANCE_RATIO; // target min : average space load balance ratio after re-include
	                                                 // before perpetual wiggle will start the next wiggle
	double PERPETUAL_WIGGLE_DELAY; // The max interval between the last wiggle finish and the next wiggle start
	bool PERPETUAL_WIGGLE_DISABLE_REMOVER; // Whether the start of perpetual wiggle replace team remover
	double LOG_ON_COMPLETION_DELAY;
	int BEST_TEAM_MAX_TEAM_TRIES;
	int BEST_TEAM_OPTION_COUNT;
	int BEST_OF_AMT;
	double SERVER_LIST_DELAY;
	double RECRUITMENT_IDLE_DELAY;
	double STORAGE_RECRUITMENT_DELAY;
	bool TSS_HACK_IDENTITY_MAPPING;
	double TSS_RECRUITMENT_TIMEOUT;
	double TSS_DD_CHECK_INTERVAL;
	double DATA_DISTRIBUTION_LOGGING_INTERVAL;
	double DD_ENABLED_CHECK_DELAY;
	double DD_STALL_CHECK_DELAY;
	double DD_LOW_BANDWIDTH_DELAY;
	double DD_MERGE_COALESCE_DELAY;
	double STORAGE_METRICS_POLLING_DELAY;
	double STORAGE_METRICS_RANDOM_DELAY;
	double AVAILABLE_SPACE_RATIO_CUTOFF;
	int DESIRED_TEAMS_PER_SERVER;
	int MAX_TEAMS_PER_SERVER;
	int64_t DD_SHARD_SIZE_GRANULARITY;
	int64_t DD_SHARD_SIZE_GRANULARITY_SIM;
	int DD_MOVE_KEYS_PARALLELISM;
	int DD_FETCH_SOURCE_PARALLELISM;
	int DD_MERGE_LIMIT;
	double DD_SHARD_METRICS_TIMEOUT;
	int64_t DD_LOCATION_CACHE_SIZE;
	double MOVEKEYS_LOCK_POLLING_DELAY;
	double DEBOUNCE_RECRUITING_DELAY;
	int REBALANCE_MAX_RETRIES;
	int DD_OVERLAP_PENALTY;
	int DD_EXCLUDE_MIN_REPLICAS;
	bool DD_VALIDATE_LOCALITY;
	int DD_CHECK_INVALID_LOCALITY_DELAY;
	bool DD_ENABLE_VERBOSE_TRACING;
	int64_t
	    DD_SS_FAILURE_VERSIONLAG; // Allowed SS version lag from the current read version before marking it as failed.
	int64_t DD_SS_ALLOWED_VERSIONLAG; // SS will be marked as healthy if it's version lag goes below this value.
	double DD_SS_STUCK_TIME_LIMIT; // If a storage server is not getting new versions for this amount of time, then it
	                               // becomes undesired.
	int DD_TEAMS_INFO_PRINT_INTERVAL;
	int DD_TEAMS_INFO_PRINT_YIELD_COUNT;
	int DD_TEAM_ZERO_SERVER_LEFT_LOG_DELAY;
	int DD_STORAGE_WIGGLE_PAUSE_THRESHOLD; // How many unhealthy relocations are ongoing will pause storage wiggle
	int DD_STORAGE_WIGGLE_STUCK_THRESHOLD; // How many times bestTeamStuck accumulate will pause storage wiggle
	int64_t
	    DD_STORAGE_WIGGLE_MIN_SS_AGE_SEC; // Minimal age of a correct-configured server before it's chosen to be wiggled
	bool DD_TENANT_AWARENESS_ENABLED;
	bool STORAGE_QUOTA_ENABLED; // Whether storage quota enforcement for tenant groups and all the relevant storage
	                            // usage / quota monitors are enabled.
	int TENANT_CACHE_LIST_REFRESH_INTERVAL; // How often the TenantCache is refreshed
	int TENANT_CACHE_STORAGE_USAGE_REFRESH_INTERVAL; // How often the storage bytes used by each tenant is refreshed
	                                                 // in the TenantCache
	int TENANT_CACHE_STORAGE_QUOTA_REFRESH_INTERVAL; // How often the storage quota allocated to each tenant is
	                                                 // refreshed in the TenantCache
	int TENANT_CACHE_STORAGE_USAGE_TRACE_INTERVAL; // The minimum interval between consecutive trace events logging the
	                                               // storage bytes used by a tenant group
	int CP_FETCH_TENANTS_OVER_STORAGE_QUOTA_INTERVAL; // How often the commit proxies send requests to the data
	                                                  // distributor to fetch the list of tenants over storage quota

	// TeamRemover to remove redundant teams
	bool TR_FLAG_DISABLE_MACHINE_TEAM_REMOVER; // disable the machineTeamRemover actor
	double TR_REMOVE_MACHINE_TEAM_DELAY; // wait for the specified time before try to remove next machine team
	bool TR_FLAG_REMOVE_MT_WITH_MOST_TEAMS; // guard to select which machineTeamRemover logic to use

	bool TR_FLAG_DISABLE_SERVER_TEAM_REMOVER; // disable the serverTeamRemover actor
	double TR_REMOVE_SERVER_TEAM_DELAY; // wait for the specified time before try to remove next server team
	double TR_REMOVE_SERVER_TEAM_EXTRA_DELAY; // serverTeamRemover waits for the delay and check DD healthyness again to
	                                          // ensure it runs after machineTeamRemover

	// Remove wrong storage engines
	double DD_REMOVE_STORE_ENGINE_DELAY; // wait for the specified time before remove the next batch

	double DD_FAILURE_TIME;
	double DD_ZERO_HEALTHY_TEAM_DELAY;
	int DD_BUILD_EXTRA_TEAMS_OVERRIDE; // build extra teams to allow data movement to progress. must be larger than 0
	int DD_SHARD_TRACKING_LOG_SEVERITY;
<<<<<<< HEAD
=======
	bool ENFORCE_SHARD_COUNT_PER_TEAM; // Whether data movement selects dst team not exceeding
	                                   // DESIRED_MAX_SHARDS_PER_TEAM.
	int DESIRED_MAX_SHARDS_PER_TEAM; // When ENFORCE_SHARD_COUNT_PER_TEAM is true, this is the desired, but not strictly
	                                 // enforced, max shard count per team.

>>>>>>> 63371257
	int DD_MAX_SHARDS_ON_LARGE_TEAMS; // the maximum number of shards that can be assigned to large teams
	int DD_MAXIMUM_LARGE_TEAM_CLEANUP; // the maximum number of large teams data distribution will attempt to cleanup
	                                   // without yielding
	double DD_LARGE_TEAM_DELAY; // the amount of time data distribution will wait before returning less replicas than
	                            // requested
	double DD_FIX_WRONG_REPLICAS_DELAY; // the amount of time between attempts to increase the replication factor of
	                                    // under replicated shards

	// Run storage enginee on a child process on the same machine with storage process
	bool REMOTE_KV_STORE;
	// A delay to avoid race on file resources after seeing lock_file_failure
	double REBOOT_KV_STORE_DELAY;
	// max waiting time for the remote kv store to initialize
	double REMOTE_KV_STORE_MAX_INIT_DURATION;

	// KeyValueStore SQLITE
	int CLEAR_BUFFER_SIZE;
	double READ_VALUE_TIME_ESTIMATE;
	double READ_RANGE_TIME_ESTIMATE;
	double SET_TIME_ESTIMATE;
	double CLEAR_TIME_ESTIMATE;
	double COMMIT_TIME_ESTIMATE;
	int CHECK_FREE_PAGE_AMOUNT;
	int64_t SOFT_HEAP_LIMIT;

	int SQLITE_PAGE_SCAN_ERROR_LIMIT;
	int SQLITE_BTREE_PAGE_USABLE;
	int SQLITE_BTREE_CELL_MAX_LOCAL;
	int SQLITE_BTREE_CELL_MIN_LOCAL;
	int SQLITE_FRAGMENT_PRIMARY_PAGE_USABLE;
	int SQLITE_FRAGMENT_OVERFLOW_PAGE_USABLE;
	double SQLITE_FRAGMENT_MIN_SAVINGS;
	int SQLITE_CHUNK_SIZE_PAGES;
	int SQLITE_CHUNK_SIZE_PAGES_SIM;
	int SQLITE_READER_THREADS;
	int SQLITE_WRITE_WINDOW_LIMIT;
	double SQLITE_WRITE_WINDOW_SECONDS;
	int64_t SQLITE_CURSOR_MAX_LIFETIME_BYTES;

	// KeyValueStoreSqlite spring cleaning
	double SPRING_CLEANING_NO_ACTION_INTERVAL;
	double SPRING_CLEANING_LAZY_DELETE_INTERVAL;
	double SPRING_CLEANING_VACUUM_INTERVAL;
	double SPRING_CLEANING_LAZY_DELETE_TIME_ESTIMATE;
	double SPRING_CLEANING_VACUUM_TIME_ESTIMATE;
	double SPRING_CLEANING_VACUUMS_PER_LAZY_DELETE_PAGE;
	int SPRING_CLEANING_MIN_LAZY_DELETE_PAGES;
	int SPRING_CLEANING_MAX_LAZY_DELETE_PAGES;
	int SPRING_CLEANING_LAZY_DELETE_BATCH_SIZE;
	int SPRING_CLEANING_MIN_VACUUM_PAGES;
	int SPRING_CLEANING_MAX_VACUUM_PAGES;

	// KeyValueStoreMemory
	int64_t REPLACE_CONTENTS_BYTES;

	// KeyValueStoreRocksDB
	bool ROCKSDB_SET_READ_TIMEOUT;
	bool ROCKSDB_LEVEL_COMPACTION_DYNAMIC_LEVEL_BYTES;
	bool ROCKSDB_SUGGEST_COMPACT_CLEAR_RANGE;
	int ROCKSDB_READ_RANGE_ROW_LIMIT;
	int ROCKSDB_READER_THREAD_PRIORITY;
	int ROCKSDB_WRITER_THREAD_PRIORITY;
	int ROCKSDB_BACKGROUND_PARALLELISM;
	int ROCKSDB_READ_PARALLELISM;
	int ROCKSDB_CHECKPOINT_READER_PARALLELISM;
	int64_t ROCKSDB_MEMTABLE_BYTES;
	bool ROCKSDB_LEVEL_STYLE_COMPACTION;
	bool ROCKSDB_UNSAFE_AUTO_FSYNC;
	bool ROCKSDB_MUTE_LOGS;
	int64_t ROCKSDB_PERIODIC_COMPACTION_SECONDS;
	int ROCKSDB_PREFIX_LEN;
	double ROCKSDB_MEMTABLE_PREFIX_BLOOM_SIZE_RATIO;
	int ROCKSDB_BLOOM_BITS_PER_KEY;
	bool ROCKSDB_BLOOM_WHOLE_KEY_FILTERING;
	int ROCKSDB_MAX_AUTO_READAHEAD_SIZE;
	int64_t ROCKSDB_BLOCK_CACHE_SIZE;
	double ROCKSDB_METRICS_DELAY;
	double ROCKSDB_READ_VALUE_TIMEOUT;
	double ROCKSDB_READ_VALUE_PREFIX_TIMEOUT;
	double ROCKSDB_READ_RANGE_TIMEOUT;
	double ROCKSDB_READ_CHECKPOINT_TIMEOUT;
	int64_t ROCKSDB_CHECKPOINT_READ_AHEAD_SIZE;
	double ROCKSDB_READ_QUEUE_WAIT;
	int ROCKSDB_READ_QUEUE_SOFT_MAX;
	int ROCKSDB_READ_QUEUE_HARD_MAX;
	int ROCKSDB_FETCH_QUEUE_SOFT_MAX;
	int ROCKSDB_FETCH_QUEUE_HARD_MAX;
	// These histograms are in read and write path which can cause performance overhead.
	// Set to 0 to disable histograms.
	double ROCKSDB_HISTOGRAMS_SAMPLE_RATE;
	double ROCKSDB_READ_RANGE_ITERATOR_REFRESH_TIME;
	bool ROCKSDB_READ_RANGE_REUSE_ITERATORS;
	bool ROCKSDB_READ_RANGE_REUSE_BOUNDED_ITERATORS;
	int ROCKSDB_READ_RANGE_BOUNDED_ITERATORS_MAX_LIMIT;
	int64_t ROCKSDB_WRITE_RATE_LIMITER_BYTES_PER_SEC;
	bool ROCKSDB_WRITE_RATE_LIMITER_AUTO_TUNE;
	std::string DEFAULT_FDB_ROCKSDB_COLUMN_FAMILY;
	bool ROCKSDB_DISABLE_AUTO_COMPACTIONS;
	bool ROCKSDB_PERFCONTEXT_ENABLE; // Enable rocks perf context metrics. May cause performance overhead
	double ROCKSDB_PERFCONTEXT_SAMPLE_RATE;
	double ROCKSDB_METRICS_SAMPLE_INTERVAL;
	int ROCKSDB_MAX_SUBCOMPACTIONS;
	int64_t ROCKSDB_SOFT_PENDING_COMPACT_BYTES_LIMIT;
	int64_t ROCKSDB_HARD_PENDING_COMPACT_BYTES_LIMIT;
	int64_t SHARD_SOFT_PENDING_COMPACT_BYTES_LIMIT;
	int64_t SHARD_HARD_PENDING_COMPACT_BYTES_LIMIT;
	int64_t ROCKSDB_CAN_COMMIT_COMPACT_BYTES_LIMIT;
	bool ROCKSDB_PARANOID_FILE_CHECKS;
	int ROCKSDB_CAN_COMMIT_DELAY_ON_OVERLOAD;
	int ROCKSDB_CAN_COMMIT_DELAY_TIMES_ON_OVERLOAD;
	bool ROCKSDB_DISABLE_WAL_EXPERIMENTAL;
	int64_t ROCKSDB_WAL_TTL_SECONDS;
	int64_t ROCKSDB_WAL_SIZE_LIMIT_MB;
	bool ROCKSDB_LOG_LEVEL_DEBUG;
	bool ROCKSDB_SINGLEKEY_DELETES_ON_CLEARRANGE;
	int ROCKSDB_SINGLEKEY_DELETES_MAX;
	bool ROCKSDB_ENABLE_CLEAR_RANGE_EAGER_READS;
	bool ROCKSDB_FORCE_DELETERANGE_FOR_CLEARRANGE;
	bool ROCKSDB_ENABLE_COMPACT_ON_DELETION;
	int64_t ROCKSDB_CDCF_SLIDING_WINDOW_SIZE; // CDCF: CompactOnDeletionCollectorFactory
	int64_t ROCKSDB_CDCF_DELETION_TRIGGER; // CDCF: CompactOnDeletionCollectorFactory
	double ROCKSDB_CDCF_DELETION_RATIO; // CDCF: CompactOnDeletionCollectorFactory
	int ROCKSDB_STATS_LEVEL;
	int64_t ROCKSDB_COMPACTION_READAHEAD_SIZE;
	int64_t ROCKSDB_BLOCK_SIZE;
	bool ENABLE_SHARDED_ROCKSDB;
	int64_t ROCKSDB_WRITE_BUFFER_SIZE;
	int64_t ROCKSDB_CF_WRITE_BUFFER_SIZE;
	int64_t ROCKSDB_MAX_TOTAL_WAL_SIZE;
	int64_t ROCKSDB_MAX_BACKGROUND_JOBS;
	int64_t ROCKSDB_DELETE_OBSOLETE_FILE_PERIOD;
	double ROCKSDB_PHYSICAL_SHARD_CLEAN_UP_DELAY;
	bool ROCKSDB_EMPTY_RANGE_CHECK;
	int ROCKSDB_CREATE_BYTES_SAMPLE_FILE_RETRY_MAX;
	bool ROCKSDB_ATOMIC_FLUSH;
	bool ROCKSDB_IMPORT_MOVE_FILES;
	bool ROCKSDB_CHECKPOINT_REPLAY_MARKER;
	bool ROCKSDB_VERIFY_CHECKSUM_BEFORE_RESTORE;
	bool ROCKSDB_ENABLE_CHECKPOINT_VALIDATION;
	bool ROCKSDB_RETURN_OVERLOADED_ON_TIMEOUT;
	int ROCKSDB_COMPACTION_PRI;
	int ROCKSDB_WAL_RECOVERY_MODE;
	int ROCKSDB_TARGET_FILE_SIZE_BASE;
	int ROCKSDB_MAX_OPEN_FILES;
	bool ROCKSDB_USE_POINT_DELETE_FOR_SYSTEM_KEYS;
	int ROCKSDB_CF_RANGE_DELETION_LIMIT;
	bool ROCKSDB_WAIT_ON_CF_FLUSH;
	bool ROCKSDB_ALLOW_WRITE_STALL_ON_FLUSH;
	double ROCKSDB_CF_METRICS_DELAY;
	int ROCKSDB_MAX_LOG_FILE_SIZE;
	int ROCKSDB_KEEP_LOG_FILE_NUM;
	bool ROCKSDB_SKIP_STATS_UPDATE_ON_OPEN;
	bool ROCKSDB_SKIP_FILE_SIZE_CHECK_ON_OPEN;
<<<<<<< HEAD
=======
	double SHARDED_ROCKSDB_VALIDATE_MAPPING_RATIO;
	int SHARD_METADATA_SCAN_BYTES_LIMIT;
>>>>>>> 63371257

	// Leader election
	int MAX_NOTIFICATIONS;
	int MIN_NOTIFICATIONS;
	double NOTIFICATION_FULL_CLEAR_TIME;
	double CANDIDATE_MIN_DELAY;
	double CANDIDATE_MAX_DELAY;
	double CANDIDATE_GROWTH_RATE;
	double POLLING_FREQUENCY;
	double HEARTBEAT_FREQUENCY;

	// Commit CommitProxy
	double START_TRANSACTION_BATCH_INTERVAL_MIN;
	double START_TRANSACTION_BATCH_INTERVAL_MAX;
	double START_TRANSACTION_BATCH_INTERVAL_LATENCY_FRACTION;
	double START_TRANSACTION_BATCH_INTERVAL_SMOOTHER_ALPHA;
	double START_TRANSACTION_BATCH_QUEUE_CHECK_INTERVAL;
	double START_TRANSACTION_MAX_TRANSACTIONS_TO_START;
	int START_TRANSACTION_MAX_REQUESTS_TO_START;
	double START_TRANSACTION_RATE_WINDOW;
	double START_TRANSACTION_MAX_EMPTY_QUEUE_BUDGET;
	int START_TRANSACTION_MAX_QUEUE_SIZE;
	int KEY_LOCATION_MAX_QUEUE_SIZE;
	int TENANT_ID_REQUEST_MAX_QUEUE_SIZE;
	int BLOB_GRANULE_LOCATION_MAX_QUEUE_SIZE;
	double COMMIT_PROXY_LIVENESS_TIMEOUT;

	double COMMIT_TRANSACTION_BATCH_INTERVAL_FROM_IDLE;
	double COMMIT_TRANSACTION_BATCH_INTERVAL_MIN;
	double COMMIT_TRANSACTION_BATCH_INTERVAL_MAX;
	double COMMIT_TRANSACTION_BATCH_INTERVAL_LATENCY_FRACTION;
	double COMMIT_TRANSACTION_BATCH_INTERVAL_SMOOTHER_ALPHA;
	int COMMIT_TRANSACTION_BATCH_COUNT_MAX;
	int COMMIT_TRANSACTION_BATCH_BYTES_MIN;
	int COMMIT_TRANSACTION_BATCH_BYTES_MAX;
	double COMMIT_TRANSACTION_BATCH_BYTES_SCALE_BASE;
	double COMMIT_TRANSACTION_BATCH_BYTES_SCALE_POWER;
	int64_t COMMIT_BATCHES_MEM_BYTES_HARD_LIMIT;
	double COMMIT_BATCHES_MEM_FRACTION_OF_TOTAL;
	double COMMIT_BATCHES_MEM_TO_TOTAL_MEM_SCALE_FACTOR;
	double COMMIT_TRIGGER_DELAY;

	double RESOLVER_COALESCE_TIME;
	int BUGGIFIED_ROW_LIMIT;
	double PROXY_SPIN_DELAY;
	double UPDATE_REMOTE_LOG_VERSION_INTERVAL;
	int MAX_TXS_POP_VERSION_HISTORY;
	double MIN_CONFIRM_INTERVAL;
	double ENFORCED_MIN_RECOVERY_DURATION;
	double REQUIRED_MIN_RECOVERY_DURATION;
	bool ALWAYS_CAUSAL_READ_RISKY;
	int MAX_COMMIT_UPDATES;
	double MAX_PROXY_COMPUTE;
	double MAX_COMPUTE_PER_OPERATION;
	double MAX_COMPUTE_DURATION_LOG_CUTOFF;
	int PROXY_COMPUTE_BUCKETS;
	double PROXY_COMPUTE_GROWTH_RATE;
	int TXN_STATE_SEND_AMOUNT;
	double REPORT_TRANSACTION_COST_ESTIMATION_DELAY;
	bool PROXY_REJECT_BATCH_QUEUED_TOO_LONG;
	bool PROXY_USE_RESOLVER_PRIVATE_MUTATIONS;
	bool BURSTINESS_METRICS_ENABLED;
	// Interval on which to emit burstiness metrics on the commit proxy (in
	// seconds).
	double BURSTINESS_METRICS_LOG_INTERVAL;

	int RESET_MASTER_BATCHES;
	int RESET_RESOLVER_BATCHES;
	double RESET_MASTER_DELAY;
	double RESET_RESOLVER_DELAY;

	double GLOBAL_CONFIG_MIGRATE_TIMEOUT;
	double GLOBAL_CONFIG_REFRESH_INTERVAL;
	double GLOBAL_CONFIG_REFRESH_TIMEOUT;

	// Master Server
	double COMMIT_SLEEP_TIME;
	double MIN_BALANCE_TIME;
	int64_t MIN_BALANCE_DIFFERENCE;
	double SECONDS_BEFORE_NO_FAILURE_DELAY;
	int64_t MAX_TXS_SEND_MEMORY;
	int64_t MAX_RECOVERY_VERSIONS;
	double MAX_RECOVERY_TIME;
	double PROVISIONAL_START_DELAY;
	double PROVISIONAL_DELAY_GROWTH;
	double PROVISIONAL_MAX_DELAY;
	double SECONDS_BEFORE_RECRUIT_BACKUP_WORKER;
	double CC_INTERFACE_TIMEOUT;

	// Resolver
	int64_t KEY_BYTES_PER_SAMPLE;
	int64_t SAMPLE_OFFSET_PER_KEY;
	double SAMPLE_EXPIRATION_TIME;
	double SAMPLE_POLL_TIME;
	int64_t RESOLVER_STATE_MEMORY_LIMIT;

	// Backup Worker
	double BACKUP_TIMEOUT; // master's reaction time for backup failure
	double BACKUP_NOOP_POP_DELAY;
	int BACKUP_FILE_BLOCK_BYTES;
	int64_t BACKUP_LOCK_BYTES;
	double BACKUP_UPLOAD_DELAY;

	// Cluster Controller
	double CLUSTER_CONTROLLER_LOGGING_DELAY;
	double MASTER_FAILURE_REACTION_TIME;
	double MASTER_FAILURE_SLOPE_DURING_RECOVERY;
	int WORKER_COORDINATION_PING_DELAY;
	double SIM_SHUTDOWN_TIMEOUT;
	double SHUTDOWN_TIMEOUT;
	double MASTER_SPIN_DELAY;
	double CC_PRUNE_CLIENTS_INTERVAL;
	double CC_CHANGE_DELAY;
	double CC_CLASS_DELAY;
	double WAIT_FOR_GOOD_RECRUITMENT_DELAY;
	double WAIT_FOR_GOOD_REMOTE_RECRUITMENT_DELAY;
	double ATTEMPT_RECRUITMENT_DELAY;
	double WAIT_FOR_DISTRIBUTOR_JOIN_DELAY;
	double WAIT_FOR_RATEKEEPER_JOIN_DELAY;
	double WAIT_FOR_CONSISTENCYSCAN_JOIN_DELAY;
	double WAIT_FOR_BLOB_MANAGER_JOIN_DELAY;
	double WAIT_FOR_ENCRYPT_KEY_PROXY_JOIN_DELAY;
	double WORKER_FAILURE_TIME;
	double CHECK_OUTSTANDING_INTERVAL;
	double INCOMPATIBLE_PEERS_LOGGING_INTERVAL;
	double VERSION_LAG_METRIC_INTERVAL;
	int64_t MAX_VERSION_DIFFERENCE;
	double INITIAL_UPDATE_CROSS_DC_INFO_DELAY; // The intial delay in a new Cluster Controller just started to refresh
	                                           // the info of remote DC, such as remote DC health, and whether we need
	                                           // to take remote DC health info when making failover decision.
	double CHECK_REMOTE_HEALTH_INTERVAL; // Remote DC health refresh interval.
	double FORCE_RECOVERY_CHECK_DELAY;
	double RATEKEEPER_FAILURE_TIME;
	double CONSISTENCYSCAN_FAILURE_TIME;
	double BLOB_MANAGER_FAILURE_TIME;
	double BLOB_MIGRATOR_FAILURE_TIME;
	double REPLACE_INTERFACE_DELAY;
	double REPLACE_INTERFACE_CHECK_DELAY;
	double COORDINATOR_REGISTER_INTERVAL;
	double CLIENT_REGISTER_INTERVAL;
	bool CC_ENABLE_WORKER_HEALTH_MONITOR;
	double CC_WORKER_HEALTH_CHECKING_INTERVAL; // The interval of refreshing the degraded server list.
	double CC_DEGRADED_LINK_EXPIRATION_INTERVAL; // The time period from the last degradation report after which a
	                                             // degraded server is considered healthy.
	double CC_MIN_DEGRADATION_INTERVAL; // The minimum interval that a server is reported as degraded to be considered
	                                    // as degraded by Cluster Controller.
	double ENCRYPT_KEY_PROXY_FAILURE_TIME;
	int CC_DEGRADED_PEER_DEGREE_TO_EXCLUDE; // The maximum number of degraded peers when excluding a server. When the
	                                        // number of degraded peers is more than this value, we will not exclude
	                                        // this server since it may because of server overload.
	int CC_MAX_EXCLUSION_DUE_TO_HEALTH; // The max number of degraded servers to exclude by Cluster Controller due to
	                                    // degraded health.
	bool CC_HEALTH_TRIGGER_RECOVERY; // If true, cluster controller will kill the master to trigger recovery when
	                                 // detecting degraded servers. If false, cluster controller only prints a warning.
	double CC_TRACKING_HEALTH_RECOVERY_INTERVAL; // The number of recovery count should not exceed
	                                             // CC_MAX_HEALTH_RECOVERY_COUNT within
	                                             // CC_TRACKING_HEALTH_RECOVERY_INTERVAL.
	int CC_MAX_HEALTH_RECOVERY_COUNT; // The max number of recoveries can be triggered due to worker health within
	                                  // CC_TRACKING_HEALTH_RECOVERY_INTERVAL
	bool CC_HEALTH_TRIGGER_FAILOVER; // Whether to enable health triggered failover in CC.
	int CC_FAILOVER_DUE_TO_HEALTH_MIN_DEGRADATION; // The minimum number of degraded servers that can trigger a
	                                               // failover.
	int CC_FAILOVER_DUE_TO_HEALTH_MAX_DEGRADATION; // The maximum number of degraded servers that can trigger a
	                                               // failover.
	bool CC_ENABLE_ENTIRE_SATELLITE_MONITORING; // When enabled, gray failure tries to detect whether the entire
	                                            // satellite DC is degraded.
	int CC_SATELLITE_DEGRADATION_MIN_COMPLAINER; // When the network between primary and satellite becomes bad, all the
	                                             // workers in primary may have bad network talking to the satellite.
	                                             // This is the minimum amount of complainer for a satellite worker to
	                                             // be determined as degraded worker.
	int CC_SATELLITE_DEGRADATION_MIN_BAD_SERVER; // The minimum amount of degraded server in satellite DC to be
	                                             // determined as degraded satellite.
	bool CC_ENABLE_REMOTE_LOG_ROUTER_MONITORING; // When enabled, gray failure tries to detect whether the remote log
	                                             // router is degraded and may use trigger recovery to recover from it.
	double CC_THROTTLE_SINGLETON_RERECRUIT_INTERVAL; // The interval to prevent re-recruiting the same singleton if a
	                                                 // recruiting fight between two cluster controllers occurs.

	// Knobs used to select the best policy (via monte carlo)
	int POLICY_RATING_TESTS; // number of tests per policy (in order to compare)
	int POLICY_GENERATIONS; // number of policies to generate

	int EXPECTED_MASTER_FITNESS;
	int EXPECTED_TLOG_FITNESS;
	int EXPECTED_LOG_ROUTER_FITNESS;
	int EXPECTED_COMMIT_PROXY_FITNESS;
	int EXPECTED_GRV_PROXY_FITNESS;
	int EXPECTED_RESOLVER_FITNESS;
	double RECRUITMENT_TIMEOUT;
	int DBINFO_SEND_AMOUNT;
	double DBINFO_BATCH_DELAY;
	double SINGLETON_RECRUIT_BME_DELAY;
	bool RECORD_RECOVER_AT_IN_CSTATE;
	bool TRACK_TLOG_RECOVERY;

	// Move Keys
	double SHARD_READY_DELAY;
	double SERVER_READY_QUORUM_INTERVAL;
	double SERVER_READY_QUORUM_TIMEOUT;
	double REMOVE_RETRY_DELAY;
	int MOVE_KEYS_KRM_LIMIT;
	int MOVE_KEYS_KRM_LIMIT_BYTES; // This must be sufficiently larger than CLIENT_KNOBS->KEY_SIZE_LIMIT
	                               // (fdbclient/Knobs.h) to ensure that at least two entries will be returned from an
	                               // attempt to read a key range map
	int MOVE_SHARD_KRM_ROW_LIMIT;
	int MOVE_SHARD_KRM_BYTE_LIMIT;
	int MAX_SKIP_TAGS;
	double MAX_ADDED_SOURCES_MULTIPLIER;

	// FdbServer
	double MIN_REBOOT_TIME;
	double MAX_REBOOT_TIME;
	std::string LOG_DIRECTORY;
	std::string CONN_FILE;
	int64_t SERVER_MEM_LIMIT;
	double SYSTEM_MONITOR_FREQUENCY;

	// Ratekeeper
	double SMOOTHING_AMOUNT;
	double SLOW_SMOOTHING_AMOUNT;
	double METRIC_UPDATE_RATE;
	// The interval of detailed HealthMetric is pushed to GRV proxies
	double DETAILED_METRIC_UPDATE_RATE;
	double LAST_LIMITED_RATIO;
	double RATEKEEPER_DEFAULT_LIMIT;
	double RATEKEEPER_LIMIT_REASON_SAMPLE_RATE;
	bool RATEKEEPER_PRINT_LIMIT_REASON;
	double RATEKEEPER_MIN_RATE;
	double RATEKEEPER_MAX_RATE;
	double RATEKEEPER_BATCH_MIN_RATE;
	double RATEKEEPER_BATCH_MAX_RATE;

	int64_t TARGET_BYTES_PER_STORAGE_SERVER;
	int64_t SPRING_BYTES_STORAGE_SERVER;
	int64_t AUTO_TAG_THROTTLE_STORAGE_QUEUE_BYTES;
	int64_t AUTO_TAG_THROTTLE_SPRING_BYTES_STORAGE_SERVER;
	int64_t TARGET_BYTES_PER_STORAGE_SERVER_BATCH;
	int64_t SPRING_BYTES_STORAGE_SERVER_BATCH;
	int64_t STORAGE_HARD_LIMIT_BYTES;
	int64_t STORAGE_HARD_LIMIT_BYTES_OVERAGE;
	int64_t STORAGE_HARD_LIMIT_BYTES_SPEED_UP_SIM;
	int64_t STORAGE_HARD_LIMIT_BYTES_OVERAGE_SPEED_UP_SIM;
	int64_t STORAGE_HARD_LIMIT_VERSION_OVERAGE;
	int64_t STORAGE_DURABILITY_LAG_HARD_MAX;
	int64_t STORAGE_DURABILITY_LAG_SOFT_MAX;
	bool STORAGE_INCLUDE_FEED_STORAGE_QUEUE;
	double STORAGE_FETCH_KEYS_DELAY;

	int64_t LOW_PRIORITY_STORAGE_QUEUE_BYTES;
	int64_t LOW_PRIORITY_DURABILITY_LAG;

	int64_t TARGET_BYTES_PER_TLOG;
	int64_t SPRING_BYTES_TLOG;
	int64_t TARGET_BYTES_PER_TLOG_BATCH;
	int64_t SPRING_BYTES_TLOG_BATCH;
	int64_t TLOG_SPILL_THRESHOLD;
	int64_t TLOG_HARD_LIMIT_BYTES;
	int64_t TLOG_RECOVER_MEMORY_LIMIT;
	double TLOG_IGNORE_POP_AUTO_ENABLE_DELAY;

	// Tag throttling
	int64_t MAX_MANUAL_THROTTLED_TRANSACTION_TAGS;
	int64_t MAX_AUTO_THROTTLED_TRANSACTION_TAGS;
	double MIN_TAG_COST;
	double AUTO_THROTTLE_TARGET_TAG_BUSYNESS;
	double AUTO_THROTTLE_RAMP_TAG_BUSYNESS;
	double AUTO_TAG_THROTTLE_RAMP_UP_TIME;
	double AUTO_TAG_THROTTLE_DURATION;
	double TAG_THROTTLE_PUSH_INTERVAL;
	double AUTO_TAG_THROTTLE_START_AGGREGATION_TIME;
	double AUTO_TAG_THROTTLE_UPDATE_FREQUENCY;
	double TAG_THROTTLE_EXPIRED_CLEANUP_INTERVAL;
	bool AUTO_TAG_THROTTLING_ENABLED;
	// Limit to the number of throttling tags each storage server
	// will track and send to the ratekeeper
	int64_t SS_THROTTLE_TAGS_TRACKED;
	// Use global tag throttling strategy. i.e. throttle based on the cluster-wide
	// throughput for tags and their associated quotas.
	bool GLOBAL_TAG_THROTTLING;
	// Enforce tag throttling on proxies rather than on clients
	bool ENFORCE_TAG_THROTTLING_ON_PROXIES;
	// Minimum number of transactions per second that the global tag throttler must allow for each tag.
	// When the measured tps for a tag gets too low, the denominator in the
	// average cost calculation gets small, resulting in an unstable calculation.
	// To protect against this, we do not compute the average cost when the
	// measured tps drops below this threshold
	double GLOBAL_TAG_THROTTLING_MIN_RATE;
	// Maximum number of tags tracked by global tag throttler. Additional tags will be ignored
	// until some existing tags expire
	int64_t GLOBAL_TAG_THROTTLING_MAX_TAGS_TRACKED;
	// Global tag throttler forgets about throughput from a tag once no new transactions from that
	// tag have been received for this duration (in seconds):
	int64_t GLOBAL_TAG_THROTTLING_TAG_EXPIRE_AFTER;
	// Interval at which latency bands are logged for each tag on grv proxy
	double GLOBAL_TAG_THROTTLING_PROXY_LOGGING_INTERVAL;
	// Interval at which ratekeeper logs statistics for each tag:
	double GLOBAL_TAG_THROTTLING_TRACE_INTERVAL;
	// If this knob is set to true, the global tag throttler will still
	// compute rates, but these rates won't be sent to GRV proxies for
	// enforcement.
	bool GLOBAL_TAG_THROTTLING_REPORT_ONLY;

	double GLOBAL_TAG_THROTTLING_TARGET_RATE_FOLDING_TIME;
	double GLOBAL_TAG_THROTTLING_TRANSACTION_COUNT_FOLDING_TIME;
	double GLOBAL_TAG_THROTTLING_TRANSACTION_RATE_FOLDING_TIME;
	double GLOBAL_TAG_THROTTLING_COST_FOLDING_TIME;

	double MAX_TRANSACTIONS_PER_BYTE;

	int64_t MIN_AVAILABLE_SPACE;
	// DD won't move data to a team that has available space ratio < MIN_AVAILABLE_SPACE_RATIO
	double MIN_AVAILABLE_SPACE_RATIO;
	double MIN_AVAILABLE_SPACE_RATIO_SAFETY_BUFFER;
	double TARGET_AVAILABLE_SPACE_RATIO;

	double MAX_TL_SS_VERSION_DIFFERENCE; // spring starts at half this value
	double MAX_TL_SS_VERSION_DIFFERENCE_BATCH;
	int MAX_MACHINES_FALLING_BEHIND;

	int MAX_TPS_HISTORY_SAMPLES;
	int NEEDED_TPS_HISTORY_SAMPLES;
	int64_t TARGET_DURABILITY_LAG_VERSIONS;
	int64_t AUTO_TAG_THROTTLE_DURABILITY_LAG_VERSIONS;
	int64_t TARGET_DURABILITY_LAG_VERSIONS_BATCH;
	int64_t DURABILITY_LAG_UNLIMITED_THRESHOLD;
	double INITIAL_DURABILITY_LAG_MULTIPLIER;
	double DURABILITY_LAG_REDUCTION_RATE;
	double DURABILITY_LAG_INCREASE_RATE;
	double STORAGE_SERVER_LIST_FETCH_TIMEOUT;
	bool BW_THROTTLING_ENABLED;
	double TARGET_BW_LAG;
	double TARGET_BW_LAG_BATCH;
	double TARGET_BW_LAG_UPDATE;
	int MIN_BW_HISTORY;
	double BW_ESTIMATION_INTERVAL;
	double BW_LAG_INCREASE_AMOUNT;
	double BW_LAG_DECREASE_AMOUNT;
	double BW_FETCH_WORKERS_INTERVAL;
	double BW_RW_LOGGING_INTERVAL;
	double BW_MAX_BLOCKED_INTERVAL;
	double BW_RK_SIM_QUIESCE_DELAY;

	// disk snapshot
	int64_t MAX_FORKED_PROCESS_OUTPUT;
	// retry limit after network failures
	int64_t SNAP_NETWORK_FAILURE_RETRY_LIMIT;
	// time limit for creating snapshot
	double SNAP_CREATE_MAX_TIMEOUT;
	// minimum gap time between two snapshot requests for the same process
	double SNAP_MINIMUM_TIME_GAP;
	// Maximum number of storage servers a snapshot can fail to
	// capture while still succeeding
	int64_t MAX_STORAGE_SNAPSHOT_FAULT_TOLERANCE;
	// Maximum number of coordinators a snapshot can fail to
	// capture while still succeeding
	int64_t MAX_COORDINATOR_SNAPSHOT_FAULT_TOLERANCE;
	// if true, all processes with class "storage", "transaction" and "log" will be snapshotted even not recruited as
	// the role
	bool SNAPSHOT_ALL_STATEFUL_PROCESSES;

	// Storage Metrics
	double STORAGE_METRICS_AVERAGE_INTERVAL;
	double STORAGE_METRICS_AVERAGE_INTERVAL_PER_KSECONDS;
	double SPLIT_JITTER_AMOUNT;
	int64_t IOPS_UNITS_PER_SAMPLE;
	int64_t BYTES_WRITTEN_UNITS_PER_SAMPLE;
	int64_t BYTES_READ_UNITS_PER_SAMPLE;
	int64_t OPS_READ_UNITES_PER_SAMPLE;
	int64_t READ_HOT_SUB_RANGE_CHUNK_SIZE;
	int64_t EMPTY_READ_PENALTY;
	int DD_SHARD_COMPARE_LIMIT; // when read-aware DD is enabled, at most how many shards are compared together
	bool READ_SAMPLING_ENABLED;
	// Rolling window duration over which the average bytes moved by DD is calculated for the 'MovingData' trace event.
	double DD_TRACE_MOVE_BYTES_AVERAGE_INTERVAL;
	int64_t MOVING_WINDOW_SAMPLE_SIZE;

	// Storage Server
	double STORAGE_LOGGING_DELAY;
	double STORAGE_SERVER_POLL_METRICS_DELAY;
	double FUTURE_VERSION_DELAY;
	int STORAGE_LIMIT_BYTES;
	int BUGGIFY_LIMIT_BYTES;
	bool FETCH_USING_STREAMING;
	bool FETCH_USING_BLOB;
	int FETCH_BLOCK_BYTES;
	int FETCH_KEYS_PARALLELISM_BYTES;
	int FETCH_KEYS_PARALLELISM;
	int FETCH_KEYS_PARALLELISM_CHANGE_FEED;
	int FETCH_KEYS_LOWER_PRIORITY;
	int SERVE_FETCH_CHECKPOINT_PARALLELISM;
	int SERVE_AUDIT_STORAGE_PARALLELISM;
	int PERSIST_FINISH_AUDIT_COUNT; // Num of persist complete/failed audits for each type
	int AUDIT_RETRY_COUNT_MAX;
	int CONCURRENT_AUDIT_TASK_COUNT_MAX;
<<<<<<< HEAD
=======
	bool AUDIT_DATAMOVE_PRE_CHECK;
	bool AUDIT_DATAMOVE_POST_CHECK;
	int AUDIT_DATAMOVE_POST_CHECK_RETRY_COUNT_MAX;
>>>>>>> 63371257
	int BUGGIFY_BLOCK_BYTES;
	int64_t STORAGE_RECOVERY_VERSION_LAG_LIMIT;
	double STORAGE_DURABILITY_LAG_REJECT_THRESHOLD;
	double STORAGE_DURABILITY_LAG_MIN_RATE;
	int STORAGE_COMMIT_BYTES;
	int STORAGE_FETCH_BYTES;
	int STORAGE_ROCKSDB_FETCH_BYTES;
	double STORAGE_COMMIT_INTERVAL;
	int BYTE_SAMPLING_FACTOR;
	int BYTE_SAMPLING_OVERHEAD;
	double MIN_BYTE_SAMPLING_PROBABILITY; // Adjustable only for test of PhysicalShardMove. Should always be 0 for other
	                                      // cases
	int MAX_STORAGE_SERVER_WATCH_BYTES;
	int MAX_BYTE_SAMPLE_CLEAR_MAP_SIZE;
	double LONG_BYTE_SAMPLE_RECOVERY_DELAY;
	int BYTE_SAMPLE_LOAD_PARALLELISM;
	double BYTE_SAMPLE_LOAD_DELAY;
	double BYTE_SAMPLE_START_DELAY;
	double BEHIND_CHECK_DELAY;
	int BEHIND_CHECK_COUNT;
	int64_t BEHIND_CHECK_VERSIONS;
	double WAIT_METRICS_WRONG_SHARD_CHANCE;
	// Minimum read throughput (in pages/second) that a tag must register
	// on a storage server in order for tag throughput statistics to be
	// emitted to ratekeeper.
	int64_t MIN_TAG_READ_PAGES_RATE;
	// Minimum write throughput (in pages/second, multiplied by fungibility ratio)
	// that a tag must register on a storage server in order for ratekeeper to
	// track the write throughput of this tag on the storage server.
	int64_t MIN_TAG_WRITE_PAGES_RATE;
	double TAG_MEASUREMENT_INTERVAL;
	bool PREFIX_COMPRESS_KVS_MEM_SNAPSHOTS;
	bool REPORT_DD_METRICS;
	double DD_METRICS_REPORT_INTERVAL;
	double FETCH_KEYS_TOO_LONG_TIME_CRITERIA;
	double MAX_STORAGE_COMMIT_TIME;
	int64_t RANGESTREAM_LIMIT_BYTES;
	int64_t CHANGEFEEDSTREAM_LIMIT_BYTES;
	int64_t BLOBWORKERSTATUSSTREAM_LIMIT_BYTES;
	bool ENABLE_CLEAR_RANGE_EAGER_READS;
	bool QUICK_GET_VALUE_FALLBACK;
	bool QUICK_GET_KEY_VALUES_FALLBACK;
	bool STRICTLY_ENFORCE_BYTE_LIMIT;
	double FRACTION_INDEX_BYTELIMIT_PREFETCH;
	int MAX_PARALLEL_QUICK_GET_VALUE;
	int CHECKPOINT_TRANSFER_BLOCK_BYTES;
	int QUICK_GET_KEY_VALUES_LIMIT;
	int QUICK_GET_KEY_VALUES_LIMIT_BYTES;
	int STORAGE_FEED_QUERY_HARD_LIMIT;
	std::string STORAGESERVER_READ_PRIORITIES;
	int STORAGE_SERVER_READ_CONCURRENCY;
	std::string STORAGESERVER_READTYPE_PRIORITY_MAP;
	int SPLIT_METRICS_MAX_ROWS;
	double STORAGE_SHARD_CONSISTENCY_CHECK_INTERVAL;
	int PHYSICAL_SHARD_MOVE_LOG_SEVERITY;
	int FETCH_SHARD_BUFFER_BYTE_LIMIT;

	// Wait Failure
	int MAX_OUTSTANDING_WAIT_FAILURE_REQUESTS;
	double WAIT_FAILURE_DELAY_LIMIT;

	// Worker
	double WORKER_LOGGING_INTERVAL;
	double HEAP_PROFILER_INTERVAL;
	double UNKNOWN_CC_TIMEOUT;
	double DEGRADED_RESET_INTERVAL;
	double DEGRADED_WARNING_LIMIT;
	double DEGRADED_WARNING_RESET_DELAY;
	int64_t TRACE_LOG_FLUSH_FAILURE_CHECK_INTERVAL_SECONDS;
	double TRACE_LOG_PING_TIMEOUT_SECONDS;
	double MIN_DELAY_CC_WORST_FIT_CANDIDACY_SECONDS; // Listen for a leader for N seconds, and if not heard, then try to
	                                                 // become the leader.
	double MAX_DELAY_CC_WORST_FIT_CANDIDACY_SECONDS;
	double DBINFO_FAILED_DELAY;
	bool ENABLE_WORKER_HEALTH_MONITOR;
	double WORKER_HEALTH_MONITOR_INTERVAL; // Interval between two health monitor health check.
	int PEER_LATENCY_CHECK_MIN_POPULATION; // The minimum number of latency samples required to check a peer.
	double PEER_LATENCY_DEGRADATION_PERCENTILE; // The percentile latency used to check peer health among workers inside
	                                            // primary or remote DC.
	double PEER_LATENCY_DEGRADATION_THRESHOLD; // The latency threshold to consider a peer degraded.
	double PEER_LATENCY_DEGRADATION_PERCENTILE_SATELLITE; // The percentile latency used to check peer health between
	                                                      // primary and primary satellite.
	double PEER_LATENCY_DEGRADATION_THRESHOLD_SATELLITE; // The latency threshold to consider a peer degraded.
	double PEER_TIMEOUT_PERCENTAGE_DEGRADATION_THRESHOLD; // The percentage of timeout to consider a peer degraded.
	int PEER_DEGRADATION_CONNECTION_FAILURE_COUNT; // The number of connection failures experienced during measurement
	                                               // period to consider a peer degraded.
	bool WORKER_HEALTH_REPORT_RECENT_DESTROYED_PEER; // When enabled, the worker's health monitor also report any recent
	                                                 // destroyed peers who are part of the transaction system to
	                                                 // cluster controller.
	bool STORAGE_SERVER_REBOOT_ON_IO_TIMEOUT; // When enabled, storage server's worker will crash on io_timeout error;
	                                          // this allows fdbmonitor to restart the worker and recreate the same SS.
	                                          // When SS can be temporarily throttled by infrastructure, e.g, k8s,
	                                          // Enabling this can reduce toil of manually restarting the SS.
	                                          // Enable with caution: If io_timeout is caused by disk failure, we won't
	                                          // want to restart the SS, which increases risk of data corruption.
	int STORAGE_DISK_CLEANUP_MAX_RETRIES; // Max retries to cleanup left-over disk files from last storage server
	int STORAGE_DISK_CLEANUP_RETRY_INTERVAL; // Sleep interval between cleanup retries
	double WORKER_START_STORAGE_DELAY;

	// Test harness
	double WORKER_POLL_DELAY;

	// Coordination
	double COORDINATED_STATE_ONCONFLICT_POLL_INTERVAL;
	bool ENABLE_CROSS_CLUSTER_SUPPORT; // Allow a coordinator to serve requests whose connection string does not match
	                                   // the local descriptor
	double FORWARD_REQUEST_TOO_OLD; // Do not forward requests older than this setting
	double COORDINATOR_LEADER_CONNECTION_TIMEOUT;

	// Dynamic Knobs (implementation)
	double COMPACTION_INTERVAL;
	double BROADCASTER_SELF_UPDATE_DELAY;
	double GET_COMMITTED_VERSION_TIMEOUT;
	double GET_SNAPSHOT_AND_CHANGES_TIMEOUT;
	double FETCH_CHANGES_TIMEOUT;

	// Buggification
	double BUGGIFIED_EVENTUAL_CONSISTENCY;
	bool BUGGIFY_ALL_COORDINATION;

	// Status
	double STATUS_MIN_TIME_BETWEEN_REQUESTS;
	double MAX_STATUS_REQUESTS_PER_SECOND;
	int CONFIGURATION_ROWS_TO_FETCH;
	bool DISABLE_DUPLICATE_LOG_WARNING;
	double HISTOGRAM_REPORT_INTERVAL;

	// Timekeeper
	int64_t TIME_KEEPER_DELAY;
	int64_t TIME_KEEPER_MAX_ENTRIES;

	// Fast Restore
	// TODO: After 6.3, review FR knobs, remove unneeded ones and change default value
	int64_t FASTRESTORE_FAILURE_TIMEOUT;
	int64_t FASTRESTORE_HEARTBEAT_INTERVAL;
	double FASTRESTORE_SAMPLING_PERCENT;
	int64_t FASTRESTORE_NUM_LOADERS;
	int64_t FASTRESTORE_NUM_APPLIERS;
	// FASTRESTORE_TXN_BATCH_MAX_BYTES is target txn size used by appliers to apply mutations
	double FASTRESTORE_TXN_BATCH_MAX_BYTES;
	// FASTRESTORE_VERSIONBATCH_MAX_BYTES is the maximum data size in each version batch
	double FASTRESTORE_VERSIONBATCH_MAX_BYTES;
	// FASTRESTORE_VB_PARALLELISM is the number of concurrently running version batches
	int64_t FASTRESTORE_VB_PARALLELISM;
	int64_t FASTRESTORE_VB_MONITOR_DELAY; // How quickly monitor finished version batch
	double FASTRESTORE_VB_LAUNCH_DELAY;
	int64_t FASTRESTORE_ROLE_LOGGING_DELAY;
	int64_t FASTRESTORE_UPDATE_PROCESS_STATS_INTERVAL; // How quickly to update process metrics for restore
	int64_t FASTRESTORE_ATOMICOP_WEIGHT; // workload amplication factor for atomic op
	int64_t FASTRESTORE_MONITOR_LEADER_DELAY;
	int64_t FASTRESTORE_STRAGGLER_THRESHOLD_SECONDS;
	bool FASTRESTORE_TRACK_REQUEST_LATENCY; // true to track reply latency of each request in a request batch
	int64_t FASTRESTORE_MEMORY_THRESHOLD_MB_SOFT; // threshold when pipelined actors should be delayed
	int64_t FASTRESTORE_WAIT_FOR_MEMORY_LATENCY;
	int64_t FASTRESTORE_HEARTBEAT_DELAY; // interval for master to ping loaders and appliers
	int64_t
	    FASTRESTORE_HEARTBEAT_MAX_DELAY; // master claim a node is down if no heart beat from the node for this delay
	int64_t FASTRESTORE_APPLIER_FETCH_KEYS_SIZE; // number of keys to fetch in a txn on applier
	int64_t FASTRESTORE_LOADER_SEND_MUTATION_MSG_BYTES; // desired size of mutation message sent from loader to appliers
	bool FASTRESTORE_GET_RANGE_VERSIONS_EXPENSIVE; // parse each range file to get (range, version) it has?
	int64_t FASTRESTORE_REQBATCH_PARALLEL; // number of requests to wait on for getBatchReplies()
	bool FASTRESTORE_REQBATCH_LOG; // verbose log information for getReplyBatches
	int FASTRESTORE_TXN_CLEAR_MAX; // threshold to start tracking each clear op in a txn
	int FASTRESTORE_TXN_RETRY_MAX; // threshold to start output error on too many retries
	double FASTRESTORE_TXN_EXTRA_DELAY; // extra delay to avoid overwhelming fdb
	bool FASTRESTORE_NOT_WRITE_DB; // do not write result to DB. Only for dev testing
	bool FASTRESTORE_USE_RANGE_FILE; // use range file in backup
	bool FASTRESTORE_USE_LOG_FILE; // use log file in backup
	int64_t FASTRESTORE_SAMPLE_MSG_BYTES; // sample message desired size
	double FASTRESTORE_SCHED_UPDATE_DELAY; // delay in seconds in updating process metrics
	int FASTRESTORE_SCHED_TARGET_CPU_PERCENT; // release as many requests as possible when cpu usage is below the knob
	int FASTRESTORE_SCHED_MAX_CPU_PERCENT; // max cpu percent when scheduler shall not release non-urgent requests
	int FASTRESTORE_SCHED_INFLIGHT_LOAD_REQS; // number of inflight requests to load backup files
	int FASTRESTORE_SCHED_INFLIGHT_SEND_REQS; // number of inflight requests for loaders to  send mutations to appliers
	int FASTRESTORE_SCHED_LOAD_REQ_BATCHSIZE; // number of load request to release at once
	int FASTRESTORE_SCHED_INFLIGHT_SENDPARAM_THRESHOLD; // we can send future VB requests if it is less than this knob
	int FASTRESTORE_SCHED_SEND_FUTURE_VB_REQS_BATCH; // number of future VB sendLoadingParam requests to process at once
	int FASTRESTORE_NUM_TRACE_EVENTS;
	bool FASTRESTORE_EXPENSIVE_VALIDATION; // when set true, performance will be heavily affected
	double FASTRESTORE_WRITE_BW_MB; // target aggregated write bandwidth from all appliers
	double FASTRESTORE_RATE_UPDATE_SECONDS; // how long to update appliers target write rate
	bool FASTRESTORE_DUMP_INSERT_RANGE_VERSION; // Dump all the range version after insertion. This is for debugging
	                                            // purpose.

	int REDWOOD_DEFAULT_PAGE_SIZE; // Page size for new Redwood files
	int REDWOOD_DEFAULT_EXTENT_SIZE; // Extent size for new Redwood files
	int REDWOOD_DEFAULT_EXTENT_READ_SIZE; // Extent read size for Redwood files
	int REDWOOD_EXTENT_CONCURRENT_READS; // Max number of simultaneous extent disk reads in progress.
	bool REDWOOD_KVSTORE_RANGE_PREFETCH; // Whether to use range read prefetching
	double REDWOOD_PAGE_REBUILD_MAX_SLACK; // When rebuilding pages, max slack to allow in page before extending it
	double REDWOOD_PAGE_REBUILD_SLACK_DISTRIBUTION; // When rebuilding pages, use this ratio of slack distribution
	                                                // between the rightmost (new) page and the previous page. Defaults
	                                                // to .5 (50%) so that slack is evenly distributed between the
	                                                // pages. A value close to 0 indicates most slack to remain in the
	                                                // old page, where a value close to 1 causes the new page to have
	                                                // most of the slack. Immutable workloads with an increasing key
	                                                // pattern benefit from setting this to a value close to 1.
	int REDWOOD_LAZY_CLEAR_BATCH_SIZE_PAGES; // Number of pages to try to pop from the lazy delete queue and process at
	                                         // once
	int REDWOOD_LAZY_CLEAR_MIN_PAGES; // Minimum number of pages to free before ending a lazy clear cycle, unless the
	                                  // queue is empty
	int REDWOOD_LAZY_CLEAR_MAX_PAGES; // Maximum number of pages to free before ending a lazy clear cycle, unless the
	                                  // queue is empty
	int64_t REDWOOD_REMAP_CLEANUP_WINDOW_BYTES; // Total size of remapped pages to keep before being removed by
	                                            // remap cleanup
	double REDWOOD_REMAP_CLEANUP_TOLERANCE_RATIO; // Maximum ratio of the remap cleanup window that remap cleanup is
	                                              // allowed to be ahead or behind
	int REDWOOD_PAGEFILE_GROWTH_SIZE_PAGES; // Number of pages to grow page file by
	double REDWOOD_METRICS_INTERVAL;
	double REDWOOD_HISTOGRAM_INTERVAL;
	bool REDWOOD_EVICT_UPDATED_PAGES; // Whether to prioritize eviction of updated pages from cache.
	int REDWOOD_DECODECACHE_REUSE_MIN_HEIGHT; // Minimum height for which to keep and reuse page decode caches
	int REDWOOD_NODE_MAX_UNBALANCE; // Maximum imbalance in a node before it should be rebuilt instead of updated

	std::string REDWOOD_IO_PRIORITIES;

	// Server request latency measurement
	double LATENCY_SKETCH_ACCURACY;
	double FILE_LATENCY_SKETCH_ACCURACY;
	double LATENCY_METRICS_LOGGING_INTERVAL;

	// Cluster recovery
	std::string CLUSTER_RECOVERY_EVENT_NAME_PREFIX;

	// Encryption
	int SIM_KMS_MAX_KEYS;
	int ENCRYPT_PROXY_MAX_DBG_TRACE_LENGTH;
	double ENCRYPTION_LOGGING_INTERVAL;

	// Compression
	bool ENABLE_BLOB_GRANULE_COMPRESSION;
	std::string BLOB_GRANULE_COMPRESSION_FILTER;

	// Key Management Service (KMS) Connector
	std::string KMS_CONNECTOR_TYPE;

	// blob granule stuff
	// FIXME: configure url with database configuration instead of knob eventually
	std::string BG_URL;

	// Whether to use knobs or EKP for blob metadata and credentials
	std::string BG_METADATA_SOURCE;

	bool BG_USE_BLOB_RANGE_CHANGE_LOG;

	int BG_SNAPSHOT_FILE_TARGET_BYTES;
	int BG_SNAPSHOT_FILE_TARGET_CHUNK_BYTES;
	int BG_DELTA_FILE_TARGET_BYTES;
	int BG_DELTA_FILE_TARGET_CHUNK_BYTES;
	int BG_DELTA_BYTES_BEFORE_COMPACT;
	int BG_MAX_SPLIT_FANOUT;
	int BG_MAX_MERGE_FANIN;
	int BG_HOT_SNAPSHOT_VERSIONS;
	int BG_CONSISTENCY_CHECK_ENABLED;
	int BG_CONSISTENCY_CHECK_TARGET_SPEED_KB;
	bool BG_ENABLE_MERGING;
	int BG_MERGE_CANDIDATE_THRESHOLD_SECONDS;
	int BG_MERGE_CANDIDATE_DELAY_SECONDS;
	int BG_KEY_TUPLE_TRUNCATE_OFFSET;
	bool BG_ENABLE_SPLIT_TRUNCATED;
	bool BG_ENABLE_READ_DRIVEN_COMPACTION;
	int BG_RDC_BYTES_FACTOR;
	int BG_RDC_READ_FACTOR;
	bool BG_WRITE_MULTIPART;
	bool BG_ENABLE_DYNAMIC_WRITE_AMP;
	double BG_DYNAMIC_WRITE_AMP_MIN_FACTOR;
	double BG_DYNAMIC_WRITE_AMP_DECREASE_FACTOR;

	int BLOB_WORKER_INITIAL_SNAPSHOT_PARALLELISM;
	int BLOB_WORKER_RESNAPSHOT_PARALLELISM;
	int BLOB_WORKER_DELTA_FILE_WRITE_PARALLELISM;
	int BLOB_WORKER_RDC_PARALLELISM;
	// The resnapshot/delta parallelism knobs are deprecated and replaced by the budget_bytes knobs! FIXME: remove after
	// next release
	int64_t BLOB_WORKER_RESNAPSHOT_BUDGET_BYTES;
	int64_t BLOB_WORKER_DELTA_WRITE_BUDGET_BYTES;

	double BLOB_WORKER_TIMEOUT; // Blob Manager's reaction time to a blob worker failure
	double BLOB_WORKER_REQUEST_TIMEOUT; // Blob Worker's server-side request timeout
	double BLOB_WORKERLIST_FETCH_INTERVAL;
	double BLOB_WORKER_BATCH_GRV_INTERVAL;
	double BLOB_WORKER_EMPTY_GRV_INTERVAL;
	int BLOB_WORKER_GRV_HISTORY_MAX_SIZE;
	int64_t BLOB_WORKER_GRV_HISTORY_MIN_VERSION_GRANULARITY;
	bool BLOB_WORKER_DO_REJECT_WHEN_FULL;
	double BLOB_WORKER_REJECT_WHEN_FULL_THRESHOLD;
	double BLOB_WORKER_FORCE_FLUSH_CLEANUP_DELAY;
	bool BLOB_WORKER_DISK_ENABLED;
	int BLOB_WORKER_STORE_TYPE;
	double BLOB_WORKER_REJOIN_TIME;

	double BLOB_MANAGER_STATUS_EXP_BACKOFF_MIN;
	double BLOB_MANAGER_STATUS_EXP_BACKOFF_MAX;
	double BLOB_MANAGER_STATUS_EXP_BACKOFF_EXPONENT;
	int BLOB_MANAGER_CONCURRENT_MERGE_CHECKS;
	double BGCC_TIMEOUT;
	double BGCC_MIN_INTERVAL;
	bool BLOB_MANIFEST_BACKUP;
	double BLOB_MANIFEST_BACKUP_INTERVAL;
	double BLOB_MIGRATOR_CHECK_INTERVAL;
	int BLOB_MANIFEST_RW_ROWS;
	int BLOB_MANIFEST_MAX_ROWS_PER_TRANSACTION;
	int BLOB_MANIFEST_RETRY_INTERVAL;
	int BLOB_MIGRATOR_ERROR_RETRIES;
	int BLOB_MIGRATOR_PREPARE_TIMEOUT;
	int BLOB_RESTORE_MANIFEST_FILE_MAX_SIZE;
	int BLOB_RESTORE_MANIFEST_RETENTION_MAX;
	int BLOB_RESTORE_MLOGS_RETENTION_SECS;
<<<<<<< HEAD
=======
	int BLOB_RESTORE_LOAD_KEY_VERSION_MAP_STEP_SIZE;
>>>>>>> 63371257
	int BLOB_GRANULES_FLUSH_BATCH_SIZE;

	// Blob metadata
	int64_t BLOB_METADATA_CACHE_TTL;

	// HTTP KMS Connector
	std::string REST_KMS_CONNECTOR_KMS_DISCOVERY_URL_MODE;
	std::string REST_KMS_CONNECTOR_DISCOVER_KMS_URL_FILE;
	std::string REST_KMS_CONNECTOR_VALIDATION_TOKEN_MODE;
	std::string REST_KMS_CONNECTOR_VALIDATION_TOKEN_DETAILS;
	bool ENABLE_REST_KMS_COMMUNICATION;
	bool REST_KMS_CONNECTOR_REMOVE_TRAILING_NEWLINE;
	int REST_KMS_CONNECTOR_VALIDATION_TOKEN_MAX_SIZE;
	int REST_KMS_CONNECTOR_VALIDATION_TOKENS_MAX_PAYLOAD_SIZE;
	bool REST_KMS_CONNECTOR_REFRESH_KMS_URLS;
	double REST_KMS_CONNECTOR_REFRESH_KMS_URLS_INTERVAL_SEC;
	std::string REST_KMS_CONNECTOR_GET_ENCRYPTION_KEYS_ENDPOINT;
	std::string REST_KMS_CONNECTOR_GET_LATEST_ENCRYPTION_KEYS_ENDPOINT;
	std::string REST_KMS_CONNECTOR_GET_BLOB_METADATA_ENDPOINT;
	int REST_KMS_CURRENT_BLOB_METADATA_REQUEST_VERSION;
	int REST_KMS_MAX_BLOB_METADATA_REQUEST_VERSION;
	int REST_KMS_CURRENT_CIPHER_REQUEST_VERSION;
	int REST_KMS_MAX_CIPHER_REQUEST_VERSION;

	double CONSISTENCY_SCAN_ACTIVE_THROTTLE_RATIO;

	// Idempotency ids
	double IDEMPOTENCY_ID_IN_MEMORY_LIFETIME;
	double IDEMPOTENCY_IDS_CLEANER_POLLING_INTERVAL;
	double IDEMPOTENCY_IDS_MIN_AGE_SECONDS;

	// Swift: Enable the Swift runtime hooks and use Swift implementations where possible
	bool FLOW_WITH_SWIFT;

	ServerKnobs(Randomize, ClientKnobs*, IsSimulated);
	void initialize(Randomize, ClientKnobs*, IsSimulated);
};<|MERGE_RESOLUTION|>--- conflicted
+++ resolved
@@ -324,14 +324,11 @@
 	double DD_ZERO_HEALTHY_TEAM_DELAY;
 	int DD_BUILD_EXTRA_TEAMS_OVERRIDE; // build extra teams to allow data movement to progress. must be larger than 0
 	int DD_SHARD_TRACKING_LOG_SEVERITY;
-<<<<<<< HEAD
-=======
 	bool ENFORCE_SHARD_COUNT_PER_TEAM; // Whether data movement selects dst team not exceeding
 	                                   // DESIRED_MAX_SHARDS_PER_TEAM.
 	int DESIRED_MAX_SHARDS_PER_TEAM; // When ENFORCE_SHARD_COUNT_PER_TEAM is true, this is the desired, but not strictly
 	                                 // enforced, max shard count per team.
 
->>>>>>> 63371257
 	int DD_MAX_SHARDS_ON_LARGE_TEAMS; // the maximum number of shards that can be assigned to large teams
 	int DD_MAXIMUM_LARGE_TEAM_CLEANUP; // the maximum number of large teams data distribution will attempt to cleanup
 	                                   // without yielding
@@ -485,11 +482,8 @@
 	int ROCKSDB_KEEP_LOG_FILE_NUM;
 	bool ROCKSDB_SKIP_STATS_UPDATE_ON_OPEN;
 	bool ROCKSDB_SKIP_FILE_SIZE_CHECK_ON_OPEN;
-<<<<<<< HEAD
-=======
 	double SHARDED_ROCKSDB_VALIDATE_MAPPING_RATIO;
 	int SHARD_METADATA_SCAN_BYTES_LIMIT;
->>>>>>> 63371257
 
 	// Leader election
 	int MAX_NOTIFICATIONS;
@@ -883,12 +877,9 @@
 	int PERSIST_FINISH_AUDIT_COUNT; // Num of persist complete/failed audits for each type
 	int AUDIT_RETRY_COUNT_MAX;
 	int CONCURRENT_AUDIT_TASK_COUNT_MAX;
-<<<<<<< HEAD
-=======
 	bool AUDIT_DATAMOVE_PRE_CHECK;
 	bool AUDIT_DATAMOVE_POST_CHECK;
 	int AUDIT_DATAMOVE_POST_CHECK_RETRY_COUNT_MAX;
->>>>>>> 63371257
 	int BUGGIFY_BLOCK_BYTES;
 	int64_t STORAGE_RECOVERY_VERSION_LAG_LIMIT;
 	double STORAGE_DURABILITY_LAG_REJECT_THRESHOLD;
@@ -1197,10 +1188,7 @@
 	int BLOB_RESTORE_MANIFEST_FILE_MAX_SIZE;
 	int BLOB_RESTORE_MANIFEST_RETENTION_MAX;
 	int BLOB_RESTORE_MLOGS_RETENTION_SECS;
-<<<<<<< HEAD
-=======
 	int BLOB_RESTORE_LOAD_KEY_VERSION_MAP_STEP_SIZE;
->>>>>>> 63371257
 	int BLOB_GRANULES_FLUSH_BATCH_SIZE;
 
 	// Blob metadata
