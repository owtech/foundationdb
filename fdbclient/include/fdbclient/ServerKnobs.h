--- conflicted
+++ resolved
@@ -203,12 +203,9 @@
 	// The constant interval DD update pivot values for team selection. It should be >=
 	// min(STORAGE_METRICS_POLLING_DELAY,DETAILED_METRIC_UPDATE_RATE)  otherwise the pivot won't change;
 	double DD_TEAM_PIVOT_UPDATE_DELAY;
-<<<<<<< HEAD
-=======
 
 	bool ALLOW_LARGE_SHARD;
 	int MAX_LARGE_SHARD_BYTES;
->>>>>>> 57ccdb8f
 
 	bool SHARD_ENCODE_LOCATION_METADATA; // If true, location metadata will contain shard ID.
 	bool ENABLE_DD_PHYSICAL_SHARD; // EXPERIMENTAL; If true, SHARD_ENCODE_LOCATION_METADATA must be true.
@@ -238,10 +235,7 @@
 	// When the sampled read operations changes more than this threshold, the
 	// shard metrics will update immediately
 	int64_t SHARD_READ_OPS_CHANGE_THRESHOLD;
-<<<<<<< HEAD
-=======
 	bool ENABLE_WRITE_BASED_SHARD_SPLIT; // experimental
->>>>>>> 57ccdb8f
 
 	double SHARD_MAX_READ_DENSITY_RATIO;
 	int64_t SHARD_READ_HOT_BANDWIDTH_MIN_PER_KSECONDS;
@@ -346,10 +340,7 @@
 	                                   // DESIRED_MAX_SHARDS_PER_TEAM.
 	int DESIRED_MAX_SHARDS_PER_TEAM; // When ENFORCE_SHARD_COUNT_PER_TEAM is true, this is the desired, but not strictly
 	                                 // enforced, max shard count per team.
-<<<<<<< HEAD
-=======
-
->>>>>>> 57ccdb8f
+
 	int DD_MAX_SHARDS_ON_LARGE_TEAMS; // the maximum number of shards that can be assigned to large teams
 	int DD_MAXIMUM_LARGE_TEAM_CLEANUP; // the maximum number of large teams data distribution will attempt to cleanup
 	                                   // without yielding
@@ -461,11 +452,7 @@
 	int64_t SHARD_HARD_PENDING_COMPACT_BYTES_LIMIT;
 	int64_t ROCKSDB_CAN_COMMIT_COMPACT_BYTES_LIMIT;
 	bool ROCKSDB_PARANOID_FILE_CHECKS;
-<<<<<<< HEAD
-	int ROCKSDB_CAN_COMMIT_DELAY_ON_OVERLOAD;
-=======
 	double ROCKSDB_CAN_COMMIT_DELAY_ON_OVERLOAD;
->>>>>>> 57ccdb8f
 	int ROCKSDB_CAN_COMMIT_DELAY_TIMES_ON_OVERLOAD;
 	bool ROCKSDB_DISABLE_WAL_EXPERIMENTAL;
 	int64_t ROCKSDB_WAL_TTL_SECONDS;
@@ -508,10 +495,7 @@
 	int ROCKSDB_MAX_OPEN_FILES;
 	bool ROCKSDB_USE_POINT_DELETE_FOR_SYSTEM_KEYS;
 	int ROCKSDB_CF_RANGE_DELETION_LIMIT;
-<<<<<<< HEAD
-=======
 	int ROCKSDB_MEMTABLE_MAX_RANGE_DELETIONS;
->>>>>>> 57ccdb8f
 	bool ROCKSDB_WAIT_ON_CF_FLUSH;
 	bool ROCKSDB_ALLOW_WRITE_STALL_ON_FLUSH;
 	double ROCKSDB_CF_METRICS_DELAY;
@@ -522,23 +506,16 @@
 	double SHARDED_ROCKSDB_VALIDATE_MAPPING_RATIO;
 	int SHARD_METADATA_SCAN_BYTES_LIMIT;
 	int ROCKSDB_MAX_MANIFEST_FILE_SIZE;
-<<<<<<< HEAD
-	int ROCKSDB_MAX_WRITE_BUFFER_NUMBER;
-=======
->>>>>>> 57ccdb8f
 	int SHARDED_ROCKSDB_AVERAGE_FILE_SIZE;
 	double SHARDED_ROCKSDB_COMPACTION_PERIOD;
 	double SHARDED_ROCKSDB_COMPACTION_ACTOR_DELAY;
 	int SHARDED_ROCKSDB_COMPACTION_SHARD_LIMIT;
-<<<<<<< HEAD
-=======
 	int64_t SHARDED_ROCKSDB_WRITE_BUFFER_SIZE;
 	int64_t SHARDED_ROCKSDB_TOTAL_WRITE_BUFFER_SIZE;
 	int64_t SHARDED_ROCKSDB_MEMTABLE_BUDGET;
 	int64_t SHARDED_ROCKSDB_MAX_WRITE_BUFFER_NUMBER;
 	int SHARDED_ROCKSDB_TARGET_FILE_SIZE_BASE;
 	int SHARDED_ROCKSDB_TARGET_FILE_SIZE_MULTIPLIER;
->>>>>>> 57ccdb8f
 
 	// Leader election
 	int MAX_NOTIFICATIONS;
@@ -787,10 +764,7 @@
 	int64_t STORAGE_DURABILITY_LAG_SOFT_MAX;
 	bool STORAGE_INCLUDE_FEED_STORAGE_QUEUE;
 	double STORAGE_FETCH_KEYS_DELAY;
-<<<<<<< HEAD
-=======
 	bool STORAGE_FETCH_KEYS_USE_COMMIT_BUDGET;
->>>>>>> 57ccdb8f
 
 	int64_t LOW_PRIORITY_STORAGE_QUEUE_BYTES;
 	int64_t LOW_PRIORITY_DURABILITY_LAG;
@@ -942,10 +916,7 @@
 	bool AUDIT_DATAMOVE_POST_CHECK;
 	int AUDIT_DATAMOVE_POST_CHECK_RETRY_COUNT_MAX;
 	int AUDIT_STORAGE_RATE_PER_SERVER_MAX;
-<<<<<<< HEAD
-=======
 	bool ENABLE_AUDIT_VERBOSE_TRACE;
->>>>>>> 57ccdb8f
 	bool LOGGING_STORAGE_COMMIT_WHEN_IO_TIMEOUT;
 	double LOGGING_COMPLETE_STORAGE_COMMIT_PROBABILITY;
 	int LOGGING_RECENT_STORAGE_COMMIT_SIZE;
