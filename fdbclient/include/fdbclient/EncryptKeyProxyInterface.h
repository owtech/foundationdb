--- conflicted
+++ resolved
@@ -41,37 +41,24 @@
 	bool canConnectToKms;
 	bool canConnectToEKP;
 	double lastUpdatedTS;
-<<<<<<< HEAD
-
-	KMSHealthStatus() : canConnectToEKP(false), canConnectToKms(false), lastUpdatedTS(-1) {}
-	KMSHealthStatus(bool canConnectToKms, bool canConnectToEKP, double lastUpdatedTS)
-	  : canConnectToKms(canConnectToKms), canConnectToEKP(canConnectToEKP), lastUpdatedTS(lastUpdatedTS) {}
-=======
 	std::string kmsConnectorType;
 	std::vector<std::string> restKMSUrls;
 	bool kmsStable = true;
 
 	KMSHealthStatus() : canConnectToKms(false), canConnectToEKP(false), lastUpdatedTS(-1), kmsStable(true) {}
->>>>>>> 3426fc3c
 
 	bool operator==(const KMSHealthStatus& other) {
 		return canConnectToKms == other.canConnectToKms && canConnectToEKP == other.canConnectToEKP;
 	}
 
-<<<<<<< HEAD
-=======
 	bool healthnessChanged(const KMSHealthStatus& other) {
 		return canConnectToKms != other.canConnectToKms || canConnectToEKP != other.canConnectToEKP;
 	}
 
->>>>>>> 3426fc3c
 	std::string toString() const {
 		std::stringstream ss;
 		ss << "CanConnectToKms(" << canConnectToKms << ")"
 		   << ", CanConnectToEKP(" << canConnectToEKP << ")"
-<<<<<<< HEAD
-		   << ", LastUpdatedTS(" << lastUpdatedTS << ")";
-=======
 		   << ", LastUpdatedTS(" << lastUpdatedTS << ")"
 		   << ", KMSConnectorType(" << kmsConnectorType << ")"
 		   << ", RESTKmsUrls(";
@@ -85,17 +72,12 @@
 		}
 
 		ss << "), KmsStable(" << kmsStable << ")";
->>>>>>> 3426fc3c
 		return ss.str();
 	}
 
 	template <class Ar>
 	void serialize(Ar& ar) {
-<<<<<<< HEAD
-		serializer(ar, canConnectToKms, canConnectToEKP, lastUpdatedTS);
-=======
 		serializer(ar, canConnectToKms, canConnectToEKP, lastUpdatedTS, kmsConnectorType, restKMSUrls, kmsStable);
->>>>>>> 3426fc3c
 	}
 };
 
