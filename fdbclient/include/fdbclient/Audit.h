--- conflicted
+++ resolved
@@ -39,10 +39,6 @@
 	ValidateReplica = 2,
 	ValidateLocationMetadata = 3,
 	ValidateStorageServerShard = 4,
-<<<<<<< HEAD
-	CheckMigrationStatus = 5,
-=======
->>>>>>> 63371257
 };
 
 struct AuditStorageState {
@@ -125,34 +121,22 @@
 
 	TriggerAuditRequest() = default;
 	TriggerAuditRequest(AuditType type, KeyRange range)
-<<<<<<< HEAD
-	  : type(static_cast<uint8_t>(type)), range(range), force(false) {}
-=======
 	  : type(static_cast<uint8_t>(type)), range(range), cancel(false) {}
 
 	TriggerAuditRequest(AuditType type, UID id) : type(static_cast<uint8_t>(type)), id(id), cancel(true) {}
->>>>>>> 63371257
 
 	void setType(AuditType type) { this->type = static_cast<uint8_t>(this->type); }
 	AuditType getType() const { return static_cast<AuditType>(this->type); }
 
 	template <class Ar>
 	void serialize(Ar& ar) {
-<<<<<<< HEAD
-		serializer(ar, type, range, force, reply);
-=======
 		serializer(ar, type, range, id, cancel, reply);
->>>>>>> 63371257
 	}
 
 	UID id;
 	uint8_t type;
 	KeyRange range;
-<<<<<<< HEAD
-	bool force;
-=======
 	bool cancel;
->>>>>>> 63371257
 	ReplyPromise<UID> reply;
 };
 
