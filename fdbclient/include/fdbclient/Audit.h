--- conflicted
+++ resolved
@@ -54,11 +54,7 @@
 
 	template <class Ar>
 	void serialize(Ar& ar) {
-<<<<<<< HEAD
-		serializer(ar, id, auditServerId, range, type, phase, error, ddId);
-=======
 		serializer(ar, id, auditServerId, range, type, phase, error, ddId, engineType);
->>>>>>> 57ccdb8f
 	}
 
 	inline void setType(AuditType type) { this->type = static_cast<uint8_t>(type); }
