--- conflicted
+++ resolved
@@ -36,10 +36,6 @@
 	UID prevOwner, myOwner, prevWrite;
 };
 
-<<<<<<< HEAD
-ACTOR Future<Void> clearAuditMetadata(Database cx, AuditType auditType, UID auditId, bool clearProgressMetadata);
-=======
->>>>>>> 3426fc3c
 ACTOR Future<Void> cancelAuditMetadata(Database cx, AuditType auditType, UID auditId);
 ACTOR Future<UID> persistNewAuditState(Database cx, AuditStorageState auditState, MoveKeyLockInfo lock, bool ddEnabled);
 ACTOR Future<Void> persistAuditState(Database cx,
@@ -70,10 +66,6 @@
                                              UID maxAuditIdToClear,
                                              int numFinishAuditToKeep);
 ACTOR Future<bool> checkStorageServerRemoved(Database cx, UID ssid);
-<<<<<<< HEAD
-ACTOR Future<Void> updateAuditState(Database cx, AuditStorageState auditState, MoveKeyLockInfo lock, bool ddEnabled);
-AuditPhase stringToAuditPhase(std::string auditPhaseStr);
-=======
 AuditPhase stringToAuditPhase(std::string auditPhaseStr);
 ACTOR Future<bool> checkAuditProgressComplete(Database cx, AuditType auditType, UID auditId, KeyRange auditRange);
 ACTOR Future<std::vector<AuditStorageState>> initAuditMetadata(Database cx,
@@ -81,6 +73,5 @@
                                                                bool ddEnabled,
                                                                UID dataDistributorId,
                                                                int persistFinishAuditCount);
->>>>>>> 3426fc3c
 #include "flow/unactorcompiler.h"
 #endif