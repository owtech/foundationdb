--- conflicted
+++ resolved
@@ -155,14 +155,11 @@
                                KeyRange range,
                                AuditType type,
                                double timeoutSeconds);
-<<<<<<< HEAD
-=======
 // Cancel an audit given type and id
 ACTOR Future<UID> cancelAuditStorage(Reference<IClusterConnectionRecord> clusterFile,
                                      AuditType type,
                                      UID auditId,
                                      double timeoutSeconds);
->>>>>>> 63371257
 
 ACTOR Future<Void> printHealthyZone(Database cx);
 ACTOR Future<bool> clearHealthyZone(Database cx, bool printWarning = false, bool clearSSFailureZoneString = false);
