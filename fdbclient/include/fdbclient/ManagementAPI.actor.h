/*
 * ManagementAPI.actor.h
 *
 * This source file is part of the FoundationDB open source project
 *
 * Copyright 2013-2022 Apple Inc. and the FoundationDB project authors
 *
 * Licensed under the Apache License, Version 2.0 (the "License");
 * you may not use this file except in compliance with the License.
 * You may obtain a copy of the License at
 *
 *     http://www.apache.org/licenses/LICENSE-2.0
 *
 * Unless required by applicable law or agreed to in writing, software
 * distributed under the License is distributed on an "AS IS" BASIS,
 * WITHOUT WARRANTIES OR CONDITIONS OF ANY KIND, either express or implied.
 * See the License for the specific language governing permissions and
 * limitations under the License.
 */

#pragma once
#if defined(NO_INTELLISENSE) && !defined(FDBCLIENT_MANAGEMENT_API_ACTOR_G_H)
#define FDBCLIENT_MANAGEMENT_API_ACTOR_G_H
#include "fdbclient/ManagementAPI.actor.g.h"
#elif !defined(FDBCLIENT_MANAGEMENT_API_ACTOR_H)
#define FDBCLIENT_MANAGEMENT_API_ACTOR_H

/* This file defines "management" interfaces for configuration, coordination changes, and
the inclusion and exclusion of servers. It is used to implement fdbcli management commands
and by test workloads that simulate such. It isn't exposed to C clients or anywhere outside
our code base and doesn't need to be versioned. It doesn't do anything you can't do with the
standard API and some knowledge of the contents of the system key space.
*/

#include <string>
#include <map>
#include "fdbclient/GenericManagementAPI.actor.h"
#include "fdbclient/NativeAPI.actor.h"
#include "fdbclient/ReadYourWrites.h"
#include "fdbclient/DatabaseConfiguration.h"
#include "fdbclient/MonitorLeader.h"
#include "flow/actorcompiler.h" // has to be last include

ACTOR Future<DatabaseConfiguration> getDatabaseConfiguration(Transaction* tr, bool useSystemPriority = false);
ACTOR Future<DatabaseConfiguration> getDatabaseConfiguration(Database cx, bool useSystemPriority = false);
ACTOR Future<Void> waitForFullReplication(Database cx);

struct IQuorumChange : ReferenceCounted<IQuorumChange> {
	virtual ~IQuorumChange() {}
	virtual Future<std::vector<NetworkAddress>> getDesiredCoordinators(Transaction* tr,
	                                                                   std::vector<NetworkAddress> oldCoordinators,
	                                                                   Reference<IClusterConnectionRecord>,
	                                                                   CoordinatorsResult&) = 0;
	virtual std::string getDesiredClusterKeyName() const { return std::string(); }
};

// Change to use the given set of coordination servers
ACTOR Future<Optional<CoordinatorsResult>> changeQuorumChecker(Transaction* tr,
                                                               ClusterConnectionString* conn,
                                                               std::string newName,
                                                               bool disableConfigDB);
ACTOR Future<CoordinatorsResult> changeQuorum(Database cx, Reference<IQuorumChange> change);
Reference<IQuorumChange> autoQuorumChange(int desired = -1);
Reference<IQuorumChange> nameQuorumChange(std::string const& name, Reference<IQuorumChange> const& other);

// Exclude the given set of servers from use as state servers.  Returns as soon as the change is durable, without
// necessarily waiting for the servers to be evacuated.  A NetworkAddress with a port of 0 means all servers on the
// given IP.
ACTOR Future<Void> excludeServers(Database cx, std::vector<AddressExclusion> servers, bool failed = false);
ACTOR Future<Void> excludeServers(Transaction* tr, std::vector<AddressExclusion> servers, bool failed = false);

// Exclude the servers matching the given set of localities from use as state servers.  Returns as soon as the change
// is durable, without necessarily waiting for the servers to be evacuated.
ACTOR Future<Void> excludeLocalities(Database cx, std::unordered_set<std::string> localities, bool failed = false);
ACTOR Future<Void> excludeLocalities(Transaction* tr, std::unordered_set<std::string> localities, bool failed = false);

// Remove the given servers from the exclusion list.  A NetworkAddress with a port of 0 means all servers on the given
// IP.  A NetworkAddress() means all servers (don't exclude anything)
ACTOR Future<Void> includeServers(Database cx, std::vector<AddressExclusion> servers, bool failed = false);

// Remove the given localities from the exclusion list.
ACTOR Future<Void> includeLocalities(Database cx,
                                     std::vector<std::string> localities,
                                     bool failed = false,
                                     bool includeAll = false);

// Set the process class of processes with the given address.  A NetworkAddress with a port of 0 means all servers on
// the given IP.
ACTOR Future<Void> setClass(Database cx, AddressExclusion server, ProcessClass processClass);

// Get the current list of excluded servers including both "exclude" and "failed".
ACTOR Future<std::vector<AddressExclusion>> getAllExcludedServers(Database cx);
ACTOR Future<std::vector<AddressExclusion>> getAllExcludedServers(Transaction* tr);

// Get the current list of excluded servers.
ACTOR Future<std::vector<AddressExclusion>> getExcludedServerList(Transaction* tr);

// Get the current list of failed servers.
ACTOR Future<std::vector<AddressExclusion>> getExcludedFailedServerList(Transaction* tr);

// Get the current list of excluded localities
ACTOR Future<std::vector<std::string>> getAllExcludedLocalities(Database cx);
ACTOR Future<std::vector<std::string>> getAllExcludedLocalities(Transaction* tr);

// Get the current list of excluded localities.
ACTOR Future<std::vector<std::string>> getExcludedLocalityList(Transaction* tr);

// Get the current list of failed localities.
ACTOR Future<std::vector<std::string>> getExcludedFailedLocalityList(Transaction* tr);

std::set<AddressExclusion> getAddressesByLocality(const std::vector<ProcessData>& workers, const std::string& locality);

// Check for the given, previously excluded servers to be evacuated (no longer used for state).  If waitForExclusion is
// true, this actor returns once it is safe to shut down all such machines without impacting fault tolerance, until and
// unless any of them are explicitly included with includeServers()
ACTOR Future<std::set<NetworkAddress>> checkForExcludingServers(Database cx,
                                                                std::vector<AddressExclusion> servers,
                                                                bool waitForAllExcluded);
ACTOR Future<bool> checkForExcludingServersTxActor(ReadYourWritesTransaction* tr,
                                                   std::set<AddressExclusion>* exclusions,
                                                   std::set<NetworkAddress>* inProgressExclusion);

// Gets a list of all workers in the cluster (excluding testers)
ACTOR Future<std::vector<ProcessData>> getWorkers(Database cx);
ACTOR Future<std::vector<ProcessData>> getWorkers(Transaction* tr);

ACTOR Future<Void> timeKeeperSetDisable(Database cx);

ACTOR Future<Void> lockDatabase(Transaction* tr, UID id);
ACTOR Future<Void> lockDatabase(Reference<ReadYourWritesTransaction> tr, UID id);
ACTOR Future<Void> lockDatabase(Database cx, UID id);

ACTOR Future<Void> unlockDatabase(Transaction* tr, UID id);
ACTOR Future<Void> unlockDatabase(Reference<ReadYourWritesTransaction> tr, UID id);
ACTOR Future<Void> unlockDatabase(Database cx, UID id);

ACTOR Future<Void> checkDatabaseLock(Transaction* tr, UID id);
ACTOR Future<Void> checkDatabaseLock(Reference<ReadYourWritesTransaction> tr, UID id);

ACTOR Future<Void> updateChangeFeed(Transaction* tr, Key rangeID, ChangeFeedStatus status, KeyRange range = KeyRange());
ACTOR Future<Void> updateChangeFeed(Reference<ReadYourWritesTransaction> tr,
                                    Key rangeID,
                                    ChangeFeedStatus status,
                                    KeyRange range = KeyRange());
ACTOR Future<Void> updateChangeFeed(Database cx, Key rangeID, ChangeFeedStatus status, KeyRange range = KeyRange());

ACTOR Future<Void> advanceVersion(Database cx, Version v);

ACTOR Future<int> setDDMode(Database cx, int mode);

ACTOR Future<Void> forceRecovery(Reference<IClusterConnectionRecord> clusterFile, Standalone<StringRef> dcId);

// Start an audit on range of the specific type.
ACTOR Future<UID> auditStorage(Reference<IClusterConnectionRecord> clusterFile,
                               KeyRange range,
                               AuditType type,
<<<<<<< HEAD
=======
                               KeyValueStoreType engineType,
>>>>>>> 3520bfba
                               double timeoutSeconds);
// Cancel an audit given type and id
ACTOR Future<UID> cancelAuditStorage(Reference<IClusterConnectionRecord> clusterFile,
                                     AuditType type,
                                     UID auditId,
                                     double timeoutSeconds);

ACTOR Future<Void> printHealthyZone(Database cx);
ACTOR Future<bool> clearHealthyZone(Database cx, bool printWarning = false, bool clearSSFailureZoneString = false);
ACTOR Future<bool> setHealthyZone(Database cx, StringRef zoneId, double seconds, bool printWarning = false);

ACTOR Future<Void> waitForPrimaryDC(Database cx, StringRef dcId);

// Gets the cluster connection string
ACTOR Future<Optional<ClusterConnectionString>> getConnectionString(Database cx);

void schemaCoverage(std::string const& spath, bool covered = true);
bool schemaMatch(json_spirit::mValue const& schema,
                 json_spirit::mValue const& result,
                 std::string& errorStr,
                 Severity sev = SevError,
                 bool checkCoverage = false,
                 std::string path = std::string(),
                 std::string schema_path = std::string());

// execute payload in 'snapCmd' on all the coordinators, TLogs and
// storage nodes
ACTOR Future<Void> mgmtSnapCreate(Database cx, Standalone<StringRef> snapCmd, UID snapUID);

#include "flow/unactorcompiler.h"
#endif<|MERGE_RESOLUTION|>--- conflicted
+++ resolved
@@ -154,10 +154,7 @@
 ACTOR Future<UID> auditStorage(Reference<IClusterConnectionRecord> clusterFile,
                                KeyRange range,
                                AuditType type,
-<<<<<<< HEAD
-=======
                                KeyValueStoreType engineType,
->>>>>>> 3520bfba
                                double timeoutSeconds);
 // Cancel an audit given type and id
 ACTOR Future<UID> cancelAuditStorage(Reference<IClusterConnectionRecord> clusterFile,
