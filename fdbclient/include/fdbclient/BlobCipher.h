/*
 * BlobCipher.h
 *
 * This source file is part of the FoundationDB open source project
 *
 * Copyright 2013-2022 Apple Inc. and the FoundationDB project authors
 *
 * Licensed under the Apache License, Version 2.0 (the "License");
 * you may not use this file except in compliance with the License.
 * You may obtain a copy of the License at
 *
 *     http://www.apache.org/licenses/LICENSE-2.0
 *
 * Unless required by applicable law or agreed to in writing, software
 * distributed under the License is distributed on an "AS IS" BASIS,
 * WITHOUT WARRANTIES OR CONDITIONS OF ANY KIND, either express or implied.
 * See the License for the specific language governing permissions and
 * limitations under the License.
 */
#ifndef FDBCLIENT_BLOB_CIPHER_H
#define FDBCLIENT_BLOB_CIPHER_H
#pragma once

#include "fdbrpc/Stats.h"

#include "fdbclient/Knobs.h"
#include "flow/Arena.h"
#include "flow/EncryptUtils.h"
#include "flow/FastRef.h"
#include "flow/FileIdentifier.h"
#include "flow/flow.h"
#include "flow/genericactors.actor.h"
#include "flow/Knobs.h"
#include "flow/network.h"
#include "flow/ObjectSerializer.h"
#include "flow/ObjectSerializerTraits.h"
#include "flow/Platform.h"
#include "flow/ProtocolVersion.h"
#include "flow/serialize.h"
#include "flow/Trace.h"

#include <boost/functional/hash.hpp>
#include <cinttypes>
#include <cstring>
#include <limits>
#include <memory>
#include <openssl/aes.h>
#include <openssl/cmac.h>
#include <openssl/engine.h>
#include <openssl/evp.h>
#include <openssl/hmac.h>
#include <openssl/sha.h>
#include <string>
#include <unordered_map>
#include <variant>
#include <vector>

#define AES_256_KEY_LENGTH 32
#define AES_256_IV_LENGTH 16

constexpr const int INVALID_ENCRYPT_HEADERS_FLAG_VERSION = 0;
constexpr const int INVALID_ENCRYPT_HEADER_ALGO_HEADER_VERSION = 0;

class BlobCipherMetrics : public NonCopyable {
public:
	static BlobCipherMetrics* getInstance() {
		static BlobCipherMetrics* instance = nullptr;
		if (instance == nullptr) {
			instance = new BlobCipherMetrics;
		}
		return instance;
	}

	// Order of this enum has to match initializer of counterSets.
	enum UsageType : int {
		ALL = 0,
		TLOG,
		TLOG_POST_RESOLUTION,
		KV_MEMORY,
		KV_REDWOOD,
		BLOB_GRANULE,
		BACKUP,
		RESTORE,
		TEST,
		MAX,
	};

	static const std::unordered_map<int, std::string> usageTypeNames;
<<<<<<< HEAD

	struct CounterSet : public ReferenceCounted<CounterSet> {
		Counter encryptCPUTimeNS;
		Counter decryptCPUTimeNS;
		LatencySample getCipherKeysLatency;
		LatencySample getLatestCipherKeysLatency;

		CounterSet(CounterCollection& cc, std::string name);
	};

	static CounterSet& counters(UsageType t) {
		ASSERT(t < UsageType::MAX);
		auto& counterSets = getInstance()->counterSets;
		int index = FLOW_KNOBS->ENCRYPT_KEY_CACHE_ENABLE_DETAIL_LOGGING ? (int)t : (int)UsageType::ALL;
		if (!counterSets[index].isValid()) {
			counterSets[index] = makeReference<CounterSet>(getInstance()->cc, usageTypeNames.at(index));
		}
		return *counterSets[index];
	}
=======
>>>>>>> 3426fc3c

private:
	BlobCipherMetrics();

	CounterCollection cc;
	Future<Void> traceFuture;

public:
	Counter cipherKeyCacheHit;
	Counter cipherKeyCacheMiss;
	Counter cipherKeyCacheExpired;
	Counter latestCipherKeyCacheHit;
	Counter latestCipherKeyCacheMiss;
	Counter latestCipherKeyCacheNeedsRefresh;
	LatencySample getBlobMetadataLatency;
<<<<<<< HEAD
	std::array<Reference<CounterSet>, int(UsageType::MAX)> counterSets;
=======
	LatencySample getCipherKeysLatency;
	LatencySample getLatestCipherKeysLatency;
>>>>>>> 3426fc3c
};

std::string toString(BlobCipherMetrics::UsageType type);

// Encryption operations buffer management
// Approach limits number of copies needed during encryption or decryption operations.
// For encryption EncryptBuf is allocated using client supplied Arena and provided to AES library to capture
// the ciphertext. Similarly, on decryption EncryptBuf is allocated using client supplied Arena and provided
// to the AES library to capture decipher text and passed back to the clients. Given the object passed around
// is reference-counted, it gets freed once refrenceCount goes to 0.

class EncryptBuf : public ReferenceCounted<EncryptBuf>, NonCopyable {
public:
	EncryptBuf(int size, Arena& arena) : allocSize(size), logicalSize(size) {
		if (size > 0) {
			buffer = new (arena) uint8_t[size]();
		} else {
			buffer = nullptr;
		}
	}

	int getLogicalSize() { return logicalSize; }
	void setLogicalSize(int value) {
		ASSERT(value <= allocSize);
		logicalSize = value;
	}
	uint8_t* begin() { return buffer; }

	StringRef toStringRef() { return StringRef(buffer, logicalSize); }

private:
	int allocSize;
	int logicalSize;
	uint8_t* buffer;
};

class BlobCipherKey;

#pragma pack(push, 1) // exact fit - no padding
struct BlobCipherDetails {
	constexpr static FileIdentifier file_identifier = 1945731;

	// Encryption domain boundary identifier.
	EncryptCipherDomainId encryptDomainId = INVALID_ENCRYPT_DOMAIN_ID;
	// BaseCipher encryption key identifier
	EncryptCipherBaseKeyId baseCipherId = INVALID_ENCRYPT_CIPHER_KEY_ID;
	// Random salt
	EncryptCipherRandomSalt salt = INVALID_ENCRYPT_RANDOM_SALT;

	static uint32_t getSize() {
		return sizeof(EncryptCipherDomainId) + sizeof(EncryptCipherBaseKeyId) + sizeof(EncryptCipherRandomSalt);
	}

	BlobCipherDetails() {}
	BlobCipherDetails(const EncryptCipherDomainId& dId,
	                  const EncryptCipherBaseKeyId& bId,
	                  const EncryptCipherRandomSalt& random)
	  : encryptDomainId(dId), baseCipherId(bId), salt(random) {}

	void validateCipherDetailsWithCipherKey(Reference<BlobCipherKey> headerCipherKey);

	bool operator==(const BlobCipherDetails& o) const {
		return encryptDomainId == o.encryptDomainId && baseCipherId == o.baseCipherId && salt == o.salt;
	}
	bool operator!=(const BlobCipherDetails& o) const { return !(*this == o); }

	bool isValid() const {
		return this->encryptDomainId != INVALID_ENCRYPT_DOMAIN_ID &&
		       this->baseCipherId != INVALID_ENCRYPT_CIPHER_KEY_ID && this->salt != INVALID_ENCRYPT_RANDOM_SALT;
	}

	template <class Ar>
	void serialize(Ar& ar) {
		serializer(ar, encryptDomainId, baseCipherId, salt);
	}
};
#pragma pack(pop)

namespace std {
template <>
struct hash<BlobCipherDetails> {
	std::size_t operator()(BlobCipherDetails const& details) const {
		std::size_t seed = 0;
		boost::hash_combine(seed, std::hash<EncryptCipherDomainId>{}(details.encryptDomainId));
		boost::hash_combine(seed, std::hash<EncryptCipherBaseKeyId>{}(details.baseCipherId));
		boost::hash_combine(seed, std::hash<EncryptCipherRandomSalt>{}(details.salt));
		return seed;
	}
};
} // namespace std

struct EncryptHeaderCipherDetails {
	BlobCipherDetails textCipherDetails;
	Optional<BlobCipherDetails> headerCipherDetails;

	EncryptHeaderCipherDetails() = default;
	EncryptHeaderCipherDetails(const BlobCipherDetails& tCipherDetails) : textCipherDetails(tCipherDetails) {}
	EncryptHeaderCipherDetails(const BlobCipherDetails& tCipherDetails, const BlobCipherDetails& hCipherDetails)
	  : textCipherDetails(tCipherDetails), headerCipherDetails(hCipherDetails) {}
};

#pragma pack(push, 1) // exact fit - no padding

// Why BinarySerialization instead of ObjectSerialization?
//
// By running experiments comparing: BlobCipherEncryptHeaderFlagsV1 and AesCtr algorithms header (with/without
// authentication encryption), below table summarizes on-disk storage penalty (bytes) due to storing
// BlobCipherEncryptHeader using both formats:
//
//  ----------------------------------------------------------------------------------------------------------
// |         S.No      |   ObjFlags  |  BinaryFlags |  ObjectAlgo  | BinaryAlgo | TotalObject  | TotalBinary  |
// | ----------------- | ----------- | ------------ |  ----------- | ---------- | ------------ | ------------ |
// |   AesCtrNoAuth    |     40      |     3        |       104    |      40    |     208      |     46       |
// |   AesCtrHmacSha   |     40      |     3        |       184    |      96    |     288      |    102       |
// |   AesCtrAesCmac   |     40      |     3        |       168    |      80    |     272      |     86       |
//  ----------------------------------------------------------------------------------------------------------

struct BlobCipherEncryptHeaderFlagsV1 {
	// Serializable fields

	uint8_t encryptMode;
	uint8_t authTokenMode;
	uint8_t authTokenAlgo;

	BlobCipherEncryptHeaderFlagsV1() {}
	BlobCipherEncryptHeaderFlagsV1(const EncryptCipherMode& cipherMode,
	                               const EncryptAuthTokenMode& tokenMode,
	                               const EncryptAuthTokenAlgo& authAlgo)
	  : encryptMode(cipherMode), authTokenMode(tokenMode), authTokenAlgo(authAlgo) {}

	bool operator==(const BlobCipherEncryptHeaderFlagsV1& o) const {
		return encryptMode == o.encryptMode && authTokenMode == o.authTokenMode && authTokenAlgo == o.authTokenAlgo;
	}

	static Standalone<StringRef> toStringRef(const BlobCipherEncryptHeaderFlagsV1& flags, Arena& arena) {
		BinaryWriter wr(AssumeVersion(ProtocolVersion::withEncryptionAtRest()));
		wr.serializeBytes(&flags, sizeof(BlobCipherEncryptHeaderFlagsV1));
		return wr.toValue(arena);
	}

	template <class Ar>
	void serialize(Ar& ar) {
		serializer(ar, encryptMode, authTokenMode, authTokenAlgo);
	}
};

// Encryption header is stored as plaintext on a persistent storage to assist reconstruction of cipher-key(s)
// for reads. FIPS compliance recommendation is to leverage cryptographic digest mechanism to generate
// 'authentication token' (crypto-secure) to protect against malicious tampering and/or bit rot/flip scenarios.
//
// Encryption header support two modes of generation 'authentication tokens':
// 1) SingleAuthTokenMode: the scheme generates single crypto-secrure auth token to protect {cipherText +
// header} payload. Scheme is geared towards optimizing cost due to crypto-secure auth-token generation,
// however, on decryption client needs to be read 'header' + 'encrypted-buffer' to validate the 'auth-token'.
// The scheme is ideal for usecases where payload represented by the encryptionHeader is not large and it is
// desirable to minimize CPU/latency penalty due to crypto-secure ops, such as: CommitProxies encrypted inline
// transactions, StorageServer encrypting pages etc.
// SOMEDAY: Another potential scheme could be 'MultiAuthTokenMode': Scheme generates separate authTokens
// for 'encrypted buffer' & 'encryption-header'. The scheme is ideal where payload represented by
// encryptionHeader is large enough such that it is desirable to optimize cost of upfront reading full
// 'encrypted buffer', compared to reading only encryptionHeader and ensuring its sanity; for instance:
// backup-files.

template <class Params>
struct AesCtrWithAuthV1 {
	using Self = AesCtrWithAuthV1<Params>;

	// Serializable fields

	// Text cipher encryption information
	BlobCipherDetails cipherTextDetails;
	// Text cipher Key Check Value
	EncryptCipherKeyCheckValue textKCV;
	// Header cipher encryption information
	BlobCipherDetails cipherHeaderDetails;
	// Header cipher Key Check Value
	EncryptCipherKeyCheckValue headerKCV;
	// Initialization vector
	uint8_t iv[AES_256_IV_LENGTH];
	// Authentication token
	uint8_t authToken[Params::authTokenSize];

	AesCtrWithAuthV1() = default;
	AesCtrWithAuthV1(const BlobCipherDetails& textDetails,
	                 const EncryptCipherKeyCheckValue tKCV,
	                 const BlobCipherDetails& headerDetails,
	                 const EncryptCipherKeyCheckValue hKCV,
	                 const uint8_t* ivBuf,
	                 const int ivLen)
	  : cipherTextDetails(textDetails), textKCV(tKCV), cipherHeaderDetails(headerDetails), headerKCV(hKCV) {
		ASSERT_EQ(ivLen, AES_256_IV_LENGTH);
		memcpy(&iv[0], ivBuf, ivLen);
		memset(&authToken[0], 0, Params::authTokenSize);
	}

	bool operator==(const Self& o) const {
		return cipherHeaderDetails == o.cipherHeaderDetails && cipherTextDetails == o.cipherTextDetails &&
		       textKCV == o.textKCV && headerKCV == o.headerKCV && memcmp(&iv[0], &o.iv[0], AES_256_IV_LENGTH) == 0 &&
		       memcmp(&authToken[0], &o.authToken[0], Params::authTokenSize) == 0;
	}

	static uint32_t getSize() {
		return BlobCipherDetails::getSize() * 2 + sizeof(EncryptCipherKeyCheckValue) * 2 + AES_256_IV_LENGTH +
		       Params::authTokenSize;
	}

	template <class Ar>
	void serialize(Ar& ar) {
		serializer(ar, cipherTextDetails, textKCV, cipherHeaderDetails, headerKCV);
		ar.serializeBytes(iv, AES_256_IV_LENGTH);
		ar.serializeBytes(authToken, Params::authTokenSize);
	}
};

template <class Params>
struct AesCtrWithAuth {
	// Serializable fields

	// Algorithm header version
	uint8_t version = 1;
	// List of supported versions.
	union {
		AesCtrWithAuthV1<Params> v1;
	};

	AesCtrWithAuth() {
		// Only V1 is supported
		ASSERT_EQ(1, Params::getDefaultHeaderVersion());
	}

	AesCtrWithAuth(AesCtrWithAuthV1<Params>& v) : v1(v) {
		// Only V1 is supported
		ASSERT_EQ(1, Params::getDefaultHeaderVersion());
	}

	static uint32_t getSize() { return AesCtrWithAuthV1<Params>::getSize() + 1; }

	static Standalone<StringRef> toStringRef(const AesCtrWithAuth<Params>& algoHeader) {
		BinaryWriter wr(AssumeVersion(ProtocolVersion::withEncryptionAtRest()));
		wr << algoHeader;
		return wr.toValue();
	}

	template <class Ar>
	void serialize(Ar& ar) {
		if (ar.isSerializing) {
			ASSERT_EQ(1, version);
		}
		serializer(ar, version);
		if (ar.isDeserializing && version != 1) {
			TraceEvent(SevWarn, "BlobCipherEncryptHeaderUnsupportedAlgoHeaderVersion")
			    .detail("HeaderType", "AesCtrWith" + Params::authAlgoName())
			    .detail("Version", version);
			throw not_implemented();
		}
		serializer(ar, v1);
	}
};

struct AesCtrWithHmacParams {
	static constexpr int authTokenSize = AUTH_TOKEN_HMAC_SHA_SIZE;

	static std::string authAlgoName() { return "Hmac"; }
	static uint8_t getDefaultHeaderVersion() { return CLIENT_KNOBS->ENCRYPT_HEADER_AES_CTR_HMAC_SHA_AUTH_VERSION; }
};
using AesCtrWithHmac = AesCtrWithAuth<AesCtrWithHmacParams>;

struct AesCtrWithCmacParams {
	static constexpr int authTokenSize = AUTH_TOKEN_AES_CMAC_SIZE;

	static std::string authAlgoName() { return "Cmac"; }
	static uint8_t getDefaultHeaderVersion() { return CLIENT_KNOBS->ENCRYPT_HEADER_AES_CTR_AES_CMAC_AUTH_VERSION; }
};
using AesCtrWithCmac = AesCtrWithAuth<AesCtrWithCmacParams>;

struct AesCtrNoAuthV1 {
	// Serializable fields

	// Text cipher encryption information
	BlobCipherDetails cipherTextDetails;
	// Text cipher Key Check Value
	EncryptCipherKeyCheckValue textKCV;
	// Initialization vector
	uint8_t iv[AES_256_IV_LENGTH];

	AesCtrNoAuthV1() = default;
	AesCtrNoAuthV1(const BlobCipherDetails& textDetails,
	               const EncryptCipherKeyCheckValue tKCV,
	               const uint8_t* ivBuf,
	               const int ivLen)
	  : cipherTextDetails(textDetails), textKCV(tKCV) {
		ASSERT_EQ(ivLen, AES_256_IV_LENGTH);
		memcpy(&iv[0], ivBuf, ivLen);
	}

	bool operator==(const AesCtrNoAuthV1& o) const {
		return cipherTextDetails == o.cipherTextDetails && textKCV == o.textKCV &&
		       memcmp(&iv[0], &o.iv[0], AES_256_IV_LENGTH) == 0;
	}

	static uint32_t getSize() {
		return BlobCipherDetails::getSize() + sizeof(EncryptCipherKeyCheckValue) + AES_256_IV_LENGTH;
	}

	template <class Ar>
	void serialize(Ar& ar) {
		serializer(ar, cipherTextDetails, textKCV);
		ar.serializeBytes(iv, AES_256_IV_LENGTH);
	}
};

struct AesCtrNoAuth {
	// Serializable fields

	// Algorithm header version
	uint8_t version = 1;
	// List of supported versions.
	union {
		AesCtrNoAuthV1 v1;
	};

	AesCtrNoAuth() {
		// Only V1 is supported
		ASSERT_EQ(1, CLIENT_KNOBS->ENCRYPT_HEADER_AES_CTR_NO_AUTH_VERSION);
	}

	AesCtrNoAuth(AesCtrNoAuthV1& v) : v1(v) {
		// Only V1 is supported
		ASSERT_EQ(1, CLIENT_KNOBS->ENCRYPT_HEADER_AES_CTR_NO_AUTH_VERSION);
	}

	static uint32_t getSize() { return AesCtrNoAuthV1::getSize() + 1; }

	static Standalone<StringRef> toStringRef(const AesCtrNoAuth& algoHeader) {
		BinaryWriter wr(AssumeVersion(ProtocolVersion::withEncryptionAtRest()));
		wr << algoHeader;
		return wr.toValue();
	}

	template <class Ar>
	void serialize(Ar& ar) {
		if (ar.isSerializing) {
			ASSERT_EQ(1, version);
		}
		serializer(ar, version);
		if (ar.isDeserializing && version != 1) {
			TraceEvent(SevWarn, "BlobCipherEncryptHeaderUnsupportedAlgoHeaderVersion")
			    .detail("HeaderType", "AesCtrNoAuth")
			    .detail("Version", version);
			throw not_implemented();
		}
		serializer(ar, v1);
	}
};

struct EncryptHeaderCipherKCVs {
	EncryptCipherKeyCheckValue textKCV;
	Optional<EncryptCipherKeyCheckValue> headerKCV;

	EncryptHeaderCipherKCVs() = default;
	EncryptHeaderCipherKCVs(const EncryptCipherKeyCheckValue tKCV) : textKCV(tKCV) {}
	EncryptHeaderCipherKCVs(const EncryptCipherKeyCheckValue tKCV, const EncryptCipherKeyCheckValue hKCV)
	  : textKCV(tKCV), headerKCV(hKCV) {}
};

struct BlobCipherEncryptHeaderRef {
	// Serializable fields
	std::variant<BlobCipherEncryptHeaderFlagsV1> flags;
	std::variant<AesCtrNoAuth, AesCtrWithHmac, AesCtrWithCmac> algoHeader;

	BlobCipherEncryptHeaderRef() = default;
	BlobCipherEncryptHeaderRef(const BlobCipherEncryptHeaderRef& src) = default;

	static BlobCipherEncryptHeaderRef fromStringRef(const StringRef& header) {
		return BinaryReader::fromStringRef<BlobCipherEncryptHeaderRef>(
		    header, AssumeVersion(ProtocolVersion::withEncryptionAtRest()));
	}

	static Standalone<StringRef> toStringRef(const BlobCipherEncryptHeaderRef& headerRef) {
		return BinaryWriter::toValue(headerRef, AssumeVersion(ProtocolVersion::withEncryptionAtRest()));
	}

	// Routine computes EncryptHeaderSize based on input params.
	static uint32_t getHeaderSize(const int flagVersion,
	                              const int algoHeaderVersion,
	                              const EncryptCipherMode cipherMode,
	                              const EncryptAuthTokenMode authMode,
	                              const EncryptAuthTokenAlgo authAlgo);

	int flagsVersion() const { return flags.index() + 1; }

	int algoHeaderVersion() const {
		return std::visit([&](auto& h) { return h.version; }, algoHeader);
	}

	template <class Ar>
	void serialize(Ar& ar) {
		serializer(ar, flags, algoHeader);
	}

	const uint8_t* getIV() const;
	const EncryptHeaderCipherDetails getCipherDetails() const;
	EncryptAuthTokenMode getAuthTokenMode() const;
	EncryptCipherDomainId getDomainId() const;
	EncryptHeaderCipherKCVs getKCVs() const;

	// API supports following validation:
	// 1. Ensure input BlobCipherDetails (textDetails and/or headerDetails) matches with the input
	// 2. Ensure persited KCV matches with the input values
	// 3. Ensure input IV buffer matches with the persisted ones.
	//
	// Currently API is used by BlobGranule encryption where encryption key lookup based on persisted
	// BlobGranuleCipherKeyCtx
	void validateEncryptionHeaderDetails(const BlobCipherDetails& textCipherDetails,
	                                     const BlobCipherDetails& headerCipherDetails,
	                                     const EncryptHeaderCipherKCVs& kcvs,
	                                     const StringRef& ivRef) const;
};

#pragma pack(pop)

// BlobCipher Encryption header format
// This header is persisted along with encrypted buffer, it contains information necessary
// to assist decrypting the buffers to serve read requests.
//
// The total space overhead is 104 bytes.

#pragma pack(push, 1) // exact fit - no padding
typedef struct BlobCipherEncryptHeader {
	static constexpr int headerSize = 112;
	union {
		struct {
			uint8_t size; // reading first byte is sufficient to determine header
			              // length. ALWAYS THE FIRST HEADER ELEMENT.
			uint8_t headerVersion{};
			uint8_t encryptMode{};
			uint8_t authTokenMode{};
			uint8_t authTokenAlgo{};
			uint8_t _reserved[3]{};
		} flags;
		uint64_t _padding{};
	};

	// Cipher text encryption information
	BlobCipherDetails cipherTextDetails;
	// Text Key Check Value
	EncryptCipherKeyCheckValue textKCV;
	// Cipher header encryption information
	BlobCipherDetails cipherHeaderDetails;
	// Header Key Check Value
	EncryptCipherKeyCheckValue headerKCV;
	// Initialization vector used to encrypt the payload.
	uint8_t iv[AES_256_IV_LENGTH];

	// Encryption header is stored as plaintext on a persistent storage to assist reconstruction of cipher-key(s)
	// for reads. FIPS compliance recommendation is to leverage cryptographic digest mechanism to generate
	// 'authentication token' (crypto-secure) to protect against malicious tampering and/or bit rot/flip scenarios.

	// Encryption header support two modes of generation 'authentication tokens':
	// 1) SingleAuthTokenMode: the scheme generates single crypto-secrure auth token to protect {cipherText +
	// header} payload. Scheme is geared towards optimizing cost due to crypto-secure auth-token generation,
	// however, on decryption client needs to be read 'header' + 'encrypted-buffer' to validate the 'auth-token'.
	// The scheme is ideal for usecases where payload represented by the encryptionHeader is not large and it is
	// desirable to minimize CPU/latency penalty due to crypto-secure ops, such as: CommitProxies encrypted inline
	// transactions, StorageServer encrypting pages etc.
	// SOMEDAY: Another potential scheme could be 'MultiAuthTokenMode': Scheme generates separate authTokens
	// for 'encrypted buffer' & 'encryption-header'. The scheme is ideal where payload represented by
	// encryptionHeader is large enough such that it is desirable to optimize cost of upfront reading full
	// 'encrypted buffer', compared to reading only encryptionHeader and ensuring its sanity; for instance:
	// backup-files.

	struct {
		uint8_t authToken[AUTH_TOKEN_MAX_SIZE]{};
	} singleAuthToken;

	BlobCipherEncryptHeader() {}

	static BlobCipherEncryptHeader fromStringRef(StringRef headerRef) {
		BlobCipherEncryptHeader header;
		BinaryReader rd(headerRef, AssumeVersion(ProtocolVersion::withEncryptionAtRest()));
		rd >> header;
		return header;
	}

	static StringRef toStringRef(BlobCipherEncryptHeader& header, Arena& arena) {
		BinaryWriter wr(AssumeVersion(ProtocolVersion::withEncryptionAtRest()));
		wr.serializeBytes(&header, header.flags.size);
		return wr.toValue(arena);
	}

	template <class Ar>
	void serialize(Ar& ar) {
		ar.serializeBytes(this, headerSize);
	}

	std::string toString() const {
		return format("domain id: %" PRId64 ", cipher id: %" PRIu64,
		              cipherTextDetails.encryptDomainId,
		              cipherTextDetails.baseCipherId);
	}
} BlobCipherEncryptHeader;
#pragma pack(pop)

// Ensure no struct-packing issues
static_assert(sizeof(BlobCipherEncryptHeader) == BlobCipherEncryptHeader::headerSize,
              "BlobCipherEncryptHeader size mismatch");

// This interface is in-memory representation of CipherKey used for encryption/decryption information.
// It caches base encryption key properties as well as caches the 'derived encryption' key obtained by applying
// HMAC-SHA-256 derivation technique.

class BlobCipherKey : public ReferenceCounted<BlobCipherKey>, NonCopyable {
public:
	BlobCipherKey(const EncryptCipherDomainId& domainId,
	              const EncryptCipherBaseKeyId& baseCiphId,
	              const uint8_t* baseCiph,
	              const int baseCiphLen,
	              const EncryptCipherKeyCheckValue baseCipherKCV,
	              const int64_t refreshAt,
	              int64_t expireAt);
	BlobCipherKey(const EncryptCipherDomainId& domainId,
	              const EncryptCipherBaseKeyId& baseCiphId,
	              const uint8_t* baseCiph,
	              const int baseCiphLen,
	              const EncryptCipherKeyCheckValue baseCipherKCV,
	              const EncryptCipherRandomSalt& salt,
	              const int64_t refreshAt,
	              const int64_t expireAt);

	uint8_t* data() const { return cipher.get(); }
	uint64_t getRefreshAtTS() const { return refreshAtTS; }
	uint64_t getExpireAtTS() const { return expireAtTS; }
	EncryptCipherDomainId getDomainId() const { return encryptDomainId; }
	EncryptCipherRandomSalt getSalt() const { return randomSalt; }
	EncryptCipherBaseKeyId getBaseCipherId() const { return baseCipherId; }
	int getBaseCipherLen() const { return baseCipherLen; }
	EncryptCipherKeyCheckValue getBaseCipherKCV() const { return baseCipherKCV; }
	uint8_t* rawCipher() const { return cipher.get(); }
	uint8_t* rawBaseCipher() const { return baseCipher.get(); }
	bool isEqual(const Reference<BlobCipherKey> toCompare) {
		return encryptDomainId == toCompare->getDomainId() && baseCipherId == toCompare->getBaseCipherId() &&
		       randomSalt == toCompare->getSalt() && baseCipherLen == toCompare->getBaseCipherLen() &&
		       memcmp(cipher.get(), toCompare->rawCipher(), AES_256_KEY_LENGTH) == 0 &&
		       memcmp(baseCipher.get(), toCompare->rawBaseCipher(), baseCipherLen) == 0;
	}

	bool isCipherDetailMatches(const BlobCipherDetails& details) {
		return encryptDomainId == details.encryptDomainId && baseCipherId == details.baseCipherId &&
		       randomSalt == details.salt;
	}

	inline bool needsRefresh() {
		if (refreshAtTS == std::numeric_limits<int64_t>::max()) {
			return false;
		}
		return now() + INetwork::TIME_EPS >= refreshAtTS ? true : false;
	}

	inline bool isExpired() {
		if (expireAtTS == std::numeric_limits<int64_t>::max()) {
			return false;
		}
		return now() + INetwork::TIME_EPS >= expireAtTS ? true : false;
	}

	BlobCipherDetails details() const { return BlobCipherDetails{ encryptDomainId, baseCipherId, randomSalt }; }

	void reset();

private:
	// Encryption domain boundary identifier
	EncryptCipherDomainId encryptDomainId;
	// Base encryption cipher key properties
	std::unique_ptr<uint8_t[]> baseCipher;
	EncryptCipherKeyCheckValue baseCipherKCV;
	int baseCipherLen;
	EncryptCipherBaseKeyId baseCipherId;
	// Random salt used for encryption cipher key derivation
	EncryptCipherRandomSalt randomSalt;
	// Derived encryption cipher key
	std::unique_ptr<uint8_t[]> cipher;
	// CipherKey needs refreshAt
	int64_t refreshAtTS;
	// CipherKey is valid until
	int64_t expireAtTS;

	void initKey(const EncryptCipherDomainId& domainId,
	             const EncryptCipherBaseKeyId& baseCiphId,
	             const uint8_t* baseCiph,
	             const int baseCiphLen,
	             const EncryptCipherKeyCheckValue baseCipherKCV,
	             const EncryptCipherRandomSalt& salt,
	             const int64_t refreshAt,
	             const int64_t expireAt);
	void applyHmacSha256Derivation();
};

// This interface allows FDB processes participating in encryption to store and
// index recently used encyption cipher keys. FDB encryption has two dimensions:
// 1. Mapping on cipher encryption keys per "encryption domains"
// 2. Per encryption domain, the cipher keys are index using {baseCipherKeyId, salt} tuple.
//
// The design supports NIST recommendation of limiting lifetime of an encryption
// key. For details refer to:
// https://csrc.nist.gov/publications/detail/sp/800-57-part-1/rev-3/archive/2012-07-10
//
// Below gives a pictoral representation of in-memory datastructure implemented
// to index encryption keys:
//                  { encryptionDomain -> { {baseCipherId, salt} -> cipherKey } }
//
// Supported cache lookups schemes:
// 1. Lookup cipher based on { encryptionDomainId, baseCipherKeyId, salt } triplet.
// 2. Lookup latest cipher key for a given encryptionDomainId.
//
// Client is responsible to handle cache-miss usecase, the corrective operation
// might vary based on the calling process, for instance: EncryptKeyServer
// cache-miss shall invoke RPC to external Encryption Key Manager to fetch the
// required encryption key, however, CPs/SSs cache-miss would result in RPC to
// EncryptKeyServer to refresh the desired encryption key.

using BlobCipherKeyIdCacheKey = std::pair<EncryptCipherBaseKeyId, EncryptCipherRandomSalt>;
using BlobCipherKeyIdCacheKeyHash = boost::hash<BlobCipherKeyIdCacheKey>;
using BlobCipherKeyIdCacheMap =
    std::unordered_map<BlobCipherKeyIdCacheKey, Reference<BlobCipherKey>, BlobCipherKeyIdCacheKeyHash>;
using BlobCipherKeyIdCacheMapCItr =
    std::unordered_map<BlobCipherKeyIdCacheKey, Reference<BlobCipherKey>, BlobCipherKeyIdCacheKeyHash>::const_iterator;

struct BlobCipherKeyIdCache : ReferenceCounted<BlobCipherKeyIdCache> {
public:
	explicit BlobCipherKeyIdCache(EncryptCipherDomainId dId, size_t* sizeStat);

	BlobCipherKeyIdCacheKey getCacheKey(const EncryptCipherBaseKeyId& baseCipherId,
	                                    const EncryptCipherRandomSalt& salt);

	// API returns the last inserted cipherKey.
	// If none exists, null reference is returned.

	Reference<BlobCipherKey> getLatestCipherKey();

	// API returns cipherKey corresponding to input 'baseCipherKeyId'.
	// If none exists, null reference is returned.

	Reference<BlobCipherKey> getCipherByBaseCipherId(const EncryptCipherBaseKeyId& baseCipherKeyId,
	                                                 const EncryptCipherRandomSalt& salt);

	// API enables inserting base encryption cipher details to the BlobCipherKeyIdCache.
	// Given cipherKeys are immutable, attempting to re-insert same 'identical' cipherKey
	// is treated as a NOP (success), however, an attempt to update cipherKey would throw
	// 'encrypt_update_cipher' exception. Returns the inserted cipher key if success.
	//
	// API NOTE: Recommended usecase is to update encryption cipher-key is updated the external
	// keyManagementSolution to limit an encryption key lifetime

	Reference<BlobCipherKey> insertBaseCipherKey(const EncryptCipherBaseKeyId& baseCipherId,
	                                             const uint8_t* baseCipher,
	                                             const int baseCipherLen,
	                                             const EncryptCipherKeyCheckValue baseCipherKCV,
	                                             const int64_t refreshAt,
	                                             const int64_t expireAt);

	// API enables inserting base encryption cipher details to the BlobCipherKeyIdCache
	// Given cipherKeys are immutable, attempting to re-insert same 'identical' cipherKey
	// is treated as a NOP (success), however, an attempt to update cipherKey would throw
	// 'encrypt_update_cipher' exception. Returns the inserted cipher key if sucess.
	//
	// API NOTE: Recommended usecase is to update encryption cipher-key regeneration while performing
	// decryption. The encryptionheader would contain relevant details including: 'encryptDomainId',
	// 'baseCipherId' & 'salt'. The caller needs to fetch 'baseCipherKey' detail and re-populate KeyCache.
	// Also, the invocation will NOT update the latest cipher-key details.

	Reference<BlobCipherKey> insertBaseCipherKey(const EncryptCipherBaseKeyId& baseCipherId,
	                                             const uint8_t* baseCipher,
	                                             const int baseCipherLen,
	                                             const EncryptCipherKeyCheckValue baseCipherKCV,
	                                             const EncryptCipherRandomSalt& salt,
	                                             const int64_t refreshAt,
	                                             const int64_t expireAt);

	// API cleanup the cache by dropping all cached cipherKeys
	void cleanup();

	// API returns list of all 'cached' cipherKeys
	std::vector<Reference<BlobCipherKey>> getAllCipherKeys();

	// Return number of cipher keys in the cahce.
	size_t getSize() const { return keyIdCache.size(); }

private:
	EncryptCipherDomainId domainId;
	BlobCipherKeyIdCacheMap keyIdCache;
	Optional<EncryptCipherBaseKeyId> latestBaseCipherKeyId;
	Optional<EncryptCipherRandomSalt> latestRandomSalt;
	size_t* sizeStat; // pointer to the outer BlobCipherKeyCache size count.
};

using BlobCipherDomainCacheMap = std::unordered_map<EncryptCipherDomainId, Reference<BlobCipherKeyIdCache>>;

class BlobCipherKeyCache : NonCopyable, public ReferenceCounted<BlobCipherKeyCache> {
public:
	// Public visibility constructior ONLY to assist FlowSingleton instance creation.
	// API Note: Constructor is expected to be instantiated only in simulation mode.

	explicit BlobCipherKeyCache(bool ignored) { ASSERT(g_network->isSimulated()); }

	// Enable clients to insert base encryption cipher details to the BlobCipherKeyCache.
	// The cipherKeys are indexed using 'baseCipherId', given cipherKeys are immutable,
	// attempting to re-insert same 'identical' cipherKey is treated as a NOP (success),
	// however, an attempt to update cipherKey would throw 'encrypt_update_cipher' exception.
	// Returns the inserted cipher key if success.
	//
	// API NOTE: Recommended use case is to update encryption cipher-key is updated the external
	// keyManagementSolution to limit an encryption key lifetime

	Reference<BlobCipherKey> insertCipherKey(const EncryptCipherDomainId& domainId,
	                                         const EncryptCipherBaseKeyId& baseCipherId,
	                                         const uint8_t* baseCipher,
	                                         const int baseCipherLen,
	                                         const EncryptCipherKeyCheckValue baseCipherKCV,
	                                         const int64_t refreshAt,
	                                         const int64_t expireAt);

	// Enable clients to insert base encryption cipher details to the BlobCipherKeyCache.
	// The cipherKeys are indexed using 'baseCipherId', given cipherKeys are immutable,
	// attempting to re-insert same 'identical' cipherKey is treated as a NOP (success),
	// however, an attempt to update cipherKey would throw 'encrypt_update_cipher' exception.
	// Returns the inserted cipher key if success.
	//
	// API NOTE: Recommended usecase is to update encryption cipher-key regeneration while performing
	// decryption. The encryptionheader would contain relevant details including: 'encryptDomainId',
	// 'baseCipherId' & 'salt'. The caller needs to fetch 'baseCipherKey' detail and re-populate KeyCache.
	// Also, the invocation will NOT update the latest cipher-key details.

	Reference<BlobCipherKey> insertCipherKey(const EncryptCipherDomainId& domainId,
	                                         const EncryptCipherBaseKeyId& baseCipherId,
	                                         const uint8_t* baseCipher,
	                                         const int baseCipherLen,
	                                         const EncryptCipherKeyCheckValue baseCipherKCV,
	                                         const EncryptCipherRandomSalt& salt,
	                                         const int64_t refreshAt,
	                                         const int64_t expireAt);

	// API returns the last insert cipherKey for a given encryption domain Id.
	// If domain Id is invalid, it would throw 'encrypt_invalid_id' exception,
	// otherwise, and if none exists, it would return null reference.

	Reference<BlobCipherKey> getLatestCipherKey(const EncryptCipherDomainId& domainId);

	// API returns cipherKey corresponding to {encryptionDomainId, baseCipherId} tuple.
	// If none exists, it would return null reference.

	Reference<BlobCipherKey> getCipherKey(const EncryptCipherDomainId& domainId,
	                                      const EncryptCipherBaseKeyId& baseCipherId,
	                                      const EncryptCipherRandomSalt& salt);

	// API returns point in time list of all 'cached' cipherKeys for a given encryption domainId.
	std::vector<Reference<BlobCipherKey>> getAllCiphers(const EncryptCipherDomainId& domainId);

	// API enables dropping all 'cached' cipherKeys for a given encryption domain Id.
	// Useful to cleanup cache if an encryption domain gets removed/destroyed etc.
	void resetEncryptDomainId(const EncryptCipherDomainId domainId);

	// Total number of cipher keys in the cache.
	size_t getSize() const { return size; }

	static Reference<BlobCipherKeyCache> getInstance() {
		static bool cleanupRegistered = false;
		if (!cleanupRegistered) {
			// We try to avoid cipher keys appear in core dumps, so we clean them up before crash.
			// TODO(yiwu): use of MADV_DONTDUMP instead of the crash handler.
			registerCrashHandlerCallback(BlobCipherKeyCache::cleanup);
			cleanupRegistered = true;
		}
		if (g_network->isSimulated()) {
			return FlowSingleton<BlobCipherKeyCache>::getInstance(
			    []() { return makeReference<BlobCipherKeyCache>(g_network->isSimulated()); });
		} else {
			static BlobCipherKeyCache instance;
			return Reference<BlobCipherKeyCache>::addRef(&instance);
		}
	}

	// Ensures cached encryption key(s) (plaintext) never gets persisted as part
	// of FDB process/core dump.
	static void cleanup() noexcept;

private:
	BlobCipherDomainCacheMap domainCacheMap;
	size_t size = 0;

	BlobCipherKeyCache() {}
};

// This interface enables data block encryption. An invocation to encrypt() will
// do two things:
// 1) generate encrypted ciphertext for given plaintext input.
// 2) generate BlobCipherEncryptHeader (including the 'header authTokens') and persit for decryption on reads.

class EncryptBlobCipherAes265Ctr final : NonCopyable, public ReferenceCounted<EncryptBlobCipherAes265Ctr> {
public:
	static constexpr uint8_t ENCRYPT_HEADER_VERSION = 1;

	EncryptBlobCipherAes265Ctr(Reference<BlobCipherKey> tCipherKey,
	                           Optional<Reference<BlobCipherKey>> hCipherKey,
	                           const uint8_t* iv,
	                           const int ivLen,
	                           const EncryptAuthTokenMode mode,
	                           BlobCipherMetrics::UsageType usageType);
	EncryptBlobCipherAes265Ctr(Reference<BlobCipherKey> tCipherKey,
	                           Optional<Reference<BlobCipherKey>> hCipherKey,
	                           const uint8_t* iv,
	                           const int ivLen,
	                           const EncryptAuthTokenMode mode,
	                           const EncryptAuthTokenAlgo algo,
	                           BlobCipherMetrics::UsageType usageType);
	EncryptBlobCipherAes265Ctr(Reference<BlobCipherKey> tCipherKey,
	                           Optional<Reference<BlobCipherKey>> hCipherKey,
	                           const EncryptAuthTokenMode mode,
	                           BlobCipherMetrics::UsageType usageType);
	EncryptBlobCipherAes265Ctr(Reference<BlobCipherKey> tCipherKey,
	                           Optional<Reference<BlobCipherKey>> hCipherKey,
	                           const EncryptAuthTokenMode mode,
	                           const EncryptAuthTokenAlgo algo,
	                           BlobCipherMetrics::UsageType usageType);
	~EncryptBlobCipherAes265Ctr();

	Reference<EncryptBuf> encrypt(const uint8_t* plaintext,
	                              const int plaintextLen,
	                              BlobCipherEncryptHeader* header,
	                              Arena&,
	                              double* encryptTime = nullptr);
	StringRef encrypt(const uint8_t*, const int, BlobCipherEncryptHeaderRef*, Arena&, double* encryptTime = nullptr);

	void encryptInplace(uint8_t* plaintext,
	                    const int plaintextLen,
	                    BlobCipherEncryptHeader* header,
	                    double* encryptTime = nullptr);

	void encryptInplace(uint8_t* plaintext,
	                    const int plaintextLen,
	                    BlobCipherEncryptHeaderRef* headerRef,
	                    double* encryptTime = nullptr);

private:
	void init();

	void updateEncryptHeader(const uint8_t*, const int, BlobCipherEncryptHeaderRef* headerRef);
	void updateEncryptHeader(const uint8_t*, const int, BlobCipherEncryptHeader* header);
	void updateEncryptHeaderFlagsV1(BlobCipherEncryptHeaderRef* headerRef, BlobCipherEncryptHeaderFlagsV1* flags);
	void setCipherAlgoHeaderV1(const uint8_t*,
	                           const int,
	                           const BlobCipherEncryptHeaderFlagsV1&,
	                           BlobCipherEncryptHeaderRef*);
	void setCipherAlgoHeaderNoAuthV1(const BlobCipherEncryptHeaderFlagsV1&, BlobCipherEncryptHeaderRef*);
	template <class Params>
	void setCipherAlgoHeaderWithAuthV1(const uint8_t*,
	                                   const int,
	                                   const BlobCipherEncryptHeaderFlagsV1&,
	                                   BlobCipherEncryptHeaderRef*);

	EVP_CIPHER_CTX* ctx;
	Reference<BlobCipherKey> textCipherKey;
	Optional<Reference<BlobCipherKey>> headerCipherKeyOpt;
	EncryptAuthTokenMode authTokenMode;
	uint8_t iv[AES_256_IV_LENGTH];
	BlobCipherMetrics::UsageType usageType;
	EncryptAuthTokenAlgo authTokenAlgo;
};

// This interface enable data block decryption. An invocation to decrypt() would generate
// 'plaintext' for a given 'ciphertext' input, the caller needs to supply BlobCipherEncryptHeader.

class DecryptBlobCipherAes256Ctr final : NonCopyable, public ReferenceCounted<DecryptBlobCipherAes256Ctr> {
public:
	DecryptBlobCipherAes256Ctr(Reference<BlobCipherKey> tCipherKey,
	                           Optional<Reference<BlobCipherKey>> hCipherKey,
	                           const uint8_t* iv,
	                           BlobCipherMetrics::UsageType usageType);
	~DecryptBlobCipherAes256Ctr();

	Reference<EncryptBuf> decrypt(const uint8_t* ciphertext,
	                              const int ciphertextLen,
	                              const BlobCipherEncryptHeader& header,
	                              Arena&,
	                              double* decryptTime = nullptr);
	StringRef decrypt(const uint8_t* ciphertext,
	                  const int ciphertextLen,
	                  const BlobCipherEncryptHeaderRef& headerRef,
	                  Arena&,
	                  double* decryptTime = nullptr);

	void decryptInplace(uint8_t* ciphertext,
	                    const int ciphertextLen,
	                    const BlobCipherEncryptHeader& header,
	                    double* decryptTime = nullptr);

	void decryptInplace(uint8_t* ciphertext,
	                    const int ciphertextLen,
	                    const BlobCipherEncryptHeaderRef& headerRef,
	                    double* decryptTime = nullptr);

private:
	EVP_CIPHER_CTX* ctx;
	Reference<BlobCipherKey> textCipherKey;
	Optional<Reference<BlobCipherKey>> headerCipherKeyOpt;
	bool authTokensValidationDone;

	// API is resposible to validate persisted EncryptionHeader sanity, it does following checks
	// 1. Parse and validate EncryptionHeaderFlags (version compliant checks)
	// 2. Parse and validate KCVs
	// 3. Parse and validate auth-tokens if applicable.
	//
	// Routine is invoked for every decryption buffer request and is done transparently to the caller

	void validateEncryptHeader(const uint8_t*,
	                           const int,
	                           const BlobCipherEncryptHeaderRef&,
	                           EncryptAuthTokenMode*,
	                           EncryptAuthTokenAlgo*);
	void validateEncryptHeaderFlagsV1(const uint32_t, const BlobCipherEncryptHeaderFlagsV1&);
	void validateAuthTokensV1(const uint8_t*,
	                          const int,
	                          const BlobCipherEncryptHeaderFlagsV1&,
	                          const BlobCipherEncryptHeaderRef&);
	void validateHeaderSingleAuthTokenV1(const uint8_t*,
	                                     const int,
	                                     const BlobCipherEncryptHeaderFlagsV1&,
	                                     const BlobCipherEncryptHeaderRef&);
	template <class Params>
	void validateAuthTokenV1(const uint8_t* ciphertext,
	                         const int ciphertextLen,
	                         const BlobCipherEncryptHeaderFlagsV1&,
	                         const BlobCipherEncryptHeaderRef&);
	void vaidateEncryptHeaderCipherKCVs(const BlobCipherEncryptHeaderRef&, const BlobCipherEncryptHeaderFlagsV1&);

	void verifyEncryptHeaderMetadata(const BlobCipherEncryptHeader& header);
	void verifyAuthTokens(const uint8_t* ciphertext, const int ciphertextLen, const BlobCipherEncryptHeader& header);
	void verifyHeaderSingleAuthToken(const uint8_t* ciphertext,
	                                 const int ciphertextLen,
	                                 const BlobCipherEncryptHeader& header);
};

class HmacSha256DigestGen final : NonCopyable {
public:
	HmacSha256DigestGen(const unsigned char* key, size_t len);
	~HmacSha256DigestGen();
	HMAC_CTX* getCtx() const { return ctx; }
	unsigned int digest(const std::vector<std::pair<const uint8_t*, size_t>>& payload,
	                    unsigned char* buf,
	                    unsigned int bufLen);

private:
	HMAC_CTX* ctx;
};

class Aes256CmacDigestGen final : NonCopyable {
public:
	Aes256CmacDigestGen(const unsigned char* key, size_t len);
	~Aes256CmacDigestGen();
	CMAC_CTX* getCtx() const { return ctx; }
	size_t digest(const std::vector<std::pair<const uint8_t*, size_t>>& payload, uint8_t* digest, int digestlen);

private:
	CMAC_CTX* ctx;
};

class Sha256KCV final : NonCopyable {
public:
	Sha256KCV();
	~Sha256KCV();

	EncryptCipherKeyCheckValue computeKCV(const uint8_t* cipher, const int len);

	static void checkEqual(const Reference<BlobCipherKey>& cipher, const EncryptCipherKeyCheckValue persited);

private:
	EVP_MD_CTX* ctx;
};

void computeAuthToken(const std::vector<std::pair<const uint8_t*, size_t>>& payload,
                      const uint8_t* key,
                      const int keyLen,
                      unsigned char* digestBuf,
                      const EncryptAuthTokenAlgo algo,
                      unsigned int digestMaxBufSz);

EncryptAuthTokenMode getEncryptAuthTokenMode(const EncryptAuthTokenMode mode);
int getEncryptCurrentAlgoHeaderVersion(const EncryptAuthTokenMode mode, const EncryptAuthTokenAlgo algo);

#endif // FDBCLIENT_BLOB_CIPHER_H<|MERGE_RESOLUTION|>--- conflicted
+++ resolved
@@ -86,28 +86,6 @@
 	};
 
 	static const std::unordered_map<int, std::string> usageTypeNames;
-<<<<<<< HEAD
-
-	struct CounterSet : public ReferenceCounted<CounterSet> {
-		Counter encryptCPUTimeNS;
-		Counter decryptCPUTimeNS;
-		LatencySample getCipherKeysLatency;
-		LatencySample getLatestCipherKeysLatency;
-
-		CounterSet(CounterCollection& cc, std::string name);
-	};
-
-	static CounterSet& counters(UsageType t) {
-		ASSERT(t < UsageType::MAX);
-		auto& counterSets = getInstance()->counterSets;
-		int index = FLOW_KNOBS->ENCRYPT_KEY_CACHE_ENABLE_DETAIL_LOGGING ? (int)t : (int)UsageType::ALL;
-		if (!counterSets[index].isValid()) {
-			counterSets[index] = makeReference<CounterSet>(getInstance()->cc, usageTypeNames.at(index));
-		}
-		return *counterSets[index];
-	}
-=======
->>>>>>> 3426fc3c
 
 private:
 	BlobCipherMetrics();
@@ -123,12 +101,8 @@
 	Counter latestCipherKeyCacheMiss;
 	Counter latestCipherKeyCacheNeedsRefresh;
 	LatencySample getBlobMetadataLatency;
-<<<<<<< HEAD
-	std::array<Reference<CounterSet>, int(UsageType::MAX)> counterSets;
-=======
 	LatencySample getCipherKeysLatency;
 	LatencySample getLatestCipherKeysLatency;
->>>>>>> 3426fc3c
 };
 
 std::string toString(BlobCipherMetrics::UsageType type);
