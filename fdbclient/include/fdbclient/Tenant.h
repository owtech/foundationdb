/*
 * Tenant.h
 *
 * This source file is part of the FoundationDB open source project
 *
 * Copyright 2013-2022 Apple Inc. and the FoundationDB project authors
 *
 * Licensed under the Apache License, Version 2.0 (the "License");
 * you may not use this file except in compliance with the License.
 * You may obtain a copy of the License at
 *
 *     http://www.apache.org/licenses/LICENSE-2.0
 *
 * Unless required by applicable law or agreed to in writing, software
 * distributed under the License is distributed on an "AS IS" BASIS,
 * WITHOUT WARRANTIES OR CONDITIONS OF ANY KIND, either express or implied.
 * See the License for the specific language governing permissions and
 * limitations under the License.
 */

#ifndef FDBCLIENT_TENANT_H
#define FDBCLIENT_TENANT_H
#pragma once

#include "fdbclient/FDBTypes.h"
#include "fdbclient/KeyBackedTypes.h"
#include "fdbclient/VersionedMap.h"
#include "fdbclient/KeyBackedTypes.h"
#include "fdbrpc/TenantInfo.h"
#include "flow/flat_buffers.h"

typedef StringRef TenantNameRef;
typedef Standalone<TenantNameRef> TenantName;
typedef StringRef TenantGroupNameRef;
typedef Standalone<TenantGroupNameRef> TenantGroupName;

// Represents the various states that a tenant could be in.
// In a standalone cluster, a tenant should only ever be in the READY state.
// In a metacluster, a tenant on the management cluster could be in the other states while changes are applied to the
// data cluster.
//
// REGISTERING - the tenant has been created on the management cluster and is being created on the data cluster
// READY - the tenant has been created on both clusters, is active, and is consistent between the two clusters
// REMOVING - the tenant has been marked for removal and is being removed on the data cluster
// UPDATING_CONFIGURATION - the tenant configuration has changed on the management cluster and is being applied to the
//                          data cluster
// ERROR - currently unused
//
// A tenant in any configuration is allowed to be removed. Only tenants in the READY or UPDATING_CONFIGURATION phases
// can have their configuration updated. A tenant must not exist or be in the REGISTERING phase to be created.
//
// If an operation fails and the tenant is left in a non-ready state, re-running the same operation is legal. If
// successful, the tenant will return to the READY state.
enum class TenantState { REGISTERING, READY, REMOVING, UPDATING_CONFIGURATION, ERROR };

struct TenantMapEntry {
	constexpr static FileIdentifier file_identifier = 12247338;

	static Key idToPrefix(int64_t id);
	static int64_t prefixToId(KeyRef prefix);

	static std::string tenantStateToString(TenantState tenantState);
	static TenantState stringToTenantState(std::string stateStr);

	int64_t id = -1;
	Key prefix;
	TenantState tenantState = TenantState::READY;
	Optional<TenantGroupName> tenantGroup;
<<<<<<< HEAD
	Optional<ClusterName> assignedCluster;
	int64_t configurationSequenceNum = 0;
=======
	bool encrypted = false;
>>>>>>> 3e45b665

	constexpr static int PREFIX_SIZE = sizeof(id);

	TenantMapEntry();
	TenantMapEntry(int64_t id, TenantState tenantState, bool encrypted);
	TenantMapEntry(int64_t id, TenantState tenantState, Optional<TenantGroupName> tenantGroup, bool encrypted);

	void setId(int64_t id);
	std::string toJson(int apiVersion) const;

	bool matchesConfiguration(TenantMapEntry const& other) const;
	void configure(Standalone<StringRef> parameter, Optional<Value> value);

	Value encode() const { return ObjectWriter::toValue(*this, IncludeVersion()); }
	static TenantMapEntry decode(ValueRef const& value) {
		return ObjectReader::fromStringRef<TenantMapEntry>(value, IncludeVersion());
	}

	template <class Ar>
	void serialize(Ar& ar) {
<<<<<<< HEAD
		serializer(ar, id, tenantState, tenantGroup, assignedCluster, configurationSequenceNum);
=======
		serializer(ar, id, tenantState, tenantGroup, encrypted);
>>>>>>> 3e45b665
		if constexpr (Ar::isDeserializing) {
			if (id >= 0) {
				prefix = idToPrefix(id);
			}
			ASSERT(tenantState >= TenantState::REGISTERING && tenantState <= TenantState::ERROR);
		}
	}
};

struct TenantGroupEntry {
	constexpr static FileIdentifier file_identifier = 10764222;

	Optional<ClusterName> assignedCluster;

	TenantGroupEntry() = default;
	TenantGroupEntry(Optional<ClusterName> assignedCluster) : assignedCluster(assignedCluster) {}

	Value encode() { return ObjectWriter::toValue(*this, IncludeVersion()); }
	static TenantGroupEntry decode(ValueRef const& value) {
		return ObjectReader::fromStringRef<TenantGroupEntry>(value, IncludeVersion());
	}

	template <class Ar>
	void serialize(Ar& ar) {
		serializer(ar, assignedCluster);
	}
};

struct TenantTombstoneCleanupData {
	constexpr static FileIdentifier file_identifier = 3291339;

	// All tombstones have been erased up to and including this id.
	// We should not generate new tombstones at IDs equal to or older than this.
	int64_t tombstonesErasedThrough = -1;

	// The version at which we will next erase tombstones.
	Version nextTombstoneEraseVersion = invalidVersion;

	// When we reach the nextTombstoneEraseVersion, we will erase tombstones up through this ID.
	int64_t nextTombstoneEraseId = -1;

	template <class Ar>
	void serialize(Ar& ar) {
		serializer(ar, tombstonesErasedThrough, nextTombstoneEraseVersion, nextTombstoneEraseId);
	}
};

struct TenantMetadataSpecification {
	static KeyRef subspace;

	KeyBackedObjectMap<TenantName, TenantMapEntry, decltype(IncludeVersion()), NullCodec> tenantMap;
	KeyBackedProperty<int64_t> lastTenantId;
	KeyBackedBinaryValue<int64_t> tenantCount;
	KeyBackedSet<int64_t> tenantTombstones;
	KeyBackedObjectProperty<TenantTombstoneCleanupData, decltype(IncludeVersion())> tombstoneCleanupData;
	KeyBackedSet<Tuple> tenantGroupTenantIndex;
	KeyBackedObjectMap<TenantGroupName, TenantGroupEntry, decltype(IncludeVersion()), NullCodec> tenantGroupMap;

	TenantMetadataSpecification(KeyRef subspace)
	  : tenantMap(subspace.withSuffix("tenant/map/"_sr), IncludeVersion()),
	    lastTenantId(subspace.withSuffix("tenant/lastId"_sr)), tenantCount(subspace.withSuffix("tenant/count"_sr)),
	    tenantTombstones(subspace.withSuffix("tenant/tombstones/"_sr)),
	    tombstoneCleanupData(subspace.withSuffix("tenant/tombstoneCleanup"_sr), IncludeVersion()),
	    tenantGroupTenantIndex(subspace.withSuffix("tenant/tenantGroup/tenantIndex/"_sr)),
	    tenantGroupMap(subspace.withSuffix("tenant/tenantGroup/map/"_sr), IncludeVersion()) {}
};

struct TenantMetadata {
private:
	static inline TenantMetadataSpecification instance = TenantMetadataSpecification("\xff/"_sr);

public:
	static inline auto& tenantMap = instance.tenantMap;
	static inline auto& lastTenantId = instance.lastTenantId;
	static inline auto& tenantCount = instance.tenantCount;
	static inline auto& tenantTombstones = instance.tenantTombstones;
	static inline auto& tombstoneCleanupData = instance.tombstoneCleanupData;
	static inline auto& tenantGroupTenantIndex = instance.tenantGroupTenantIndex;
	static inline auto& tenantGroupMap = instance.tenantGroupMap;

	static inline Key tenantMapPrivatePrefix = "\xff"_sr.withSuffix(tenantMap.subspace.begin);
};

typedef VersionedMap<TenantName, TenantMapEntry> TenantMap;
typedef VersionedMap<Key, TenantName> TenantPrefixIndex;

#endif<|MERGE_RESOLUTION|>--- conflicted
+++ resolved
@@ -66,12 +66,9 @@
 	Key prefix;
 	TenantState tenantState = TenantState::READY;
 	Optional<TenantGroupName> tenantGroup;
-<<<<<<< HEAD
+	bool encrypted = false;
 	Optional<ClusterName> assignedCluster;
 	int64_t configurationSequenceNum = 0;
-=======
-	bool encrypted = false;
->>>>>>> 3e45b665
 
 	constexpr static int PREFIX_SIZE = sizeof(id);
 
@@ -92,11 +89,7 @@
 
 	template <class Ar>
 	void serialize(Ar& ar) {
-<<<<<<< HEAD
-		serializer(ar, id, tenantState, tenantGroup, assignedCluster, configurationSequenceNum);
-=======
-		serializer(ar, id, tenantState, tenantGroup, encrypted);
->>>>>>> 3e45b665
+		serializer(ar, id, tenantState, tenantGroup, encrypted, assignedCluster, configurationSequenceNum);
 		if constexpr (Ar::isDeserializing) {
 			if (id >= 0) {
 				prefix = idToPrefix(id);
