--- conflicted
+++ resolved
@@ -22,223 +22,4 @@
 
 #include "fdbclient/IKnobCollection.h"
 
-<<<<<<< HEAD
-class ClientKnobs : public Knobs {
-public:
-	int TOO_MANY; // FIXME: this should really be split up so we can control these more specifically
-
-	double SYSTEM_MONITOR_INTERVAL;
-	double NETWORK_BUSYNESS_MONITOR_INTERVAL; // The interval in which we should update the network busyness metric
-
-	double FAILURE_MAX_DELAY;
-	double FAILURE_MIN_DELAY;
-	double FAILURE_TIMEOUT_DELAY;
-	double CLIENT_FAILURE_TIMEOUT_DELAY;
-	double FAILURE_EMERGENCY_DELAY;
-	double FAILURE_MAX_GENERATIONS;
-	double RECOVERY_DELAY_START_GENERATION;
-	double RECOVERY_DELAY_SECONDS_PER_GENERATION;
-	double MAX_GENERATIONS;
-	double MAX_GENERATIONS_OVERRIDE;
-	double MAX_GENERATIONS_SIM;
-
-	double COORDINATOR_RECONNECTION_DELAY;
-	int CLIENT_EXAMPLE_AMOUNT;
-	double MAX_CLIENT_STATUS_AGE;
-	int MAX_COMMIT_PROXY_CONNECTIONS;
-	int MAX_GRV_PROXY_CONNECTIONS;
-	double STATUS_IDLE_TIMEOUT;
-
-	// wrong_shard_server sometimes comes from the only nonfailed server, so we need to avoid a fast spin
-	double WRONG_SHARD_SERVER_DELAY; // SOMEDAY: This delay can limit performance of retrieving data when the cache is
-	                                 // mostly wrong (e.g. dumping the database after a test)
-	double FUTURE_VERSION_RETRY_DELAY;
-	int REPLY_BYTE_LIMIT;
-	double DEFAULT_BACKOFF;
-	double DEFAULT_MAX_BACKOFF;
-	double BACKOFF_GROWTH_RATE;
-	double RESOURCE_CONSTRAINED_MAX_BACKOFF;
-	int PROXY_COMMIT_OVERHEAD_BYTES;
-	double SHARD_STAT_SMOOTH_AMOUNT;
-	int INIT_MID_SHARD_BYTES;
-
-	int TRANSACTION_SIZE_LIMIT;
-	int64_t KEY_SIZE_LIMIT;
-	int64_t SYSTEM_KEY_SIZE_LIMIT;
-	int64_t VALUE_SIZE_LIMIT;
-	int64_t SPLIT_KEY_SIZE_LIMIT;
-	int METADATA_VERSION_CACHE_SIZE;
-
-	int MAX_BATCH_SIZE;
-	double GRV_BATCH_TIMEOUT;
-	int BROADCAST_BATCH_SIZE;
-	double TRANSACTION_TIMEOUT_DELAY_INTERVAL;
-
-	// When locationCache in DatabaseContext gets to be this size, items will be evicted
-	int LOCATION_CACHE_EVICTION_SIZE;
-	int LOCATION_CACHE_EVICTION_SIZE_SIM;
-
-	int GET_RANGE_SHARD_LIMIT;
-	int WARM_RANGE_SHARD_LIMIT;
-	int STORAGE_METRICS_SHARD_LIMIT;
-	int SHARD_COUNT_LIMIT;
-	double STORAGE_METRICS_UNFAIR_SPLIT_LIMIT;
-	double STORAGE_METRICS_TOO_MANY_SHARDS_DELAY;
-	double AGGREGATE_HEALTH_METRICS_MAX_STALENESS;
-	double DETAILED_HEALTH_METRICS_MAX_STALENESS;
-	double MID_SHARD_SIZE_MAX_STALENESS;
-	bool TAG_ENCODE_KEY_SERVERS;
-	bool QUARANTINE_TSS_ON_MISMATCH;
-
-	// KeyRangeMap
-	int KRM_GET_RANGE_LIMIT;
-	int KRM_GET_RANGE_LIMIT_BYTES; // This must be sufficiently larger than KEY_SIZE_LIMIT to ensure that at least two
-	                               // entries will be returned from an attempt to read a key range map
-
-	int DEFAULT_MAX_OUTSTANDING_WATCHES;
-	int ABSOLUTE_MAX_WATCHES; // The client cannot set the max outstanding watches higher than this
-	double WATCH_POLLING_TIME;
-	double NO_RECENT_UPDATES_DURATION;
-	double FAST_WATCH_TIMEOUT;
-	double WATCH_TIMEOUT;
-
-	double IS_ACCEPTABLE_DELAY;
-
-	// Core
-	int64_t CORE_VERSIONSPERSECOND; // This is defined within the server but used for knobs based on server value
-	int LOG_RANGE_BLOCK_SIZE;
-	int MUTATION_BLOCK_SIZE;
-	double MAX_VERSION_CACHE_LAG;
-
-	// Taskbucket
-	double TASKBUCKET_LOGGING_DELAY;
-	int TASKBUCKET_MAX_PRIORITY;
-	double TASKBUCKET_CHECK_TIMEOUT_CHANCE;
-	double TASKBUCKET_TIMEOUT_JITTER_OFFSET;
-	double TASKBUCKET_TIMEOUT_JITTER_RANGE;
-	double TASKBUCKET_CHECK_ACTIVE_DELAY;
-	int TASKBUCKET_CHECK_ACTIVE_AMOUNT;
-	int TASKBUCKET_TIMEOUT_VERSIONS;
-	int TASKBUCKET_MAX_TASK_KEYS;
-
-	// Backup
-	int BACKUP_LOCAL_FILE_WRITE_BLOCK;
-	int BACKUP_CONCURRENT_DELETES;
-	int BACKUP_SIMULATED_LIMIT_BYTES;
-	int BACKUP_GET_RANGE_LIMIT_BYTES;
-	int BACKUP_LOCK_BYTES;
-	double BACKUP_RANGE_TIMEOUT;
-	double BACKUP_RANGE_MINWAIT;
-	int BACKUP_SNAPSHOT_DISPATCH_INTERVAL_SEC;
-	int BACKUP_DEFAULT_SNAPSHOT_INTERVAL_SEC;
-	int BACKUP_SHARD_TASK_LIMIT;
-	double BACKUP_AGGREGATE_POLL_RATE;
-	double BACKUP_AGGREGATE_POLL_RATE_UPDATE_INTERVAL;
-	int BACKUP_LOG_WRITE_BATCH_MAX_SIZE;
-	int BACKUP_LOG_ATOMIC_OPS_SIZE;
-	int BACKUP_MAX_LOG_RANGES;
-	int BACKUP_SIM_COPY_LOG_RANGES;
-	int BACKUP_OPERATION_COST_OVERHEAD;
-	int BACKUP_VERSION_DELAY;
-	int BACKUP_MAP_KEY_LOWER_LIMIT;
-	int BACKUP_MAP_KEY_UPPER_LIMIT;
-	int BACKUP_COPY_TASKS;
-	int BACKUP_BLOCK_SIZE;
-	int COPY_LOG_BLOCK_SIZE;
-	int COPY_LOG_BLOCKS_PER_TASK;
-	int COPY_LOG_PREFETCH_BLOCKS;
-	int COPY_LOG_READ_AHEAD_BYTES;
-	double COPY_LOG_TASK_DURATION_NANOS;
-	int BACKUP_TASKS_PER_AGENT;
-	int BACKUP_POLL_PROGRESS_SECONDS;
-	int64_t VERSIONS_PER_SECOND; // Copy of SERVER_KNOBS, as we can't link with it
-	int SIM_BACKUP_TASKS_PER_AGENT;
-	int BACKUP_RANGEFILE_BLOCK_SIZE;
-	int BACKUP_LOGFILE_BLOCK_SIZE;
-	int BACKUP_DISPATCH_ADDTASK_SIZE;
-	int RESTORE_DISPATCH_ADDTASK_SIZE;
-	int RESTORE_DISPATCH_BATCH_SIZE;
-	int RESTORE_WRITE_TX_SIZE;
-	int APPLY_MAX_LOCK_BYTES;
-	int APPLY_MIN_LOCK_BYTES;
-	int APPLY_BLOCK_SIZE;
-	double APPLY_MAX_DECAY_RATE;
-	double APPLY_MAX_INCREASE_FACTOR;
-	double BACKUP_ERROR_DELAY;
-	double BACKUP_STATUS_DELAY;
-	double BACKUP_STATUS_JITTER;
-	double MIN_CLEANUP_SECONDS;
-	int64_t FASTRESTORE_ATOMICOP_WEIGHT; // workload amplication factor for atomic op
-
-	// Configuration
-	int32_t DEFAULT_AUTO_COMMIT_PROXIES;
-	int32_t DEFAULT_AUTO_GRV_PROXIES;
-	int32_t DEFAULT_COMMIT_GRV_PROXIES_RATIO;
-	int32_t DEFAULT_MAX_GRV_PROXIES;
-	int32_t DEFAULT_AUTO_RESOLVERS;
-	int32_t DEFAULT_AUTO_LOGS;
-
-	// Client Status Info
-	double CSI_SAMPLING_PROBABILITY;
-	int64_t CSI_SIZE_LIMIT;
-	double CSI_STATUS_DELAY;
-
-	int HTTP_SEND_SIZE;
-	int HTTP_READ_SIZE;
-	int HTTP_VERBOSE_LEVEL;
-	std::string HTTP_REQUEST_ID_HEADER;
-	int BLOBSTORE_CONNECT_TRIES;
-	int BLOBSTORE_CONNECT_TIMEOUT;
-	int BLOBSTORE_MAX_CONNECTION_LIFE;
-	int BLOBSTORE_REQUEST_TRIES;
-	int BLOBSTORE_REQUEST_TIMEOUT_MIN;
-	int BLOBSTORE_REQUESTS_PER_SECOND;
-	int BLOBSTORE_LIST_REQUESTS_PER_SECOND;
-	int BLOBSTORE_WRITE_REQUESTS_PER_SECOND;
-	int BLOBSTORE_READ_REQUESTS_PER_SECOND;
-	int BLOBSTORE_DELETE_REQUESTS_PER_SECOND;
-	int BLOBSTORE_CONCURRENT_REQUESTS;
-	int BLOBSTORE_MULTIPART_MAX_PART_SIZE;
-	int BLOBSTORE_MULTIPART_MIN_PART_SIZE;
-	int BLOBSTORE_CONCURRENT_UPLOADS;
-	int BLOBSTORE_CONCURRENT_LISTS;
-	int BLOBSTORE_CONCURRENT_WRITES_PER_FILE;
-	int BLOBSTORE_CONCURRENT_READS_PER_FILE;
-	int BLOBSTORE_READ_BLOCK_SIZE;
-	int BLOBSTORE_READ_AHEAD_BLOCKS;
-	int BLOBSTORE_READ_CACHE_BLOCKS_PER_FILE;
-	int BLOBSTORE_MAX_SEND_BYTES_PER_SECOND;
-	int BLOBSTORE_MAX_RECV_BYTES_PER_SECOND;
-
-	int CONSISTENCY_CHECK_RATE_LIMIT_MAX;
-	int CONSISTENCY_CHECK_ONE_ROUND_TARGET_COMPLETION_TIME;
-
-	// fdbcli
-	int CLI_CONNECT_PARALLELISM;
-	double CLI_CONNECT_TIMEOUT;
-
-	// trace
-	int TRACE_LOG_FILE_IDENTIFIER_MAX_LENGTH;
-
-	// transaction tags
-	int MAX_TRANSACTION_TAG_LENGTH;
-	int MAX_TAGS_PER_TRANSACTION;
-	int COMMIT_SAMPLE_COST; // The expectation of sampling is every COMMIT_SAMPLE_COST sample once
-	int WRITE_COST_BYTE_FACTOR;
-	int INCOMPLETE_SHARD_PLUS; // The size of (possible) incomplete shard when estimate clear range
-	double READ_TAG_SAMPLE_RATE; // Communicated to clients from cluster
-	double TAG_THROTTLE_SMOOTHING_WINDOW;
-	double TAG_THROTTLE_RECHECK_INTERVAL;
-	double TAG_THROTTLE_EXPIRATION_INTERVAL;
-
-	ClientKnobs();
-	void initialize(bool randomize = false);
-};
-
-extern std::unique_ptr<ClientKnobs> globalClientKnobs;
-extern ClientKnobs const* CLIENT_KNOBS;
-
-#endif
-=======
-#define CLIENT_KNOBS (&IKnobCollection::getGlobalKnobCollection().getClientKnobs())
->>>>>>> 8e523c5b
+#define CLIENT_KNOBS (&IKnobCollection::getGlobalKnobCollection().getClientKnobs())