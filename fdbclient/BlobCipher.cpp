/*
 * BlobCipher.cpp
 *
 * This source file is part of the FoundationDB open source project
 *
 * Copyright 2013-2022 Apple Inc. and the FoundationDB project authors
 *
 * Licensed under the Apache License, Version 2.0 (the "License");
 * you may not use this file except in compliance with the License.
 * You may obtain a copy of the License at
 *
 *     http://www.apache.org/licenses/LICENSE-2.0
 *
 * Unless required by applicable law or agreed to in writing, software
 * distributed under the License is distributed on an "AS IS" BASIS,
 * WITHOUT WARRANTIES OR CONDITIONS OF ANY KIND, either express or implied.
 * See the License for the specific language governing permissions and
 * limitations under the License.
 */

#include "fdbclient/BlobCipher.h"

#include "fdbclient/FDBTypes.h"
#include "fdbclient/Knobs.h"

#include "flow/Arena.h"
#include "flow/EncryptUtils.h"
#include "flow/FileIdentifier.h"
#include "flow/FastRef.h"
#include "flow/IndexedSet.h"
#include "flow/flow.h"
#include "flow/Error.h"
#include "flow/Knobs.h"
#include "flow/IRandom.h"
#include "flow/ITrace.h"
#include "flow/ObjectSerializer.h"
#include "flow/Platform.h"
#include "flow/ProtocolVersion.h"
#include "flow/network.h"
#include "flow/serialize.h"
#include "flow/Trace.h"
#include "flow/UnitTest.h"

#include <chrono>
#include <cstring>
#include <limits>
#include <memory>
#include <string>
#include <thread>
#include <type_traits>
#include <utility>
#include <variant>

#ifndef _WIN32
#include <unistd.h>
#else
#include <io.h>
#endif

#define BLOB_CIPHER_DEBUG DEBUG_ENCRYPT_KEY_CIPHER

namespace {
void validateEncryptHeaderFlagVersion(const int flagsVersion) {
	if (flagsVersion > CLIENT_KNOBS->ENCRYPT_HEADER_FLAGS_VERSION) {
		TraceEvent("EncryptHeaderUnsupportedFlagVersion")
		    .detail("MaxSupportedVersion", CLIENT_KNOBS->ENCRYPT_HEADER_FLAGS_VERSION)
		    .detail("Version", flagsVersion);
		throw not_implemented();
	}
}

void validateEncryptHeaderAlgoHeaderVersion(const EncryptCipherMode cipherMode,
                                            const EncryptAuthTokenMode authMode,
                                            const EncryptAuthTokenAlgo authAlgo,
                                            const int version) {
	if (cipherMode != ENCRYPT_CIPHER_MODE_AES_256_CTR) {
		TraceEvent("EncryptHeaderUnsupportedEncryptCipherMode")
		    .detail("MaxSupportedVersion", CLIENT_KNOBS->ENCRYPT_HEADER_FLAGS_VERSION)
		    .detail("CipherMode", cipherMode);
		throw not_implemented();
	}

	int maxSupportedVersion = -1;
	if (authMode == ENCRYPT_HEADER_AUTH_TOKEN_MODE_NONE) {
		maxSupportedVersion = CLIENT_KNOBS->ENCRYPT_HEADER_AES_CTR_NO_AUTH_VERSION;
	} else {
		ASSERT_EQ(authMode, ENCRYPT_HEADER_AUTH_TOKEN_MODE_SINGLE);

		if (authAlgo == ENCRYPT_HEADER_AUTH_TOKEN_ALGO_HMAC_SHA) {
			maxSupportedVersion = CLIENT_KNOBS->ENCRYPT_HEADER_AES_CTR_HMAC_SHA_AUTH_VERSION;
		} else if (authAlgo == ENCRYPT_HEADER_AUTH_TOKEN_ALGO_AES_CMAC) {
			maxSupportedVersion = CLIENT_KNOBS->ENCRYPT_HEADER_AES_CTR_AES_CMAC_AUTH_VERSION;
		} else {
			// Unknown encryption authentication algo
		}
	}

	if (version > maxSupportedVersion || maxSupportedVersion == -1) {
		TraceEvent("EncryptHeaderUnsupportedEncryptAuthToken")
		    .detail("CipherMode", cipherMode)
		    .detail("AuthMode", authMode)
		    .detail("AuthAlgo", authAlgo)
		    .detail("AlgoHeaderVersion", version)
		    .detail("MaxSsupportedVersion", maxSupportedVersion);
		throw not_implemented();
	}
}
} // namespace

// BlobCipherEncryptHeaderRef

uint32_t BlobCipherEncryptHeaderRef::getHeaderSize(const int flagVersion,
                                                   const int algoVersion,
                                                   const EncryptCipherMode cipherMode,
                                                   const EncryptAuthTokenMode authMode,
                                                   const EncryptAuthTokenAlgo authAlgo) {
	if (flagVersion != 1) {
		TraceEvent("BlobCipherGetHeaderSizeInvalidFlagVersion").detail("FlagVersion", flagVersion);
		throw not_implemented();
	}
	if (algoVersion != 1) {
		TraceEvent("BlobCipherGetHeaderSizeInvalidAlgoVersion").detail("AlgoVersion", algoVersion);
		throw not_implemented();
	}

	uint32_t total = sizeof(BlobCipherEncryptHeaderFlagsV1) + 2; // 2 bytes of std::variant index

	if (cipherMode != ENCRYPT_CIPHER_MODE_AES_256_CTR) {
		throw not_implemented();
	}

	if (authMode == ENCRYPT_HEADER_AUTH_TOKEN_MODE_NONE) {
		total += AesCtrNoAuth::getSize();
	} else {
		if (authAlgo == ENCRYPT_HEADER_AUTH_TOKEN_ALGO_HMAC_SHA) {
			total += AesCtrWithHmac::getSize();
		} else {
			ASSERT_EQ(authAlgo, ENCRYPT_HEADER_AUTH_TOKEN_ALGO_AES_CMAC);
			total += AesCtrWithCmac::getSize();
		}
	}
	return total;
}

const uint8_t* BlobCipherEncryptHeaderRef::getIV() const {
	validateEncryptHeaderFlagVersion(flagsVersion());
	ASSERT_EQ(flagsVersion(), 1);

	BlobCipherEncryptHeaderFlagsV1 flags = std::get<BlobCipherEncryptHeaderFlagsV1>(this->flags);

	validateEncryptHeaderAlgoHeaderVersion((EncryptCipherMode)flags.encryptMode,
	                                       (EncryptAuthTokenMode)flags.authTokenMode,
	                                       (EncryptAuthTokenAlgo)flags.authTokenAlgo,
	                                       algoHeaderVersion());
	ASSERT_EQ(algoHeaderVersion(), 1);

	return std::visit([](auto& h) { return h.v1.iv; }, algoHeader);
}

template <class>
inline constexpr bool always_false_v = false;

const EncryptHeaderCipherDetails BlobCipherEncryptHeaderRef::getCipherDetails() const {
	validateEncryptHeaderFlagVersion(flagsVersion());
	ASSERT_EQ(flagsVersion(), 1);

	BlobCipherEncryptHeaderFlagsV1 flags = std::get<BlobCipherEncryptHeaderFlagsV1>(this->flags);

	validateEncryptHeaderAlgoHeaderVersion((EncryptCipherMode)flags.encryptMode,
	                                       (EncryptAuthTokenMode)flags.authTokenMode,
	                                       (EncryptAuthTokenAlgo)flags.authTokenAlgo,
	                                       algoHeaderVersion());
	ASSERT_EQ(algoHeaderVersion(), 1);

	// TODO: Replace with "Overload visitor pattern" someday.
	return std::visit(
	    [](auto&& h) {
		    using T = std::decay_t<decltype(h)>;
		    if constexpr (std::is_same_v<T, AesCtrNoAuth>) {
			    return EncryptHeaderCipherDetails(h.v1.cipherTextDetails);
		    } else if constexpr (std::is_same_v<T, AesCtrWithHmac> || std::is_same_v<T, AesCtrWithCmac>) {
			    return EncryptHeaderCipherDetails(h.v1.cipherTextDetails, h.v1.cipherHeaderDetails);
		    } else {
			    static_assert(always_false_v<T>, "Unknown encryption authentication");
		    }
	    },
	    algoHeader);
}

EncryptAuthTokenMode BlobCipherEncryptHeaderRef::getAuthTokenMode() const {
	// TODO: Replace with "Overload visitor pattern" someday.
	return std::visit(
	    [](auto&& f) {
		    using T = std::decay_t<decltype(f)>;
		    if constexpr (std::is_same_v<T, BlobCipherEncryptHeaderFlagsV1>) {
			    return (EncryptAuthTokenMode)f.authTokenMode;
		    } else {
			    static_assert(always_false_v<T>, "Unknown encryption flag header");
		    }
	    },
	    flags);
}

EncryptCipherDomainId BlobCipherEncryptHeaderRef::getDomainId() const {
	return std::visit([](auto& h) { return h.v1.cipherTextDetails.encryptDomainId; }, algoHeader);
}

EncryptHeaderCipherKCVs BlobCipherEncryptHeaderRef::getKCVs() const {
<<<<<<< HEAD
	ASSERT(CLIENT_KNOBS->ENABLE_CONFIGURABLE_ENCRYPTION);

=======
>>>>>>> 3426fc3c
	validateEncryptHeaderFlagVersion(flagsVersion());
	ASSERT_EQ(flagsVersion(), 1);

	BlobCipherEncryptHeaderFlagsV1 flags = std::get<BlobCipherEncryptHeaderFlagsV1>(this->flags);

	validateEncryptHeaderAlgoHeaderVersion((EncryptCipherMode)flags.encryptMode,
	                                       (EncryptAuthTokenMode)flags.authTokenMode,
	                                       (EncryptAuthTokenAlgo)flags.authTokenAlgo,
	                                       algoHeaderVersion());
	ASSERT_EQ(algoHeaderVersion(), 1);

	// TODO: Replace with "Overload visitor pattern" someday.
	return std::visit(
	    [](auto&& h) {
		    using T = std::decay_t<decltype(h)>;
		    if constexpr (std::is_same_v<T, AesCtrNoAuth>) {
			    return EncryptHeaderCipherKCVs(h.v1.textKCV);
		    } else if constexpr (std::is_same_v<T, AesCtrWithHmac> || std::is_same_v<T, AesCtrWithCmac>) {
			    return EncryptHeaderCipherKCVs(h.v1.textKCV, h.v1.headerKCV);
		    } else {
			    static_assert(always_false_v<T>, "Unknown encryption authentication");
		    }
	    },
	    algoHeader);
}

void BlobCipherEncryptHeaderRef::validateEncryptionHeaderDetails(const BlobCipherDetails& textCipherDetails,
                                                                 const BlobCipherDetails& headerCipherDetails,
                                                                 const EncryptHeaderCipherKCVs& kcvs,
                                                                 const StringRef& ivRef) const {
	validateEncryptHeaderFlagVersion(flagsVersion());
	ASSERT_EQ(flagsVersion(), 1);

	BlobCipherEncryptHeaderFlagsV1 flags = std::get<BlobCipherEncryptHeaderFlagsV1>(this->flags);

	validateEncryptHeaderAlgoHeaderVersion((EncryptCipherMode)flags.encryptMode,
	                                       (EncryptAuthTokenMode)flags.authTokenMode,
	                                       (EncryptAuthTokenAlgo)flags.authTokenAlgo,
	                                       algoHeaderVersion());
	ASSERT_EQ(algoHeaderVersion(), 1);

	BlobCipherDetails persistedTextCipherDetails;
	BlobCipherDetails persistedHeaderCipherDetails;
	uint8_t* persistedIV = nullptr;
	EncryptCipherKeyCheckValue persistedTextKCV;
	Optional<EncryptCipherKeyCheckValue> persistedHeaderKCV;

	// TODO: Replace with "Overload visitor pattern" someday.
	return std::visit(
	    [&persistedTextCipherDetails,
	     &persistedHeaderCipherDetails,
	     &persistedIV,
	     &persistedTextKCV,
	     &persistedHeaderKCV](auto&& h) {
		    using T = std::decay_t<decltype(h)>;
		    if constexpr (std::is_same_v<T, AesCtrNoAuth>) {
			    persistedTextCipherDetails = h.v1.cipherTextDetails;
			    persistedIV = (uint8_t*)&h.v1.iv[0];
			    persistedTextKCV = h.v1.textKCV;
		    } else if constexpr (std::is_same_v<T, AesCtrWithHmac> || std::is_same_v<T, AesCtrWithCmac>) {
			    persistedTextCipherDetails = h.v1.cipherTextDetails;
			    persistedHeaderCipherDetails = h.v1.cipherHeaderDetails;
			    persistedIV = (uint8_t*)&h.v1.iv[0];
			    persistedTextKCV = h.v1.textKCV;
			    persistedHeaderKCV = h.v1.headerKCV;
		    } else {
			    static_assert(always_false_v<T>, "Unknown encryption authentication");
		    }
	    },
	    algoHeader);

	// Validate encryption header 'cipherHeader' details sanity
	if (flags.authTokenMode != ENCRYPT_HEADER_AUTH_TOKEN_MODE_NONE &&
	    headerCipherDetails != persistedHeaderCipherDetails) {
		TraceEvent(SevError, "ValidateEncryptHeaderMismatch")
		    .detail("HeaderDomainId", headerCipherDetails.encryptDomainId)
		    .detail("PersistedHeaderDomainId", persistedHeaderCipherDetails.encryptDomainId)
		    .detail("HeaderBaseCipherId", headerCipherDetails.baseCipherId)
		    .detail("ExpectedHeaderBaseCipherId", persistedHeaderCipherDetails.baseCipherId)
		    .detail("HeaderSalt", headerCipherDetails.salt)
		    .detail("ExpectedHeaderSalt", persistedHeaderCipherDetails.salt);
		throw encrypt_header_metadata_mismatch();
	}
	// Validate encryption header 'cipherText' details sanity
	if (textCipherDetails != persistedTextCipherDetails) {
		TraceEvent(SevError, "ValidateEncryptHeaderMismatch")
		    .detail("TextDomainId", textCipherDetails.encryptDomainId)
		    .detail("PersistedTextDomainId", persistedTextCipherDetails.encryptDomainId)
		    .detail("TextBaseCipherId", textCipherDetails.baseCipherId)
		    .detail("PersistedTextBaseCipherId", persistedTextCipherDetails.encryptDomainId)
		    .detail("TextSalt", textCipherDetails.salt)
		    .detail("PersistedTextSalt", persistedTextCipherDetails.salt);
		throw encrypt_header_metadata_mismatch();
	}
	// Validate 'Initialization Vector' sanity
	if (memcmp(ivRef.begin(), persistedIV, AES_256_IV_LENGTH) != 0) {
		TraceEvent(SevError, "EncryptionHeaderIVMismatch")
		    .detail("IVChecksum", XXH3_64bits(ivRef.begin(), ivRef.size()))
		    .detail("ExpectedIVChecksum", XXH3_64bits(persistedIV, AES_256_IV_LENGTH));
		throw encrypt_header_metadata_mismatch();
	}

	// Validate baseCipher KCVs
	if (persistedTextKCV != kcvs.textKCV) {
		TraceEvent(SevError, "EncryptionHeadeTextKCVMismatch")
		    .detail("Persisted", persistedTextKCV)
		    .detail("Expected", kcvs.textKCV);
		throw encrypt_key_check_value_mismatch();
	}
	if (persistedHeaderKCV.present()) {
		if (!kcvs.headerKCV.present()) {
			TraceEvent(SevError, "EncryptionHeadeMissingHeaderKCV");
			throw encrypt_key_check_value_mismatch();
		}
		if (persistedHeaderKCV.get() != kcvs.headerKCV.get()) {
			TraceEvent(SevError, "EncryptionHeadeTextKCVMismatch")
			    .detail("Persisted", persistedTextKCV)
			    .detail("Expected", kcvs.textKCV);
			throw encrypt_key_check_value_mismatch();
		}
	}
}

// BlobCipherMetrics methods

const std::unordered_map<int, std::string> BlobCipherMetrics::usageTypeNames = {
	{ BlobCipherMetrics::UsageType::ALL, "" },
	{ BlobCipherMetrics::UsageType::TLOG, "TLog" },
	{ BlobCipherMetrics::UsageType::TLOG_POST_RESOLUTION, "TLogPostResolution" },
	{ BlobCipherMetrics::UsageType::KV_MEMORY, "KVMemory" },
	{ BlobCipherMetrics::UsageType::KV_REDWOOD, "KVRedwood" },
	{ BlobCipherMetrics::UsageType::BLOB_GRANULE, "BlobGranule" },
	{ BlobCipherMetrics::UsageType::BACKUP, "Backup" },
	{ BlobCipherMetrics::UsageType::RESTORE, "Restore" },
	{ BlobCipherMetrics::UsageType::TEST, "Test" },
};
<<<<<<< HEAD

BlobCipherMetrics::CounterSet::CounterSet(CounterCollection& cc, std::string name)
  : encryptCPUTimeNS(name + "EncryptCPUTimeNS", cc, true), decryptCPUTimeNS(name + "DecryptCPUTimeNS", cc, true),
    getCipherKeysLatency(name + "GetCipherKeysLatency",
                         UID(),
                         FLOW_KNOBS->ENCRYPT_KEY_CACHE_LOGGING_INTERVAL,
                         FLOW_KNOBS->ENCRYPT_KEY_CACHE_LOGGING_SKETCH_ACCURACY,
                         true),
    getLatestCipherKeysLatency(name + "GetLatestCipherKeysLatency",
                               UID(),
                               FLOW_KNOBS->ENCRYPT_KEY_CACHE_LOGGING_INTERVAL,
                               FLOW_KNOBS->ENCRYPT_KEY_CACHE_LOGGING_SKETCH_ACCURACY,
                               true) {}
=======
>>>>>>> 3426fc3c

BlobCipherMetrics::BlobCipherMetrics()
  : cc("BlobCipher"), cipherKeyCacheHit("CipherKeyCacheHit", cc), cipherKeyCacheMiss("CipherKeyCacheMiss", cc),
    cipherKeyCacheExpired("CipherKeyCacheExpired", cc), latestCipherKeyCacheHit("LatestCipherKeyCacheHit", cc),
    latestCipherKeyCacheMiss("LatestCipherKeyCacheMiss", cc),
    latestCipherKeyCacheNeedsRefresh("LatestCipherKeyCacheNeedsRefresh", cc),
    getBlobMetadataLatency("GetBlobMetadataLatency",
                           UID(),
                           FLOW_KNOBS->ENCRYPT_KEY_CACHE_LOGGING_INTERVAL,
<<<<<<< HEAD
                           FLOW_KNOBS->ENCRYPT_KEY_CACHE_LOGGING_SKETCH_ACCURACY) {
=======
                           FLOW_KNOBS->ENCRYPT_KEY_CACHE_LOGGING_SKETCH_ACCURACY),
    getCipherKeysLatency("GetCipherKeysLatency",
                         UID(),
                         FLOW_KNOBS->ENCRYPT_KEY_CACHE_LOGGING_INTERVAL,
                         FLOW_KNOBS->ENCRYPT_KEY_CACHE_LOGGING_SKETCH_ACCURACY,
                         true),
    getLatestCipherKeysLatency("GetLatestCipherKeysLatency",
                               UID(),
                               FLOW_KNOBS->ENCRYPT_KEY_CACHE_LOGGING_INTERVAL,
                               FLOW_KNOBS->ENCRYPT_KEY_CACHE_LOGGING_SKETCH_ACCURACY,
                               true) {
>>>>>>> 3426fc3c
	specialCounter(cc, "CacheSize", []() { return BlobCipherKeyCache::getInstance()->getSize(); });
	traceFuture = cc.traceCounters("BlobCipherMetrics", UID(), FLOW_KNOBS->ENCRYPT_KEY_CACHE_LOGGING_INTERVAL);
}

std::string toString(BlobCipherMetrics::UsageType type) {
	switch (type) {
	case BlobCipherMetrics::UsageType::TLOG:
		return "TLog";
	case BlobCipherMetrics::UsageType::TLOG_POST_RESOLUTION:
		return "TLogPostResolution";
	case BlobCipherMetrics::UsageType::KV_MEMORY:
		return "KVMemory";
	case BlobCipherMetrics::UsageType::KV_REDWOOD:
		return "KVRedwood";
	case BlobCipherMetrics::UsageType::BLOB_GRANULE:
		return "BlobGranule";
	case BlobCipherMetrics::UsageType::BACKUP:
		return "Backup";
	case BlobCipherMetrics::UsageType::RESTORE:
		return "Restore";
	case BlobCipherMetrics::UsageType::TEST:
		return "Test";
	default:
		ASSERT(false);
		return "";
	}
}

// BlobCipherKey class methods

BlobCipherKey::BlobCipherKey(const EncryptCipherDomainId& domainId,
                             const EncryptCipherBaseKeyId& baseCiphId,
                             const uint8_t* baseCiph,
                             const int baseCiphLen,
                             const EncryptCipherKeyCheckValue baseCiphKCV,
                             const int64_t refreshAt,
                             const int64_t expireAt) {
	// Salt generated is used while applying HMAC Key derivation, hence, not using crypto-secure hash algorithm is
	// ok. Further, 'deterministic' salt generation is used to preserve simulation determinism properties.
	EncryptCipherRandomSalt salt;
	if (g_network->isSimulated()) {
		salt = deterministicRandom()->randomUInt64();
	} else {
		salt = nondeterministicRandom()->randomUInt64();
	}

	// Support two type of CipherKeys: 'revocable' & 'non-revocable' ciphers.
	// In all cases, either cipherKey never expires i.e. refreshAt == infinite, or, refreshAt needs <= expireAt
	// timestamp.
	ASSERT(refreshAt == std::numeric_limits<int64_t>::max() || (refreshAt <= expireAt));

	initKey(domainId, baseCiphId, baseCiph, baseCiphLen, baseCiphKCV, salt, refreshAt, expireAt);
}

BlobCipherKey::BlobCipherKey(const EncryptCipherDomainId& domainId,
                             const EncryptCipherBaseKeyId& baseCiphId,
                             const uint8_t* baseCiph,
                             const int baseCiphLen,
                             const EncryptCipherKeyCheckValue baseCiphKCV,
                             const EncryptCipherRandomSalt& salt,
                             const int64_t refreshAt,
                             const int64_t expireAt) {
	initKey(domainId, baseCiphId, baseCiph, baseCiphLen, baseCiphKCV, salt, refreshAt, expireAt);
}

void BlobCipherKey::initKey(const EncryptCipherDomainId& domainId,
                            const EncryptCipherBaseKeyId& baseCiphId,
                            const uint8_t* baseCiph,
                            const int baseCiphLen,
                            const EncryptCipherKeyCheckValue baseCiphKCV,
                            const EncryptCipherRandomSalt& salt,
                            const int64_t refreshAt,
                            const int64_t expireAt) {
	if (baseCiphLen > MAX_BASE_CIPHER_LEN) {
		// HMAC_SHA digest generation accepts upto MAX_BASE_CIPHER_LEN key-buffer, longer keys are truncated and weakens
		// the security guarantees.
		TraceEvent(SevWarnAlways, "MaxBaseCipherKeyLimit")
		    .detail("MaxAllowed", MAX_BASE_CIPHER_LEN)
		    .detail("BaseCipherLen", baseCiphLen);
		CODE_PROBE(true, "Encryption max base cipher len violation");
		throw encrypt_max_base_cipher_len();
	}

	const EncryptCipherKeyCheckValue computedKCV = Sha256KCV().computeKCV(baseCiph, baseCiphLen);
	if (computedKCV != baseCiphKCV) {
		TraceEvent(SevWarnAlways, "BlobCipherKeyInitBaseCipherKCVMismatch")
		    .detail("DomId", domainId)
		    .detail("BaseCipherId", baseCiphId)
		    .detail("Computed", computedKCV)
		    .detail("BaseCipherKCV", baseCipherKCV);
		throw encrypt_ops_error();
	}

	// Set the base encryption key properties
	baseCipher = std::make_unique<uint8_t[]>(baseCiphLen);
	memcpy(baseCipher.get(), baseCiph, baseCiphLen);
	baseCipherLen = baseCiphLen;
	baseCipherKCV = baseCiphKCV;
	baseCipherId = baseCiphId;
	// Set the encryption domain for the base encryption key
	encryptDomainId = domainId;
	randomSalt = salt;
	// derive the encryption key
	cipher = std::make_unique<uint8_t[]>(AES_256_KEY_LENGTH);
	memset(cipher.get(), 0, AES_256_KEY_LENGTH);
	applyHmacSha256Derivation();
	// update cipher 'refresh' and 'expire' TS
	refreshAtTS = refreshAt;
	expireAtTS = expireAt;

#if BLOB_CIPHER_DEBUG
	TraceEvent(SevDebug, "BlobCipherKeyInit")
	    .detail("DomainId", domainId)
	    .detail("BaseCipherId", baseCipherId)
	    .detail("BaseCipherLen", baseCipherLen)
	    .detail("RandomSalt", randomSalt)
	    .detail("RefreshAt", refreshAtTS)
	    .detail("ExpireAtTS", expireAtTS)
	    .detail("BaseCipherKCV", baseCipherKCV);
#endif
}

void BlobCipherKey::applyHmacSha256Derivation() {
	Arena arena;
	uint8_t buf[baseCipherLen + sizeof(EncryptCipherRandomSalt)];
	memcpy(&buf[0], baseCipher.get(), baseCipherLen);
	memcpy(&buf[0] + baseCipherLen, &randomSalt, sizeof(EncryptCipherRandomSalt));
	HmacSha256DigestGen hmacGen(baseCipher.get(), baseCipherLen);
	unsigned int digestLen = hmacGen.digest(
	    { { &buf[0], baseCipherLen + sizeof(EncryptCipherRandomSalt) } }, cipher.get(), AUTH_TOKEN_HMAC_SHA_SIZE);
	if (digestLen < AES_256_KEY_LENGTH) {
		memcpy(cipher.get() + digestLen, buf, AES_256_KEY_LENGTH - digestLen);
	}
}

void BlobCipherKey::reset() {
	memset(baseCipher.get(), 0, baseCipherLen);
	memset(cipher.get(), 0, AES_256_KEY_LENGTH);
}

// BlobKeyIdCache class methods

BlobCipherKeyIdCache::BlobCipherKeyIdCache(EncryptCipherDomainId dId, size_t* sizeStat)
  : domainId(dId), latestBaseCipherKeyId(), latestRandomSalt(), sizeStat(sizeStat) {
	ASSERT(sizeStat != nullptr);
	TraceEvent(SevInfo, "BlobCipherKeyIdCacheInit").detail("DomainId", domainId);
}

BlobCipherKeyIdCacheKey BlobCipherKeyIdCache::getCacheKey(const EncryptCipherBaseKeyId& baseCipherKeyId,
                                                          const EncryptCipherRandomSalt& salt) {
	if (baseCipherKeyId == INVALID_ENCRYPT_CIPHER_KEY_ID || salt == INVALID_ENCRYPT_RANDOM_SALT) {
		throw encrypt_invalid_id();
	}
	return std::make_pair(baseCipherKeyId, salt);
}

Reference<BlobCipherKey> BlobCipherKeyIdCache::getLatestCipherKey() {
	if (!latestBaseCipherKeyId.present()) {
		return Reference<BlobCipherKey>();
	}

	ASSERT_NE(latestBaseCipherKeyId.get(), INVALID_ENCRYPT_CIPHER_KEY_ID);
	ASSERT(latestRandomSalt.present());
	ASSERT_NE(latestRandomSalt.get(), INVALID_ENCRYPT_RANDOM_SALT);

	Reference<BlobCipherKey> latest = getCipherByBaseCipherId(latestBaseCipherKeyId.get(), latestRandomSalt.get());
	if (!latest.isValid()) {
		// Cipher already 'expired'
		return Reference<BlobCipherKey>();
	}

	ASSERT(!latest->isExpired());
	ASSERT_EQ(latest->getBaseCipherId(), latestBaseCipherKeyId.get());
	ASSERT_EQ(latest->getSalt(), latestRandomSalt.get());

	if (latest->needsRefresh()) {
#if BLOB_CIPHER_DEBUG
		TraceEvent(SevDebug, "BlobCipherGetLatestNeedsRefresh")
		    .detail("DomainId", domainId)
		    .detail("Now", now())
		    .detail("RefreshAt", latest->getRefreshAtTS())
		    .detail("ExpireAt", latest->getExpireAtTS());
#endif
		++BlobCipherMetrics::getInstance()->latestCipherKeyCacheNeedsRefresh;
		latestBaseCipherKeyId.reset();
		latestRandomSalt.reset();
		return Reference<BlobCipherKey>();
	}
	return latest;
}

Reference<BlobCipherKey> BlobCipherKeyIdCache::getCipherByBaseCipherId(const EncryptCipherBaseKeyId& baseCipherKeyId,
                                                                       const EncryptCipherRandomSalt& salt) {
	BlobCipherKeyIdCacheMapCItr itr = keyIdCache.find(getCacheKey(baseCipherKeyId, salt));
	if (itr == keyIdCache.end()) {
		return Reference<BlobCipherKey>();
	}

	if (itr->second->isExpired()) {
#if BLOB_CIPHER_DEBUG
		TraceEvent(SevDebug, "BlobCipherGetCipherExpired")
		    .detail("DomainId", domainId)
		    .detail("BaseCipherId", itr->second->getBaseCipherId())
		    .detail("Now", now())
		    .detail("ExpireAt", itr->second->getExpireAtTS());
#endif
		++BlobCipherMetrics::getInstance()->cipherKeyCacheExpired;
		// remove the expired key from the cache
		keyIdCache.erase(itr);
		return Reference<BlobCipherKey>();
	}
	return itr->second;
}

Reference<BlobCipherKey> BlobCipherKeyIdCache::insertBaseCipherKey(const EncryptCipherBaseKeyId& baseCipherId,
                                                                   const uint8_t* baseCipher,
                                                                   const int baseCipherLen,
                                                                   const EncryptCipherKeyCheckValue baseCipherKCV,
                                                                   const int64_t refreshAt,
                                                                   const int64_t expireAt) {
	ASSERT_GT(baseCipherId, INVALID_ENCRYPT_CIPHER_KEY_ID);
	ASSERT_GT(baseCipherLen, 0);

	// BaseCipherKeys are immutable, given the routine invocation updates 'latestCipher',
	// ensure no key-tampering is done
	Reference<BlobCipherKey> latestCipherKey = getLatestCipherKey();
	if (latestCipherKey.isValid() && latestCipherKey->getBaseCipherId() == baseCipherId) {
		if (memcmp(latestCipherKey->rawBaseCipher(), baseCipher, baseCipherLen) == 0) {
#if BLOB_CIPHER_DEBUG
			TraceEvent(SevDebug, "InsertBaseCipherKeyAlreadyPresent")
			    .detail("BaseCipherKeyId", baseCipherId)
			    .detail("DomainId", domainId)
			    .detail("BaseCipherKCV", baseCipherKCV);
#endif

			// Key is already present; nothing more to do.
			return latestCipherKey;
		} else {
			TraceEvent(SevInfo, "BlobCipherUpdatetBaseCipherKey")
			    .detail("BaseCipherKeyId", baseCipherId)
			    .detail("DomainId", domainId);
			throw encrypt_update_cipher();
		}
	}

	// Logging only tracks newly inserted cipher in the cache
	// Approach limits the logging to two instances when new cipher gets added to the cache, two
	// possible scenarios could be:
	// 1. Cold start - cache getting warmed up
	// 2. New cipher - new Tenant and/or KMS driven key-rotation
	// Frequency of the log is governed by KMS driven `refreshAt` interval which is usually a long duration (days if
	// not months)
	TraceEvent(SevInfo, "BlobCipherKeyInsertBaseCipherKeyLatest")
	    .detail("DomainId", domainId)
	    .detail("BaseCipherId", baseCipherId)
	    .detail("BaseCipherLen", baseCipherLen)
	    .detail("BaseCipherKCV", baseCipherKCV)
	    .detail("RefreshAt", refreshAt)
	    .detail("ExpireAt", expireAt);

	Reference<BlobCipherKey> cipherKey = makeReference<BlobCipherKey>(
	    domainId, baseCipherId, baseCipher, baseCipherLen, baseCipherKCV, refreshAt, expireAt);
	BlobCipherKeyIdCacheKey cacheKey = getCacheKey(cipherKey->getBaseCipherId(), cipherKey->getSalt());
	auto result = keyIdCache.emplace(cacheKey, cipherKey);
	ASSERT(result.second);

	// Update the latest BaseCipherKeyId for the given encryption domain
	latestBaseCipherKeyId = baseCipherId;
	latestRandomSalt = cipherKey->getSalt();

	(*sizeStat)++;
	return cipherKey;
}

Reference<BlobCipherKey> BlobCipherKeyIdCache::insertBaseCipherKey(const EncryptCipherBaseKeyId& baseCipherId,
                                                                   const uint8_t* baseCipher,
                                                                   const int baseCipherLen,
                                                                   const EncryptCipherKeyCheckValue baseCipherKCV,
                                                                   const EncryptCipherRandomSalt& salt,
                                                                   const int64_t refreshAt,
                                                                   const int64_t expireAt) {
	ASSERT_NE(baseCipherId, INVALID_ENCRYPT_CIPHER_KEY_ID);
	ASSERT_NE(salt, INVALID_ENCRYPT_RANDOM_SALT);
	ASSERT_GT(baseCipherLen, 0);

	BlobCipherKeyIdCacheKey cacheKey = getCacheKey(baseCipherId, salt);

	// BaseCipherKeys are immutable, ensure that cached value doesn't get updated.
	BlobCipherKeyIdCacheMapCItr itr = keyIdCache.find(cacheKey);
	if (itr != keyIdCache.end()) {
		if (memcmp(itr->second->rawBaseCipher(), baseCipher, baseCipherLen) == 0) {
#if BLOB_CIPHER_DEBUG
			TraceEvent(SevDebug, "InsertBaseCipherKeyAlreadyPresent")
			    .detail("BaseCipherKeyId", baseCipherId)
			    .detail("DomainId", domainId)
			    .detail("BaseCipherKCV", baseCipherKCV);
#endif

			// Key is already present; nothing more to do.
			return itr->second;
		} else {
			TraceEvent(SevInfo, "BlobCipherUpdateBaseCipherKey")
			    .detail("BaseCipherKeyId", baseCipherId)
			    .detail("DomainId", domainId);
			throw encrypt_update_cipher();
		}
	}

	// Logging only tracks newly inserted cipher in the cache
	// possible scenarios could be:
	// 1. Cold start - cache getting warmed up
	// 2. New cipher - new Tenant and/or KMS driven key-rotation
	// Frequency of the log is governed by KMS driven `refreshAt` interval which is usually a long duration (days if
	// not months)
	TraceEvent(SevInfo, "BlobCipherKeyInsertBaseCipherKey")
	    .detail("DomainId", domainId)
	    .detail("BaseCipherId", baseCipherId)
	    .detail("BaseCipherLen", baseCipherLen)
	    .detail("BaseCipherKCV", baseCipherKCV)
	    .detail("Salt", salt)
	    .detail("RefreshAt", refreshAt)
	    .detail("ExpireAt", expireAt);

	Reference<BlobCipherKey> cipherKey = makeReference<BlobCipherKey>(
	    domainId, baseCipherId, baseCipher, baseCipherLen, baseCipherKCV, salt, refreshAt, expireAt);
	auto result = keyIdCache.emplace(cacheKey, cipherKey);
	ASSERT(result.second);

	(*sizeStat)++;
	return cipherKey;
}

void BlobCipherKeyIdCache::cleanup() {
	for (auto& keyItr : keyIdCache) {
		keyItr.second->reset();
	}

	keyIdCache.clear();
}

std::vector<Reference<BlobCipherKey>> BlobCipherKeyIdCache::getAllCipherKeys() {
	std::vector<Reference<BlobCipherKey>> cipherKeys;
	for (auto& keyItr : keyIdCache) {
		cipherKeys.push_back(keyItr.second);
	}
	return cipherKeys;
}

// BlobCipherKeyCache class methods

Reference<BlobCipherKey> BlobCipherKeyCache::insertCipherKey(const EncryptCipherDomainId& domainId,
                                                             const EncryptCipherBaseKeyId& baseCipherId,
                                                             const uint8_t* baseCipher,
                                                             const int baseCipherLen,
                                                             const EncryptCipherKeyCheckValue baseCipherKCV,
                                                             const int64_t refreshAt,
                                                             const int64_t expireAt) {
	if (domainId == INVALID_ENCRYPT_DOMAIN_ID || baseCipherId == INVALID_ENCRYPT_CIPHER_KEY_ID) {
		throw encrypt_invalid_id();
	}

	Reference<BlobCipherKey> cipherKey;

	try {
		auto domainItr = domainCacheMap.find(domainId);
		if (domainItr == domainCacheMap.end()) {
			// Add mapping to track new encryption domain
			Reference<BlobCipherKeyIdCache> keyIdCache = makeReference<BlobCipherKeyIdCache>(domainId, &size);
			cipherKey = keyIdCache->insertBaseCipherKey(
			    baseCipherId, baseCipher, baseCipherLen, baseCipherKCV, refreshAt, expireAt);
			domainCacheMap.emplace(domainId, keyIdCache);
		} else {
			// Track new baseCipher keys
			Reference<BlobCipherKeyIdCache> keyIdCache = domainItr->second;
			cipherKey = keyIdCache->insertBaseCipherKey(
			    baseCipherId, baseCipher, baseCipherLen, baseCipherKCV, refreshAt, expireAt);
		}
	} catch (Error& e) {
		TraceEvent(SevWarn, "BlobCipherInsertCipherKeyFailed")
		    .detail("BaseCipherKeyId", baseCipherId)
		    .detail("DomainId", domainId);
		throw;
	}
	return cipherKey;
}

Reference<BlobCipherKey> BlobCipherKeyCache::insertCipherKey(const EncryptCipherDomainId& domainId,
                                                             const EncryptCipherBaseKeyId& baseCipherId,
                                                             const uint8_t* baseCipher,
                                                             const int baseCipherLen,
                                                             const EncryptCipherKeyCheckValue baseCipherKCV,
                                                             const EncryptCipherRandomSalt& salt,
                                                             const int64_t refreshAt,
                                                             const int64_t expireAt) {
	if (domainId == INVALID_ENCRYPT_DOMAIN_ID || baseCipherId == INVALID_ENCRYPT_CIPHER_KEY_ID ||
	    salt == INVALID_ENCRYPT_RANDOM_SALT) {
		throw encrypt_invalid_id();
	}

	Reference<BlobCipherKey> cipherKey;
	try {
		auto domainItr = domainCacheMap.find(domainId);
		if (domainItr == domainCacheMap.end()) {
			// Add mapping to track new encryption domain
			Reference<BlobCipherKeyIdCache> keyIdCache = makeReference<BlobCipherKeyIdCache>(domainId, &size);
			cipherKey = keyIdCache->insertBaseCipherKey(
			    baseCipherId, baseCipher, baseCipherLen, baseCipherKCV, salt, refreshAt, expireAt);
			domainCacheMap.emplace(domainId, keyIdCache);
		} else {
			// Track new baseCipher keys
			Reference<BlobCipherKeyIdCache> keyIdCache = domainItr->second;
			cipherKey = keyIdCache->insertBaseCipherKey(
			    baseCipherId, baseCipher, baseCipherLen, baseCipherKCV, salt, refreshAt, expireAt);
		}
	} catch (Error& e) {
		TraceEvent(SevWarn, "BlobCipherInsertCipherKeyFailed")
		    .detail("BaseCipherKeyId", baseCipherId)
		    .detail("DomainId", domainId)
		    .detail("Salt", salt);
		throw;
	}
	return cipherKey;
}

Reference<BlobCipherKey> BlobCipherKeyCache::getLatestCipherKey(const EncryptCipherDomainId& domainId) {
	if (domainId == INVALID_ENCRYPT_DOMAIN_ID) {
		TraceEvent(SevWarn, "BlobCipherGetLatestCipherKeyInvalidID").detail("DomainId", domainId);
		throw encrypt_invalid_id();
	}
	auto domainItr = domainCacheMap.find(domainId);
	if (domainItr == domainCacheMap.end()) {
		TraceEvent(SevInfo, "BlobCipherGetLatestCipherKeyDomainNotFound").detail("DomainId", domainId);
		return Reference<BlobCipherKey>();
	}

	Reference<BlobCipherKeyIdCache> keyIdCache = domainItr->second;
	Reference<BlobCipherKey> cipherKey = keyIdCache->getLatestCipherKey();

	cipherKey.isValid() ? ++BlobCipherMetrics::getInstance()->latestCipherKeyCacheHit
	                    : ++BlobCipherMetrics::getInstance()->latestCipherKeyCacheMiss;
	return cipherKey;
}

Reference<BlobCipherKey> BlobCipherKeyCache::getCipherKey(const EncryptCipherDomainId& domainId,
                                                          const EncryptCipherBaseKeyId& baseCipherId,
                                                          const EncryptCipherRandomSalt& salt) {
	auto domainItr = domainCacheMap.find(domainId);
	if (domainItr == domainCacheMap.end()) {
		return Reference<BlobCipherKey>();
	}

	Reference<BlobCipherKeyIdCache> keyIdCache = domainItr->second;
	Reference<BlobCipherKey> cipherKey = keyIdCache->getCipherByBaseCipherId(baseCipherId, salt);

	cipherKey.isValid() ? ++BlobCipherMetrics::getInstance()->cipherKeyCacheHit
	                    : ++BlobCipherMetrics::getInstance()->cipherKeyCacheMiss;

	return cipherKey;
}

void BlobCipherKeyCache::resetEncryptDomainId(const EncryptCipherDomainId domainId) {
	auto domainItr = domainCacheMap.find(domainId);
	if (domainItr == domainCacheMap.end()) {
		return;
	}

	Reference<BlobCipherKeyIdCache> keyIdCache = domainItr->second;
	ASSERT(keyIdCache->getSize() <= size);
	size -= keyIdCache->getSize();
	keyIdCache->cleanup();
	TraceEvent(SevInfo, "BlobCipherResetEncryptDomainId").detail("DomainId", domainId);
}

void BlobCipherKeyCache::cleanup() noexcept {
	Reference<BlobCipherKeyCache> instance = BlobCipherKeyCache::getInstance();

	TraceEvent(SevInfo, "BlobCipherKeyCacheCleanup").log();

	for (auto& domainItr : instance->domainCacheMap) {
		Reference<BlobCipherKeyIdCache> keyIdCache = domainItr.second;
		keyIdCache->cleanup();
		TraceEvent(SevInfo, "BlobCipherKeyCacheCleanup").detail("DomainId", domainItr.first);
	}

	instance->domainCacheMap.clear();
	instance->size = 0;
}

std::vector<Reference<BlobCipherKey>> BlobCipherKeyCache::getAllCiphers(const EncryptCipherDomainId& domainId) {
	auto domainItr = domainCacheMap.find(domainId);
	if (domainItr == domainCacheMap.end()) {
		return {};
	}

	Reference<BlobCipherKeyIdCache> keyIdCache = domainItr->second;
	return keyIdCache->getAllCipherKeys();
}

int getEncryptCurrentAlgoHeaderVersion(const EncryptAuthTokenMode mode, const EncryptAuthTokenAlgo algo) {
	if (mode == EncryptAuthTokenMode::ENCRYPT_HEADER_AUTH_TOKEN_MODE_NONE) {
		return CLIENT_KNOBS->ENCRYPT_HEADER_AES_CTR_NO_AUTH_VERSION;
	} else {
		ASSERT_EQ(mode, EncryptAuthTokenMode::ENCRYPT_HEADER_AUTH_TOKEN_MODE_SINGLE);
		if (algo == ENCRYPT_HEADER_AUTH_TOKEN_ALGO_AES_CMAC) {
			return CLIENT_KNOBS->ENCRYPT_HEADER_AES_CTR_AES_CMAC_AUTH_VERSION;
		} else {
			ASSERT_EQ(algo, ENCRYPT_HEADER_AUTH_TOKEN_ALGO_HMAC_SHA);
			return CLIENT_KNOBS->ENCRYPT_HEADER_AES_CTR_HMAC_SHA_AUTH_VERSION;
		}
	}
}

void BlobCipherDetails::validateCipherDetailsWithCipherKey(Reference<BlobCipherKey> cipherKey) {
	if (!(baseCipherId == cipherKey->getBaseCipherId() && encryptDomainId == cipherKey->getDomainId() &&
	      salt == cipherKey->getSalt())) {
		TraceEvent(SevWarn, "EncryptionHeaderCipherMismatch")
		    .detail("TextDomainId", cipherKey->getDomainId())
		    .detail("ExpectedTextDomainId", encryptDomainId)
		    .detail("TextBaseCipherId", cipherKey->getBaseCipherId())
		    .detail("ExpectedTextBaseCipherId", baseCipherId)
		    .detail("TextSalt", cipherKey->getSalt())
		    .detail("ExpectedTextSalt", salt);
		throw encrypt_header_metadata_mismatch();
	}
}

// EncryptBlobCipherAes265Ctr class methods

EncryptBlobCipherAes265Ctr::EncryptBlobCipherAes265Ctr(Reference<BlobCipherKey> tCipherKey,
                                                       Optional<Reference<BlobCipherKey>> hCipherKeyOpt,
                                                       const uint8_t* cipherIV,
                                                       const int ivLen,
                                                       const EncryptAuthTokenMode mode,
                                                       BlobCipherMetrics::UsageType usageType)
  : ctx(EVP_CIPHER_CTX_new()), textCipherKey(tCipherKey), headerCipherKeyOpt(hCipherKeyOpt), authTokenMode(mode) {
	ASSERT_EQ(ivLen, AES_256_IV_LENGTH);
	authTokenAlgo = getAuthTokenAlgoFromMode(authTokenMode);
	memcpy(&iv[0], cipherIV, ivLen);
	init();
}

EncryptBlobCipherAes265Ctr::EncryptBlobCipherAes265Ctr(Reference<BlobCipherKey> tCipherKey,
                                                       Optional<Reference<BlobCipherKey>> hCipherKeyOpt,
                                                       const uint8_t* cipherIV,
                                                       const int ivLen,
                                                       const EncryptAuthTokenMode mode,
                                                       const EncryptAuthTokenAlgo algo,
                                                       BlobCipherMetrics::UsageType usageType)
  : ctx(EVP_CIPHER_CTX_new()), textCipherKey(tCipherKey), headerCipherKeyOpt(hCipherKeyOpt), authTokenMode(mode),
    authTokenAlgo(algo) {
	ASSERT_EQ(ivLen, AES_256_IV_LENGTH);
	memcpy(&iv[0], cipherIV, ivLen);
	init();
}

EncryptBlobCipherAes265Ctr::EncryptBlobCipherAes265Ctr(Reference<BlobCipherKey> tCipherKey,
                                                       Optional<Reference<BlobCipherKey>> hCipherKeyOpt,
                                                       const EncryptAuthTokenMode mode,
                                                       BlobCipherMetrics::UsageType usageType)
  : ctx(EVP_CIPHER_CTX_new()), textCipherKey(tCipherKey), headerCipherKeyOpt(hCipherKeyOpt), authTokenMode(mode) {
	authTokenAlgo = getAuthTokenAlgoFromMode(authTokenMode);
	deterministicRandom()->randomBytes(iv, AES_256_IV_LENGTH);
	init();
}

EncryptBlobCipherAes265Ctr::EncryptBlobCipherAes265Ctr(Reference<BlobCipherKey> tCipherKey,
                                                       Optional<Reference<BlobCipherKey>> hCipherKeyOpt,
                                                       const EncryptAuthTokenMode mode,
                                                       const EncryptAuthTokenAlgo algo,
                                                       BlobCipherMetrics::UsageType usageType)
  : ctx(EVP_CIPHER_CTX_new()), textCipherKey(tCipherKey), headerCipherKeyOpt(hCipherKeyOpt), authTokenMode(mode),
    authTokenAlgo(algo) {
	deterministicRandom()->randomBytes(iv, AES_256_IV_LENGTH);
	init();
}

void EncryptBlobCipherAes265Ctr::init() {
	ASSERT(textCipherKey.isValid());
	if (FLOW_KNOBS->ENCRYPT_HEADER_AUTH_TOKEN_ENABLED) {
		ASSERT(headerCipherKeyOpt.present() && headerCipherKeyOpt.get().isValid());
	}

	if (!isEncryptHeaderAuthTokenDetailsValid(authTokenMode, authTokenAlgo)) {
		TraceEvent(SevWarn, "InvalidAuthTokenDetails")
		    .detail("TokenMode", authTokenMode)
		    .detail("TokenAlgo", authTokenAlgo);
		throw internal_error();
	}

	if (ctx == nullptr) {
		throw encrypt_ops_error();
	}
	if (EVP_EncryptInit_ex(ctx, EVP_aes_256_ctr(), nullptr, nullptr, nullptr) != 1) {
		throw encrypt_ops_error();
	}
	if (EVP_EncryptInit_ex(ctx, nullptr, nullptr, textCipherKey.getPtr()->data(), iv) != 1) {
		throw encrypt_ops_error();
	}
}

template <class Params>
void EncryptBlobCipherAes265Ctr::setCipherAlgoHeaderWithAuthV1(const uint8_t* ciphertext,
                                                               const int ciphertextLen,
                                                               const BlobCipherEncryptHeaderFlagsV1& flags,
                                                               BlobCipherEncryptHeaderRef* headerRef) {
	ASSERT(headerCipherKeyOpt.present() && headerCipherKeyOpt.get().isValid());

	// Construct algorithm specific details except 'authToken', serialize the details into 'headerRef' to allow
	// authToken generation
	AesCtrWithAuthV1<Params> algoHeader(
	    BlobCipherDetails(textCipherKey->getDomainId(), textCipherKey->getBaseCipherId(), textCipherKey->getSalt()),
	    textCipherKey->getBaseCipherKCV(),
	    BlobCipherDetails(headerCipherKeyOpt.get()->getDomainId(),
	                      headerCipherKeyOpt.get()->getBaseCipherId(),
	                      headerCipherKeyOpt.get()->getSalt()),
	    headerCipherKeyOpt.get()->getBaseCipherKCV(),
	    iv,
	    AES_256_IV_LENGTH);
	headerRef->algoHeader = AesCtrWithAuth(algoHeader);
	// compute the authentication token
	Standalone<StringRef> serialized = BlobCipherEncryptHeaderRef::toStringRef(*headerRef);
	uint8_t computed[Params::authTokenSize]{
		0,
	};
	computeAuthToken({ { ciphertext, ciphertextLen }, { serialized.begin(), serialized.size() } },
	                 headerCipherKeyOpt.get()->rawCipher(),
	                 AES_256_KEY_LENGTH,
	                 &computed[0],
	                 (EncryptAuthTokenAlgo)flags.authTokenAlgo,
	                 AUTH_TOKEN_MAX_SIZE);
	memcpy(&algoHeader.authToken[0], &computed[0], Params::authTokenSize);

	// Populate headerRef algorithm specific header details
	headerRef->algoHeader = algoHeader;
}

void EncryptBlobCipherAes265Ctr::setCipherAlgoHeaderNoAuthV1(const BlobCipherEncryptHeaderFlagsV1& flags,
                                                             BlobCipherEncryptHeaderRef* headerRef) {
	ASSERT_EQ(flags.authTokenMode, EncryptAuthTokenMode::ENCRYPT_HEADER_AUTH_TOKEN_MODE_NONE);

	AesCtrNoAuthV1 aesCtrNoAuth(
	    BlobCipherDetails(textCipherKey->getDomainId(), textCipherKey->getBaseCipherId(), textCipherKey->getSalt()),
	    textCipherKey->getBaseCipherKCV(),
	    iv,
	    AES_256_IV_LENGTH);
	headerRef->algoHeader = AesCtrNoAuth(aesCtrNoAuth);
}

void EncryptBlobCipherAes265Ctr::setCipherAlgoHeaderV1(const uint8_t* ciphertext,
                                                       const int ciphertextLen,
                                                       const BlobCipherEncryptHeaderFlagsV1& flags,
                                                       BlobCipherEncryptHeaderRef* headerRef) {
	ASSERT_EQ(1,
	          getEncryptCurrentAlgoHeaderVersion((EncryptAuthTokenMode)flags.authTokenMode,
	                                             (EncryptAuthTokenAlgo)flags.authTokenAlgo));

	if (flags.authTokenMode == EncryptAuthTokenMode::ENCRYPT_HEADER_AUTH_TOKEN_MODE_NONE) {
		setCipherAlgoHeaderNoAuthV1(flags, headerRef);
	} else if (flags.authTokenAlgo == ENCRYPT_HEADER_AUTH_TOKEN_ALGO_AES_CMAC) {
		setCipherAlgoHeaderWithAuthV1<AesCtrWithCmacParams>(ciphertext, ciphertextLen, flags, headerRef);
	} else {
		ASSERT_EQ(flags.authTokenAlgo, ENCRYPT_HEADER_AUTH_TOKEN_ALGO_HMAC_SHA);
		setCipherAlgoHeaderWithAuthV1<AesCtrWithHmacParams>(ciphertext, ciphertextLen, flags, headerRef);
	}
}

void EncryptBlobCipherAes265Ctr::updateEncryptHeaderFlagsV1(BlobCipherEncryptHeaderRef* headerRef,
                                                            BlobCipherEncryptHeaderFlagsV1* flags) {

	// Populate encryption header flags details
	flags->encryptMode = ENCRYPT_CIPHER_MODE_AES_256_CTR;
	flags->authTokenMode = authTokenMode;
	flags->authTokenAlgo = authTokenAlgo;
	headerRef->flags = *flags;
}

void EncryptBlobCipherAes265Ctr::updateEncryptHeader(const uint8_t* ciphertext,
                                                     const int ciphertextLen,
                                                     BlobCipherEncryptHeaderRef* headerRef) {
	ASSERT_LE(CLIENT_KNOBS->ENCRYPT_HEADER_FLAGS_VERSION, std::numeric_limits<uint8_t>::max());
	ASSERT_EQ(1, CLIENT_KNOBS->ENCRYPT_HEADER_FLAGS_VERSION);

	// update header flags
	BlobCipherEncryptHeaderFlagsV1 flags;
	updateEncryptHeaderFlagsV1(headerRef, &flags);

	// update cipher algo header
	int algoHeaderVersion = getEncryptCurrentAlgoHeaderVersion(authTokenMode, authTokenAlgo);
	ASSERT_EQ(algoHeaderVersion, 1);
	setCipherAlgoHeaderV1(ciphertext, ciphertextLen, flags, headerRef);
}

void EncryptBlobCipherAes265Ctr::updateEncryptHeader(const uint8_t* ciphertext,
                                                     const int ciphertextLen,
                                                     BlobCipherEncryptHeader* header) {
	// Populate encryption header flags details
	header->flags.size = sizeof(BlobCipherEncryptHeader);
	header->flags.headerVersion = EncryptBlobCipherAes265Ctr::ENCRYPT_HEADER_VERSION;
	header->flags.encryptMode = ENCRYPT_CIPHER_MODE_AES_256_CTR;
	header->flags.authTokenMode = authTokenMode;
	header->flags.authTokenAlgo = authTokenAlgo;

	// Ensure encryption header authToken details sanity
	ASSERT(isEncryptHeaderAuthTokenDetailsValid(authTokenMode, authTokenAlgo));

	// Populate cipherText encryption-key details
	header->cipherTextDetails = textCipherKey->details();
	header->textKCV = textCipherKey->getBaseCipherKCV();
	// Populate header encryption-key details
	if (authTokenMode != ENCRYPT_HEADER_AUTH_TOKEN_MODE_NONE) {
		header->cipherHeaderDetails = headerCipherKeyOpt.get()->details();
		header->headerKCV = headerCipherKeyOpt.get()->getBaseCipherKCV();
	} else {
		header->cipherHeaderDetails = BlobCipherDetails();
		header->headerKCV = 0;
		ASSERT_EQ(INVALID_ENCRYPT_DOMAIN_ID, header->cipherHeaderDetails.encryptDomainId);
		ASSERT_EQ(INVALID_ENCRYPT_CIPHER_KEY_ID, header->cipherHeaderDetails.baseCipherId);
		ASSERT_EQ(INVALID_ENCRYPT_RANDOM_SALT, header->cipherHeaderDetails.salt);
	}

	memcpy(&header->iv[0], &iv[0], AES_256_IV_LENGTH);

	if (authTokenMode == EncryptAuthTokenMode::ENCRYPT_HEADER_AUTH_TOKEN_MODE_NONE) {
		// No header 'authToken' generation needed.
	} else {

		// Populate header authToken details
		ASSERT_EQ(header->flags.authTokenMode, EncryptAuthTokenMode::ENCRYPT_HEADER_AUTH_TOKEN_MODE_SINGLE);

		computeAuthToken({ { ciphertext, ciphertextLen },
		                   { reinterpret_cast<const uint8_t*>(header), sizeof(BlobCipherEncryptHeader) } },
		                 headerCipherKeyOpt.get()->rawCipher(),
		                 AES_256_KEY_LENGTH,
		                 &header->singleAuthToken.authToken[0],
		                 (EncryptAuthTokenAlgo)header->flags.authTokenAlgo,
		                 AUTH_TOKEN_MAX_SIZE);
	}
}

StringRef EncryptBlobCipherAes265Ctr::encrypt(const uint8_t* plaintext,
                                              const int plaintextLen,
                                              BlobCipherEncryptHeaderRef* headerRef,
                                              Arena& arena,
                                              double* encryptTime) {
	double startTime = 0.0;
	if (CLIENT_KNOBS->ENABLE_ENCRYPTION_CPU_TIME_LOGGING && encryptTime) {
		startTime = timer_monotonic();
	}

	StringRef encryptBuf = makeString(plaintextLen, arena);
	uint8_t* ciphertext = mutateString(encryptBuf);

	int bytes{ 0 };
	if (EVP_EncryptUpdate(ctx, ciphertext, &bytes, plaintext, plaintextLen) != 1) {
		TraceEvent(SevWarn, "BlobCipherEncryptUpdateFailed")
		    .detail("BaseCipherId", textCipherKey->getBaseCipherId())
		    .detail("EncryptDomainId", textCipherKey->getDomainId());
		throw encrypt_ops_error();
	}

	// Padding is not needed for AES CTR mode, so EncryptUpdate() should encrypt all the data at once.
	if (bytes != plaintextLen) {
		TraceEvent(SevWarn, "BlobCipherEncryptUnexpectedCipherLen")
		    .detail("PlaintextLen", plaintextLen)
		    .detail("EncryptedBufLen", bytes);
		throw encrypt_ops_error();
	}

	// EVP_CIPHER_CTX_reset(ctx) is called after EncryptUpdate() to make sure the same encryptor
	// `EncryptBlobCipherAes265Ctr` could be reused to encrypt multiple text. Otherwise,
	// ctx = EVP_CIPHER_CTX_new() is required before calling encrypt().

	// Ensure encryption header authToken details sanity
	ASSERT(isEncryptHeaderAuthTokenDetailsValid(authTokenMode, authTokenAlgo));
	updateEncryptHeader(ciphertext, plaintextLen, headerRef);
	if (CLIENT_KNOBS->ENABLE_ENCRYPTION_CPU_TIME_LOGGING && encryptTime) {
		*encryptTime = timer_monotonic() - startTime;
	}

	CODE_PROBE(authTokenMode == EncryptAuthTokenMode::ENCRYPT_HEADER_AUTH_TOKEN_MODE_NONE,
	           "ConfigurableEncryption: Encryption with Auth token generation disabled");
	CODE_PROBE(authTokenAlgo == EncryptAuthTokenAlgo::ENCRYPT_HEADER_AUTH_TOKEN_ALGO_HMAC_SHA,
	           "ConfigurableEncryption: Encryption with HMAC_SHA Auth token generation");
	CODE_PROBE(authTokenAlgo == EncryptAuthTokenAlgo::ENCRYPT_HEADER_AUTH_TOKEN_ALGO_AES_CMAC,
	           "ConfigurableEncryption: Encryption with AES_CMAC Auth token generation");

	return encryptBuf.substr(0, plaintextLen);
}

void EncryptBlobCipherAes265Ctr::encryptInplace(uint8_t* plaintext,
                                                const int plaintextLen,
                                                BlobCipherEncryptHeaderRef* headerRef,
                                                double* encryptTime) {
	double startTime = 0.0;
	if (CLIENT_KNOBS->ENABLE_ENCRYPTION_CPU_TIME_LOGGING && encryptTime) {
		startTime = timer_monotonic();
	}

	int bytes{ 0 };
	if (EVP_EncryptUpdate(ctx, plaintext, &bytes, plaintext, plaintextLen) != 1) {
		TraceEvent(SevWarn, "BlobCipherInplaceEncryptUpdateFailed")
		    .detail("BaseCipherId", textCipherKey->getBaseCipherId())
		    .detail("EncryptDomainId", textCipherKey->getDomainId());
		throw encrypt_ops_error();
	}

	// Padding should be 0 for AES CTR mode, so encryptUpdate() should encrypt all the data
	if (bytes != plaintextLen) {
		TraceEvent(SevWarn, "BlobCipherInplaceEncryptUnexpectedCipherLen")
		    .detail("PlaintextLen", plaintextLen)
		    .detail("EncryptedBufLen", bytes);
		throw encrypt_ops_error();
	}

	// Ensure encryption header authToken details sanity
	ASSERT(isEncryptHeaderAuthTokenDetailsValid(authTokenMode, authTokenAlgo));
	updateEncryptHeader(plaintext, plaintextLen, headerRef);
	if (CLIENT_KNOBS->ENABLE_ENCRYPTION_CPU_TIME_LOGGING && encryptTime) {
		*encryptTime = timer_monotonic() - startTime;
	}

	CODE_PROBE(authTokenMode == EncryptAuthTokenMode::ENCRYPT_HEADER_AUTH_TOKEN_MODE_NONE,
	           "encryptInplace: ConfigurableEncryption: Encryption with Auth token generation disabled");
	CODE_PROBE(authTokenAlgo == EncryptAuthTokenAlgo::ENCRYPT_HEADER_AUTH_TOKEN_ALGO_HMAC_SHA,
	           "encryptInplace: ConfigurableEncryption: Encryption with HMAC_SHA Auth token generation");
	CODE_PROBE(authTokenAlgo == EncryptAuthTokenAlgo::ENCRYPT_HEADER_AUTH_TOKEN_ALGO_AES_CMAC,
	           "encryptInplace: ConfigurableEncryption: Encryption with AES_CMAC Auth token generation");
}

Reference<EncryptBuf> EncryptBlobCipherAes265Ctr::encrypt(const uint8_t* plaintext,
                                                          const int plaintextLen,
                                                          BlobCipherEncryptHeader* header,
                                                          Arena& arena,
                                                          double* encryptTime) {
	double startTime = 0.0;
	if (CLIENT_KNOBS->ENABLE_ENCRYPTION_CPU_TIME_LOGGING && encryptTime) {
		startTime = timer_monotonic();
	}

	memset(reinterpret_cast<uint8_t*>(header), 0, sizeof(BlobCipherEncryptHeader));

	// Alloc buffer computation accounts for 'header authentication' generation scheme. If single-auth-token needs
	// to be generated, allocate buffer sufficient to append header to the cipherText optimizing memcpy cost.
	Reference<EncryptBuf> encryptBuf = makeReference<EncryptBuf>(plaintextLen, arena);
	uint8_t* ciphertext = encryptBuf->begin();

	int bytes{ 0 };
	if (EVP_EncryptUpdate(ctx, ciphertext, &bytes, plaintext, plaintextLen) != 1) {
		TraceEvent(SevWarn, "BlobCipherEncryptUpdateFailed")
		    .detail("BaseCipherId", textCipherKey->getBaseCipherId())
		    .detail("EncryptDomainId", textCipherKey->getDomainId());
		throw encrypt_ops_error();
	}

	if (bytes != plaintextLen) {
		TraceEvent(SevWarn, "BlobCipherEncryptUnexpectedCipherLen")
		    .detail("PlaintextLen", plaintextLen)
		    .detail("EncryptedBufLen", bytes);
		throw encrypt_ops_error();
	}

	updateEncryptHeader(ciphertext, plaintextLen, header);

	encryptBuf->setLogicalSize(plaintextLen);

	if (CLIENT_KNOBS->ENABLE_ENCRYPTION_CPU_TIME_LOGGING && encryptTime) {
		*encryptTime = timer_monotonic() - startTime;
	}

	CODE_PROBE(true, "BlobCipher data encryption");
	CODE_PROBE(header->flags.authTokenAlgo == EncryptAuthTokenMode::ENCRYPT_HEADER_AUTH_TOKEN_MODE_NONE,
	           "Encryption authentication disabled");
	CODE_PROBE(header->flags.authTokenAlgo == EncryptAuthTokenAlgo::ENCRYPT_HEADER_AUTH_TOKEN_ALGO_HMAC_SHA,
	           "HMAC_SHA Auth token generation");
	CODE_PROBE(header->flags.authTokenAlgo == EncryptAuthTokenAlgo::ENCRYPT_HEADER_AUTH_TOKEN_ALGO_AES_CMAC,
	           "AES_CMAC Auth token generation");

	return encryptBuf;
}

void EncryptBlobCipherAes265Ctr::encryptInplace(uint8_t* plaintext,
                                                const int plaintextLen,
                                                BlobCipherEncryptHeader* header,
                                                double* encryptTime) {
	double startTime = 0.0;
	if (CLIENT_KNOBS->ENABLE_ENCRYPTION_CPU_TIME_LOGGING && encryptTime) {
		startTime = timer_monotonic();
	}

	memset(reinterpret_cast<uint8_t*>(header), 0, sizeof(BlobCipherEncryptHeader));

	int bytes{ 0 };
	if (EVP_EncryptUpdate(ctx, plaintext, &bytes, plaintext, plaintextLen) != 1) {
		TraceEvent(SevWarn, "BlobCipherInplaceEncryptUpdateFailed")
		    .detail("BaseCipherId", textCipherKey->getBaseCipherId())
		    .detail("EncryptDomainId", textCipherKey->getDomainId());
		throw encrypt_ops_error();
	}

	// Padding should be 0 for AES CTR mode, so encryptUpdate() should encrypt all the data
	if (bytes != plaintextLen) {
		TraceEvent(SevWarn, "BlobCipherInplaceEncryptUnexpectedCipherLen")
		    .detail("PlaintextLen", plaintextLen)
		    .detail("EncryptedBufLen", bytes);
		throw encrypt_ops_error();
	}

	updateEncryptHeader(plaintext, plaintextLen, header);

	if (CLIENT_KNOBS->ENABLE_ENCRYPTION_CPU_TIME_LOGGING && encryptTime) {
		*encryptTime = timer_monotonic() - startTime;
	}

	CODE_PROBE(true, "encryptInplace: BlobCipher data encryption");
	CODE_PROBE(header->flags.authTokenAlgo == EncryptAuthTokenMode::ENCRYPT_HEADER_AUTH_TOKEN_MODE_NONE,
	           "encryptInplace: Encryption authentication disabled");
	CODE_PROBE(header->flags.authTokenAlgo == EncryptAuthTokenAlgo::ENCRYPT_HEADER_AUTH_TOKEN_ALGO_HMAC_SHA,
	           "encryptInplace: HMAC_SHA Auth token generation");
	CODE_PROBE(header->flags.authTokenAlgo == EncryptAuthTokenAlgo::ENCRYPT_HEADER_AUTH_TOKEN_ALGO_AES_CMAC,
	           "encryptInplace: AES_CMAC Auth token generation");
}

EncryptBlobCipherAes265Ctr::~EncryptBlobCipherAes265Ctr() {
	if (ctx != nullptr) {
		EVP_CIPHER_CTX_free(ctx);
	}
}

// DecryptBlobCipherAes256Ctr class methods

DecryptBlobCipherAes256Ctr::DecryptBlobCipherAes256Ctr(Reference<BlobCipherKey> tCipherKey,
                                                       Optional<Reference<BlobCipherKey>> hCipherKeyOpt,
                                                       const uint8_t* iv,
                                                       BlobCipherMetrics::UsageType usageType)
  : ctx(EVP_CIPHER_CTX_new()), textCipherKey(tCipherKey), headerCipherKeyOpt(hCipherKeyOpt),
    authTokensValidationDone(false) {
	if (ctx == nullptr) {
		throw encrypt_ops_error();
	}
	if (!EVP_DecryptInit_ex(ctx, EVP_aes_256_ctr(), nullptr, nullptr, nullptr)) {
		throw encrypt_ops_error();
	}
	if (!EVP_DecryptInit_ex(ctx, nullptr, nullptr, tCipherKey.getPtr()->data(), iv)) {
		throw encrypt_ops_error();
	}
}

template <class Params>
void DecryptBlobCipherAes256Ctr::validateAuthTokenV1(const uint8_t* ciphertext,
                                                     const int ciphertextLen,
                                                     const BlobCipherEncryptHeaderFlagsV1& flags,
                                                     const BlobCipherEncryptHeaderRef& headerRef) {
	ASSERT_EQ(flags.encryptMode, ENCRYPT_HEADER_AUTH_TOKEN_MODE_SINGLE);
	ASSERT_LE(Params::authTokenSize, AUTH_TOKEN_MAX_SIZE);
	ASSERT(headerCipherKeyOpt.present() && headerCipherKeyOpt.get().isValid());

	Arena tmpArena;
	uint8_t persisted[Params::authTokenSize];
	uint8_t computed[Params::authTokenSize]{
		0,
	};

	// prepare the payload {cipherText + encryptionHeader}
	// ensure the 'authToken' is reset before computing the 'authentication token'
	BlobCipherEncryptHeaderRef headerRefCopy = BlobCipherEncryptHeaderRef(headerRef);

	AesCtrWithAuth<Params> algoHeaderCopy = std::get<AesCtrWithAuth<Params>>(headerRefCopy.algoHeader);
	// preserve the 'persisted' token for future validation before reseting the field
	memcpy(&persisted[0], &algoHeaderCopy.v1.authToken[0], Params::authTokenSize);
	memset(&algoHeaderCopy.v1.authToken[0], 0, Params::authTokenSize);

	headerRefCopy.algoHeader = algoHeaderCopy;
	Standalone<StringRef> serializedHeader = BlobCipherEncryptHeaderRef::toStringRef(headerRefCopy);
	computeAuthToken({ { ciphertext, ciphertextLen }, { serializedHeader.begin(), serializedHeader.size() } },
	                 headerCipherKeyOpt.get()->rawCipher(),
	                 AES_256_KEY_LENGTH,
	                 &computed[0],
	                 (EncryptAuthTokenAlgo)flags.authTokenAlgo,
	                 AUTH_TOKEN_MAX_SIZE);

	if (memcmp(&persisted[0], &computed[0], Params::authTokenSize) != 0) {
		TraceEvent(SevWarn, "BlobCipherVerifyEncryptBlobHeaderAuthTokenMismatch")
		    .detail("HeaderFlagsVersion", headerRef.flagsVersion())
		    .detail("HeaderMode", flags.encryptMode)
		    .detail("SingleAuthToken", StringRef(tmpArena, persisted, Params::authTokenSize))
		    .detail("ComputedSingleAuthToken", StringRef(tmpArena, computed, Params::authTokenSize));

		CODE_PROBE(flags.authTokenAlgo == ENCRYPT_HEADER_AUTH_TOKEN_ALGO_HMAC_SHA,
		           "ConfigurableEncryption: AuthToken value mismatch - HMAC_SHA auth token generation");
		CODE_PROBE(flags.authTokenAlgo == ENCRYPT_HEADER_AUTH_TOKEN_ALGO_AES_CMAC,
		           "ConfigurableEncryption: AuthToken value mismatch - AES_CMAC auth token generation");

		throw encrypt_header_authtoken_mismatch();
	}
}

void DecryptBlobCipherAes256Ctr::validateHeaderSingleAuthTokenV1(const uint8_t* ciphertext,
                                                                 const int ciphertextLen,
                                                                 const BlobCipherEncryptHeaderFlagsV1& flags,
                                                                 const BlobCipherEncryptHeaderRef& headerRef) {
	// prepare the payload {cipherText + encryptionHeader}
	// ensure the 'authToken' is reset before computing the 'authentication token'

	if (flags.authTokenAlgo == EncryptAuthTokenAlgo::ENCRYPT_HEADER_AUTH_TOKEN_ALGO_AES_CMAC) {
		validateAuthTokenV1<AesCtrWithCmacParams>(ciphertext, ciphertextLen, flags, headerRef);
	} else {
		ASSERT_EQ(flags.authTokenAlgo, EncryptAuthTokenAlgo::ENCRYPT_HEADER_AUTH_TOKEN_ALGO_HMAC_SHA);
		validateAuthTokenV1<AesCtrWithHmacParams>(ciphertext, ciphertextLen, flags, headerRef);
	}
}

void DecryptBlobCipherAes256Ctr::validateAuthTokensV1(const uint8_t* ciphertext,
                                                      const int ciphertextLen,
                                                      const BlobCipherEncryptHeaderFlagsV1& flags,
                                                      const BlobCipherEncryptHeaderRef& headerRef) {
	if (flags.authTokenMode == EncryptAuthTokenMode::ENCRYPT_HEADER_AUTH_TOKEN_MODE_NONE) {
		// No embedded 'authToken'; do nothing
		return;
	}

	ASSERT_EQ(flags.authTokenMode, EncryptAuthTokenMode::ENCRYPT_HEADER_AUTH_TOKEN_MODE_SINGLE);
	validateHeaderSingleAuthTokenV1(ciphertext, ciphertextLen, flags, headerRef);
	authTokensValidationDone = true;
}

void DecryptBlobCipherAes256Ctr::validateEncryptHeaderFlagsV1(const uint32_t headerVersion,
                                                              const BlobCipherEncryptHeaderFlagsV1& flags) {
	// validate header flag sanity
	if (flags.encryptMode != EncryptCipherMode::ENCRYPT_CIPHER_MODE_AES_256_CTR ||
	    !isEncryptHeaderAuthTokenModeValid((EncryptAuthTokenMode)flags.authTokenMode)) {
		TraceEvent(SevWarn, "BlobCipherVerifyEncryptBlobHeader")
		    .detail("HeaderVersion", headerVersion)
		    .detail("ExpectedVersion", CLIENT_KNOBS->ENCRYPT_HEADER_FLAGS_VERSION)
		    .detail("EncryptCipherMode", flags.encryptMode)
		    .detail("ExpectedCipherMode", EncryptCipherMode::ENCRYPT_CIPHER_MODE_AES_256_CTR)
		    .detail("EncryptHeaderAuthTokenMode", flags.authTokenMode);

		CODE_PROBE(true, "ConfigurableEncryption: Encryption header metadata mismatch");

		throw encrypt_header_metadata_mismatch();
	}
}

void DecryptBlobCipherAes256Ctr::vaidateEncryptHeaderCipherKCVs(const BlobCipherEncryptHeaderRef& headerRef,
                                                                const BlobCipherEncryptHeaderFlagsV1& flags) {
	const EncryptHeaderCipherKCVs kcvs = headerRef.getKCVs();
	Sha256KCV::checkEqual(textCipherKey, kcvs.textKCV);
	if (flags.authTokenMode != ENCRYPT_HEADER_AUTH_TOKEN_MODE_NONE) {
		if (!kcvs.headerKCV.present()) {
			TraceEvent(SevWarnAlways, "MissingHeaderKCV");
			throw encrypt_key_check_value_mismatch();
		}
		Sha256KCV::checkEqual(headerCipherKeyOpt.get(), kcvs.headerKCV.get());
	}
}

void DecryptBlobCipherAes256Ctr::validateEncryptHeader(const uint8_t* ciphertext,
                                                       const int ciphertextLen,
                                                       const BlobCipherEncryptHeaderRef& headerRef,
                                                       EncryptAuthTokenMode* authTokenMode,
                                                       EncryptAuthTokenAlgo* authTokenAlgo) {
	// FlagsVersion is computed based on std::variant available index
	ASSERT_EQ(headerRef.flagsVersion(), 1);

	BlobCipherEncryptHeaderFlagsV1 flags = std::get<BlobCipherEncryptHeaderFlagsV1>(headerRef.flags);
	validateEncryptHeaderFlagsV1(headerRef.flagsVersion(), flags);
	vaidateEncryptHeaderCipherKCVs(headerRef, flags);
	validateAuthTokensV1(ciphertext, ciphertextLen, flags, headerRef);

	*authTokenMode = (EncryptAuthTokenMode)flags.authTokenMode;
	*authTokenAlgo = (EncryptAuthTokenAlgo)flags.authTokenAlgo;
}

StringRef DecryptBlobCipherAes256Ctr::decrypt(const uint8_t* ciphertext,
                                              const int ciphertextLen,
                                              const BlobCipherEncryptHeaderRef& headerRef,
                                              Arena& arena,
                                              double* decryptTime) {
	double startTime = 0.0;
	if (CLIENT_KNOBS->ENABLE_ENCRYPTION_CPU_TIME_LOGGING && decryptTime) {
		startTime = timer_monotonic();
	}

	EncryptAuthTokenMode authTokenMode;
	EncryptAuthTokenAlgo authTokenAlgo;
	validateEncryptHeader(ciphertext, ciphertextLen, headerRef, &authTokenMode, &authTokenAlgo);

	StringRef decrypted = makeString(ciphertextLen, arena);

	uint8_t* plaintext = mutateString(decrypted);
	int bytesDecrypted{ 0 };
	if (!EVP_DecryptUpdate(ctx, plaintext, &bytesDecrypted, ciphertext, ciphertextLen)) {
		TraceEvent(SevWarn, "BlobCipherDecryptUpdateFailed")
		    .detail("BaseCipherId", textCipherKey->getBaseCipherId())
		    .detail("EncryptDomainId", textCipherKey->getDomainId());
		throw encrypt_ops_error();
	}

	if (bytesDecrypted != ciphertextLen) {
		TraceEvent(SevWarn, "BlobCipherDecryptUnexpectedPlaintextLen")
		    .detail("CiphertextLen", ciphertextLen)
		    .detail("DecryptedBufLen", bytesDecrypted);
		throw encrypt_ops_error();
	}

	if (CLIENT_KNOBS->ENABLE_ENCRYPTION_CPU_TIME_LOGGING && decryptTime) {
		*decryptTime = timer_monotonic() - startTime;
	}

	CODE_PROBE(authTokenMode == EncryptAuthTokenMode::ENCRYPT_HEADER_AUTH_TOKEN_MODE_NONE,
	           "ConfigurableEncryption: Decryption with Auth token generation disabled");
	CODE_PROBE(authTokenAlgo == EncryptAuthTokenAlgo::ENCRYPT_HEADER_AUTH_TOKEN_ALGO_HMAC_SHA,
	           "ConfigurableEncryption: Decryption with HMAC_SHA Auth token generation");
	CODE_PROBE(authTokenAlgo == EncryptAuthTokenAlgo::ENCRYPT_HEADER_AUTH_TOKEN_ALGO_AES_CMAC,
	           "ConfigurableEncryption: Decryption with AES_CMAC Auth token generation");

	return decrypted.substr(0, ciphertextLen);
}

void DecryptBlobCipherAes256Ctr::verifyHeaderSingleAuthToken(const uint8_t* ciphertext,
                                                             const int ciphertextLen,
                                                             const BlobCipherEncryptHeader& header) {
	ASSERT(headerCipherKeyOpt.present() && headerCipherKeyOpt.get().isValid());
	// prepare the payload {cipherText + encryptionHeader}
	// ensure the 'authToken' is reset before computing the 'authentication token'
	BlobCipherEncryptHeader headerCopy;
	memcpy(reinterpret_cast<uint8_t*>(&headerCopy),
	       reinterpret_cast<const uint8_t*>(&header),
	       sizeof(BlobCipherEncryptHeader));
	memset(reinterpret_cast<uint8_t*>(&headerCopy.singleAuthToken), 0, AUTH_TOKEN_MAX_SIZE);
	uint8_t computed[AUTH_TOKEN_MAX_SIZE]{
		0,
	};
	computeAuthToken({ { ciphertext, ciphertextLen },
	                   { reinterpret_cast<const uint8_t*>(&headerCopy), sizeof(BlobCipherEncryptHeader) } },
	                 headerCipherKeyOpt.get()->rawCipher(),
	                 AES_256_KEY_LENGTH,
	                 &computed[0],
	                 (EncryptAuthTokenAlgo)header.flags.authTokenAlgo,
	                 AUTH_TOKEN_MAX_SIZE);

	int authTokenSize = getEncryptHeaderAuthTokenSize(header.flags.authTokenAlgo);
	ASSERT_LE(authTokenSize, AUTH_TOKEN_MAX_SIZE);
	if (memcmp(&header.singleAuthToken.authToken[0], &computed[0], authTokenSize) != 0) {
		TraceEvent(SevWarn, "BlobCipherVerifyEncryptBlobHeaderAuthTokenMismatch")
		    .detail("HeaderVersion", header.flags.headerVersion)
		    .detail("HeaderMode", header.flags.encryptMode)
		    .detail("SingleAuthToken", StringRef(&header.singleAuthToken.authToken[0], AUTH_TOKEN_MAX_SIZE).toString())
		    .detail("ComputedSingleAuthToken", StringRef(computed, AUTH_TOKEN_MAX_SIZE));

		CODE_PROBE(header.flags.authTokenAlgo == ENCRYPT_HEADER_AUTH_TOKEN_ALGO_HMAC_SHA,
		           "AuthToken size mismatch - HMAC_SHA auth token generation");
		CODE_PROBE(header.flags.authTokenAlgo == ENCRYPT_HEADER_AUTH_TOKEN_ALGO_AES_CMAC,
		           "AuthToken size mismatch - AES_CMAC auth token generation");

		throw encrypt_header_authtoken_mismatch();
	}
}

void DecryptBlobCipherAes256Ctr::verifyAuthTokens(const uint8_t* ciphertext,
                                                  const int ciphertextLen,
                                                  const BlobCipherEncryptHeader& header) {
	ASSERT_EQ(header.flags.authTokenMode, EncryptAuthTokenMode::ENCRYPT_HEADER_AUTH_TOKEN_MODE_SINGLE);
	verifyHeaderSingleAuthToken(ciphertext, ciphertextLen, header);

	authTokensValidationDone = true;
}

void DecryptBlobCipherAes256Ctr::verifyEncryptHeaderMetadata(const BlobCipherEncryptHeader& header) {
	// validate header flag sanity
	if (header.flags.headerVersion != EncryptBlobCipherAes265Ctr::ENCRYPT_HEADER_VERSION ||
	    header.flags.encryptMode != EncryptCipherMode::ENCRYPT_CIPHER_MODE_AES_256_CTR ||
	    !isEncryptHeaderAuthTokenModeValid((EncryptAuthTokenMode)header.flags.authTokenMode)) {
		TraceEvent(SevWarn, "BlobCipherVerifyEncryptBlobHeader")
		    .detail("HeaderVersion", header.flags.headerVersion)
		    .detail("ExpectedVersion", EncryptBlobCipherAes265Ctr::ENCRYPT_HEADER_VERSION)
		    .detail("EncryptCipherMode", header.flags.encryptMode)
		    .detail("ExpectedCipherMode", EncryptCipherMode::ENCRYPT_CIPHER_MODE_AES_256_CTR)
		    .detail("EncryptHeaderAuthTokenMode", header.flags.authTokenMode);

		CODE_PROBE(true, "Encryption header metadata mismatch");

		throw encrypt_header_metadata_mismatch();
	}

	Sha256KCV::checkEqual(textCipherKey, header.textKCV);
	if (header.flags.authTokenMode != ENCRYPT_HEADER_AUTH_TOKEN_MODE_NONE) {
		Sha256KCV::checkEqual(headerCipherKeyOpt.get(), header.headerKCV);
	}
}

Reference<EncryptBuf> DecryptBlobCipherAes256Ctr::decrypt(const uint8_t* ciphertext,
                                                          const int ciphertextLen,
                                                          const BlobCipherEncryptHeader& header,
                                                          Arena& arena,
                                                          double* decryptTime) {
	double startTime = 0.0;
	if (CLIENT_KNOBS->ENABLE_ENCRYPTION_CPU_TIME_LOGGING && decryptTime) {
		startTime = timer_monotonic();
	}

	verifyEncryptHeaderMetadata(header);

	if (header.flags.authTokenMode != EncryptAuthTokenMode::ENCRYPT_HEADER_AUTH_TOKEN_MODE_NONE &&
	    (!headerCipherKeyOpt.present() || !headerCipherKeyOpt.get().isValid())) {
		TraceEvent(SevWarn, "BlobCipherDecryptInvalidHeaderCipherKey")
		    .detail("AuthTokenMode", header.flags.authTokenMode);
		throw encrypt_ops_error();
	}

	Reference<EncryptBuf> decrypted = makeReference<EncryptBuf>(ciphertextLen, arena);

	if (header.flags.authTokenMode != EncryptAuthTokenMode::ENCRYPT_HEADER_AUTH_TOKEN_MODE_NONE) {
		verifyAuthTokens(ciphertext, ciphertextLen, header);
		ASSERT(authTokensValidationDone);
	}

	uint8_t* plaintext = decrypted->begin();
	int bytesDecrypted{ 0 };
	if (!EVP_DecryptUpdate(ctx, plaintext, &bytesDecrypted, ciphertext, ciphertextLen)) {
		TraceEvent(SevWarn, "BlobCipherDecryptUpdateFailed")
		    .detail("BaseCipherId", header.cipherTextDetails.baseCipherId)
		    .detail("EncryptDomainId", header.cipherTextDetails.encryptDomainId);
		throw encrypt_ops_error();
	}

	if (bytesDecrypted != ciphertextLen) {
		TraceEvent(SevWarn, "BlobCipherDecryptUnexpectedPlaintextLen")
		    .detail("CiphertextLen", ciphertextLen)
		    .detail("DecryptedBufLen", bytesDecrypted);
		throw encrypt_ops_error();
	}

	decrypted->setLogicalSize(ciphertextLen);

	if (CLIENT_KNOBS->ENABLE_ENCRYPTION_CPU_TIME_LOGGING && decryptTime) {
		*decryptTime = timer_monotonic() - startTime;
	}

	CODE_PROBE(true, "BlobCipher data decryption");
	CODE_PROBE(header.flags.authTokenAlgo == EncryptAuthTokenMode::ENCRYPT_HEADER_AUTH_TOKEN_MODE_NONE,
	           "Decryption authentication disabled");
	CODE_PROBE(header.flags.authTokenAlgo == EncryptAuthTokenAlgo::ENCRYPT_HEADER_AUTH_TOKEN_ALGO_HMAC_SHA,
	           "Decryption HMAC_SHA Auth token verification");
	CODE_PROBE(header.flags.authTokenAlgo == EncryptAuthTokenAlgo::ENCRYPT_HEADER_AUTH_TOKEN_ALGO_AES_CMAC,
	           "Decryption AES_CMAC Auth token verification");

	return decrypted;
}

void DecryptBlobCipherAes256Ctr::decryptInplace(uint8_t* ciphertext,
                                                const int ciphertextLen,
                                                const BlobCipherEncryptHeader& header,
                                                double* decryptTime) {
	double startTime = 0.0;
	if (CLIENT_KNOBS->ENABLE_ENCRYPTION_CPU_TIME_LOGGING && decryptTime) {
		startTime = timer_monotonic();
	}

	verifyEncryptHeaderMetadata(header);

	if (header.flags.authTokenMode != EncryptAuthTokenMode::ENCRYPT_HEADER_AUTH_TOKEN_MODE_NONE &&
	    (!headerCipherKeyOpt.present() || !headerCipherKeyOpt.get().isValid())) {
		TraceEvent(SevWarn, "BlobCipherDecryptInvalidHeaderCipherKey")
		    .detail("AuthTokenMode", header.flags.authTokenMode);
		throw encrypt_ops_error();
	}

	if (header.flags.authTokenMode != EncryptAuthTokenMode::ENCRYPT_HEADER_AUTH_TOKEN_MODE_NONE) {
		verifyAuthTokens(ciphertext, ciphertextLen, header);
		ASSERT(authTokensValidationDone);
	}

	int bytesDecrypted{ 0 };
	if (!EVP_DecryptUpdate(ctx, ciphertext, &bytesDecrypted, ciphertext, ciphertextLen)) {
		TraceEvent(SevWarn, "BlobCipherDecryptUpdateFailed")
		    .detail("BaseCipherId", header.cipherTextDetails.baseCipherId)
		    .detail("EncryptDomainId", header.cipherTextDetails.encryptDomainId);
		throw encrypt_ops_error();
	}

	// Padding should be 0 for AES CTR mode, so DecryptUpdate() should decrypt all the data
	if (bytesDecrypted != ciphertextLen) {
		TraceEvent(SevWarn, "BlobCipherDecryptUnexpectedPlaintextLen")
		    .detail("CiphertextLen", ciphertextLen)
		    .detail("DecryptedBufLen", bytesDecrypted);
		throw encrypt_ops_error();
	}

<<<<<<< HEAD
	if (CLIENT_KNOBS->ENABLE_ENCRYPTION_CPU_TIME_LOGGING) {
		BlobCipherMetrics::counters(usageType).decryptCPUTimeNS += int64_t((timer_monotonic() - startTime) * 1e9);
=======
	if (CLIENT_KNOBS->ENABLE_ENCRYPTION_CPU_TIME_LOGGING && decryptTime) {
		*decryptTime = timer_monotonic() - startTime;
>>>>>>> 3426fc3c
	}

	CODE_PROBE(true, "decryptInplace: BlobCipher data decryption");
	CODE_PROBE(header.flags.authTokenAlgo == EncryptAuthTokenMode::ENCRYPT_HEADER_AUTH_TOKEN_MODE_NONE,
	           "decryptInplace: Decryption authentication disabled");
	CODE_PROBE(header.flags.authTokenAlgo == EncryptAuthTokenAlgo::ENCRYPT_HEADER_AUTH_TOKEN_ALGO_HMAC_SHA,
	           "decryptInplace: Decryption HMAC_SHA Auth token verification");
	CODE_PROBE(header.flags.authTokenAlgo == EncryptAuthTokenAlgo::ENCRYPT_HEADER_AUTH_TOKEN_ALGO_AES_CMAC,
	           "decryptInplace: Decryption AES_CMAC Auth token verification");
}

void DecryptBlobCipherAes256Ctr::decryptInplace(uint8_t* ciphertext,
                                                const int ciphertextLen,
                                                const BlobCipherEncryptHeaderRef& headerRef,
                                                double* decryptTime) {
	double startTime = 0.0;
	if (CLIENT_KNOBS->ENABLE_ENCRYPTION_CPU_TIME_LOGGING && decryptTime) {
		startTime = timer_monotonic();
	}

	EncryptAuthTokenMode authTokenMode;
	EncryptAuthTokenAlgo authTokenAlgo;
	validateEncryptHeader(ciphertext, ciphertextLen, headerRef, &authTokenMode, &authTokenAlgo);

	int bytesDecrypted{ 0 };
	if (!EVP_DecryptUpdate(ctx, ciphertext, &bytesDecrypted, ciphertext, ciphertextLen)) {
		TraceEvent(SevWarn, "BlobCipherDecryptUpdateFailed")
		    .detail("BaseCipherId", textCipherKey->getBaseCipherId())
		    .detail("EncryptDomainId", textCipherKey->getDomainId());
		throw encrypt_ops_error();
	}

	// Padding should be 0 for AES CTR mode, so DecryptUpdate() should decrypt all the data
	if (bytesDecrypted != ciphertextLen) {
		TraceEvent(SevWarn, "BlobCipherDecryptUnexpectedPlaintextLen")
		    .detail("CiphertextLen", ciphertextLen)
		    .detail("DecryptedBufLen", bytesDecrypted);
		throw encrypt_ops_error();
	}

<<<<<<< HEAD
	if (CLIENT_KNOBS->ENABLE_ENCRYPTION_CPU_TIME_LOGGING) {
		BlobCipherMetrics::counters(usageType).decryptCPUTimeNS += int64_t((timer_monotonic() - startTime) * 1e9);
=======
	if (CLIENT_KNOBS->ENABLE_ENCRYPTION_CPU_TIME_LOGGING && decryptTime) {
		*decryptTime = timer_monotonic() - startTime;
>>>>>>> 3426fc3c
	}

	CODE_PROBE(authTokenMode == EncryptAuthTokenMode::ENCRYPT_HEADER_AUTH_TOKEN_MODE_NONE,
	           "decryptInplace: ConfigurableEncryption: Decryption with Auth token generation disabled");
	CODE_PROBE(authTokenAlgo == EncryptAuthTokenAlgo::ENCRYPT_HEADER_AUTH_TOKEN_ALGO_HMAC_SHA,
	           "decryptInplace: ConfigurableEncryption: Decryption with HMAC_SHA Auth token generation");
	CODE_PROBE(authTokenAlgo == EncryptAuthTokenAlgo::ENCRYPT_HEADER_AUTH_TOKEN_ALGO_AES_CMAC,
	           "decryptInplace: ConfigurableEncryption: Decryption with AES_CMAC Auth token generation");
}

DecryptBlobCipherAes256Ctr::~DecryptBlobCipherAes256Ctr() {
	if (ctx != nullptr) {
		EVP_CIPHER_CTX_free(ctx);
	}
}

// HmacSha256DigestGen class methods

HmacSha256DigestGen::HmacSha256DigestGen(const unsigned char* key, size_t len) : ctx(HMAC_CTX_new()) {
	if (!HMAC_Init_ex(ctx, key, len, EVP_sha256(), nullptr)) {
		throw encrypt_ops_error();
	}
}

HmacSha256DigestGen::~HmacSha256DigestGen() {
	if (ctx != nullptr) {
		HMAC_CTX_free(ctx);
	}
}

unsigned int HmacSha256DigestGen::digest(const std::vector<std::pair<const uint8_t*, size_t>>& payload,
                                         unsigned char* buf,
                                         unsigned int bufLen) {
	ASSERT_EQ(bufLen, HMAC_size(ctx));

	for (const auto& p : payload) {
		if (HMAC_Update(ctx, p.first, p.second) != 1) {
			throw encrypt_ops_error();
		}
	}

	unsigned int digestLen = 0;
	if (HMAC_Final(ctx, buf, &digestLen) != 1) {
		throw encrypt_ops_error();
	}

	CODE_PROBE(true, "HMAC_SHA Digest generation");

	return digestLen;
}

// Aes256CtrCmacDigestGen methods
Aes256CmacDigestGen::Aes256CmacDigestGen(const unsigned char* key, size_t keylen) : ctx(CMAC_CTX_new()) {
	ASSERT_EQ(keylen, AES_256_KEY_LENGTH);

	if (ctx == nullptr) {
		throw encrypt_ops_error();
	}
	if (!CMAC_Init(ctx, key, keylen, EVP_aes_256_cbc(), NULL)) {
		throw encrypt_ops_error();
	}
}

size_t Aes256CmacDigestGen::digest(const std::vector<std::pair<const uint8_t*, size_t>>& payload,
                                   uint8_t* digest,
                                   int digestlen) {
	ASSERT(ctx != nullptr);
	ASSERT_GE(digestlen, AUTH_TOKEN_AES_CMAC_SIZE);

	for (const auto& p : payload) {
		if (!CMAC_Update(ctx, p.first, p.second)) {
			throw encrypt_ops_error();
		}
	}
	size_t ret;
	if (!CMAC_Final(ctx, digest, &ret)) {
		throw encrypt_ops_error();
	}

	return ret;
}

Aes256CmacDigestGen::~Aes256CmacDigestGen() {
	if (ctx != nullptr) {
		CMAC_CTX_free(ctx);
	}
}

void computeAuthToken(const std::vector<std::pair<const uint8_t*, size_t>>& payload,
                      const uint8_t* key,
                      const int keyLen,
                      unsigned char* digestBuf,
                      const EncryptAuthTokenAlgo algo,
                      unsigned int digestBufMaxSz) {
	ASSERT_EQ(digestBufMaxSz, AUTH_TOKEN_MAX_SIZE);
	ASSERT_EQ(keyLen, AES_256_KEY_LENGTH);
	ASSERT(isEncryptHeaderAuthTokenAlgoValid(algo));

	int authTokenSz = getEncryptHeaderAuthTokenSize(algo);
	ASSERT_LE(authTokenSz, AUTH_TOKEN_MAX_SIZE);

	if (algo == EncryptAuthTokenAlgo::ENCRYPT_HEADER_AUTH_TOKEN_ALGO_HMAC_SHA) {
		ASSERT_EQ(authTokenSz, AUTH_TOKEN_HMAC_SHA_SIZE);

		HmacSha256DigestGen hmacGenerator(key, keyLen);
		unsigned int digestLen = hmacGenerator.digest(payload, digestBuf, authTokenSz);

		ASSERT_EQ(digestLen, authTokenSz);
	} else if (algo == EncryptAuthTokenAlgo::ENCRYPT_HEADER_AUTH_TOKEN_ALGO_AES_CMAC) {
		ASSERT_EQ(authTokenSz, AUTH_TOKEN_AES_CMAC_SIZE);

		Aes256CmacDigestGen cmacGenerator(key, keyLen);
		size_t digestLen = cmacGenerator.digest(payload, digestBuf, authTokenSz);

		ASSERT_EQ(digestLen, authTokenSz);
	} else {
		throw not_implemented();
	}
}

EncryptAuthTokenMode getEncryptAuthTokenMode(const EncryptAuthTokenMode mode) {
	// Override mode if authToken isn't enabled
	return FLOW_KNOBS->ENCRYPT_HEADER_AUTH_TOKEN_ENABLED ? mode
	                                                     : EncryptAuthTokenMode::ENCRYPT_HEADER_AUTH_TOKEN_MODE_NONE;
}

Sha256KCV::Sha256KCV() : ctx(EVP_MD_CTX_new()) {
	if (ctx == nullptr) {
		TraceEvent(SevError, "ComputeSha256AllocFailed");
		throw encrypt_ops_error();
	}
}

Sha256KCV::~Sha256KCV() {
	if (ctx != nullptr) {
		EVP_MD_CTX_free(ctx);
	}
}

EncryptCipherKeyCheckValue Sha256KCV::computeKCV(const uint8_t* cipher, const int len) {
	if (!EVP_DigestInit_ex(ctx, EVP_sha256(), NULL)) {
		TraceEvent(SevWarnAlways, "ComputeSha256DigestInitFailed");
		throw encrypt_ops_error();
	}

	if (!EVP_DigestUpdate(ctx, cipher, len)) {
		TraceEvent(SevWarnAlways, "ComputeSha256DigestUpdateFailed");
		throw encrypt_ops_error();
	}

	unsigned char sha256[EVP_MAX_MD_SIZE];
	unsigned int sha256Len;
	if (!EVP_DigestFinal_ex(ctx, sha256, &sha256Len)) {
		TraceEvent(SevWarnAlways, "ComputeSha256DigestFinalFailed");
		throw encrypt_ops_error();
	}

	// KeyValueCheck token allows FDB code to sanitize 'baseCipher' buffer, an external input to FDB. Given the token is
	// NOT meant to protect against any tampering attack, it is OK to truncate generated SHA256 KCV.

	ASSERT_LE(sizeof(EncryptCipherKeyCheckValue), EVP_MAX_MD_SIZE);
	EncryptCipherKeyCheckValue kcv;
	std::memcpy((uint8_t*)&kcv, sha256, sizeof(EncryptCipherKeyCheckValue));

#if BLOB_CIPHER_DEBUG
	TraceEvent("ComputeSha256KCV").detail("KCV", kcv);
#endif

	CODE_PROBE(true, "Sha256 KCV generation done");
	return kcv;
}

void Sha256KCV::checkEqual(const Reference<BlobCipherKey>& cipher, const EncryptCipherKeyCheckValue persisted) {
	ASSERT(cipher.isValid());

#if BLOB_CIPHER_DEBUG
	TraceEvent(SevDebug, "Sha256KCVCheckEqual")
	    .detail("CipherKCV", cipher->getBaseCipherKCV())
	    .detail("Persisted", persisted);
#endif

	if (cipher->getBaseCipherKCV() != persisted) {
		CODE_PROBE(true, "Sha256 Key Check Value mismatch");
		TraceEvent(SevWarnAlways, "Sha256KCVMismatch")
		    .detail("Computed", cipher->getBaseCipherKCV())
		    .detail("Persited", persisted)
		    .detail("DomainId", cipher->getDomainId())
		    .detail("BaseCipherId", cipher->getBaseCipherId());
		throw encrypt_key_check_value_mismatch();
	}
	CODE_PROBE(true, "Sha256 KCV validation done");
}

// Only used to link unit tests
void forceLinkBlobCipherTests() {}

// Tests cases includes:
// 1. Populate cache by inserting 'baseCipher' details for new encryptionDomainIds
// 2. Random lookup for cipherKeys and content validation
// 3. Inserting of 'identical' cipherKey (already cached) more than once works as desired.
// 4. Inserting of 'non-identical' cipherKey (already cached) more than once works as desired.
// 5. Validation encryption ops (correctness):
//  5.1. Encrypt a buffer followed by decryption of the buffer, validate the contents.
//  5.2. Simulate anomalies such as: EncryptionHeader corruption, authToken mismatch / encryptionMode mismatch etc.
// 6. Cache cleanup
//  6.1  cleanup cipherKeys by given encryptDomainId
//  6.2. Cleanup all cached cipherKeys

namespace {
// Construct a dummy External Key Manager representation and populate with some keys
class BaseCipher : public ReferenceCounted<BaseCipher>, NonCopyable {
public:
	EncryptCipherDomainId domainId;
	int len;
	EncryptCipherBaseKeyId keyId;
	std::unique_ptr<uint8_t[]> key;
	EncryptCipherKeyCheckValue kcv;
	int64_t refreshAt;
	int64_t expireAt;
	EncryptCipherRandomSalt generatedSalt;

	BaseCipher(const EncryptCipherDomainId& dId,
	           const EncryptCipherBaseKeyId& kId,
	           const int64_t rAt,
	           const int64_t eAt)
	  : domainId(dId), len(deterministicRandom()->randomInt(4, MAX_BASE_CIPHER_LEN + 1)), keyId(kId),
	    key(std::make_unique<uint8_t[]>(len)), refreshAt(rAt), expireAt(eAt) {
		deterministicRandom()->randomBytes(key.get(), len);
		kcv = Sha256KCV().computeKCV(key.get(), len);
	}
};

Reference<BlobCipherKey> corruptCipherKey(const Reference<BlobCipherKey>& cipherKey) {
	std::unique_ptr<uint8_t[]> corruptedBaseCipher = std::make_unique<uint8_t[]>(cipherKey->getBaseCipherLen());
	memcpy(corruptedBaseCipher.get(), cipherKey->rawBaseCipher(), cipherKey->getBaseCipherLen());
	const int idx = deterministicRandom()->randomInt(0, cipherKey->getBaseCipherLen());
	corruptedBaseCipher.get()[idx]++;
	const EncryptCipherKeyCheckValue baseCipherKCV =
	    Sha256KCV().computeKCV(corruptedBaseCipher.get(), cipherKey->getBaseCipherLen());
	return makeReference<BlobCipherKey>(cipherKey->getDomainId(),
	                                    cipherKey->getBaseCipherId(),
	                                    corruptedBaseCipher.get(),
	                                    cipherKey->getBaseCipherLen(),
	                                    baseCipherKCV,
	                                    cipherKey->getRefreshAtTS(),
	                                    cipherKey->getExpireAtTS());
}

using BaseKeyMap = std::unordered_map<EncryptCipherBaseKeyId, Reference<BaseCipher>>;
using DomainKeyMap = std::unordered_map<EncryptCipherDomainId, BaseKeyMap>;

} // namespace

void testMaxBaseCipherLen() {
	TraceEvent("TestMaxBaseCipherLenStart");
	try {
		const int baseCipherLen = deterministicRandom()->randomInt(MAX_BASE_CIPHER_LEN + 1, MAX_BASE_CIPHER_LEN + 10);
		uint8_t baseCipher[baseCipherLen];
		deterministicRandom()->randomBytes(&baseCipher[0], baseCipherLen);
		const EncryptCipherKeyCheckValue baseCipherKCV = Sha256KCV().computeKCV(&baseCipher[0], baseCipherLen);
		Reference<BlobCipherKey> cipher = makeReference<BlobCipherKey>(1,
		                                                               1,
		                                                               &baseCipher[0],
		                                                               baseCipherLen,
		                                                               baseCipherKCV,
		                                                               std::numeric_limits<int64_t>::max(),
		                                                               std::numeric_limits<int64_t>::max());
		ASSERT(false); // error expected
	} catch (Error& e) {
		ASSERT_EQ(e.code(), error_code_encrypt_max_base_cipher_len);
	}
	TraceEvent("TestMaxBaseCipherLenDone");
}

void testKeyCacheEssentials(DomainKeyMap& domainKeyMap,
                            const int minDomainId,
                            const int maxDomainId,
                            const int minBaseCipherKeyId) {
	TraceEvent("TestCacheEssentialsStart");

	Reference<BlobCipherKeyCache> cipherKeyCache = BlobCipherKeyCache::getInstance();

	// validate getLatestCipherKey return empty when there's no cipher key
	TraceEvent("BlobCipherTestLatestKeyNotExists").log();
	try {
		cipherKeyCache->getLatestCipherKey(INVALID_ENCRYPT_DOMAIN_ID);
		ASSERT(false); // shouldn't get here
	} catch (Error& e) {
		ASSERT_EQ(e.code(), error_code_encrypt_invalid_id);
	}

	// insert BlobCipher keys into BlobCipherKeyCache map and validate
	TraceEvent("TestInsertKeys").log();
	for (auto& domainItr : domainKeyMap) {
		for (auto& baseKeyItr : domainItr.second) {
			Reference<BaseCipher> baseCipher = baseKeyItr.second;

			cipherKeyCache->insertCipherKey(baseCipher->domainId,
			                                baseCipher->keyId,
			                                baseCipher->key.get(),
			                                baseCipher->len,
			                                baseCipher->kcv,
			                                baseCipher->refreshAt,
			                                baseCipher->expireAt);
			Reference<BlobCipherKey> fetchedKey = cipherKeyCache->getLatestCipherKey(baseCipher->domainId);
			baseCipher->generatedSalt = fetchedKey->getSalt();
		}
	}
	// insert EncryptHeader BlobCipher key
	Reference<BaseCipher> headerBaseCipher = makeReference<BaseCipher>(
	    ENCRYPT_HEADER_DOMAIN_ID, 1, std::numeric_limits<int64_t>::max(), std::numeric_limits<int64_t>::max());
	cipherKeyCache->insertCipherKey(headerBaseCipher->domainId,
	                                headerBaseCipher->keyId,
	                                headerBaseCipher->key.get(),
	                                headerBaseCipher->len,
	                                headerBaseCipher->kcv,
	                                headerBaseCipher->refreshAt,
	                                headerBaseCipher->expireAt);

	TraceEvent("TestInsertKeysDone").log();

	// validate the cipherKey lookups work as desired
	for (auto& domainItr : domainKeyMap) {
		for (auto& baseKeyItr : domainItr.second) {
			Reference<BaseCipher> baseCipher = baseKeyItr.second;
			Reference<BlobCipherKey> cipherKey =
			    cipherKeyCache->getCipherKey(baseCipher->domainId, baseCipher->keyId, baseCipher->generatedSalt);
			ASSERT(cipherKey.isValid());
			// validate common cipher properties - domainId, baseCipherId, baseCipherLen, rawBaseCipher
			ASSERT_EQ(cipherKey->getBaseCipherId(), baseCipher->keyId);
			ASSERT_EQ(cipherKey->getDomainId(), baseCipher->domainId);
			ASSERT_EQ(cipherKey->getBaseCipherLen(), baseCipher->len);
			// ensure that baseCipher matches with the cached information
			ASSERT_EQ(std::memcmp(cipherKey->rawBaseCipher(), baseCipher->key.get(), cipherKey->getBaseCipherLen()), 0);
			// validate the encryption derivation
			const int len = std::min(AES_256_KEY_LENGTH, cipherKey->getBaseCipherLen());
			ASSERT_NE(std::memcmp(cipherKey->rawCipher(), baseCipher->key.get(), len), 0);
		}
	}
	TraceEvent("TestLooksupDone").log();

	// Ensure attemtping to insert existing cipherKey (identical) more than once is treated as a NOP
	try {
		Reference<BaseCipher> baseCipher = domainKeyMap[minDomainId][minBaseCipherKeyId];
		cipherKeyCache->insertCipherKey(baseCipher->domainId,
		                                baseCipher->keyId,
		                                baseCipher->key.get(),
		                                baseCipher->len,
		                                baseCipher->kcv,
		                                std::numeric_limits<int64_t>::max(),
		                                std::numeric_limits<int64_t>::max());
	} catch (Error& e) {
		throw;
	}
	TraceEvent("TestReinsertIdempotentKeyDone").log();

	// Ensure attemtping to insert an existing cipherKey (modified) fails with appropriate error
	try {
		Reference<BaseCipher> baseCipher = domainKeyMap[minDomainId][minBaseCipherKeyId];
		uint8_t rawCipher[baseCipher->len];
		memcpy(rawCipher, baseCipher->key.get(), baseCipher->len);
		// modify cipherKey by flipping a bit
		const int idx = deterministicRandom()->randomInt(0, baseCipher->len);
		rawCipher[idx]++;
		cipherKeyCache->insertCipherKey(baseCipher->domainId,
		                                baseCipher->keyId,
		                                &rawCipher[0],
		                                baseCipher->len,
		                                baseCipher->kcv,
		                                std::numeric_limits<int64_t>::max(),
		                                std::numeric_limits<int64_t>::max());
	} catch (Error& e) {
		if (e.code() != error_code_encrypt_update_cipher) {
			throw;
		}
		TraceEvent("TestReinsertNonIdempotentKeyDone");
	}

	TraceEvent("TestCacheEssentialsEnd");
}

void testKeyCacheRefreshExpireCipherKey(DomainKeyMap& domainKeyMap, const int maxDomainId) {
	TraceEvent("BlobCipherCacheRefreshCipherKey");

	Reference<BlobCipherKeyCache> cipherKeyCache = BlobCipherKeyCache::getInstance();
	EncryptCipherDomainId domId = maxDomainId + 1;
	Reference<BlobCipherKey> cipherKey = cipherKeyCache->getLatestCipherKey(domId);
	ASSERT(!cipherKey.isValid());

	Standalone<StringRef> baseCipher = makeString(4);
	deterministicRandom()->randomBytes(mutateString(baseCipher), 4);
	EncryptCipherKeyCheckValue baseCipherKCV = Sha256KCV().computeKCV(baseCipher.begin(), baseCipher.size());

	Counter::Value expectedNeedRefreshCount =
	    BlobCipherMetrics::getInstance()->latestCipherKeyCacheNeedsRefresh.getValue();
	Counter::Value expectedLatestHitCount = BlobCipherMetrics::getInstance()->latestCipherKeyCacheHit.getValue();
	Counter::Value expectedLatestMissCount = BlobCipherMetrics::getInstance()->cipherKeyCacheMiss.getValue();
	Counter::Value expectedMissCount = BlobCipherMetrics::getInstance()->cipherKeyCacheMiss.getValue();
	Counter::Value expectedHitCount = BlobCipherMetrics::getInstance()->cipherKeyCacheHit.getValue();
	Counter::Value expectedExpiredKeys = BlobCipherMetrics::getInstance()->cipherKeyCacheExpired.getValue();
	// Insert key that needs refresh
	int64_t refreshAt = now() - 1;
	int64_t expireAt = std::numeric_limits<int64_t>::max();
	Reference<BlobCipherKey> inserted = cipherKeyCache->insertCipherKey(
	    domId, 1, baseCipher.begin(), baseCipher.size(), baseCipherKCV, refreshAt, expireAt);
	EncryptCipherRandomSalt salt = inserted->getSalt();

	Reference<BlobCipherKey> cipher = cipherKeyCache->getLatestCipherKey(domId);
	expectedLatestMissCount++;
	expectedNeedRefreshCount++;
	// Ensure cache return an invalid cipher
	ASSERT(!cipher.isValid());
	ASSERT_EQ(BlobCipherMetrics::getInstance()->latestCipherKeyCacheNeedsRefresh.getValue(), expectedNeedRefreshCount);
	ASSERT_EQ(BlobCipherMetrics::getInstance()->latestCipherKeyCacheMiss.getValue(), expectedLatestMissCount);
	ASSERT_EQ(BlobCipherMetrics::getInstance()->latestCipherKeyCacheHit.getValue(), expectedLatestHitCount);
	ASSERT_EQ(BlobCipherMetrics::getInstance()->cipherKeyCacheMiss.getValue(), expectedMissCount);
	ASSERT_EQ(BlobCipherMetrics::getInstance()->cipherKeyCacheHit.getValue(), expectedHitCount);
	ASSERT_EQ(BlobCipherMetrics::getInstance()->cipherKeyCacheExpired.getValue(), expectedExpiredKeys);

	// Ensure point-lookup still returns valid key
	cipher = cipherKeyCache->getCipherKey(domId, 1, salt);
	expectedHitCount++;
	ASSERT(cipher.isValid());
	ASSERT_EQ(cipher->getDomainId(), domId);
	ASSERT_EQ(cipher->getBaseCipherId(), 1);
	ASSERT_EQ(cipher->getBaseCipherLen(), 4);
	ASSERT_EQ(memcmp(cipher->rawBaseCipher(), baseCipher.begin(), 4), 0);
	ASSERT_EQ(cipher->getRefreshAtTS(), refreshAt);
	ASSERT_EQ(cipher->getExpireAtTS(), expireAt);
	ASSERT_EQ(BlobCipherMetrics::getInstance()->latestCipherKeyCacheNeedsRefresh.getValue(), expectedNeedRefreshCount);
	ASSERT_EQ(BlobCipherMetrics::getInstance()->latestCipherKeyCacheMiss.getValue(), expectedLatestMissCount);
	ASSERT_EQ(BlobCipherMetrics::getInstance()->latestCipherKeyCacheHit.getValue(), expectedLatestHitCount);
	ASSERT_EQ(BlobCipherMetrics::getInstance()->cipherKeyCacheMiss.getValue(), expectedMissCount);
	ASSERT_EQ(BlobCipherMetrics::getInstance()->cipherKeyCacheHit.getValue(), expectedHitCount);
	ASSERT_EQ(BlobCipherMetrics::getInstance()->cipherKeyCacheExpired.getValue(), expectedExpiredKeys);

	// Re-insert same key with same 'baseCipherId' and cache should accept it
	refreshAt = now() + 5;
	expireAt = now() + 10; // limit the expiry of the cipher
	Reference<BlobCipherKey> insertAgain = cipherKeyCache->insertCipherKey(
	    domId, 1, baseCipher.begin(), baseCipher.size(), baseCipherKCV, refreshAt, expireAt);
	salt = insertAgain->getSalt();
	cipher = cipherKeyCache->getLatestCipherKey(domId);
	expectedLatestHitCount++;
	ASSERT(cipher.isValid());
	ASSERT_EQ(cipher->getDomainId(), domId);
	ASSERT_EQ(cipher->getBaseCipherId(), 1);
	ASSERT_EQ(cipher->getBaseCipherLen(), 4);
	ASSERT_EQ(memcmp(cipher->rawBaseCipher(), baseCipher.begin(), 4), 0);
	ASSERT_EQ(cipher->getRefreshAtTS(), refreshAt);
	ASSERT_EQ(cipher->getExpireAtTS(), expireAt);
	ASSERT_EQ(BlobCipherMetrics::getInstance()->latestCipherKeyCacheNeedsRefresh.getValue(), expectedNeedRefreshCount);
	ASSERT_EQ(BlobCipherMetrics::getInstance()->latestCipherKeyCacheMiss.getValue(), expectedLatestMissCount);
	ASSERT_EQ(BlobCipherMetrics::getInstance()->latestCipherKeyCacheHit.getValue(), expectedLatestHitCount);
	ASSERT_EQ(BlobCipherMetrics::getInstance()->cipherKeyCacheMiss.getValue(), expectedMissCount);
	ASSERT_EQ(BlobCipherMetrics::getInstance()->cipherKeyCacheHit.getValue(), expectedHitCount);
	ASSERT_EQ(BlobCipherMetrics::getInstance()->cipherKeyCacheExpired.getValue(), expectedExpiredKeys);

	// Insert an expired cipherkey
	domId++;
	expireAt = now() - 100;
	refreshAt = expireAt - 10;
	inserted = cipherKeyCache->insertCipherKey(
	    domId, 1, baseCipher.begin(), baseCipher.size(), baseCipherKCV, refreshAt, expireAt);
	salt = inserted->getSalt();

	// Ensure getLatestCipher desired behavior
	cipher = cipherKeyCache->getLatestCipherKey(domId);
	ASSERT(!cipher.isValid());
	// Already expired key, hence, getLookupByBaseCipher would fail, hence, NOT increment 'needsRefresh' counter
	expectedLatestMissCount++;
	expectedExpiredKeys++;
	ASSERT_EQ(BlobCipherMetrics::getInstance()->latestCipherKeyCacheNeedsRefresh.getValue(), expectedNeedRefreshCount);
	ASSERT_EQ(BlobCipherMetrics::getInstance()->latestCipherKeyCacheMiss.getValue(), expectedLatestMissCount);
	ASSERT_EQ(BlobCipherMetrics::getInstance()->latestCipherKeyCacheHit.getValue(), expectedLatestHitCount);
	ASSERT_EQ(BlobCipherMetrics::getInstance()->cipherKeyCacheMiss.getValue(), expectedMissCount);
	ASSERT_EQ(BlobCipherMetrics::getInstance()->cipherKeyCacheHit.getValue(), expectedHitCount);
	ASSERT_EQ(BlobCipherMetrics::getInstance()->cipherKeyCacheExpired.getValue(), expectedExpiredKeys);

	// Ensure getCipher desired behavior
	inserted = cipherKeyCache->insertCipherKey(
	    domId, 1, baseCipher.begin(), baseCipher.size(), baseCipherKCV, refreshAt, expireAt);
	salt = inserted->getSalt();
	cipher = cipherKeyCache->getCipherKey(domId, 1, salt);
	ASSERT(!cipher.isValid());
	expectedMissCount++;
	expectedExpiredKeys++;
	ASSERT_EQ(BlobCipherMetrics::getInstance()->latestCipherKeyCacheNeedsRefresh.getValue(), expectedNeedRefreshCount);
	ASSERT_EQ(BlobCipherMetrics::getInstance()->latestCipherKeyCacheMiss.getValue(), expectedLatestMissCount);
	ASSERT_EQ(BlobCipherMetrics::getInstance()->latestCipherKeyCacheHit.getValue(), expectedLatestHitCount);
	ASSERT_EQ(BlobCipherMetrics::getInstance()->cipherKeyCacheMiss.getValue(), expectedMissCount);
	ASSERT_EQ(BlobCipherMetrics::getInstance()->cipherKeyCacheHit.getValue(), expectedHitCount);
	ASSERT_EQ(BlobCipherMetrics::getInstance()->cipherKeyCacheExpired.getValue(), expectedExpiredKeys);
}

void testNoAuthMode(const int minDomainId) {
	TraceEvent("TestNoAuthModeStart");

	Reference<BlobCipherKeyCache> cipherKeyCache = BlobCipherKeyCache::getInstance();

	// Validate Encryption ops
	Reference<BlobCipherKey> cipherKey = cipherKeyCache->getLatestCipherKey(minDomainId);
	Reference<BlobCipherKey> headerCipherKey = cipherKeyCache->getLatestCipherKey(ENCRYPT_HEADER_DOMAIN_ID);
	const int bufLen = deterministicRandom()->randomInt(786, 2127) + 512;
	uint8_t orgData[bufLen];
	deterministicRandom()->randomBytes(&orgData[0], bufLen);

	Arena arena;
	uint8_t iv[AES_256_IV_LENGTH];
	deterministicRandom()->randomBytes(&iv[0], AES_256_IV_LENGTH);

	EncryptBlobCipherAes265Ctr encryptor(cipherKey,
	                                     headerCipherKey,
	                                     iv,
	                                     AES_256_IV_LENGTH,
	                                     EncryptAuthTokenMode::ENCRYPT_HEADER_AUTH_TOKEN_MODE_NONE,
	                                     BlobCipherMetrics::TEST);
	BlobCipherEncryptHeader header;
	Reference<EncryptBuf> encrypted = encryptor.encrypt(&orgData[0], bufLen, &header, arena);

	ASSERT_EQ(encrypted->getLogicalSize(), bufLen);
	ASSERT_NE(memcmp(&orgData[0], encrypted->begin(), bufLen), 0);
	ASSERT_EQ(header.flags.headerVersion, EncryptBlobCipherAes265Ctr::ENCRYPT_HEADER_VERSION);
	ASSERT_EQ(header.flags.encryptMode, EncryptCipherMode::ENCRYPT_CIPHER_MODE_AES_256_CTR);
	ASSERT_EQ(header.flags.authTokenMode, EncryptAuthTokenMode::ENCRYPT_HEADER_AUTH_TOKEN_MODE_NONE);

	TraceEvent("TestNoAuthEncryptDone")
	    .detail("HeaderVersion", header.flags.headerVersion)
	    .detail("HeaderEncryptMode", header.flags.encryptMode)
	    .detail("HeaderEncryptAuthTokenMode", header.flags.authTokenMode)
	    .detail("HeaderEncryptAuthTokenAlgo", header.flags.authTokenAlgo)
	    .detail("DomainId", header.cipherTextDetails.encryptDomainId)
	    .detail("BaseCipherId", header.cipherTextDetails.baseCipherId);

	Reference<BlobCipherKey> tCipherKey = cipherKeyCache->getCipherKey(
	    header.cipherTextDetails.encryptDomainId, header.cipherTextDetails.baseCipherId, header.cipherTextDetails.salt);
	ASSERT(tCipherKey->isEqual(cipherKey));
	DecryptBlobCipherAes256Ctr decryptor(
	    tCipherKey, Reference<BlobCipherKey>(), &header.iv[0], BlobCipherMetrics::TEST);

	Reference<EncryptBuf> decrypted = decryptor.decrypt(encrypted->begin(), bufLen, header, arena);
	ASSERT_EQ(decrypted->getLogicalSize(), bufLen);
	ASSERT_EQ(memcmp(decrypted->begin(), &orgData[0], bufLen), 0);

	TraceEvent("TestNoAuthDecryptDone");

	// induce encryption header corruption - headerVersion corrupted
	BlobCipherEncryptHeader headerCopy;
	memcpy(reinterpret_cast<uint8_t*>(&headerCopy),
	       reinterpret_cast<const uint8_t*>(&header),
	       sizeof(BlobCipherEncryptHeader));
	headerCopy.flags.headerVersion += 1;
	try {
		encrypted = encryptor.encrypt(&orgData[0], bufLen, &header, arena);
		DecryptBlobCipherAes256Ctr decryptor(
		    tCipherKey, Reference<BlobCipherKey>(), header.iv, BlobCipherMetrics::TEST);
		decrypted = decryptor.decrypt(encrypted->begin(), bufLen, headerCopy, arena);
		ASSERT(false); // error expected
	} catch (Error& e) {
		if (e.code() != error_code_encrypt_header_metadata_mismatch) {
			throw;
		}
		TraceEvent("TestNoAuthHeaderVersionCorruptionDone");
	}

	// induce encryption header corruption - encryptionMode corrupted
	memcpy(reinterpret_cast<uint8_t*>(&headerCopy),
	       reinterpret_cast<const uint8_t*>(&header),
	       sizeof(BlobCipherEncryptHeader));
	headerCopy.flags.encryptMode += 1;
	try {
		encrypted = encryptor.encrypt(&orgData[0], bufLen, &header, arena);
		DecryptBlobCipherAes256Ctr decryptor(
		    tCipherKey, Reference<BlobCipherKey>(), header.iv, BlobCipherMetrics::TEST);
		decrypted = decryptor.decrypt(encrypted->begin(), bufLen, headerCopy, arena);
		ASSERT(false); // error expected
	} catch (Error& e) {
		if (e.code() != error_code_encrypt_header_metadata_mismatch) {
			throw;
		}
		TraceEvent("TestNoAuthEncryptModeCorruptionDone");
	}

	// induce encrypted buffer payload corruption
	try {
		encrypted = encryptor.encrypt(&orgData[0], bufLen, &header, arena);
		uint8_t temp[bufLen];
		deterministicRandom()->randomBytes(&temp[0], bufLen);
		memcpy(encrypted->begin(), &temp[0], bufLen);
		int tIdx = deterministicRandom()->randomInt(0, bufLen - 1);
		temp[tIdx] += 1;
		DecryptBlobCipherAes256Ctr decryptor(
		    tCipherKey, Reference<BlobCipherKey>(), header.iv, BlobCipherMetrics::TEST);
		decrypted = decryptor.decrypt(&temp[0], bufLen, header, arena);
		TraceEvent("TestNoAuthEncryptPayloadCorruptionDone");
	} catch (Error& e) {
		// No authToken, hence, no corruption detection supported
		ASSERT(false);
	}

	// induce baseCipher corruption
	try {
		encrypted = encryptor.encrypt(&orgData[0], bufLen, &header, arena);
		Reference<BlobCipherKey> corruptedCipher = corruptCipherKey(tCipherKey);
		DecryptBlobCipherAes256Ctr decryptor(
		    corruptedCipher, Reference<BlobCipherKey>(), header.iv, BlobCipherMetrics::TEST);
		decrypted = decryptor.decrypt(encrypted->begin(), bufLen, header, arena);
		ASSERT(false); // error expected
	} catch (Error& e) {
		ASSERT_EQ(e.code(), error_code_encrypt_key_check_value_mismatch);
		TraceEvent("TestNoAuthEncryptBaseCipherCorruptionDone");
	}

	TraceEvent("BlobCipherTestNoAuthModeDone");
}

void testConfigurableEncryptionBlobCipherHeaderFlagsV1Ser() {
	Arena arena;

	// Version-1
	BlobCipherEncryptHeaderFlagsV1 flags(
	    ENCRYPT_CIPHER_MODE_AES_256_CTR, getRandomAuthTokenMode(), getRandomAuthTokenAlgo());
	Standalone<StringRef> ser = BlobCipherEncryptHeaderFlagsV1::toStringRef(flags, arena);
	ASSERT_EQ(ser.size(), sizeof(flags));
}

void testConfigurableEncryptionAesCtrNoAuthV1Ser(const int minDomainId) {
	Arena arena;
	BlobCipherEncryptHeaderRef headerRef;
	uint32_t size = 0;

	BlobCipherEncryptHeaderFlagsV1 flags = BlobCipherEncryptHeaderFlagsV1(
	    ENCRYPT_CIPHER_MODE_AES_256_CTR, ENCRYPT_HEADER_AUTH_TOKEN_MODE_NONE, ENCRYPT_HEADER_AUTH_TOKEN_ALGO_NONE);
	size += sizeof(BlobCipherEncryptHeaderFlagsV1) + 2;
	headerRef.flags = flags;

	AesCtrNoAuth noAuth;
	noAuth.v1.cipherTextDetails = BlobCipherDetails(1, 2, 23);
	deterministicRandom()->randomBytes(&noAuth.v1.iv[0], AES_256_IV_LENGTH);
	Standalone<StringRef> serAlgo = AesCtrNoAuth::toStringRef(noAuth);
	ASSERT_EQ(serAlgo.size(), sizeof(noAuth));

	size += AesCtrNoAuth::getSize();

	headerRef.algoHeader = noAuth;
	Standalone<StringRef> serHeader = BlobCipherEncryptHeaderRef::toStringRef(headerRef);
	ASSERT_EQ(serHeader.size(), size);
	ASSERT_EQ(size,
	          BlobCipherEncryptHeaderRef::getHeaderSize(headerRef.flagsVersion(),
	                                                    headerRef.algoHeaderVersion(),
	                                                    (EncryptCipherMode)flags.encryptMode,
	                                                    (EncryptAuthTokenMode)flags.authTokenMode,
	                                                    (EncryptAuthTokenAlgo)flags.authTokenAlgo));
}

template <class Params>
void testConfigurableEncryptionAesCtrWithAuthSer(const int minDomainId) {
	constexpr bool isHmac = std::is_same_v<Params, AesCtrWithHmacParams>;
	Arena arena;
	BlobCipherEncryptHeaderRef headerRef;
	uint32_t size = 0;

	BlobCipherEncryptHeaderFlagsV1 flags = BlobCipherEncryptHeaderFlagsV1(
	    ENCRYPT_CIPHER_MODE_AES_256_CTR,
	    ENCRYPT_HEADER_AUTH_TOKEN_MODE_SINGLE,
	    isHmac ? ENCRYPT_HEADER_AUTH_TOKEN_ALGO_HMAC_SHA : ENCRYPT_HEADER_AUTH_TOKEN_ALGO_AES_CMAC);
	size += sizeof(BlobCipherEncryptHeaderFlagsV1) + 2;

	headerRef.flags = flags;

	AesCtrWithAuth<Params> withAuth;
	withAuth.v1.cipherTextDetails = BlobCipherDetails(1, 2, 23);
	withAuth.v1.cipherHeaderDetails = BlobCipherDetails(ENCRYPT_HEADER_DOMAIN_ID, 2, 23);
	deterministicRandom()->randomBytes(&withAuth.v1.iv[0], AES_256_IV_LENGTH);
	deterministicRandom()->randomBytes(&withAuth.v1.authToken[0], Params::authTokenSize);
	Standalone<StringRef> serAlgo = AesCtrWithAuth<Params>::toStringRef(withAuth);
	ASSERT_EQ(serAlgo.size(), sizeof(withAuth));

	size += AesCtrWithAuth<Params>::getSize();

	headerRef.algoHeader = withAuth;
	Standalone<StringRef> serHeader = BlobCipherEncryptHeaderRef::toStringRef(headerRef);
	ASSERT_EQ(serHeader.size(), size);
	ASSERT_EQ(size,
	          BlobCipherEncryptHeaderRef::getHeaderSize(headerRef.flagsVersion(),
	                                                    headerRef.algoHeaderVersion(),
	                                                    (EncryptCipherMode)flags.encryptMode,
	                                                    (EncryptAuthTokenMode)flags.authTokenMode,
	                                                    (EncryptAuthTokenAlgo)flags.authTokenAlgo));
}

void testConfigurableEncryptionHeaderNoAuthMode(const int minDomainId) {
	TraceEvent("TestConfigurableEncryptionHeader").detail("Mode", "No-Auth");

	Reference<BlobCipherKeyCache> cipherKeyCache = BlobCipherKeyCache::getInstance();

	// Validate Encryption ops
	Reference<BlobCipherKey> cipherKey = cipherKeyCache->getLatestCipherKey(minDomainId);
	Reference<BlobCipherKey> headerCipherKey = cipherKeyCache->getLatestCipherKey(ENCRYPT_HEADER_DOMAIN_ID);
	const int bufLen = deterministicRandom()->randomInt(786, 2127) + 512;
	uint8_t orgData[bufLen];
	deterministicRandom()->randomBytes(&orgData[0], bufLen);

	Arena arena;
	uint8_t iv[AES_256_IV_LENGTH];
	deterministicRandom()->randomBytes(&iv[0], AES_256_IV_LENGTH);

	EncryptBlobCipherAes265Ctr encryptor(cipherKey,
	                                     headerCipherKey,
	                                     iv,
	                                     AES_256_IV_LENGTH,
	                                     EncryptAuthTokenMode::ENCRYPT_HEADER_AUTH_TOKEN_MODE_NONE,
	                                     BlobCipherMetrics::TEST);

	BlobCipherEncryptHeaderRef headerRef;
	encryptor.encrypt(&orgData[0], bufLen, &headerRef, arena);

	ASSERT_EQ(headerRef.flagsVersion(), 1);
	BlobCipherEncryptHeaderFlagsV1 flags = std::get<BlobCipherEncryptHeaderFlagsV1>(headerRef.flags);
	ASSERT_EQ(flags.authTokenMode, headerRef.getAuthTokenMode());
	AesCtrNoAuth noAuth = std::get<AesCtrNoAuth>(headerRef.algoHeader);

	const uint8_t* headerIV = headerRef.getIV();
	ASSERT_EQ(memcmp(&headerIV[0], &iv[0], AES_256_IV_LENGTH), 0);

	EncryptHeaderCipherDetails validateDetails = headerRef.getCipherDetails();
	ASSERT(validateDetails.textCipherDetails.isValid() &&
	       validateDetails.textCipherDetails ==
	           BlobCipherDetails(cipherKey->getDomainId(), cipherKey->getBaseCipherId(), cipherKey->getSalt()));
	ASSERT(!validateDetails.headerCipherDetails.present());

	Standalone<StringRef> serHeaderRef = BlobCipherEncryptHeaderRef::toStringRef(headerRef);
	BlobCipherEncryptHeaderRef validateHeader = BlobCipherEncryptHeaderRef::fromStringRef(serHeaderRef);
	BlobCipherEncryptHeaderFlagsV1 validateFlags = std::get<BlobCipherEncryptHeaderFlagsV1>(validateHeader.flags);
	ASSERT(validateFlags == flags);

	AesCtrNoAuth validateAlgo = std::get<AesCtrNoAuth>(validateHeader.algoHeader);
	ASSERT(validateAlgo.v1.cipherTextDetails == noAuth.v1.cipherTextDetails);
	ASSERT_EQ(memcmp(&validateAlgo.v1.iv[0], &noAuth.v1.iv[0], AES_256_IV_LENGTH), 0);

	TraceEvent("NoAuthHeaderSize")
	    .detail("Flags", sizeof(flags))
	    .detail("AlgoHeader", noAuth.getSize())
	    .detail("TotalHeader", serHeaderRef.size());

	TraceEvent("TestConfigurableEncryptionHeader").detail("Mode", "No-Auth");
}

void testConfigurableEncryptionNoAuthMode(const int minDomainId) {
<<<<<<< HEAD
	ASSERT(CLIENT_KNOBS->ENABLE_CONFIGURABLE_ENCRYPTION);

=======
>>>>>>> 3426fc3c
	TraceEvent("TestConfigurableEncryptionNoAuthModeStart");

	Reference<BlobCipherKeyCache> cipherKeyCache = BlobCipherKeyCache::getInstance();

	// Validate Encryption ops
	Reference<BlobCipherKey> cipherKey = cipherKeyCache->getLatestCipherKey(minDomainId);
	Reference<BlobCipherKey> headerCipherKey = cipherKeyCache->getLatestCipherKey(ENCRYPT_HEADER_DOMAIN_ID);
	const int bufLen = deterministicRandom()->randomInt(786, 2127) + 512;
	uint8_t orgData[bufLen];
	deterministicRandom()->randomBytes(&orgData[0], bufLen);

	Arena arena;
	uint8_t iv[AES_256_IV_LENGTH];
	deterministicRandom()->randomBytes(&iv[0], AES_256_IV_LENGTH);

	EncryptBlobCipherAes265Ctr encryptor(cipherKey,
	                                     headerCipherKey,
	                                     iv,
	                                     AES_256_IV_LENGTH,
	                                     EncryptAuthTokenMode::ENCRYPT_HEADER_AUTH_TOKEN_MODE_NONE,
	                                     BlobCipherMetrics::TEST);

	BlobCipherEncryptHeaderRef headerRef;
	StringRef encryptedBuf = encryptor.encrypt(&orgData[0], bufLen, &headerRef, arena);

	// validate header version details
	AesCtrNoAuth noAuth = std::get<AesCtrNoAuth>(headerRef.algoHeader);
	Reference<BlobCipherKey> tCipherKey = cipherKeyCache->getCipherKey(noAuth.v1.cipherTextDetails.encryptDomainId,
	                                                                   noAuth.v1.cipherTextDetails.baseCipherId,
	                                                                   noAuth.v1.cipherTextDetails.salt);
	ASSERT(tCipherKey->isEqual(cipherKey));
	DecryptBlobCipherAes256Ctr decryptor(
	    tCipherKey, Reference<BlobCipherKey>(), &noAuth.v1.iv[0], BlobCipherMetrics::TEST);

	StringRef decryptedBuf = decryptor.decrypt(encryptedBuf.begin(), encryptedBuf.size(), headerRef, arena);
	ASSERT_EQ(decryptedBuf.size(), bufLen);
	ASSERT_EQ(memcmp(decryptedBuf.begin(), &orgData[0], bufLen), 0);

	TraceEvent("TestConfigurableEncryptionNoAuthDecryptDone")
	    .detail("HeaderFlagsVersion", headerRef.flagsVersion())
	    .detail("AlgoHeaderVersion", headerRef.algoHeaderVersion())
	    .detail("HeaderEncryptMode", ENCRYPT_CIPHER_MODE_AES_256_CTR)
	    .detail("HeaderEncryptAuthTokenMode", ENCRYPT_HEADER_AUTH_TOKEN_MODE_NONE)
	    .detail("HeaderEncryptAuthTokenAlgo", ENCRYPT_HEADER_AUTH_TOKEN_MODE_NONE)
	    .detail("DomainId", noAuth.v1.cipherTextDetails.encryptDomainId)
	    .detail("BaseCipherId", noAuth.v1.cipherTextDetails.baseCipherId)
	    .detail("Salt", noAuth.v1.cipherTextDetails.salt);

	// induce encryption header corruption - encryptionMode corrupted
	BlobCipherEncryptHeaderRef corruptedHeaderRef = BlobCipherEncryptHeaderRef(headerRef);
	BlobCipherEncryptHeaderFlagsV1 corruptedFlags = std::get<BlobCipherEncryptHeaderFlagsV1>(headerRef.flags);
	corruptedFlags.encryptMode += 1;
	corruptedHeaderRef.flags = corruptedFlags;
	try {
		encryptedBuf = encryptor.encrypt(&orgData[0], bufLen, &headerRef, arena);
		DecryptBlobCipherAes256Ctr decryptor(tCipherKey, Reference<BlobCipherKey>(), &iv[0], BlobCipherMetrics::TEST);
		decryptedBuf = decryptor.decrypt(encryptedBuf.begin(), bufLen, corruptedHeaderRef, arena);
		ASSERT(false); // error expected
	} catch (Error& e) {
		if (e.code() != error_code_encrypt_header_metadata_mismatch) {
			throw;
		}
		TraceEvent("TestConfigurableEncryptionNoAuthHeaderCorruptionDone");
	}

	// induce encrypted buffer payload corruption
	try {
		encryptedBuf = encryptor.encrypt(&orgData[0], bufLen, &headerRef, arena);
		uint8_t temp[bufLen];
		deterministicRandom()->randomBytes(&temp[0], bufLen);
		memcpy((void*)encryptedBuf.begin(), &temp[0], bufLen);
		int tIdx = deterministicRandom()->randomInt(0, bufLen - 1);
		temp[tIdx] += 1;
		DecryptBlobCipherAes256Ctr decryptor(tCipherKey, Reference<BlobCipherKey>(), &iv[0], BlobCipherMetrics::TEST);
		decryptedBuf = decryptor.decrypt(&temp[0], bufLen, headerRef, arena);
		ASSERT_NE(memcmp(decryptedBuf.begin(), &orgData[0], bufLen), 0);
		TraceEvent("TestConfigurableEncryptionNoAuthPayloadCorruptionDone");
	} catch (Error& e) {
		// No authToken, hence, no corruption detection supported
		ASSERT(false);
	}

	// induce baseCipher corruption
	try {
		Reference<BlobCipherKey> corruptedTextCipher = corruptCipherKey(tCipherKey);
		encryptedBuf = encryptor.encrypt(&orgData[0], bufLen, &headerRef, arena);
		DecryptBlobCipherAes256Ctr decryptor(
		    corruptedTextCipher, Reference<BlobCipherKey>(), &iv[0], BlobCipherMetrics::TEST);
		decryptedBuf = decryptor.decrypt(encryptedBuf.begin(), bufLen, headerRef, arena);
		ASSERT(false); // error expected
	} catch (Error& e) {
		ASSERT_EQ(e.code(), error_code_encrypt_key_check_value_mismatch);
		TraceEvent("TestConfigurableEncryptionNoAuthBaseCipherCorruptionDone");
	}

	TraceEvent("ConfigurableEncryptionNoAuthDone");
}

// validate basic encrypt followed by decrypt operation for AUTH_TOKEN_MODE_SINGLE
// HMAC_SHA authToken algorithm
template <class Params>
void testSingleAuthMode(const int minDomainId) {
	constexpr bool isHmac = std::is_same_v<Params, AesCtrWithHmacParams>;
	const std::string authAlgoStr = isHmac ? "HMAC-SHA" : "AES-CMAC";
	const EncryptAuthTokenAlgo authAlgo = isHmac ? EncryptAuthTokenAlgo::ENCRYPT_HEADER_AUTH_TOKEN_ALGO_HMAC_SHA
	                                             : EncryptAuthTokenAlgo::ENCRYPT_HEADER_AUTH_TOKEN_ALGO_AES_CMAC;

	TraceEvent("TestSingleAuthTokenStart").detail("Mode", authAlgoStr);

	Reference<BlobCipherKeyCache> cipherKeyCache = BlobCipherKeyCache::getInstance();

	// Validate Encryption ops
	Reference<BlobCipherKey> cipherKey = cipherKeyCache->getLatestCipherKey(minDomainId);
	Reference<BlobCipherKey> headerCipherKey = cipherKeyCache->getLatestCipherKey(ENCRYPT_HEADER_DOMAIN_ID);
	const int bufLen = deterministicRandom()->randomInt(786, 2127) + 512;
	Arena arena;
	uint8_t iv[AES_256_IV_LENGTH];
	deterministicRandom()->randomBytes(&iv[0], AES_256_IV_LENGTH);
	uint8_t orgData[bufLen];
	deterministicRandom()->randomBytes(&orgData[0], bufLen);

	EncryptBlobCipherAes265Ctr encryptor(cipherKey,
	                                     headerCipherKey,
	                                     iv,
	                                     AES_256_IV_LENGTH,
	                                     EncryptAuthTokenMode::ENCRYPT_HEADER_AUTH_TOKEN_MODE_SINGLE,
	                                     authAlgo,
	                                     BlobCipherMetrics::TEST);
	BlobCipherEncryptHeader header;
	Reference<EncryptBuf> encrypted = encryptor.encrypt(&orgData[0], bufLen, &header, arena);

	ASSERT_EQ(encrypted->getLogicalSize(), bufLen);
	ASSERT_NE(memcmp(&orgData[0], encrypted->begin(), bufLen), 0);
	ASSERT_EQ(header.flags.headerVersion, EncryptBlobCipherAes265Ctr::ENCRYPT_HEADER_VERSION);
	ASSERT_EQ(header.flags.encryptMode, ENCRYPT_CIPHER_MODE_AES_256_CTR);
	ASSERT_EQ(header.flags.authTokenMode, EncryptAuthTokenMode::ENCRYPT_HEADER_AUTH_TOKEN_MODE_SINGLE);
	ASSERT_EQ(header.flags.authTokenAlgo, authAlgo);

	TraceEvent("TestSingleAuthTokenEncryptDone")
	    .detail("HeaderVersion", header.flags.headerVersion)
	    .detail("HeaderEncryptMode", header.flags.encryptMode)
	    .detail("HeaderEncryptAuthTokenMode", header.flags.authTokenMode)
	    .detail("HeaderEncryptAuthTokenAlgo", header.flags.authTokenAlgo)
	    .detail("DomainId", header.cipherTextDetails.encryptDomainId)
	    .detail("BaseCipherId", header.cipherTextDetails.baseCipherId)
	    .detail("HeaderAuthToken",
	            StringRef(arena, &header.singleAuthToken.authToken[0], Params::authTokenSize).toString());

	Reference<BlobCipherKey> tCipherKey = cipherKeyCache->getCipherKey(
	    header.cipherTextDetails.encryptDomainId, header.cipherTextDetails.baseCipherId, header.cipherTextDetails.salt);
	Reference<BlobCipherKey> hCipherKey = cipherKeyCache->getCipherKey(header.cipherHeaderDetails.encryptDomainId,
	                                                                   header.cipherHeaderDetails.baseCipherId,
	                                                                   header.cipherHeaderDetails.salt);
	ASSERT(tCipherKey->isEqual(cipherKey));
	DecryptBlobCipherAes256Ctr decryptor(tCipherKey, hCipherKey, header.iv, BlobCipherMetrics::TEST);
	Reference<EncryptBuf> decrypted = decryptor.decrypt(encrypted->begin(), bufLen, header, arena);

	ASSERT_EQ(decrypted->getLogicalSize(), bufLen);
	ASSERT_EQ(memcmp(decrypted->begin(), &orgData[0], bufLen), 0);

	TraceEvent("TestSingleAuthTokenDecryptDone").detail("Mode", authAlgoStr);

	// induce encryption header corruption - headerVersion corrupted
	BlobCipherEncryptHeader headerCopy;
	encrypted = encryptor.encrypt(&orgData[0], bufLen, &header, arena);
	memcpy(reinterpret_cast<uint8_t*>(&headerCopy),
	       reinterpret_cast<const uint8_t*>(&header),
	       sizeof(BlobCipherEncryptHeader));
	headerCopy.flags.headerVersion += 1;
	try {
		DecryptBlobCipherAes256Ctr decryptor(tCipherKey, hCipherKey, header.iv, BlobCipherMetrics::TEST);
		decrypted = decryptor.decrypt(encrypted->begin(), bufLen, headerCopy, arena);
		ASSERT(false); // error expected
	} catch (Error& e) {
		if (e.code() != error_code_encrypt_header_metadata_mismatch) {
			throw;
		}
		TraceEvent("TestSingleAuthTokenHeaderVersionCorruptionDone").detail("Mode", authAlgoStr);
	}

	// induce encryption header corruption - encryptionMode corrupted
	encrypted = encryptor.encrypt(&orgData[0], bufLen, &header, arena);
	memcpy(reinterpret_cast<uint8_t*>(&headerCopy),
	       reinterpret_cast<const uint8_t*>(&header),
	       sizeof(BlobCipherEncryptHeader));
	headerCopy.flags.encryptMode += 1;
	try {
		DecryptBlobCipherAes256Ctr decryptor(tCipherKey, hCipherKey, header.iv, BlobCipherMetrics::TEST);
		decrypted = decryptor.decrypt(encrypted->begin(), bufLen, headerCopy, arena);
		ASSERT(false); // error expected
	} catch (Error& e) {
		if (e.code() != error_code_encrypt_header_metadata_mismatch) {
			throw;
		}
		TraceEvent("TestSingleAuthTokenEncryptModeCorruptionDone").detail("Mode", authAlgoStr);
	}

	// induce encryption header corruption - authToken mismatch
	encrypted = encryptor.encrypt(&orgData[0], bufLen, &header, arena);
	memcpy(reinterpret_cast<uint8_t*>(&headerCopy),
	       reinterpret_cast<const uint8_t*>(&header),
	       sizeof(BlobCipherEncryptHeader));
	int hIdx = deterministicRandom()->randomInt(0, Params::authTokenSize - 1);
	headerCopy.singleAuthToken.authToken[hIdx] += 1;
	try {
		DecryptBlobCipherAes256Ctr decryptor(tCipherKey, hCipherKey, header.iv, BlobCipherMetrics::TEST);
		decrypted = decryptor.decrypt(encrypted->begin(), bufLen, headerCopy, arena);
		ASSERT(false); // error expected
	} catch (Error& e) {
		if (e.code() != error_code_encrypt_header_authtoken_mismatch) {
			throw;
		}
		TraceEvent("TestSingleAuthTokenAuthTokenMismatchDone").detail("Mode", authAlgoStr);
	}

	// induce encrypted buffer payload corruption
	try {
		encrypted = encryptor.encrypt(&orgData[0], bufLen, &header, arena);
		uint8_t temp[bufLen];
		deterministicRandom()->randomBytes(temp, bufLen);
		memcpy(encrypted->begin(), &temp[0], bufLen);
		int tIdx = deterministicRandom()->randomInt(0, bufLen - 1);
		temp[tIdx] += 1;
		DecryptBlobCipherAes256Ctr decryptor(tCipherKey, hCipherKey, header.iv, BlobCipherMetrics::TEST);
		decrypted = decryptor.decrypt(&temp[0], bufLen, header, arena);
	} catch (Error& e) {
		if (e.code() != error_code_encrypt_header_authtoken_mismatch) {
			throw;
		}
		TraceEvent("TestSingleAuthTokenPayloadCorruptionDone").detail("Mode", authAlgoStr);
	}

	// induce baseCipher corruption
	try {
		const bool corruptTextCipher = deterministicRandom()->coinflip();
		encrypted = encryptor.encrypt(&orgData[0], bufLen, &header, arena);
		if (corruptTextCipher) {
			Reference<BlobCipherKey> corruptedCipher = corruptCipherKey(tCipherKey);
			DecryptBlobCipherAes256Ctr decryptor(corruptedCipher, hCipherKey, header.iv, BlobCipherMetrics::TEST);
			decrypted = decryptor.decrypt(encrypted->begin(), bufLen, header, arena);
		} else {
			Reference<BlobCipherKey> corruptedCipher = corruptCipherKey(hCipherKey);
			DecryptBlobCipherAes256Ctr decryptor(tCipherKey, corruptedCipher, header.iv, BlobCipherMetrics::TEST);
			decrypted = decryptor.decrypt(encrypted->begin(), bufLen, header, arena);
		}
		ASSERT(false); // error expected
	} catch (Error& e) {
		ASSERT_EQ(e.code(), error_code_encrypt_key_check_value_mismatch);
		TraceEvent("TestSingleAuthTokenBaseCipherCorruptionDone").detail("Mode", authAlgoStr);
	}

	TraceEvent("BlobCipherTestSingleAuthTokenEnd").detail("Mode", authAlgoStr);
}

template <class Params>
void testConfigurableEncryptionHeaderSingleAuthMode(int minDomainId) {
	constexpr bool isHmac = std::is_same_v<Params, AesCtrWithHmac>;
	TraceEvent("TestEncryptionHeaderStart").detail("Mode", isHmac ? "HMAC_SHA" : "AES-CMAC");

	Reference<BlobCipherKeyCache> cipherKeyCache = BlobCipherKeyCache::getInstance();

	// Validate Encryption ops
	Reference<BlobCipherKey> cipherKey = cipherKeyCache->getLatestCipherKey(minDomainId);
	Reference<BlobCipherKey> headerCipherKey = cipherKeyCache->getLatestCipherKey(ENCRYPT_HEADER_DOMAIN_ID);
	const int bufLen = deterministicRandom()->randomInt(786, 2127) + 512;
	Arena arena;
	uint8_t iv[AES_256_IV_LENGTH];
	deterministicRandom()->randomBytes(&iv[0], AES_256_IV_LENGTH);
	uint8_t orgData[bufLen];
	deterministicRandom()->randomBytes(&orgData[0], bufLen);

	EncryptBlobCipherAes265Ctr encryptor(cipherKey,
	                                     headerCipherKey,
	                                     iv,
	                                     AES_256_IV_LENGTH,
	                                     EncryptAuthTokenMode::ENCRYPT_HEADER_AUTH_TOKEN_MODE_SINGLE,
	                                     std::is_same_v<Params, AesCtrWithHmacParams>
	                                         ? EncryptAuthTokenAlgo::ENCRYPT_HEADER_AUTH_TOKEN_ALGO_HMAC_SHA
	                                         : EncryptAuthTokenAlgo::ENCRYPT_HEADER_AUTH_TOKEN_ALGO_AES_CMAC,
	                                     BlobCipherMetrics::TEST);
	BlobCipherEncryptHeaderRef headerRef;
	encryptor.encrypt(&orgData[0], bufLen, &headerRef, arena);

	ASSERT_EQ(headerRef.flagsVersion(), 1);
	BlobCipherEncryptHeaderFlagsV1 flags = std::get<BlobCipherEncryptHeaderFlagsV1>(headerRef.flags);
	ASSERT_EQ(flags.authTokenMode, headerRef.getAuthTokenMode());
	AesCtrWithAuth<Params> algoHeader = std::get<AesCtrWithAuth<Params>>(headerRef.algoHeader);

	const uint8_t* headerIV = headerRef.getIV();
	ASSERT_EQ(memcmp(&headerIV[0], &iv[0], AES_256_IV_LENGTH), 0);

	EncryptHeaderCipherDetails validateDetails = headerRef.getCipherDetails();
	ASSERT(validateDetails.textCipherDetails.isValid() &&
	       validateDetails.textCipherDetails ==
	           BlobCipherDetails(cipherKey->getDomainId(), cipherKey->getBaseCipherId(), cipherKey->getSalt()));
	ASSERT(validateDetails.headerCipherDetails.present() && validateDetails.headerCipherDetails.get().isValid() &&
	       validateDetails.headerCipherDetails.get() == BlobCipherDetails(headerCipherKey->getDomainId(),
	                                                                      headerCipherKey->getBaseCipherId(),
	                                                                      headerCipherKey->getSalt()));

	Standalone<StringRef> serHeaderRef = BlobCipherEncryptHeaderRef::toStringRef(headerRef);
	BlobCipherEncryptHeaderRef validateHeader = BlobCipherEncryptHeaderRef::fromStringRef(serHeaderRef);
	BlobCipherEncryptHeaderFlagsV1 validateFlags = std::get<BlobCipherEncryptHeaderFlagsV1>(validateHeader.flags);
	ASSERT(validateFlags == flags);

	AesCtrWithAuth<Params> validateAlgo = std::get<AesCtrWithAuth<Params>>(validateHeader.algoHeader);
	ASSERT(validateAlgo.v1.cipherTextDetails == algoHeader.v1.cipherTextDetails);
	ASSERT(validateAlgo.v1.cipherHeaderDetails == algoHeader.v1.cipherHeaderDetails);
	ASSERT_EQ(memcmp(&iv[0], &validateAlgo.v1.iv[0], AES_256_IV_LENGTH), 0);
	ASSERT_EQ(memcmp(&algoHeader.v1.authToken[0], &validateAlgo.v1.authToken[0], Params::authTokenSize), 0);

	TraceEvent("HeaderSize")
	    .detail("Flags", sizeof(flags))
	    .detail("AlgoHeader", algoHeader.getSize())
	    .detail("TotalHeader", serHeaderRef.size());

	TraceEvent("TestEncryptionHeaderEnd").detail("Mode", isHmac ? "HMAC_SHA" : "AES-CMAC");
}

// validate basic encrypt followed by decrypt operation for AUTH_TOKEN_MODE_SINGLE
template <class Params>
void testConfigurableEncryptionSingleAuthMode(const int minDomainId) {
	constexpr bool isHmac = std::is_same_v<Params, AesCtrWithHmacParams>;
	const std::string authAlgoStr = isHmac ? "HMAC-SHA" : "AES-CMAC";
	const EncryptAuthTokenAlgo authAlgo = isHmac ? EncryptAuthTokenAlgo::ENCRYPT_HEADER_AUTH_TOKEN_ALGO_HMAC_SHA
	                                             : EncryptAuthTokenAlgo::ENCRYPT_HEADER_AUTH_TOKEN_ALGO_AES_CMAC;
	const int algoHeaderVersion = isHmac ? CLIENT_KNOBS->ENCRYPT_HEADER_AES_CTR_HMAC_SHA_AUTH_VERSION
	                                     : CLIENT_KNOBS->ENCRYPT_HEADER_AES_CTR_AES_CMAC_AUTH_VERSION;

<<<<<<< HEAD
	ASSERT(CLIENT_KNOBS->ENABLE_CONFIGURABLE_ENCRYPTION);

=======
>>>>>>> 3426fc3c
	TraceEvent("TestConfigurableEncryptionSingleAuthStart").detail("Mode", authAlgoStr);

	Reference<BlobCipherKeyCache> cipherKeyCache = BlobCipherKeyCache::getInstance();

	// Validate Encryption ops
	Reference<BlobCipherKey> cipherKey = cipherKeyCache->getLatestCipherKey(minDomainId);
	Reference<BlobCipherKey> headerCipherKey = cipherKeyCache->getLatestCipherKey(ENCRYPT_HEADER_DOMAIN_ID);
	const int bufLen = deterministicRandom()->randomInt(786, 2127) + 512;
	Arena arena;
	uint8_t iv[AES_256_IV_LENGTH];
	deterministicRandom()->randomBytes(&iv[0], AES_256_IV_LENGTH);
	uint8_t orgData[bufLen];
	deterministicRandom()->randomBytes(&orgData[0], bufLen);

	EncryptBlobCipherAes265Ctr encryptor(cipherKey,
	                                     headerCipherKey,
	                                     iv,
	                                     AES_256_IV_LENGTH,
	                                     EncryptAuthTokenMode::ENCRYPT_HEADER_AUTH_TOKEN_MODE_SINGLE,
	                                     authAlgo,
	                                     BlobCipherMetrics::TEST);
	BlobCipherEncryptHeaderRef headerRef;
	StringRef encryptedBuf = encryptor.encrypt(&orgData[0], bufLen, &headerRef, arena);

	ASSERT_EQ(encryptedBuf.size(), bufLen);
	ASSERT_NE(memcmp(&orgData[0], encryptedBuf.begin(), bufLen), 0);
	ASSERT_EQ(headerRef.flagsVersion(), CLIENT_KNOBS->ENCRYPT_HEADER_FLAGS_VERSION);
	ASSERT_EQ(headerRef.algoHeaderVersion(), algoHeaderVersion);

	// validate flags
	BlobCipherEncryptHeaderFlagsV1 flags = std::get<BlobCipherEncryptHeaderFlagsV1>(headerRef.flags);
	ASSERT_EQ(flags.encryptMode, EncryptCipherMode::ENCRYPT_CIPHER_MODE_AES_256_CTR);
	ASSERT_EQ(flags.authTokenMode, EncryptAuthTokenMode::ENCRYPT_HEADER_AUTH_TOKEN_MODE_SINGLE);
	ASSERT_EQ(flags.authTokenAlgo, authAlgo);

	// validate IV
	AesCtrWithAuth<Params> withAuth = std::get<AesCtrWithAuth<Params>>(headerRef.algoHeader);
	ASSERT_EQ(memcmp(&iv[0], &withAuth.v1.iv[0], AES_256_IV_LENGTH), 0);
	ASSERT_NE(memcmp(&orgData[0], encryptedBuf.begin(), bufLen), 0);
	// validate cipherKey details
	ASSERT_EQ(withAuth.v1.cipherTextDetails.encryptDomainId, cipherKey->getDomainId());
	ASSERT_EQ(withAuth.v1.cipherTextDetails.baseCipherId, cipherKey->getBaseCipherId());
	ASSERT_EQ(withAuth.v1.cipherTextDetails.salt, cipherKey->getSalt());
	ASSERT_EQ(withAuth.v1.cipherHeaderDetails.encryptDomainId, headerCipherKey->getDomainId());
	ASSERT_EQ(withAuth.v1.cipherHeaderDetails.baseCipherId, headerCipherKey->getBaseCipherId());
	ASSERT_EQ(withAuth.v1.cipherHeaderDetails.salt, headerCipherKey->getSalt());

	Reference<BlobCipherKey> tCipherKey = cipherKeyCache->getCipherKey(withAuth.v1.cipherTextDetails.encryptDomainId,
	                                                                   withAuth.v1.cipherTextDetails.baseCipherId,
	                                                                   withAuth.v1.cipherTextDetails.salt);
	Reference<BlobCipherKey> hCipherKey = cipherKeyCache->getCipherKey(withAuth.v1.cipherHeaderDetails.encryptDomainId,
	                                                                   withAuth.v1.cipherHeaderDetails.baseCipherId,
	                                                                   withAuth.v1.cipherHeaderDetails.salt);
	ASSERT(tCipherKey->isEqual(cipherKey));
	ASSERT(hCipherKey->isEqual(headerCipherKey));
	DecryptBlobCipherAes256Ctr decryptor(tCipherKey, hCipherKey, &withAuth.v1.iv[0], BlobCipherMetrics::TEST);
	StringRef decryptedBuf = decryptor.decrypt(encryptedBuf.begin(), bufLen, headerRef, arena);

	ASSERT_EQ(decryptedBuf.size(), bufLen);
	ASSERT_EQ(memcmp(decryptedBuf.begin(), &orgData[0], bufLen), 0);

	TraceEvent("TestConfigurableEncryptSingleAuthDecryptDone")
	    .detail("HeaderFlagsVersion", headerRef.flagsVersion())
	    .detail("AlgoHeaderVersion", headerRef.algoHeaderVersion())
	    .detail("HeaderEncryptMode", flags.encryptMode)
	    .detail("HeaderEncryptAuthTokenMode", flags.authTokenMode)
	    .detail("HeaderEncryptAuthTokenAlgo", flags.authTokenAlgo)
	    .detail("TextDomainId", withAuth.v1.cipherTextDetails.encryptDomainId)
	    .detail("TextBaseCipherId", withAuth.v1.cipherTextDetails.baseCipherId)
	    .detail("TextSalt", withAuth.v1.cipherTextDetails.salt)
	    .detail("HeaderDomainId", withAuth.v1.cipherHeaderDetails.encryptDomainId)
	    .detail("HeaderBaseCipherId", withAuth.v1.cipherHeaderDetails.baseCipherId)
	    .detail("HeaderSalt", withAuth.v1.cipherHeaderDetails.salt);

	// induce encryption header corruption - encryptionMode corrupted
	BlobCipherEncryptHeaderRef corruptedHeaderRef = BlobCipherEncryptHeaderRef(headerRef);
	BlobCipherEncryptHeaderFlagsV1 corruptedFlags = std::get<BlobCipherEncryptHeaderFlagsV1>(headerRef.flags);
	corruptedFlags.encryptMode += 1;
	corruptedHeaderRef.flags = corruptedFlags;
	try {
		encryptedBuf = encryptor.encrypt(&orgData[0], bufLen, &headerRef, arena);
		DecryptBlobCipherAes256Ctr decryptor(tCipherKey, hCipherKey, &iv[0], BlobCipherMetrics::TEST);
		decryptedBuf = decryptor.decrypt(encryptedBuf.begin(), bufLen, corruptedHeaderRef, arena);
		ASSERT(false); // error expected
	} catch (Error& e) {
		if (e.code() != error_code_encrypt_header_metadata_mismatch) {
			throw;
		}
		TraceEvent("TestConfigurableEncryptionCorruptEncryptModeDone").detail("Mode", authAlgoStr);
	}

	// induce encrypted buffer payload corruption
	try {
		encryptedBuf = encryptor.encrypt(&orgData[0], bufLen, &headerRef, arena);
		uint8_t temp[bufLen];
		deterministicRandom()->randomBytes(temp, bufLen);
		memcpy((void*)encryptedBuf.begin(), &temp[0], bufLen);
		int tIdx = deterministicRandom()->randomInt(0, bufLen - 1);
		temp[tIdx] += 1;
		DecryptBlobCipherAes256Ctr decryptor(tCipherKey, hCipherKey, &iv[0], BlobCipherMetrics::TEST);
		decryptedBuf = decryptor.decrypt(&temp[0], bufLen, headerRef, arena);
		ASSERT_NE(memcmp(decryptedBuf.begin(), &orgData[0], bufLen), 0);
	} catch (Error& e) {
		if (e.code() != error_code_encrypt_header_authtoken_mismatch) {
			throw;
		}
		TraceEvent("TestConfigurableEncryptionCorruptPayloadDone").detail("Mode", authAlgoStr);
	}

	// induce baseCipher payload corruption
	try {
		const bool corruptTextCipher = deterministicRandom()->coinflip();
		encryptedBuf = encryptor.encrypt(&orgData[0], bufLen, &headerRef, arena);
		if (corruptTextCipher) {
			Reference<BlobCipherKey> corruptedCipher = corruptCipherKey(tCipherKey);
			DecryptBlobCipherAes256Ctr decryptor(corruptedCipher, hCipherKey, &iv[0], BlobCipherMetrics::TEST);
			decryptedBuf = decryptor.decrypt(encryptedBuf.begin(), bufLen, headerRef, arena);
		} else {
			Reference<BlobCipherKey> corruptedCipher = corruptCipherKey(hCipherKey);
			DecryptBlobCipherAes256Ctr decryptor(tCipherKey, corruptedCipher, &iv[0], BlobCipherMetrics::TEST);
			decryptedBuf = decryptor.decrypt(encryptedBuf.begin(), bufLen, headerRef, arena);
		}
		ASSERT(false); // error expected
	} catch (Error& e) {
		ASSERT_EQ(e.code(), error_code_encrypt_key_check_value_mismatch);
		TraceEvent("TestConfigurableEncryptionBaseCipherCorruptionDone").detail("Mode", authAlgoStr);
	}

	TraceEvent("TestSingleAuthTokenConfigurableEncryptionEnd").detail("Mode", authAlgoStr);
}

void testKeyCacheCleanup(const int minDomainId, const int maxDomainId) {
	TraceEvent("BlobCipherTestKeyCacheCleanupStart");

	Reference<BlobCipherKeyCache> cipherKeyCache = BlobCipherKeyCache::getInstance();
	// Validate dropping encryptDomainId cached keys
	const EncryptCipherDomainId candidate = deterministicRandom()->randomInt(minDomainId, maxDomainId);
	cipherKeyCache->resetEncryptDomainId(candidate);
	std::vector<Reference<BlobCipherKey>> cachedKeys = cipherKeyCache->getAllCiphers(candidate);
	ASSERT(cachedKeys.empty());

	// Validate dropping all cached cipherKeys
	cipherKeyCache->cleanup();
	for (int dId = minDomainId; dId < maxDomainId; dId++) {
		std::vector<Reference<BlobCipherKey>> cachedKeys = cipherKeyCache->getAllCiphers(dId);
		ASSERT(cachedKeys.empty());
	}

	TraceEvent("BlobCipherTestKeyCacheCleanupDone");
}

void testEncryptInplaceNoAuthMode(const int minDomainId) {
	TraceEvent("EncryptInplaceStart");

	Reference<BlobCipherKeyCache> cipherKeyCache = BlobCipherKeyCache::getInstance();

	// Validate Encryption ops
	Reference<BlobCipherKey> cipherKey = cipherKeyCache->getLatestCipherKey(minDomainId);
	Reference<BlobCipherKey> headerCipherKey = cipherKeyCache->getLatestCipherKey(ENCRYPT_HEADER_DOMAIN_ID);
	const int bufLen = deterministicRandom()->randomInt(786, 2127) + 512;
	// allocate the data align with AES_BLOCK_SIZE, encryption starts from orgData[1] so it's not aligned.
	alignas(AES_BLOCK_SIZE) uint8_t orgData[bufLen + 1];
	uint8_t* plaintext = &orgData[1];
	deterministicRandom()->randomBytes(plaintext, bufLen);
	uint8_t dataClone[bufLen];
	memcpy(dataClone, plaintext, bufLen);

	Arena arena;
	uint8_t iv[AES_256_IV_LENGTH];
	deterministicRandom()->randomBytes(&iv[0], AES_256_IV_LENGTH);

	EncryptBlobCipherAes265Ctr encryptor(cipherKey,
	                                     headerCipherKey,
	                                     iv,
	                                     AES_256_IV_LENGTH,
	                                     EncryptAuthTokenMode::ENCRYPT_HEADER_AUTH_TOKEN_MODE_NONE,
	                                     BlobCipherMetrics::TEST);

	BlobCipherEncryptHeaderRef headerRef;
	encryptor.encryptInplace(plaintext, bufLen, &headerRef);

	// validate header version details
	AesCtrNoAuth noAuth = std::get<AesCtrNoAuth>(headerRef.algoHeader);
	Reference<BlobCipherKey> tCipherKey = cipherKeyCache->getCipherKey(noAuth.v1.cipherTextDetails.encryptDomainId,
	                                                                   noAuth.v1.cipherTextDetails.baseCipherId,
	                                                                   noAuth.v1.cipherTextDetails.salt);
	ASSERT(tCipherKey->isEqual(cipherKey));
	DecryptBlobCipherAes256Ctr decryptor(
	    tCipherKey, Reference<BlobCipherKey>(), &noAuth.v1.iv[0], BlobCipherMetrics::TEST);

	decryptor.decryptInplace(plaintext, bufLen, headerRef);
	ASSERT_EQ(memcmp(dataClone, plaintext, bufLen), 0);

	TraceEvent("EncryptInplaceDone");
}

template <class Params>
void testEncryptInplaceSingleAuthMode(const int minDomainId) {
	constexpr bool isHmac = std::is_same_v<Params, AesCtrWithHmacParams>;
	const std::string authAlgoStr = isHmac ? "HMAC-SHA" : "AES-CMAC";
	const EncryptAuthTokenAlgo authAlgo = isHmac ? EncryptAuthTokenAlgo::ENCRYPT_HEADER_AUTH_TOKEN_ALGO_HMAC_SHA
	                                             : EncryptAuthTokenAlgo::ENCRYPT_HEADER_AUTH_TOKEN_ALGO_AES_CMAC;

	TraceEvent("BlobCipherTestEncryptInplaceSingleAuthStart").detail("Mode", authAlgoStr);

	Reference<BlobCipherKeyCache> cipherKeyCache = BlobCipherKeyCache::getInstance();

	// Validate Encryption ops
	Reference<BlobCipherKey> cipherKey = cipherKeyCache->getLatestCipherKey(minDomainId);
	Reference<BlobCipherKey> headerCipherKey = cipherKeyCache->getLatestCipherKey(ENCRYPT_HEADER_DOMAIN_ID);
	const int bufLen = deterministicRandom()->randomInt(786, 2127) + 512;
	Arena arena;
	uint8_t iv[AES_256_IV_LENGTH];
	deterministicRandom()->randomBytes(&iv[0], AES_256_IV_LENGTH);
	uint8_t orgData[bufLen + 100];
	memset(orgData + bufLen, 0, 100);
	deterministicRandom()->randomBytes(&orgData[0], bufLen);
	uint8_t dataClone[bufLen];
	memcpy(dataClone, orgData, bufLen);

	EncryptBlobCipherAes265Ctr encryptor(cipherKey,
	                                     headerCipherKey,
	                                     iv,
	                                     AES_256_IV_LENGTH,
	                                     EncryptAuthTokenMode::ENCRYPT_HEADER_AUTH_TOKEN_MODE_SINGLE,
	                                     authAlgo,
	                                     BlobCipherMetrics::TEST);
	BlobCipherEncryptHeader header;
	encryptor.encryptInplace(&orgData[0], bufLen, &header);
	uint8_t empty_buff[100];
	memset(empty_buff, 0, 100);

	Reference<BlobCipherKey> tCipherKey = cipherKeyCache->getCipherKey(
	    header.cipherTextDetails.encryptDomainId, header.cipherTextDetails.baseCipherId, header.cipherTextDetails.salt);
	Reference<BlobCipherKey> hCipherKey = cipherKeyCache->getCipherKey(header.cipherHeaderDetails.encryptDomainId,
	                                                                   header.cipherHeaderDetails.baseCipherId,
	                                                                   header.cipherHeaderDetails.salt);

	DecryptBlobCipherAes256Ctr decryptor(tCipherKey, hCipherKey, header.iv, BlobCipherMetrics::TEST);
	decryptor.decryptInplace(&orgData[0], bufLen, header);
	ASSERT_EQ(memcmp(dataClone, &orgData[0], bufLen), 0);

	TraceEvent("BlobCipherTestEncryptInplaceSingleAuthEnd").detail("Mode", authAlgoStr);
}

void testConfigurableEncryptionInvalidEncryptionKeyNoAuth(const int minDomainId) {
<<<<<<< HEAD
	ASSERT(CLIENT_KNOBS->ENABLE_CONFIGURABLE_ENCRYPTION);

=======
>>>>>>> 3426fc3c
	TraceEvent("TestConfigurableEncryptionInvalidEncryptKeyNoAuthStart");

	Reference<BlobCipherKeyCache> cipherKeyCache = BlobCipherKeyCache::getInstance();

	// Validate Encryption ops
	Reference<BlobCipherKey> cipherKey = cipherKeyCache->getLatestCipherKey(minDomainId);
	Reference<BlobCipherKey> headerCipherKey = cipherKeyCache->getLatestCipherKey(ENCRYPT_HEADER_DOMAIN_ID);
	const int bufLen = deterministicRandom()->randomInt(786, 2127) + 512;
	uint8_t orgData[bufLen];
	deterministicRandom()->randomBytes(&orgData[0], bufLen);

	Arena arena;
	uint8_t iv[AES_256_IV_LENGTH];
	deterministicRandom()->randomBytes(&iv[0], AES_256_IV_LENGTH);

	EncryptBlobCipherAes265Ctr encryptor(cipherKey,
	                                     headerCipherKey,
	                                     iv,
	                                     AES_256_IV_LENGTH,
	                                     EncryptAuthTokenMode::ENCRYPT_HEADER_AUTH_TOKEN_MODE_NONE,
	                                     BlobCipherMetrics::TEST);

	BlobCipherEncryptHeaderRef headerRef;
	StringRef encryptedBuf = encryptor.encrypt(&orgData[0], bufLen, &headerRef, arena);

	// Test scenario where 'encryption key' with which the data was encrypted is 'different' from the one decryption
	// gets attempted
	AesCtrNoAuth noAuth = std::get<AesCtrNoAuth>(headerRef.algoHeader);
	Reference<BlobCipherKey> tCipherKey = makeReference<BlobCipherKey>(cipherKey->getDomainId(),
	                                                                   cipherKey->getBaseCipherId(),
	                                                                   cipherKey->rawBaseCipher(),
	                                                                   cipherKey->getBaseCipherLen(),
	                                                                   cipherKey->getBaseCipherKCV(),
	                                                                   cipherKey->getRefreshAtTS(),
	                                                                   cipherKey->getExpireAtTS());
	// BlobCipherKey uses unique random salt to ensure generated encryption-keys are different
	ASSERT(!tCipherKey->isEqual(cipherKey));
	DecryptBlobCipherAes256Ctr decryptor(
	    tCipherKey, Reference<BlobCipherKey>(), &noAuth.v1.iv[0], BlobCipherMetrics::TEST);

	try {
		StringRef decryptedBuf = decryptor.decrypt(encryptedBuf.begin(), encryptedBuf.size(), headerRef, arena);
		ASSERT_EQ(decryptedBuf.size(), bufLen);
		ASSERT_NE(memcmp(decryptedBuf.begin(), &orgData[0], bufLen), 0);
	} catch (Error& e) {
		// underlying layer 'may' throw exception
		TraceEvent("InvalidEncryptKeyError").error(e);
	}

	TraceEvent("TestConfigurableEncryptionInvalidEncryptKeyNoAuthEnd");
}

template <class Params>
void testConfigurableEncryptionInvalidEncryptKeySingleAuthMode(const int minDomainId) {
	constexpr bool isHmac = std::is_same_v<Params, AesCtrWithHmacParams>;
	const std::string authAlgoStr = isHmac ? "HMAC-SHA" : "AES-CMAC";
	const EncryptAuthTokenAlgo authAlgo = isHmac ? EncryptAuthTokenAlgo::ENCRYPT_HEADER_AUTH_TOKEN_ALGO_HMAC_SHA
	                                             : EncryptAuthTokenAlgo::ENCRYPT_HEADER_AUTH_TOKEN_ALGO_AES_CMAC;
	const int algoHeaderVersion = isHmac ? CLIENT_KNOBS->ENCRYPT_HEADER_AES_CTR_HMAC_SHA_AUTH_VERSION
	                                     : CLIENT_KNOBS->ENCRYPT_HEADER_AES_CTR_AES_CMAC_AUTH_VERSION;

<<<<<<< HEAD
	ASSERT(CLIENT_KNOBS->ENABLE_CONFIGURABLE_ENCRYPTION);

=======
>>>>>>> 3426fc3c
	TraceEvent("TestConfigurableEncryptionSingleAuthStart").detail("Mode", authAlgoStr);

	Reference<BlobCipherKeyCache> cipherKeyCache = BlobCipherKeyCache::getInstance();

	// Validate Encryption ops
	Reference<BlobCipherKey> cipherKey = cipherKeyCache->getLatestCipherKey(minDomainId);
	Reference<BlobCipherKey> headerCipherKey = cipherKeyCache->getLatestCipherKey(ENCRYPT_HEADER_DOMAIN_ID);
	const int bufLen = deterministicRandom()->randomInt(786, 2127) + 512;
	Arena arena;
	uint8_t iv[AES_256_IV_LENGTH];
	deterministicRandom()->randomBytes(&iv[0], AES_256_IV_LENGTH);
	uint8_t orgData[bufLen];
	deterministicRandom()->randomBytes(&orgData[0], bufLen);

	EncryptBlobCipherAes265Ctr encryptor(cipherKey,
	                                     headerCipherKey,
	                                     iv,
	                                     AES_256_IV_LENGTH,
	                                     EncryptAuthTokenMode::ENCRYPT_HEADER_AUTH_TOKEN_MODE_SINGLE,
	                                     authAlgo,
	                                     BlobCipherMetrics::TEST);
	BlobCipherEncryptHeaderRef headerRef;
	StringRef encryptedBuf = encryptor.encrypt(&orgData[0], bufLen, &headerRef, arena);

	ASSERT_EQ(encryptedBuf.size(), bufLen);
	ASSERT_NE(memcmp(&orgData[0], encryptedBuf.begin(), bufLen), 0);
	ASSERT_EQ(headerRef.flagsVersion(), CLIENT_KNOBS->ENCRYPT_HEADER_FLAGS_VERSION);
	ASSERT_EQ(headerRef.algoHeaderVersion(), algoHeaderVersion);

	// validate flags
	BlobCipherEncryptHeaderFlagsV1 flags = std::get<BlobCipherEncryptHeaderFlagsV1>(headerRef.flags);
	ASSERT_EQ(flags.encryptMode, EncryptCipherMode::ENCRYPT_CIPHER_MODE_AES_256_CTR);
	ASSERT_EQ(flags.authTokenMode, EncryptAuthTokenMode::ENCRYPT_HEADER_AUTH_TOKEN_MODE_SINGLE);
	ASSERT_EQ(flags.authTokenAlgo, authAlgo);

	// validate IV
	AesCtrWithAuth<Params> withAuth = std::get<AesCtrWithAuth<Params>>(headerRef.algoHeader);
	ASSERT_EQ(memcmp(&iv[0], &withAuth.v1.iv[0], AES_256_IV_LENGTH), 0);
	ASSERT_NE(memcmp(&orgData[0], encryptedBuf.begin(), bufLen), 0);
	// validate cipherKey details
	ASSERT_EQ(withAuth.v1.cipherTextDetails.encryptDomainId, cipherKey->getDomainId());
	ASSERT_EQ(withAuth.v1.cipherTextDetails.baseCipherId, cipherKey->getBaseCipherId());
	ASSERT_EQ(withAuth.v1.cipherTextDetails.salt, cipherKey->getSalt());
	ASSERT_EQ(withAuth.v1.cipherHeaderDetails.encryptDomainId, headerCipherKey->getDomainId());
	ASSERT_EQ(withAuth.v1.cipherHeaderDetails.baseCipherId, headerCipherKey->getBaseCipherId());
	ASSERT_EQ(withAuth.v1.cipherHeaderDetails.salt, headerCipherKey->getSalt());

	Reference<BlobCipherKey> tCipherKey = cipherKeyCache->getCipherKey(withAuth.v1.cipherTextDetails.encryptDomainId,
	                                                                   withAuth.v1.cipherTextDetails.baseCipherId,
	                                                                   withAuth.v1.cipherTextDetails.salt);
	Reference<BlobCipherKey> hCipherKey = cipherKeyCache->getCipherKey(withAuth.v1.cipherHeaderDetails.encryptDomainId,
	                                                                   withAuth.v1.cipherHeaderDetails.baseCipherId,
	                                                                   withAuth.v1.cipherHeaderDetails.salt);
	ASSERT(tCipherKey->isEqual(cipherKey));
	ASSERT(hCipherKey->isEqual(headerCipherKey));
	try {

		// Switch text & header cipher keys to simulate decryption using invalid encryption keys
		DecryptBlobCipherAes256Ctr decryptor(hCipherKey, tCipherKey, &withAuth.v1.iv[0], BlobCipherMetrics::TEST);
		StringRef decryptedBuf = decryptor.decrypt(encryptedBuf.begin(), bufLen, headerRef, arena);

		ASSERT_EQ(decryptedBuf.size(), bufLen);
		ASSERT_NE(memcmp(decryptedBuf.begin(), &orgData[0], bufLen), 0);
	} catch (Error& e) {
		// underlying layer 'may' throw exception
		TraceEvent("InvalidEncryptKeyError").error(e);
	}

	TraceEvent("TestConfigurableEncryptionInvalidEncryptKeySingleAuthTokenEnd").detail("Mode", authAlgoStr);
}

TEST_CASE("/blobCipher") {
	DomainKeyMap domainKeyMap;
	const EncryptCipherDomainId minDomainId = 1;
	const EncryptCipherDomainId maxDomainId = deterministicRandom()->randomInt(minDomainId, minDomainId + 10) + 5;
	const EncryptCipherBaseKeyId minBaseCipherKeyId = 100;
	const EncryptCipherBaseKeyId maxBaseCipherKeyId =
	    deterministicRandom()->randomInt(minBaseCipherKeyId, minBaseCipherKeyId + 50) + 15;
	for (int dId = minDomainId; dId <= maxDomainId; dId++) {
		for (int kId = minBaseCipherKeyId; kId <= maxBaseCipherKeyId; kId++) {
			domainKeyMap[dId].emplace(
			    kId,
			    makeReference<BaseCipher>(
			        dId, kId, std::numeric_limits<int64_t>::max(), std::numeric_limits<int64_t>::max()));
		}
	}
	ASSERT_EQ(domainKeyMap.size(), maxDomainId);

	testMaxBaseCipherLen();

	testKeyCacheEssentials(domainKeyMap, minDomainId, maxDomainId, minBaseCipherKeyId);
	testKeyCacheRefreshExpireCipherKey(domainKeyMap, maxDomainId);

	testConfigurableEncryptionBlobCipherHeaderFlagsV1Ser();
	testConfigurableEncryptionAesCtrNoAuthV1Ser(minDomainId);
	testConfigurableEncryptionAesCtrWithAuthSer<AesCtrWithHmacParams>(minDomainId);
	testConfigurableEncryptionAesCtrWithAuthSer<AesCtrWithCmacParams>(minDomainId);

	testConfigurableEncryptionHeaderNoAuthMode(minDomainId);
	testConfigurableEncryptionHeaderSingleAuthMode<AesCtrWithHmacParams>(minDomainId);
	testConfigurableEncryptionHeaderSingleAuthMode<AesCtrWithCmacParams>(minDomainId);

	testNoAuthMode(minDomainId);
	testSingleAuthMode<AesCtrWithHmacParams>(minDomainId);
	testSingleAuthMode<AesCtrWithCmacParams>(minDomainId);

	testConfigurableEncryptionNoAuthMode(minDomainId);
	testConfigurableEncryptionSingleAuthMode<AesCtrWithHmacParams>(minDomainId);
	testConfigurableEncryptionSingleAuthMode<AesCtrWithCmacParams>(minDomainId);

	testConfigurableEncryptionInvalidEncryptionKeyNoAuth(minDomainId);
	testConfigurableEncryptionInvalidEncryptKeySingleAuthMode<AesCtrWithHmacParams>(minDomainId);
	testConfigurableEncryptionInvalidEncryptKeySingleAuthMode<AesCtrWithCmacParams>(minDomainId);

	testEncryptInplaceNoAuthMode(minDomainId);
	testEncryptInplaceSingleAuthMode<AesCtrWithHmacParams>(minDomainId);
	testEncryptInplaceSingleAuthMode<AesCtrWithCmacParams>(minDomainId);

	testKeyCacheCleanup(minDomainId, maxDomainId);

	return Void();
}<|MERGE_RESOLUTION|>--- conflicted
+++ resolved
@@ -206,11 +206,6 @@
 }
 
 EncryptHeaderCipherKCVs BlobCipherEncryptHeaderRef::getKCVs() const {
-<<<<<<< HEAD
-	ASSERT(CLIENT_KNOBS->ENABLE_CONFIGURABLE_ENCRYPTION);
-
-=======
->>>>>>> 3426fc3c
 	validateEncryptHeaderFlagVersion(flagsVersion());
 	ASSERT_EQ(flagsVersion(), 1);
 
@@ -347,22 +342,6 @@
 	{ BlobCipherMetrics::UsageType::RESTORE, "Restore" },
 	{ BlobCipherMetrics::UsageType::TEST, "Test" },
 };
-<<<<<<< HEAD
-
-BlobCipherMetrics::CounterSet::CounterSet(CounterCollection& cc, std::string name)
-  : encryptCPUTimeNS(name + "EncryptCPUTimeNS", cc, true), decryptCPUTimeNS(name + "DecryptCPUTimeNS", cc, true),
-    getCipherKeysLatency(name + "GetCipherKeysLatency",
-                         UID(),
-                         FLOW_KNOBS->ENCRYPT_KEY_CACHE_LOGGING_INTERVAL,
-                         FLOW_KNOBS->ENCRYPT_KEY_CACHE_LOGGING_SKETCH_ACCURACY,
-                         true),
-    getLatestCipherKeysLatency(name + "GetLatestCipherKeysLatency",
-                               UID(),
-                               FLOW_KNOBS->ENCRYPT_KEY_CACHE_LOGGING_INTERVAL,
-                               FLOW_KNOBS->ENCRYPT_KEY_CACHE_LOGGING_SKETCH_ACCURACY,
-                               true) {}
-=======
->>>>>>> 3426fc3c
 
 BlobCipherMetrics::BlobCipherMetrics()
   : cc("BlobCipher"), cipherKeyCacheHit("CipherKeyCacheHit", cc), cipherKeyCacheMiss("CipherKeyCacheMiss", cc),
@@ -372,9 +351,6 @@
     getBlobMetadataLatency("GetBlobMetadataLatency",
                            UID(),
                            FLOW_KNOBS->ENCRYPT_KEY_CACHE_LOGGING_INTERVAL,
-<<<<<<< HEAD
-                           FLOW_KNOBS->ENCRYPT_KEY_CACHE_LOGGING_SKETCH_ACCURACY) {
-=======
                            FLOW_KNOBS->ENCRYPT_KEY_CACHE_LOGGING_SKETCH_ACCURACY),
     getCipherKeysLatency("GetCipherKeysLatency",
                          UID(),
@@ -386,7 +362,6 @@
                                FLOW_KNOBS->ENCRYPT_KEY_CACHE_LOGGING_INTERVAL,
                                FLOW_KNOBS->ENCRYPT_KEY_CACHE_LOGGING_SKETCH_ACCURACY,
                                true) {
->>>>>>> 3426fc3c
 	specialCounter(cc, "CacheSize", []() { return BlobCipherKeyCache::getInstance()->getSize(); });
 	traceFuture = cc.traceCounters("BlobCipherMetrics", UID(), FLOW_KNOBS->ENCRYPT_KEY_CACHE_LOGGING_INTERVAL);
 }
@@ -1676,13 +1651,8 @@
 		throw encrypt_ops_error();
 	}
 
-<<<<<<< HEAD
-	if (CLIENT_KNOBS->ENABLE_ENCRYPTION_CPU_TIME_LOGGING) {
-		BlobCipherMetrics::counters(usageType).decryptCPUTimeNS += int64_t((timer_monotonic() - startTime) * 1e9);
-=======
 	if (CLIENT_KNOBS->ENABLE_ENCRYPTION_CPU_TIME_LOGGING && decryptTime) {
 		*decryptTime = timer_monotonic() - startTime;
->>>>>>> 3426fc3c
 	}
 
 	CODE_PROBE(true, "decryptInplace: BlobCipher data decryption");
@@ -1723,13 +1693,8 @@
 		throw encrypt_ops_error();
 	}
 
-<<<<<<< HEAD
-	if (CLIENT_KNOBS->ENABLE_ENCRYPTION_CPU_TIME_LOGGING) {
-		BlobCipherMetrics::counters(usageType).decryptCPUTimeNS += int64_t((timer_monotonic() - startTime) * 1e9);
-=======
 	if (CLIENT_KNOBS->ENABLE_ENCRYPTION_CPU_TIME_LOGGING && decryptTime) {
 		*decryptTime = timer_monotonic() - startTime;
->>>>>>> 3426fc3c
 	}
 
 	CODE_PROBE(authTokenMode == EncryptAuthTokenMode::ENCRYPT_HEADER_AUTH_TOKEN_MODE_NONE,
@@ -2479,11 +2444,6 @@
 }
 
 void testConfigurableEncryptionNoAuthMode(const int minDomainId) {
-<<<<<<< HEAD
-	ASSERT(CLIENT_KNOBS->ENABLE_CONFIGURABLE_ENCRYPTION);
-
-=======
->>>>>>> 3426fc3c
 	TraceEvent("TestConfigurableEncryptionNoAuthModeStart");
 
 	Reference<BlobCipherKeyCache> cipherKeyCache = BlobCipherKeyCache::getInstance();
@@ -2813,11 +2773,6 @@
 	const int algoHeaderVersion = isHmac ? CLIENT_KNOBS->ENCRYPT_HEADER_AES_CTR_HMAC_SHA_AUTH_VERSION
 	                                     : CLIENT_KNOBS->ENCRYPT_HEADER_AES_CTR_AES_CMAC_AUTH_VERSION;
 
-<<<<<<< HEAD
-	ASSERT(CLIENT_KNOBS->ENABLE_CONFIGURABLE_ENCRYPTION);
-
-=======
->>>>>>> 3426fc3c
 	TraceEvent("TestConfigurableEncryptionSingleAuthStart").detail("Mode", authAlgoStr);
 
 	Reference<BlobCipherKeyCache> cipherKeyCache = BlobCipherKeyCache::getInstance();
@@ -3064,11 +3019,6 @@
 }
 
 void testConfigurableEncryptionInvalidEncryptionKeyNoAuth(const int minDomainId) {
-<<<<<<< HEAD
-	ASSERT(CLIENT_KNOBS->ENABLE_CONFIGURABLE_ENCRYPTION);
-
-=======
->>>>>>> 3426fc3c
 	TraceEvent("TestConfigurableEncryptionInvalidEncryptKeyNoAuthStart");
 
 	Reference<BlobCipherKeyCache> cipherKeyCache = BlobCipherKeyCache::getInstance();
@@ -3130,11 +3080,6 @@
 	const int algoHeaderVersion = isHmac ? CLIENT_KNOBS->ENCRYPT_HEADER_AES_CTR_HMAC_SHA_AUTH_VERSION
 	                                     : CLIENT_KNOBS->ENCRYPT_HEADER_AES_CTR_AES_CMAC_AUTH_VERSION;
 
-<<<<<<< HEAD
-	ASSERT(CLIENT_KNOBS->ENABLE_CONFIGURABLE_ENCRYPTION);
-
-=======
->>>>>>> 3426fc3c
 	TraceEvent("TestConfigurableEncryptionSingleAuthStart").detail("Mode", authAlgoStr);
 
 	Reference<BlobCipherKeyCache> cipherKeyCache = BlobCipherKeyCache::getInstance();
