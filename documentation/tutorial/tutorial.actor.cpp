/*
* tutorial.actor.cpp

*
* This source file is part of the FoundationDB open source project
*
* Copyright 2013-2018 Apple Inc. and the FoundationDB project authors
*
* Licensed under the Apache License, Version 2.0 (the "License");
* you may not use this file except in compliance with the License.
* You may obtain a copy of the License at
*
*     http://www.apache.org/licenses/LICENSE-2.0
*
* Unless required by applicable law or agreed to in writing, software
* distributed under the License is distributed on an "AS IS" BASIS,
* WITHOUT WARRANTIES OR CONDITIONS OF ANY KIND, either express or implied.
* See the License for the specific language governing permissions and
* limitations under the License.
*/

#include "flow/flow.h"
#include "flow/Platform.h"
#include "flow/DeterministicRandom.h"
#include "fdbclient/NativeAPI.actor.h"
#include "fdbclient/ReadYourWrites.h"
#include "flow/TLSConfig.actor.h"
#include <functional>
#include <unordered_map>
#include <memory>
#include <iostream>
#include "flow/actorcompiler.h"

NetworkAddress serverAddress;

// this is a simple actor that will report how long
// it is already running once a second.
ACTOR Future<Void> simpleTimer() {
	// we need to remember the time when we first
	// started.
	// This needs to be a state-variable because
	// we will use it in different parts of the
	// actor. If you don't understand how state
	// variables work, it is a good idea to remove
	// the state keyword here and look at the
	// generated C++ code from the actor compiler.
	state double start_time = g_network->now();
	loop {
		wait(delay(1.0));
		std::cout << format("Time: %.2f\n", g_network->now() - start_time);
	}
}

// A actor that demonstrates how choose-when
// blocks work.
ACTOR Future<Void> someFuture(Future<int> ready) {
	// loop choose {} works as well here - the braces are optional
	loop choose {
		when(wait(delay(0.5))) { std::cout << "Still waiting...\n"; }
		when(int r = wait(ready)) {
			std::cout << format("Ready %d\n", r);
			wait(delay(double(r)));
			std::cout << "Done\n";
			return Void();
		}
	}
}

ACTOR Future<Void> promiseDemo() {
	state Promise<int> promise;
	state Future<Void> f = someFuture(promise.getFuture());
	wait(delay(3.0));
	promise.send(2);
	wait(f);
	return Void();
}

ACTOR Future<Void> eventLoop(AsyncTrigger* trigger) {
	loop choose {
		when(wait(delay(0.5))) { std::cout << "Still waiting...\n"; }
		when(wait(trigger->onTrigger())) { std::cout << "Triggered!\n"; }
	}
}

ACTOR Future<Void> triggerDemo() {
	state int runs = 1;
	state AsyncTrigger trigger;
	state Future<Void> triggerLoop = eventLoop(&trigger);
	while (++runs < 10) {
		wait(delay(1.0));
		std::cout << "trigger..";
		trigger.trigger();
	}
	std::cout << "Done.";
	return Void();
}

struct EchoServerInterface {
	constexpr static FileIdentifier file_identifier = 3152015;
	RequestStream<struct GetInterfaceRequest> getInterface;
	RequestStream<struct EchoRequest> echo;
	RequestStream<struct ReverseRequest> reverse;
	RequestStream<struct StreamRequest> stream;

	template <class Ar>
	void serialize(Ar& ar) {
		serializer(ar, echo, reverse, stream);
	}
};

struct GetInterfaceRequest {
	constexpr static FileIdentifier file_identifier = 12004156;
	ReplyPromise<EchoServerInterface> reply;

	template <class Ar>
	void serialize(Ar& ar) {
		serializer(ar, reply);
	}
};

struct EchoRequest {
	constexpr static FileIdentifier file_identifier = 10624019;
	std::string message;
	// this variable has to be called reply!
	ReplyPromise<std::string> reply;

	template <class Ar>
	void serialize(Ar& ar) {
		serializer(ar, message, reply);
	}
};

struct ReverseRequest {
	constexpr static FileIdentifier file_identifier = 10765955;
	std::string message;
	// this variable has to be called reply!
	ReplyPromise<std::string> reply;

	template <class Ar>
	void serialize(Ar& ar) {
		serializer(ar, message, reply);
	}
};

struct StreamReply : ReplyPromiseStreamReply {
	constexpr static FileIdentifier file_identifier = 440804;

	int index = 0;
	StreamReply() = default;
	explicit StreamReply(int index) : index(index) {}

	size_t expectedSize() const { return 2e6; }

	template <class Ar>
	void serialize(Ar& ar) {
		serializer(ar, ReplyPromiseStreamReply::acknowledgeToken, index);
	}
};

struct StreamRequest {
	constexpr static FileIdentifier file_identifier = 5410805;
	ReplyPromiseStream<StreamReply> reply;

	template <class Ar>
	void serialize(Ar& ar) {
		serializer(ar, reply);
	}
};

uint64_t tokenCounter = 1;

ACTOR Future<Void> echoServer() {
	state EchoServerInterface echoServer;
	echoServer.getInterface.makeWellKnownEndpoint(UID(-1, ++tokenCounter), TaskPriority::DefaultEndpoint);
	loop {
		try {
			choose {
				when(GetInterfaceRequest req = waitNext(echoServer.getInterface.getFuture())) {
					req.reply.send(echoServer);
				}
				when(EchoRequest req = waitNext(echoServer.echo.getFuture())) { req.reply.send(req.message); }
				when(ReverseRequest req = waitNext(echoServer.reverse.getFuture())) {
					req.reply.send(std::string(req.message.rbegin(), req.message.rend()));
				}
				when(state StreamRequest req = waitNext(echoServer.stream.getFuture())) {
					state int i = 0;
					for (; i < 100; ++i) {
						wait(req.reply.onReady());
						std::cout << "Send " << i << std::endl;
						req.reply.send(StreamReply{ i });
					}
					req.reply.sendError(end_of_stream());
				}
			}
		} catch (Error& e) {
			if (e.code() != error_code_operation_obsolete) {
				fprintf(stderr, "Error: %s\n", e.what());
				throw e;
			}
		}
	}
}

ACTOR Future<Void> echoClient() {
	state EchoServerInterface server;
	server.getInterface = RequestStream<GetInterfaceRequest>(Endpoint({ serverAddress }, UID(-1, ++tokenCounter)));
	EchoServerInterface s = wait(server.getInterface.getReply(GetInterfaceRequest()));
	server = s;
	EchoRequest echoRequest;
	echoRequest.message = "Hello World";
	std::string echoMessage = wait(server.echo.getReply(echoRequest));
	std::cout << format("Sent %s to echo, received %s\n", "Hello World", echoMessage.c_str());
	ReverseRequest reverseRequest;
	reverseRequest.message = "Hello World";
	std::string reverseString = wait(server.reverse.getReply(reverseRequest));
	std::cout << format("Sent %s to reverse, received %s\n", "Hello World", reverseString.c_str());

	state ReplyPromiseStream<StreamReply> stream = server.stream.getReplyStream(StreamRequest{});
	state int j = 0;
	try {
		loop {
			StreamReply rep = waitNext(stream.getFuture());
			std::cout << "Rep: " << rep.index << std::endl;
			ASSERT(rep.index == j++);
		}
	} catch (Error& e) {
		ASSERT(e.code() == error_code_end_of_stream || e.code() == error_code_connection_failed);
	}
	return Void();
}

struct SimpleKeyValueStoreInteface {
	constexpr static FileIdentifier file_identifier = 8226647;
	RequestStream<struct GetKVInterface> connect;
	RequestStream<struct GetRequest> get;
	RequestStream<struct SetRequest> set;
	RequestStream<struct ClearRequest> clear;

	template <class Ar>
	void serialize(Ar& ar) {
		serializer(ar, connect, get, set, clear);
	}
};

struct GetKVInterface {
	constexpr static FileIdentifier file_identifier = 8062308;
	ReplyPromise<SimpleKeyValueStoreInteface> reply;

	template <class Ar>
	void serialize(Ar& ar) {
		serializer(ar, reply);
	}
};

struct GetRequest {
	constexpr static FileIdentifier file_identifier = 6983506;
	std::string key;
	ReplyPromise<std::string> reply;

	template <class Ar>
	void serialize(Ar& ar) {
		serializer(ar, key, reply);
	}
};

struct SetRequest {
	constexpr static FileIdentifier file_identifier = 7554186;
	std::string key;
	std::string value;
	ReplyPromise<Void> reply;

	template <class Ar>
	void serialize(Ar& ar) {
		serializer(ar, key, value, reply);
	}
};

struct ClearRequest {
	constexpr static FileIdentifier file_identifier = 8500026;
	std::string from;
	std::string to;
	ReplyPromise<Void> reply;

	template <class Ar>
	void serialize(Ar& ar) {
		serializer(ar, from, to, reply);
	}
};

ACTOR Future<Void> kvStoreServer() {
	state SimpleKeyValueStoreInteface inf;
	state std::map<std::string, std::string> store;
	inf.connect.makeWellKnownEndpoint(UID(-1, ++tokenCounter), TaskPriority::DefaultEndpoint);
	loop {
		choose {
			when(GetKVInterface req = waitNext(inf.connect.getFuture())) {
				std::cout << "Received connection attempt\n";
				req.reply.send(inf);
			}
			when(GetRequest req = waitNext(inf.get.getFuture())) {
				auto iter = store.find(req.key);
				if (iter == store.end()) {
					req.reply.sendError(io_error());
				} else {
					req.reply.send(iter->second);
				}
			}
			when(SetRequest req = waitNext(inf.set.getFuture())) {
				store[req.key] = req.value;
				req.reply.send(Void());
			}
			when(ClearRequest req = waitNext(inf.clear.getFuture())) {
				auto from = store.lower_bound(req.from);
				auto to = store.lower_bound(req.to);
				while (from != store.end() && from != to) {
					auto next = from;
					++next;
					store.erase(from);
					from = next;
				}
				req.reply.send(Void());
			}
		}
	}
}

ACTOR Future<SimpleKeyValueStoreInteface> connect() {
	std::cout << format("%llu: Connect...\n", uint64_t(g_network->now()));
	SimpleKeyValueStoreInteface c;
	c.connect = RequestStream<GetKVInterface>(Endpoint({ serverAddress }, UID(-1, ++tokenCounter)));
	SimpleKeyValueStoreInteface result = wait(c.connect.getReply(GetKVInterface()));
	std::cout << format("%llu: done..\n", uint64_t(g_network->now()));
	return result;
}

ACTOR Future<Void> kvSimpleClient() {
	state SimpleKeyValueStoreInteface server = wait(connect());
	std::cout << format("Set %s -> %s\n", "foo", "bar");
	SetRequest setRequest;
	setRequest.key = "foo";
	setRequest.value = "bar";
	wait(server.set.getReply(setRequest));
	GetRequest getRequest;
	getRequest.key = "foo";
	std::string value = wait(server.get.getReply(getRequest));
	std::cout << format("get(%s) -> %s\n", "foo", value.c_str());
	return Void();
}

ACTOR Future<Void> kvClient(SimpleKeyValueStoreInteface server, std::shared_ptr<uint64_t> ops) {
	state Future<Void> timeout = delay(20);
	state int rangeSize = 2 << 12;
	loop {
		SetRequest setRequest;
		setRequest.key = std::to_string(deterministicRandom()->randomInt(0, rangeSize));
		setRequest.value = "foo";
		wait(server.set.getReply(setRequest));
		++(*ops);
		try {
			GetRequest getRequest;
			getRequest.key = std::to_string(deterministicRandom()->randomInt(0, rangeSize));
			std::string _ = wait(server.get.getReply(getRequest));
			++(*ops);
		} catch (Error& e) {
			if (e.code() != error_code_io_error) {
				throw e;
			}
		}
		int from = deterministicRandom()->randomInt(0, rangeSize);
		ClearRequest clearRequest;
		clearRequest.from = std::to_string(from);
		clearRequest.to = std::to_string(from + 100);
		wait(server.clear.getReply(clearRequest));
		++(*ops);
		if (timeout.isReady()) {
			// we are done
			return Void();
		}
	}
}

ACTOR Future<Void> throughputMeasurement(std::shared_ptr<uint64_t> operations) {
	loop {
		wait(delay(1.0));
		std::cout << format("%llu op/s\n", *operations);
		*operations = 0;
	}
}

ACTOR Future<Void> multipleClients() {
	SimpleKeyValueStoreInteface server = wait(connect());
	auto ops = std::make_shared<uint64_t>(0);
	std::vector<Future<Void>> clients(100);
	for (auto& f : clients) {
		f = kvClient(server, ops);
	}
	auto done = waitForAll(clients);
	wait(done || throughputMeasurement(ops));
	return Void();
}

std::string clusterFile = "fdb.cluster";

ACTOR Future<Void> logThroughput(int64_t* v, Key* next) {
	loop {
		state int64_t last = *v;
		wait(delay(1));
		printf("throughput: %ld bytes/s, next: %s\n", *v - last, printable(*next).c_str());
	}
}

ACTOR Future<Void> fdbClientStream() {
	state Database db = Database::createDatabase(clusterFile, 300);
	state Transaction tx(db);
	state Key next;
	state int64_t bytes = 0;
	state Future<Void> logFuture = logThroughput(&bytes, &next);
	loop {
		state PromiseStream<Standalone<RangeResultRef>> results;
		try {
<<<<<<< HEAD
			state Future<Void> stream = tx.getRangeStream(results,
			                                              KeySelector(firstGreaterOrEqual(next), next.arena()),
			                                              KeySelector(firstGreaterOrEqual(normalKeys.end)),
			                                              GetRangeLimits());
			loop {
				Standalone<RangeResultRef> range = waitNext(results.getFuture());
				if (range.size()) {
					bytes += range.expectedSize();
					next = keyAfter(range.back().key);
				}
=======
			tx.reset();
			// this workload is stupidly simple:
			// 1. select a random key between 1
			//    and 1e8
			// 2. select this key plus the 100
			//    next ones
			// 3. write 10 values in [k, k+100]
			beginIdx = deterministicRandom()->randomInt(0, 1e8 - 100);
			startKey = keyPrefix + std::to_string(beginIdx);
			RangeResult range = wait(tx.getRange(KeyRangeRef(startKey, endKey), 100));
			for (int i = 0; i < 10; ++i) {
				Key k = Key(keyPrefix + std::to_string(beginIdx + deterministicRandom()->randomInt(0, 100)));
				tx.set(k, LiteralStringRef("foo"));
>>>>>>> 3917c407
			}
		} catch (Error& e) {
			if (e.code() == error_code_end_of_stream) {
				break;
			}
			wait(tx.onError(e));
		}
	}
	return Void();
}

ACTOR Future<Void> fdbClientGetRange() {
	state Database db = Database::createDatabase(clusterFile, 300);
	state Transaction tx(db);
	state Key next;
	state int64_t bytes = 0;
	state Future<Void> logFuture = logThroughput(&bytes, &next);
	loop {
		try {
			Standalone<RangeResultRef> range =
			    wait(tx.getRange(KeySelector(firstGreaterOrEqual(next), next.arena()),
			                     KeySelector(firstGreaterOrEqual(normalKeys.end)),
			                     GetRangeLimits(GetRangeLimits::ROW_LIMIT_UNLIMITED, CLIENT_KNOBS->REPLY_BYTE_LIMIT)));
			bytes += range.expectedSize();
			if (!range.more) {
				break;
			}
			next = keyAfter(range.back().key);
		} catch (Error& e) {
			wait(tx.onError(e));
		}
	}
	return Void();
}

ACTOR Future<Void> fdbStatusStresser() {
	state Database db = Database::createDatabase(clusterFile, 300);
	state ReadYourWritesTransaction tx(db);
	state Key statusJson(std::string("\xff\xff/status/json"));
	loop {
		try {
			tx.reset();
			Optional<Value> _ = wait(tx.get(statusJson));
		} catch (Error& e) {
			wait(tx.onError(e));
		}
	}
}

std::unordered_map<std::string, std::function<Future<Void>()>> actors = {
	{ "timer", &simpleTimer }, // ./tutorial timer
	{ "promiseDemo", &promiseDemo }, // ./tutorial promiseDemo
	{ "triggerDemo", &triggerDemo }, // ./tutorial triggerDemo
	{ "echoServer", &echoServer }, // ./tutorial -p 6666 echoServer
	{ "echoClient", &echoClient }, // ./tutorial -s 127.0.0.1:6666 echoClient
	{ "kvStoreServer", &kvStoreServer }, // ./tutorial -p 6666 kvStoreServer
	{ "kvSimpleClient", &kvSimpleClient }, // ./tutorial -s 127.0.0.1:6666 kvSimpleClient
	{ "multipleClients", &multipleClients }, // ./tutorial -s 127.0.0.1:6666 multipleClients
	{ "fdbClientStream", &fdbClientStream }, // ./tutorial -C $CLUSTER_FILE_PATH fdbClientStream
	{ "fdbClientGetRange", &fdbClientGetRange }, // ./tutorial -C $CLUSTER_FILE_PATH fdbClientGetRange
	{ "fdbStatusStresser", &fdbStatusStresser }
}; // ./tutorial -C $CLUSTER_FILE_PATH fdbStatusStresser

int main(int argc, char* argv[]) {
	bool isServer = false;
	std::string port;
	std::vector<std::function<Future<Void>()>> toRun;
	// parse arguments
	for (int i = 1; i < argc; ++i) {
		std::string arg(argv[i]);
		if (arg == "-p") {
			isServer = true;
			if (i + 1 >= argc) {
				std::cout << "Expecting an argument after -p\n";
				return 1;
			}
			port = std::string(argv[++i]);
			continue;
		} else if (arg == "-s") {
			if (i + 1 >= argc) {
				std::cout << "Expecting an argument after -s\n";
				return 1;
			}
			serverAddress = NetworkAddress::parse(argv[++i]);
			continue;
		} else if (arg == "-C") {
			clusterFile = argv[++i];
			std::cout << "Using cluster file " << clusterFile << std::endl;
			continue;
		}
		auto actor = actors.find(arg);
		if (actor == actors.end()) {
			std::cout << format("Error: actor %s does not exist\n", arg.c_str());
			return 1;
		}
		toRun.push_back(actor->second);
	}
	platformInit();
	g_network = newNet2(TLSConfig(), false, true);
	FlowTransport::createInstance(!isServer, 0);
	NetworkAddress publicAddress = NetworkAddress::parse("0.0.0.0:0");
	if (isServer) {
		publicAddress = NetworkAddress::parse("0.0.0.0:" + port);
	}
	// openTraceFile(publicAddress, TRACE_DEFAULT_ROLL_SIZE,
	//              TRACE_DEFAULT_MAX_LOGS_SIZE);
	try {
		if (isServer) {
			auto listenError = FlowTransport::transport().bind(publicAddress, publicAddress);
			if (listenError.isError()) {
				listenError.get();
			}
		}
	} catch (Error& e) {
		std::cout << format("Error while binding to address (%d): %s\n", e.code(), e.what());
	}
	// now we start the actors
	std::vector<Future<Void>> all;
	all.reserve(toRun.size());
	for (auto& f : toRun) {
		all.emplace_back(f());
	}
	auto f = stopAfter(waitForAll(all));
	g_network->run();
	return 0;
}<|MERGE_RESOLUTION|>--- conflicted
+++ resolved
@@ -418,7 +418,6 @@
 	loop {
 		state PromiseStream<Standalone<RangeResultRef>> results;
 		try {
-<<<<<<< HEAD
 			state Future<Void> stream = tx.getRangeStream(results,
 			                                              KeySelector(firstGreaterOrEqual(next), next.arena()),
 			                                              KeySelector(firstGreaterOrEqual(normalKeys.end)),
@@ -429,7 +428,51 @@
 					bytes += range.expectedSize();
 					next = keyAfter(range.back().key);
 				}
-=======
+			}
+		} catch (Error& e) {
+			if (e.code() == error_code_end_of_stream) {
+				break;
+			}
+			wait(tx.onError(e));
+		}
+	}
+	return Void();
+}
+
+ACTOR Future<Void> fdbClientGetRange() {
+	state Database db = Database::createDatabase(clusterFile, 300);
+	state Transaction tx(db);
+	state Key next;
+	state int64_t bytes = 0;
+	state Future<Void> logFuture = logThroughput(&bytes, &next);
+	loop {
+		try {
+			Standalone<RangeResultRef> range =
+			    wait(tx.getRange(KeySelector(firstGreaterOrEqual(next), next.arena()),
+			                     KeySelector(firstGreaterOrEqual(normalKeys.end)),
+			                     GetRangeLimits(GetRangeLimits::ROW_LIMIT_UNLIMITED, CLIENT_KNOBS->REPLY_BYTE_LIMIT)));
+			bytes += range.expectedSize();
+			if (!range.more) {
+				break;
+			}
+			next = keyAfter(range.back().key);
+		} catch (Error& e) {
+			wait(tx.onError(e));
+		}
+	}
+	return Void();
+}
+
+ACTOR Future<Void> fdbClient() {
+	wait(delay(30));
+	state Database db = Database::createDatabase(clusterFile, 300);
+	state Transaction tx(db);
+	state std::string keyPrefix = "/tut/";
+	state Key startKey;
+	state KeyRef endKey = LiteralStringRef("/tut0");
+	state int beginIdx = 0;
+	loop {
+		try {
 			tx.reset();
 			// this workload is stupidly simple:
 			// 1. select a random key between 1
@@ -443,40 +486,14 @@
 			for (int i = 0; i < 10; ++i) {
 				Key k = Key(keyPrefix + std::to_string(beginIdx + deterministicRandom()->randomInt(0, 100)));
 				tx.set(k, LiteralStringRef("foo"));
->>>>>>> 3917c407
-			}
-		} catch (Error& e) {
-			if (e.code() == error_code_end_of_stream) {
-				break;
-			}
-			wait(tx.onError(e));
-		}
-	}
-	return Void();
-}
-
-ACTOR Future<Void> fdbClientGetRange() {
-	state Database db = Database::createDatabase(clusterFile, 300);
-	state Transaction tx(db);
-	state Key next;
-	state int64_t bytes = 0;
-	state Future<Void> logFuture = logThroughput(&bytes, &next);
-	loop {
-		try {
-			Standalone<RangeResultRef> range =
-			    wait(tx.getRange(KeySelector(firstGreaterOrEqual(next), next.arena()),
-			                     KeySelector(firstGreaterOrEqual(normalKeys.end)),
-			                     GetRangeLimits(GetRangeLimits::ROW_LIMIT_UNLIMITED, CLIENT_KNOBS->REPLY_BYTE_LIMIT)));
-			bytes += range.expectedSize();
-			if (!range.more) {
-				break;
-			}
-			next = keyAfter(range.back().key);
+			}
+			wait(tx.commit());
+			std::cout << "Committed\n";
+			wait(delay(2.0));
 		} catch (Error& e) {
 			wait(tx.onError(e));
 		}
 	}
-	return Void();
 }
 
 ACTOR Future<Void> fdbStatusStresser() {
@@ -504,6 +521,7 @@
 	{ "multipleClients", &multipleClients }, // ./tutorial -s 127.0.0.1:6666 multipleClients
 	{ "fdbClientStream", &fdbClientStream }, // ./tutorial -C $CLUSTER_FILE_PATH fdbClientStream
 	{ "fdbClientGetRange", &fdbClientGetRange }, // ./tutorial -C $CLUSTER_FILE_PATH fdbClientGetRange
+	{ "fdbClient", &fdbClient }, // ./tutorial -C $CLUSTER_FILE_PATH fdbClient
 	{ "fdbStatusStresser", &fdbStatusStresser }
 }; // ./tutorial -C $CLUSTER_FILE_PATH fdbStatusStresser
 
