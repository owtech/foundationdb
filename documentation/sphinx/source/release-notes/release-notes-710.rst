--- conflicted
+++ resolved
@@ -4,8 +4,6 @@
 Release Notes
 #############
 
-<<<<<<< HEAD
-=======
 7.1.35
 ======
 * Same as 7.1.34 release with AVX enabled.
@@ -21,7 +19,6 @@
 * Fixed data loss during multiple range restores. `(PR #10424) <https://github.com/apple/foundationdb/pull/10424>`_
 * Updated RocksDB to version 8.1.1. `(PR #10268) <https://github.com/apple/foundationdb/pull/10268>`_
 
->>>>>>> f2742562
 7.1.33
 ======
 * Same as 7.1.32 release with AVX enabled.
