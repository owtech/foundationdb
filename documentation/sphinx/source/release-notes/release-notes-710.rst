--- conflicted
+++ resolved
@@ -2,8 +2,6 @@
 Release Notes
 #############
 
-<<<<<<< HEAD
-=======
 7.1.37
 ======
 * Same as 7.1.36 release with AVX enabled.
@@ -28,8 +26,6 @@
 * Fixed backup to work with s3 compatible service.  `(PR #10369) <https://github.com/apple/foundationdb/pull/10369>`_
 * Fixed data loss during multiple range restores. `(PR #10424) <https://github.com/apple/foundationdb/pull/10424>`_
 * Updated RocksDB to version 8.1.1. `(PR #10268) <https://github.com/apple/foundationdb/pull/10268>`_
-
->>>>>>> 83dc9ff6
 7.1.33
 ======
 * Same as 7.1.32 release with AVX enabled.
