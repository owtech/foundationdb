#############
Release Notes
#############

<<<<<<< HEAD
=======
7.1.43
======
* Same as 7.1.42 release with AVX enabled.

7.1.42
======
* Released with AVX disabled.
* Added redistribute fdbcli command to manually split shards. `(PR #10909) <https://github.com/apple/foundationdb/pull/10909>`_, `(PR #10936) <https://github.com/apple/foundationdb/pull/10936>`_, `(PR #10942) <https://github.com/apple/foundationdb/pull/10942>`_, `(PR #10905) <https://github.com/apple/foundationdb/pull/10905>`_, and `(PR #10958) <https://github.com/apple/foundationdb/pull/10958>`_
* Fixed a MacOS linking issue for go bindings. `(PR #10924) <https://github.com/apple/foundationdb/pull/10924>`_
* Added knobs to control backup retry delays for blob stores. `(PR #10947) <https://github.com/apple/foundationdb/pull/10947>`_
* Fixed two use-after-free bugs for backup agents. `(PR #10951) <https://github.com/apple/foundationdb/pull/10951>`_
* Added automatic range split for hot storage queue. `(PR #10932) <https://github.com/apple/foundationdb/pull/10932>`_
* Fixed multiple bugs related to locality based exclusions. `(PR #10976) <https://github.com/apple/foundationdb/pull/10976>`_, `(PR #11008) <https://github.com/apple/foundationdb/pull/11008>`_, and `(PR #11025) <https://github.com/apple/foundationdb/pull/11025>`_
* Fixed compaction rate limiter for RocksDB storage engine. `(PR #10988) <https://github.com/apple/foundationdb/pull/10988>`_
* Added a perpetual wiggle option to have multiple storage servers in rebalance state during wiggling. `(PR #10995) <https://github.com/apple/foundationdb/pull/10995>`_
* Fixed exclude status of machines in status json when not all processes are excluded. `(PR #10996) <https://github.com/apple/foundationdb/pull/10996>`_ and `(PR #11006) <https://github.com/apple/foundationdb/pull/11006>`_

7.1.41
======
* Same as 7.1.40 release with AVX enabled.

7.1.40
======
* Released with AVX disabled.
* Removed storageWiggleID from storage metadata if the storage server is not wiggling. `(PR #10913) <https://github.com/apple/foundationdb/pull/10913>`_
* Augmented storage team selection to be aware of storage queue sizes. `(PR #10905) <https://github.com/apple/foundationdb/pull/10905>`_
* Fixed the proxy setting for backup agents. `(PR #10903) <https://github.com/apple/foundationdb/pull/10903>`_
* Added an option to set perpetual_storage_wiggle_engine to none. `(PR #10881) <https://github.com/apple/foundationdb/pull/10881>`_

7.1.39
======
* Same as 7.1.38 release with AVX enabled.

7.1.38
======
* Released with AVX disabled.
* Added locality check on reading perpetualStorageWiggleIDPrefix key when DD restarts. `(PR #10864) <https://github.com/apple/foundationdb/pull/10864>`_
* Added perpetual wiggle wait based on data balance of the cluster. `(PR #10865) <https://github.com/apple/foundationdb/pull/10865>`_
* Added rocksdb options to delete old rocksdb logs. `(PR #10872) <https://github.com/apple/foundationdb/pull/10872>`_
* Added knob to guard the gray failure rejection during TLog recovery. `(PR #10852) <https://github.com/apple/foundationdb/pull/10852>`_
* Added knob RESOLVE_PREFER_IPV4_ADDR to prefer IPv4 addresses. `(PR #10826) <https://github.com/apple/foundationdb/pull/10826>`_
* Added perpetual_storage_wiggle_engine config to support storage migration with perpetual wiggle. `(PR #10790) <https://github.com/apple/foundationdb/pull/10790>`_
* Fixed the return code for perpetual wiggle configure command. `(PR #10795) <https://github.com/apple/foundationdb/pull/10795>`_
* Fixed a compatibility issue of s3 backup. `(PR #10774) <https://github.com/apple/foundationdb/pull/10774>`_
* Added proxy to backup agent via global variable. `(PR #10875) <https://github.com/apple/foundationdb/pull/10875>`_

7.1.37
======
* Same as 7.1.36 release with AVX enabled.

7.1.36
======
* Released with AVX disabled.
* Added consistency check for rocksdb only `(PR #10751) <https://github.com/apple/foundationdb/pull/10751>`_
* Fixed grv queue stats when requests are dropped `(PR #10753) <https://github.com/apple/foundationdb/pull/10753>`_

>>>>>>> 57ccdb8f
7.1.35
======
* Same as 7.1.34 release with AVX enabled.

7.1.34
======
* Released with AVX disabled.
* Fixed a high GRV latency issue when many storage servers are recruited.  `(PR #10688) <https://github.com/apple/foundationdb/pull/10688>`_
* Fixed a single key deletion bug when ROCKSDB_SINGLEKEY_DELETES_ON_CLEARRANGE is enabled. `(PR #10672) <https://github.com/apple/foundationdb/pull/10672>`_ and `(PR #10676) <https://github.com/apple/foundationdb/pull/10676>`_
* Added degraded and disconnected peer recovery to gray failure detection. `(PR #10565) <https://github.com/apple/foundationdb/pull/10565>`_
* Fixed RocksDB engine to avoid read timeout checks for eager reads and system keys. `(PR #10500) <https://github.com/apple/foundationdb/pull/10500>`_
* Fixed backup to work with s3 compatible service.  `(PR #10369) <https://github.com/apple/foundationdb/pull/10369>`_
* Fixed data loss during multiple range restores. `(PR #10424) <https://github.com/apple/foundationdb/pull/10424>`_
* Updated RocksDB to version 8.1.1. `(PR #10268) <https://github.com/apple/foundationdb/pull/10268>`_

7.1.33
======
* Same as 7.1.32 release with AVX enabled.

7.1.32
======
* Released with AVX disabled.
* Increased MAX_STORAGE_COMMIT_TIME to reduce storage server IO timeout errors. `(PR #10116) <https://github.com/apple/foundationdb/pull/10116>`_
* Fixed a CPU spinning issue on DR destination clusters. `(PR #10114) <https://github.com/apple/foundationdb/pull/10114>`_
* Fixed a inconsistent read issue when using RocksDB engine. `(PR #10060) <https://github.com/apple/foundationdb/pull/10060>`_
* Fixed a storage server failure issue and added client backoff when commit proxy is overloaded for key location requests. `(PR #10007) <https://github.com/apple/foundationdb/pull/10007>`_
* Added gray failure detection of disconnected remote log routers. `(PR #9933) <https://github.com/apple/foundationdb/pull/9933>`_

7.1.31
======
* Same as 7.1.30 release with AVX enabled.

7.1.30
======
* Released with AVX disabled.
* Fixed storage server finishedQueries metric when using getMappedRange. `(PR #9785) <https://github.com/apple/foundationdb/pull/9785>`_
* Fixed unnecessary transaction system recovery when excluding the servers that are already excluded/failed. `(PR #9809) <https://github.com/apple/foundationdb/pull/9809>`_ and `(PR #9878) <https://github.com/apple/foundationdb/pull/9878>`_
* Fixed the exclusion of stateless processes by skipping the free capacity check. `(PR #9789) <https://github.com/apple/foundationdb/pull/9789>`_ and `(PR #9769) <https://github.com/apple/foundationdb/pull/9769>`_
* Fixed an issue where the new worker cannot get ServerDBInfo update. `(PR #9778) <https://github.com/apple/foundationdb/pull/9778>`_
* Added RocksDB bloom filter knobs. `(PR #9770) <https://github.com/apple/foundationdb/pull/9770>`_
* Upgraded RocksDB to version 7.10.2. `(PR #9829) <https://github.com/apple/foundationdb/pull/9829>`_
* Fixed an issue where ExclusionSafetyCheckRequest could be blocked forever. `(PR #9871) <https://github.com/apple/foundationdb/pull/9871>`_
* Fixed fdbserver not able to join the cluster if the majority of coordinators in its connection string have failed. `(PR #9883) <https://github.com/apple/foundationdb/pull/9883>`_
* Fixed stuck data movement when moving to removed a storage server. `(PR #9904) <https://github.com/apple/foundationdb/pull/9904>`_

7.1.29
======
* Same as 7.1.28 release with AVX enabled.

7.1.28
======
* Released with AVX disabled.
* Changed log router to detect slow peeks and to automatically switch DC for peeking. `(PR #9640) <https://github.com/apple/foundationdb/pull/9640>`_
* Added multiple prefix filter support for fdbdecode. `(PR #9483) <https://github.com/apple/foundationdb/pull/9483>`_, `(PR #9489) <https://github.com/apple/foundationdb/pull/9489>`_, `(PR #9511) <https://github.com/apple/foundationdb/pull/9511>`_, and `(PR #9560) <https://github.com/apple/foundationdb/pull/9560>`_
* Enhanced fdbbackup query command to estimate data processing from a specific snapshot to a target version. `(PR #9506) <https://github.com/apple/foundationdb/pull/9506>`_
* Improved PTree insertion and erase performance for storage servers. `(PR #9508) <https://github.com/apple/foundationdb/pull/9508>`_
* Added exclude to fdbcli's configure command to prevent faulty TLogs from affecting recovery. `(PR #9404) <https://github.com/apple/foundationdb/pull/9404>`_
* Fixed getMappedRange metrics. `(PR #9331) <https://github.com/apple/foundationdb/pull/9331>`_

7.1.27
======
* Same as 7.1.26 release with AVX enabled.

7.1.26
======
* Released with AVX disabled.
* Added detection of disconnection to satellite TLog in gray failure detection. `(PR #9107) <https://github.com/apple/foundationdb/pull/9107>`_
* Fixed (non)empty peeks stats in TLogMetrics. `(PR #9074) <https://github.com/apple/foundationdb/pull/9074>`_
* Fixed a data distribution bug where exclusions can become stuck because DD cannot build new teams. `(PR #9035) <https://github.com/apple/foundationdb/pull/9035>`_
* Added FoundationDB version to ProcessMetrics. `(PR #9037) <https://github.com/apple/foundationdb/pull/9037>`_
* Removed RocksDB read iterator destruction from the commit path. `(PR #8971) <https://github.com/apple/foundationdb/pull/8971>`_
* Added determinstic degraded server selection in gray failure detection. `(PR #9001) <https://github.com/apple/foundationdb/pull/9001>`_
* Fixed an interger overflow bug that causes fetching backup files to fail. `(PR #8996) <https://github.com/apple/foundationdb/pull/8996>`_
* Fixed a log router race condition that blocks remote tlogs forever. `(PR #8966) <https://github.com/apple/foundationdb/pull/8966>`_
* Fixed a backup worker assertion failure. `(PR #8887) <https://github.com/apple/foundationdb/pull/8887>`_
* Upgraded RocksDB to 7.7.3 version. `(PR #8880) <https://github.com/apple/foundationdb/pull/8880>`_
* Added byte limit for index prefetch. `(PR #8802) <https://github.com/apple/foundationdb/pull/8802>`_
* Added storage server read range bytes metrics. `(PR #8724) <https://github.com/apple/foundationdb/pull/8724>`_
* Added counters for single key clear requests. `(PR #8792) <https://github.com/apple/foundationdb/pull/8792>`_
* Added more RocksDB knobs. `(PR #8713) <https://github.com/apple/foundationdb/pull/8713>`_, `(PR #8862) <https://github.com/apple/foundationdb/pull/8862>`_, and `(PR #9165) <https://github.com/apple/foundationdb/pull/9165>`_
* Added a new network option "retain_client_library_copies" to keep the client library copies. `(PR #8740) <https://github.com/apple/foundationdb/pull/8740>`_
* Fixed a transaction_too_old error on storage servers when version vector is enabled. `(PR #8710) <https://github.com/apple/foundationdb/pull/8710>`_

7.1.25
======
* Same as 7.1.24 release with AVX enabled.

7.1.24
======
* Released with AVX disabled.
* Fixed a transaction log data corruption bug. `(PR #8525) <https://github.com/apple/foundationdb/pull/8525>`_, `(PR #8562) <https://github.com/apple/foundationdb/pull/8562>`_, and `(PR #8647) <https://github.com/apple/foundationdb/pull/8647>`_
* Fixed a rare data race in transaction logs when PEEK_BATCHING_EMPTY_MSG is enabled. `(PR #8660) <https://github.com/apple/foundationdb/pull/8660>`_
* Fixed a heap-use-after-free bug in cluster controller.  `(PR #8683) <https://github.com/apple/foundationdb/pull/8683>`_
* Changed consistency check to report all corruptions. `(PR #8571) <https://github.com/apple/foundationdb/pull/8571>`_
* Fixed a rare storage server crashing bug after recovery. `(PR #8468) <https://github.com/apple/foundationdb/pull/8468>`_
* Added client knob UNLINKONLOAD_FDBCLIB to control deletion of external client libraries. `(PR #8434) <https://github.com/apple/foundationdb/pull/8434>`_
* Updated the default peer latency degradation percentile to 0.5. `(PR #8370) <https://github.com/apple/foundationdb/pull/8370>`_
* Made exclusion less pessimistic when warning about low space usage. `(PR #8347) <https://github.com/apple/foundationdb/pull/8347>`_ 
* Added storage server readrange and update latency metrics. `(PR #8353) <https://github.com/apple/foundationdb/pull/8353>`_
* Increased the default PEER_DEGRADATION_CONNECTION_FAILURE_COUNT value to 5s. `(PR #8336) <https://github.com/apple/foundationdb/pull/8336>`_
* Increased RocksDB block cache size. `(PR #8274) <https://github.com/apple/foundationdb/pull/8274>`_

7.1.23
======
* Same as 7.1.22 release with AVX enabled.

7.1.22
======
* Released with AVX disabled.
* Added new latency samples for GetValue, GetRange, QueueWait, and VersionWait in storage servers. `(PR #8215) <https://github.com/apple/foundationdb/pull/8215>`_
* Fixed a rare partial data write for TLogs. `(PR #8210) <https://github.com/apple/foundationdb/pull/8210>`_
* Added HTTP proxy support for backup agents. `(PR #8193) <https://github.com/apple/foundationdb/pull/8193>`_
* Fixed a memory bug of secondary queries in index prefetch. `(PR #8195) <https://github.com/apple/foundationdb/pull/8195>`_, `(PR #8190) <https://github.com/apple/foundationdb/pull/8190>`_
* Introduced STORAGE_SERVER_REBOOT_ON_IO_TIMEOUT knob to recreate SS at io_timeout errors. `(PR #8123) <https://github.com/apple/foundationdb/pull/8123>`_
* Fixed two TLog stopped bugs and a CC leader replacement bug. `(PR #8081) <https://github.com/apple/foundationdb/pull/8081>`_
* Added back RecoveryAvailable trace event for status's seconds_since_last_recovered field. `(PR #8068) <https://github.com/apple/foundationdb/pull/8068>`_

7.1.21
======
* Same as 7.1.20 release with AVX enabled.

7.1.20
======
* Released with AVX disabled.
* Fixed missing localities for fdbserver that can cause cross DC calls among storage servers. `(PR #7995) <https://github.com/apple/foundationdb/pull/7995>`_
* Removed extremely spammy trace event in FetchKeys and fixed transaction_profiling_analyzer.py. `(PR #7934) <https://github.com/apple/foundationdb/pull/7934>`_
* Fixed bugs when GRV proxy returns an error. `(PR #7860) <https://github.com/apple/foundationdb/pull/7860>`_

7.1.19
======
* Same as 7.1.18 release with AVX enabled.

7.1.18
======
* Released with AVX disabled.
* Added knobs for the minimum and the maximum of the Ratekeeper's default priority. `(PR #7820) <https://github.com/apple/foundationdb/pull/7820>`_
* Fixed bugs in ``getRange`` of the special key space. `(PR #7778) <https://github.com/apple/foundationdb/pull/7778>`_, `(PR #7720) <https://github.com/apple/foundationdb/pull/7720>`_
* Added debug ID for secondary queries in index prefetching. `(PR #7755) <https://github.com/apple/foundationdb/pull/7755>`_
* Changed hostname resolving to prefer IPv6 addresses. `(PR #7750) <https://github.com/apple/foundationdb/pull/7750>`_
* Added more transaction debug events for prefetch queries. `(PR #7732) <https://github.com/apple/foundationdb/pull/7732>`_

7.1.17
======
* Same as 7.1.16 release with AVX enabled.

7.1.16
======
* Released with AVX disabled.
* Fixed a crash bug when cluster controller shuts down. `(PR #7706) <https://github.com/apple/foundationdb/pull/7706>`_
* Fixed a storage server failure when getReadVersion returns an error. `(PR #7688) <https://github.com/apple/foundationdb/pull/7688>`_
* Fixed unbounded status json generation. `(PR #7680) <https://github.com/apple/foundationdb/pull/7680>`_
* Fixed ScopeEventFieldTypeMismatch error for TLogMetrics. `(PR #7640) <https://github.com/apple/foundationdb/pull/7640>`_
* Added getMappedRange latency metrics. `(PR #7632) <https://github.com/apple/foundationdb/pull/7632>`_
* Fixed a version vector performance bug due to not updating client side tag cache. `(PR #7616) <https://github.com/apple/foundationdb/pull/7616>`_
* Fixed DiskReadSeconds and DiskWriteSeconds calculation in ProcessMetrics. `(PR #7609) <https://github.com/apple/foundationdb/pull/7609>`_
* Added Rocksdb compression and data size stats. `(PR #7596) <https://github.com/apple/foundationdb/pull/7596>`_

7.1.15
======
* Same as 7.1.14 release with AVX enabled.

7.1.14
======
* Released with AVX disabled.
* Fixed a high commit latency bug when there are data movement. `(PR #7548) <https://github.com/apple/foundationdb/pull/7548>`_
* Fixed the primary locality on the sequencer by obtaining it from cluster controller. `(PR #7535) <https://github.com/apple/foundationdb/pull/7535>`_
* Added StorageEngine type to StorageMetrics trace events. `(PR #7546) <https://github.com/apple/foundationdb/pull/7546>`_
* Improved hasIncompleteVersionstamp performance in Java binding to use iteration rather than stream processing. `(PR #7559) <https://github.com/apple/foundationdb/pull/7559>`_

7.1.13
======
* Same as 7.1.12 release with AVX enabled.

7.1.12
======
* Released with AVX disabled.
* Optimized out the version vector specific code on the client when version vector is disabled. `(PR #7528) <https://github.com/apple/foundationdb/pull/7528>`_
* Added pipelining for secondary queries in index prefetch. `(PR #7507) <https://github.com/apple/foundationdb/pull/7507>`_
* Fixed a connection failure bug when using DNS names. `(PR #7478) <https://github.com/apple/foundationdb/pull/7478>`_
* Fixed delays in version advancement that can be larger than knob MAX_COMMIT_BATCH_INTERVAL. `(PR #7518) <https://github.com/apple/foundationdb/pull/7518>`_
* Removed explicit degraded peer recovery in gray failure detection since this may be false positive. `(PR #7466) <https://github.com/apple/foundationdb/pull/7466>`_
* Fixed undefined behavior from accessing field of uninitialized object. `(PR #7430) <https://github.com/apple/foundationdb/pull/7430>`_

7.1.11
======
* Same as 7.1.10 release with AVX enabled.

7.1.10
======
* Released with AVX disabled.
* Fixed a sequencer crash when DC ID is a string. `(PR #7393) <https://github.com/apple/foundationdb/pull/7393>`_
* Fixed a client performance regression by removing unnecessary transaction initialization. `(PR #7365) <https://github.com/apple/foundationdb/pull/7365>`_
* Safely removed fdb_transaction_get_range_and_flat_map C API. `(PR #7379) <https://github.com/apple/foundationdb/pull/7379>`_
* Fixed an unknown error bug when hostname resolving fails. `(PR #7380) <https://github.com/apple/foundationdb/pull/7380>`_

7.1.9
=====
* Same as 7.1.8 release with AVX enabled.

7.1.8
=====
* Released with AVX disabled.
* Fixed a performance regression in network run loop.  `(PR #7342) <https://github.com/apple/foundationdb/pull/7342>`_
* Added RSS bytes for processes in status json output and corrected available_bytes calculation. `(PR #7348) <https://github.com/apple/foundationdb/pull/7348>`_
* Added versionstamp support in tuples. `(PR #7313) <https://github.com/apple/foundationdb/pull/7313>`_
* Fixed some spammy trace events. `(PR #7300) <https://github.com/apple/foundationdb/pull/7300>`_
* Avoided a memory corruption bug by disabling streaming peeks. `(PR #7288) <https://github.com/apple/foundationdb/pull/7288>`_
* Fixed a hang bug in fdbcli exclude command. `(PR #7268) <https://github.com/apple/foundationdb/pull/7268>`_
* Fixed an issue that a remote TLog blocks peeks. `(PR #7255) <https://github.com/apple/foundationdb/pull/7255>`_
* Fixed a connection issue using hostnames. `(PR #7264) <https://github.com/apple/foundationdb/pull/7264>`_
* Added support of the reboot command in go bindings. `(PR #7270) <https://github.com/apple/foundationdb/pull/7270>`_
* Fixed several issues in profiling special keys using GlobalConfig. `(PR #7120) <https://github.com/apple/foundationdb/pull/7120>`_
* Fixed a stuck transaction system bug due to inconsistent recovery transaction version. `(PR #7261) <https://github.com/apple/foundationdb/pull/7261>`_
* Fixed an unknown_error crash due to not resolving hostnames. `(PR #7254) <https://github.com/apple/foundationdb/pull/7254>`_
* Fixed a heap-use-after-free bug. `(PR #7250) <https://github.com/apple/foundationdb/pull/7250>`_
* Fixed a performance issue that remote TLogs are sending too many pops to log routers. `(PR #7235) <https://github.com/apple/foundationdb/pull/7235>`_
* Fixed an issue that SharedTLogs are not displaced and leaking disk space. `(PR #7246) <https://github.com/apple/foundationdb/pull/7246>`_
* Fixed an issue that coordinatorsKey does not store DNS names. `(PR #7203) <https://github.com/apple/foundationdb/pull/7203>`_
* Fixed a sequential execution issue for fdbcli kill, suspend, and expensive_data_check commands. `(PR #7211) <https://github.com/apple/foundationdb/pull/7211>`_

7.1.7
=====
* Same as 7.1.6 release with AVX enabled.

7.1.6
=====
* Released with AVX disabled.
* Fixed a fdbserver crash when given invalid knob name. `(PR #7189) <https://github.com/apple/foundationdb/pull/7189>`_
* Fixed a storage server bug that read data after its failure. `(PR #7217) <https://github.com/apple/foundationdb/pull/7217>`_

7.1.5
=====
* Fixed a fdbcli kill bug that was not killing in parallel. `(PR #7150) <https://github.com/apple/foundationdb/pull/7150>`_
* Fixed a bug that prevents a peer from sending messages on a previously incompatible connection. `(PR #7124) <https://github.com/apple/foundationdb/pull/7124>`_
* Added rocksdb throttling counters to trace event. `(PR #7096) <https://github.com/apple/foundationdb/pull/7096>`_
* Added a backtrace before throwing serialization_failed. `(PR #7155) <https://github.com/apple/foundationdb/pull/7155>`_

7.1.4
=====
* Fixed a bug that prevents client from connecting to a cluster. `(PR #7060) <https://github.com/apple/foundationdb/pull/7060>`_
* Fixed a performance bug that overloads Resolver CPU. `(PR #7068) <https://github.com/apple/foundationdb/pull/7068>`_
* Optimized storage server performance for "get range and flat map" feature. `(PR #7078) <https://github.com/apple/foundationdb/pull/7078>`_
* Optimized both Proxy performance and Resolver (when version vector is enabled) performance. `(PR #7076) <https://github.com/apple/foundationdb/pull/7076>`_
* Fixed a key size limit bug when using tenants. `(PR #6986) <https://github.com/apple/foundationdb/pull/6986>`_
* Fixed operation_failed thrown incorrectly from transactions. `(PR #6993) <https://github.com/apple/foundationdb/pull/6993>`_
* Fixed a version vector bug when GRV cache is used. `(PR #7057) <https://github.com/apple/foundationdb/pull/7057>`_
* Fixed orphaned storage server due to force recovery. `(PR #7028) <https://github.com/apple/foundationdb/pull/7028>`_
* Fixed a bug that a storage server reads stale cluster ID. `(PR #7026) <https://github.com/apple/foundationdb/pull/7026>`_
* Fixed a storage server exclusion status bug that affects wiggling. `(PR #6984) <https://github.com/apple/foundationdb/pull/6984>`_
* Fixed a bug that relocate shard tasks move data to a removed team. `(PR #7023) <https://github.com/apple/foundationdb/pull/7023>`_
* Fixed recruitment thrashing when there are temporarily multiple cluster controllers. `(PR #7001) <https://github.com/apple/foundationdb/pull/7001>`_
* Fixed change feed deletion due to multiple sources race. `(PR #6987) <https://github.com/apple/foundationdb/pull/6987>`_
* Fixed TLog crash if more TLogs are absent than the replication factor. `(PR #6991) <https://github.com/apple/foundationdb/pull/6991>`_
* Added hostname DNS resolution logic for cluster connection string. `(PR #6998) <https://github.com/apple/foundationdb/pull/6998>`_
* Fixed a limit bug in indexPrefetch. `(PR #7005) <https://github.com/apple/foundationdb/pull/7005>`_

7.1.3
=====
* Added logging measuring commit compute duration. `(PR #6906) <https://github.com/apple/foundationdb/pull/6906>`_
* RocksDb used aggregated property metrics for pending compaction bytes. `(PR #6867) <https://github.com/apple/foundationdb/pull/6867>`_
* Fixed a perpetual wiggle bug that would not react to a pause. `(PR #6933) <https://github.com/apple/foundationdb/pull/6933>`_
* Fixed a crash of data distributor. `(PR #6938) <https://github.com/apple/foundationdb/pull/6938>`_
* Added new c libs to client package. `(PR #6921) <https://github.com/apple/foundationdb/pull/6921>`_
* Fixed a bug that prevents a cluster from fully recovered state after taking a snapshot. `(PR #6892) <https://github.com/apple/foundationdb/pull/6892>`_

7.1.2
=====
* Fixed failing upgrades due to non-persisted initial cluster version. `(PR #6864) <https://github.com/apple/foundationdb/pull/6864>`_
* Fixed a client load balancing bug because ClientDBInfo may be unintentionally not set. `(PR #6878) <https://github.com/apple/foundationdb/pull/6878>`_
* Fixed stuck LogRouter due to races of multiple PeekStream requests. `(PR #6870) <https://github.com/apple/foundationdb/pull/6870>`_
* Fixed a client-side infinite loop due to provisional GRV Proxy ID not set in GetReadVersionReply. `(PR #6849) <https://github.com/apple/foundationdb/pull/6849>`_

7.1.1
=====
* Added new c libs to client package. `(PR #6828) <https://github.com/apple/foundationdb/pull/6828>`_

7.1.0
=====

Features
--------
* Added ``USE_GRV_CACHE`` transaction option to allow read versions to be locally cached on the client side for latency optimizations. `(PR #5725) <https://github.com/apple/foundationdb/pull/5725>`_ `(PR #6664) <https://github.com/apple/foundationdb/pull/6664>`_
* Added "get range and flat map" feature with new APIs (see Bindings section). Storage servers are able to generate the keys in the queries based on another query. With this, upper layer can push some computations down to FDB, to improve latency and bandwidth when read. `(PR #5609) <https://github.com/apple/foundationdb/pull/5609>`_, `(PR #6181) <https://github.com/apple/foundationdb/pull/6181>`_, etc..

Performance
-----------

Reliability
-----------

Fixes
-----

Status
------
* Added ``cluster.storage_wiggler`` field report storage wiggle stats `(PR #6219) <https://github.com/apple/foundationdb/pull/6219>`_

Bindings
--------
* C: Added ``fdb_transaction_get_range_and_flat_map`` function to support running queries based on another query in one request. `(PR #5609) <https://github.com/apple/foundationdb/pull/5609>`_
* Java: Added ``Transaction.getRangeAndFlatMap`` function to support running queries based on another query in one request. `(PR #5609) <https://github.com/apple/foundationdb/pull/5609>`_

Other Changes
-------------
* OpenTracing support is now deprecated in favor of OpenTelemetry tracing, which will be enabled in a future release. `(PR #6478) <https://github.com/apple/foundationdb/pull/6478/files>`_
* Changed ``memory`` option to limit resident memory instead of virtual memory. Added a new ``memory_vsize`` option if limiting virtual memory is desired. `(PR #6719) <https://github.com/apple/foundationdb/pull/6719>`_
* Change ``perpetual storage wiggle`` to wiggle the storage servers based on their created time. `(PR #6219) <https://github.com/apple/foundationdb/pull/6219>`_

Earlier release notes
---------------------
* :doc:`7.0 (API Version 700) </release-notes/release-notes-700>`
* :doc:`6.3 (API Version 630) </release-notes/release-notes-630>`
* :doc:`6.2 (API Version 620) </release-notes/release-notes-620>`
* :doc:`6.1 (API Version 610) </release-notes/release-notes-610>`
* :doc:`6.0 (API Version 600) </release-notes/release-notes-600>`
* :doc:`5.2 (API Version 520) </release-notes/release-notes-520>`
* :doc:`5.1 (API Version 510) </release-notes/release-notes-510>`
* :doc:`5.0 (API Version 500) </release-notes/release-notes-500>`
* :doc:`4.6 (API Version 460) </release-notes/release-notes-460>`
* :doc:`4.5 (API Version 450) </release-notes/release-notes-450>`
* :doc:`4.4 (API Version 440) </release-notes/release-notes-440>`
* :doc:`4.3 (API Version 430) </release-notes/release-notes-430>`
* :doc:`4.2 (API Version 420) </release-notes/release-notes-420>`
* :doc:`4.1 (API Version 410) </release-notes/release-notes-410>`
* :doc:`4.0 (API Version 400) </release-notes/release-notes-400>`
* :doc:`3.0 (API Version 300) </release-notes/release-notes-300>`
* :doc:`2.0 (API Version 200) </release-notes/release-notes-200>`
* :doc:`1.0 (API Version 100) </release-notes/release-notes-100>`
* :doc:`Beta 3 (API Version 23) </release-notes/release-notes-023>`
* :doc:`Beta 2 (API Version 22) </release-notes/release-notes-022>`
* :doc:`Beta 1 (API Version 21) </release-notes/release-notes-021>`
* :doc:`Alpha 6 (API Version 16) </release-notes/release-notes-016>`
* :doc:`Alpha 5 (API Version 14) </release-notes/release-notes-014>`<|MERGE_RESOLUTION|>--- conflicted
+++ resolved
@@ -2,8 +2,6 @@
 Release Notes
 #############
 
-<<<<<<< HEAD
-=======
 7.1.43
 ======
 * Same as 7.1.42 release with AVX enabled.
@@ -60,7 +58,6 @@
 * Added consistency check for rocksdb only `(PR #10751) <https://github.com/apple/foundationdb/pull/10751>`_
 * Fixed grv queue stats when requests are dropped `(PR #10753) <https://github.com/apple/foundationdb/pull/10753>`_
 
->>>>>>> 57ccdb8f
 7.1.35
 ======
 * Same as 7.1.34 release with AVX enabled.
