.. -*- mode: rst; -*-

.. |separately-installed-bindings| replace::
    For the language binding to function, FoundationDB client binaries whose version is at least as recent
    must be installed. If you upgrade a language binding to a new version, you may need to upgrade the FoundationDB client binaries as well. See :ref:`installing-client-binaries`.

.. |project-dependency| replace::
    If you have a project with automatic dependency installation and have expressed a dependency on foundationdb, it may automatically install the lastest version of the language binding when you deploy your project to a new machine. If you have not also upgraded the Foundation client binary, an unplanned upgrade of the language binding may encounter an incompatibility. You should therefore configure any project dependency on foundationdb in coordination with your overall upgrade strategy.

.. |client-installed-bindings| replace::
    The language binding requires FoundationDB client binaries whose version is at least as recent. The binding installed with FoundationDB installation will automatically satisfy this requirement.

.. |api-version-rationale| replace::
    FoundationDB encapsulates multiple versions of its interface by requiring the client to explicitly specify the version of the API it uses. The purpose of this design is to allow you to upgrade the server, client libraries, or bindings without having to modify client code. The client libraries support all previous versions of the API. The API version specified by the client is used to control the behavior of the binding. You can therefore upgrade to more recent packages (and thus receive various improvements) without having to change your code.

.. |api-version-multi-version-warning| replace::
    When using the :ref:`multi-version client API <multi-version-client-api>`, setting an API version that is not supported by a particular client library will prevent that client from being used to connect to the cluster. In particular, you should not advance the API version of your application after upgrading your client until the cluster has also been upgraded.

.. |transaction-blurb1| replace::
    In FoundationDB, a transaction is a mutable snapshot of a database. All read and write operations on a transaction see and modify an otherwise-unchanging version of the database and only change the underlying database if and when the transaction is committed. Read operations do see the effects of previous write operations on the same transaction. Committing a transaction usually succeeds in the absence of :ref:`conflicts <conflict-ranges>`.

.. |transaction-blurb2| replace::
    Transactions group operations into a unit with the properties of *atomicity*, *isolation*, and *durability*. Transactions also provide the ability to maintain an application's invariants or integrity constraints, supporting the property of *consistency*. Together these properties are known as :ref:`ACID <ACID>`.

.. |transaction-blurb3| replace::
    Transactions are also causally consistent: once a transaction has been successfully committed, all subsequently created transactions will see the modifications made by it.

.. |used-during-commit-blurb| replace::
    If any operation is performed on a transaction after a commit has been issued but before it has returned, both the commit and the operation will |error-raise-type| a :ref:`used_during_commit <developer-guide-error-codes>` |error-type|. In this case, all subsequent operations on this transaction will |error-raise-type| this error until |reset-func-name| is called.

.. |unknown-result-blurb| replace::
    As with other client/server databases, in some failure scenarios a client may be unable to determine whether a transaction succeeded. In these cases, |commit-func| will |error-raise-type| a :ref:`commit_unknown_result <developer-guide-error-codes>` |error-type|. The |on-error-func| function treats this |error-type| as retryable, so retry loops that don't check for :ref:`commit_unknown_result <developer-guide-error-codes>` could execute the transaction twice. In these cases, you must consider the idempotence of the transaction.

.. |commit-unknown-result-blurb| replace::

    |unknown-result-blurb| For more information, see :ref:`developer-guide-unknown-results`.

.. |commit-outstanding-reads-blurb| replace::
    Normally, commit will wait for outstanding reads to return. However, if those reads were snapshot reads or the transaction option for disabling "read-your-writes" has been invoked, any outstanding reads will immediately return errors.

.. |transaction-cancel-blurb| replace::
    Cancels the transaction. All pending or future uses of the transaction will |error-raise-type| a :ref:`transaction_cancelled <developer-guide-error-codes>` |error-type|. The transaction can be used again after it is |reset-func-name|.

.. |snapshot-blurb1| replace::
    Snapshot reads selectively relax FoundationDB's isolation property, reducing :ref:`conflicts <developer-guide-transaction-conflicts>` but making it harder to reason about concurrency.

.. |snapshot-blurb2| replace::
    By default, FoundationDB transactions guarantee :ref:`strictly serializable isolation <ACID>`, resulting in a state that is *as if* transactions were executed one at a time, even if they were executed concurrently. Serializability has little performance cost when there are few :ref:`conflicts <developer-guide-transaction-conflicts>` but can be expensive when there are many. FoundationDB therefore also permits individual reads within a transaction to be done as snapshot reads.

.. |snapshot-blurb3| replace::
    Snapshot reads differ from ordinary (strictly serializable) reads by permitting the values they read to be modified by concurrent transactions, whereas strictly serializable reads cause conflicts in that case. Like strictly serializable reads, snapshot reads see the effects of prior writes in the same transaction. For more information on the use of snapshot reads, see :ref:`snapshot isolation`.

.. |snapshot-blurb4| replace::
    Snapshot reads also interact with transaction commit a little differently than normal reads. If a snapshot read is outstanding when transaction commit is called that read will immediately return an error. (Normally, transaction commit will wait until outstanding reads return before committing.)

.. |keys-values-blurb| replace::
    Keys and values in FoundationDB are simple byte strings.

.. |keys-values-other-types-blurb| replace::
    To encode other data types, see :ref:`encoding-data-types` and the |tuple-layer|.

.. |as-foundationdb-blurb| replace::
    In some cases, you may have objects that are used to *represent* specific keys or values (for example, see |subspace|). As a convenience, the language binding API can work seamlessly with such objects if they implement the |as-foundationdb-key| or |as-foundationdb-value| methods, respectively. API methods that accept a key will alternately accept an object that implements the |as-foundationdb-key| method. Likewise, API methods accepting a value will also accept an object that implements the |as-foundationdb-value| method.

.. |as-foundationdb-warning| replace::
    |as-foundationdb-key| and |as-foundationdb-value| are not intended to implement serialization protocols for object storage. Use these functions only when your object represents a specific key or value.

.. |database-blurb1| replace::
    |database-type| represents a FoundationDB database --- a mutable, lexicographically ordered mapping from binary keys to binary values.

.. |database-blurb2| replace::
    Although |database-type| provides convenience methods for reading and writing, modifications to a database are usually via transactions, which are usually created and committed automatically by |database-auto|.

.. |database-sync| replace::
    The convenience methods provided by |database-type| have the same signature as the corresponding methods of ``Transaction``. However, most of the |database-type| methods are fully synchronous. (An exception is the methods for watches.) As a result, the |database-type| methods do not support the use of :ref:`implicit parallelism with futures <developer-guide-programming-with-futures>`.

.. |tenant-blurb1| replace::
    |tenant-type| represents a FoundationDB tenant. Tenants are optional named transaction domains that can be used to provide multiple disjoint key-spaces to client applications. A transaction created in a tenant will be limited to the keys contained within that tenant, and transactions operating on different tenants can use the same key names without interfering with each other.

.. |keysel-blurb1| replace::
    FoundationDB's lexicographically ordered data model permits finding keys based on their order (for example, finding the first key in the database greater than a given key). Key selectors represent a description of a key in the database that could be resolved to an actual key by |get-key-func| or used directly as the beginning or end of a range in |get-range-func|.

.. |keysel-blurb2| replace::
    For more about how key selectors work, see :ref:`key selectors`.

.. |database-atomic-ops-idempotency-note| replace::

    Note that since some atomic operations are not idempotent, the implicit use of |database-auto| could interact with a :ref:`commit_unknown_result <developer-guide-error-codes>` |error-type| in unpredictable ways. For more information, see :ref:`developer-guide-unknown-results`.

.. |atomic-ops-blurb1| replace::
    An atomic operation is a single database command that carries out several logical steps: reading the value of a key, performing a transformation on that value, and writing the result. Different atomic operations perform different transformations. Like other database operations, an atomic operation is used within a transaction; however, its use within a transaction will not cause the transaction to conflict.

.. |atomic-ops-blurb2| replace::
    Atomic operations do not expose the current value of the key to the client but simply send the database the transformation to apply. In regard to conflict checking, an atomic operation is equivalent to a write without a read. It can only cause *other* transactions performing reads of the key to conflict.

.. |atomic-ops-blurb3| replace::
    By combining these logical steps into a single, read-free operation, FoundationDB can guarantee that the transaction will not conflict due to the operation. This makes atomic operations ideal for operating on keys that are frequently modified. A common example is the use of a key-value pair as a counter.

.. |atomic-ops-warning| replace::
    If a transaction uses both an atomic operation and a strictly serializable read on the same key, the benefits of using the atomic operation (for both conflict checking and performance) are lost.

.. |atomic-add1| replace::
    Performs an addition of little-endian integers. If the existing value in the database is not present or shorter than ``param``, it is first extended to the length of ``param`` with zero bytes.  If ``param`` is shorter than the existing value in the database, the existing value is truncated to match the length of ``param``. In case of overflow, the result is truncated to the width of ``param``.

.. |atomic-add2| replace::
    The integers to be added must be stored in a little-endian representation. They can be signed in two's complement representation or unsigned. You can add to an integer at a known offset in the value by prepending the appropriate number of zero bytes to ``param`` and padding with zero bytes to match the length of the value. However, this offset technique requires that you know the addition will not cause the integer field within the value to overflow.

.. |atomic-and| replace::
    Performs a bitwise "and" operation. If the existing value in the database is not present, then ``param`` is stored in the database. If the existing value in the database is  shorter than ``param``, it is first extended to the length of ``param`` with zero bytes. If ``param`` is shorter than the existing value in the database, the existing value is truncated to match the length of ``param``.

.. |atomic-or| replace::
    Performs a bitwise "or" operation. If the existing value in the database is not present or shorter than ``param``, it is first extended to the length of ``param`` with zero bytes. If ``param`` is shorter than the existing value in the database, the existing value is truncated to match the length of ``param``.

.. |atomic-xor| replace::
    Performs a bitwise "xor" operation. If the existing value in the database is not present or shorter than ``param``, it is first extended to the length of ``param`` with zero bytes. If ``param`` is shorter than the existing value in the database, the existing value is truncated to match the length of ``param``.

.. |atomic-compare-and-clear| replace::
   Performs an atomic ``compare and clear`` operation. If the existing value in the database is equal to the given value, then given key is cleared.

.. |atomic-max1| replace::
    Sets the value in the database to the larger of the existing value and ``param``. If the existing value in the database is not present or shorter than ``param``, it is first extended to the length of ``param`` with zero bytes. If ``param`` is shorter than the existing value in the database, the existing value is truncated to match the length of ``param``.

.. |atomic-max-min| replace::
    Both the existing value and ``param`` are treated as unsigned integers. (This differs from the behavior of atomic addition.)

.. |atomic-min1| replace::
    Sets the value in the database to the smaller of the existing value and ``param``. If the existing value in the database is not present, then ``param`` is stored in the database. If the existing value in the database is shorter than ``param``, it is first extended to the length of ``param`` with zero bytes. If ``param`` is shorter than the existing value in the database, the existing value is truncated to match the length of ``param``.

.. |atomic-byte-min| replace::
    Performs lexicographic comparison of byte strings. If the existing value in the database is not present, then ``param`` is stored. Otherwise the smaller of the two values is then stored in the database.

.. |atomic-byte-max| replace::
    Performs lexicographic comparison of byte strings. If the existing value in the database is not present, then ``param`` is stored. Otherwise the larger of the two values is then stored in the database.

.. |atomic-set-versionstamped-key-1| replace::
    Transforms ``key`` using a versionstamp for the transaction. This key must be at least 14 bytes long. The final 4 bytes will be interpreted as a 32-bit little-endian integer denoting an index into the key at which to perform the transformation, and then trimmed off the key. The 10 bytes in the key beginning at the index will be overwritten with the versionstamp. If the index plus 10 bytes points past the end of the key, the result will be an error. Sets the transformed key in the database to ``param``.

.. |atomic-set-versionstamped-value| replace::
    Transforms ``param`` using a versionstamp for the transaction. This parameter must be at least 14 bytes long. The final 4 bytes will be interpreted as a 32-bit little-endian integer denoting an index into the parameter at which to perform the transformation, and then trimmed off the key. The 10 bytes in the parameter beginning at the index will be overwritten with the versionstamp. If the index plus 10 bytes points past the end of the parameter, the result will be an error. Sets ``key`` in the database to the transformed parameter.

.. |atomic-versionstamps-1| replace::
    A versionstamp is a 10 byte, unique, monotonically (but not sequentially) increasing value for each committed transaction. The first 8 bytes are the committed version of the database (serialized in big-endian order). The last 2 bytes are monotonic in the serialization order for transactions (serialized in big-endian order).


.. |atomic-versionstamps-2| replace::
    A transaction is not permitted to read any transformed key or value previously set within that transaction, and an attempt to do so will result in an ``accessed_unreadable`` error.  The range of keys marked unreadable when setting a versionstamped key begins at the transactions's read version if it is known, otherwise a versionstamp of all ``0x00`` bytes is conservatively assumed.  The upper bound of the unreadable range is a versionstamp of all ``0xFF`` bytes.

.. |atomic-versionstamps-tuple-warning-key| replace::
    At this time, versionstamped keys are not compatible with the Tuple layer except in Java, Python, and Go. Note that this implies versionstamped keys may not be used with the Subspace and Directory layers except in those languages.

.. |atomic-versionstamps-tuple-warning-value| replace::
    At this time, versionstamped values are not compatible with the Tuple layer except in Java, Python, and Go. Note that this implies versionstamped values may not be used with the Subspace and Directory layers except in those languages.

<<<<<<< HEAD
.. |api-version| replace:: 730
=======
.. |api-version| replace:: 740
>>>>>>> 63371257

.. |streaming-mode-blurb1| replace::
    When using |get-range-func| and similar interfaces, API clients can request large ranges of the database to iterate over.  Making such a request doesn't necessarily mean that the client will consume all of the data in the range - sometimes the client doesn't know how far it intends to iterate in advance.  FoundationDB tries to balance latency and bandwidth by requesting data for iteration in batches.

.. |streaming-mode-blurb2| replace::
    Streaming modes permit the API client to customize this performance tradeoff by providing extra information about how the iterator will be used.

.. |tuple-layer-blurb| replace::
    The FoundationDB API comes with a built-in layer for encoding tuples into keys usable by FoundationDB. The encoded key maintains the same sort order as the original tuple: sorted first by the first element, then by the second element, etc. This makes the tuple layer ideal for building a variety of higher-level data models.

.. |tuple-layer-note| replace::
    For general guidance on tuple usage, see the discussion in the document on :ref:`Data Modeling <data-modeling-tuples>`.

.. |transaction-reset-blurb| replace::
    Rollback a transaction, completely resetting it to its initial state. This is logically equivalent to destroying the transaction and creating a new one.

.. |transaction-reset-cancel-warning| replace::
    Be careful if you are using |reset-func| and |cancel-func| concurrently with the same transaction. Since they negate each other's effects, a race condition between these calls will leave the transaction in an unknown state.

.. |transaction-commit-cancel-warning| replace::
    If your program attempts to cancel a transaction after |commit-func| has been called but before it returns, unpredictable behavior will result. While it is guaranteed that the transaction will eventually end up in a cancelled state, the commit may or may not occur. Moreover, even if the call to |commit-func| appears to |error-raise-type| a :ref:`transaction_cancelled <developer-guide-error-codes>` |error-type|,  the commit may have occurred or may occur in the future. This can make it more difficult to reason about the order in which transactions occur.

.. |transaction-get-committed-version-blurb| replace::
    Gets the version number at which a successful commit modified the database. This must be called only after the successful (non-error) completion of a call to |commit-func| on this Transaction, or the behavior is undefined. Read-only transactions do not modify the database when committed and will have a committed version of -1. Keep in mind that a transaction which reads keys and then sets them to their current values may be optimized to a read-only transaction.

.. |transaction-get-approximate-size-blurb| replace::
    Gets the the approximate transaction size so far, which is the summation of the estimated size of mutations, read conflict ranges, and write conflict ranges.

.. |transaction-get-versionstamp-blurb| replace::
    Returns a future which will contain the versionstamp which was used by any versionstamp operations in this transaction. This function must be called before a call to |commit-func| on this Transaction. The future will be ready only after the successful completion of a call to |commit-func| on this Transaction. Read-only transactions do not modify the database when committed and will result in the future completing with an error. Keep in mind that a transaction which reads keys and then sets them to their current values may be optimized to a read-only transaction.

.. |transaction-watch-blurb| replace::

    A watch's behavior is relative to the transaction that created it. A watch will report a change in relation to the key's value as readable by that transaction. The initial value used for comparison is either that of the transaction's read version or the value as modified by the transaction itself prior to the creation of the watch. If the value changes and then changes back to its initial value, the watch might not report the change.

.. |transaction-watch-committed-blurb| replace::

    Until the transaction that created it has been committed, a watch will not report changes made by *other* transactions. In contrast, a watch will immediately report changes made by the transaction itself. Watches cannot be created if the transaction has set |read-your-writes-disable-option|, and an attempt to do so will |error-raise-type| an :ref:`watches_disabled <developer-guide-error-codes>` |error-type|.

.. |transaction-watch-error-blurb| replace::

    If the transaction used to create a watch encounters an |error-type| during commit, then the watch will be set with that |error-type|. A transaction whose :ref:`commit result is unknown <developer-guide-unknown-results>` will set all of its watches with the :ref:`commit_unknown_result <developer-guide-error-codes>` |error-type|. If an uncommitted transaction is reset or destroyed, then any watches it created will be set with the :ref:`transaction_cancelled <developer-guide-error-codes>` |error-type|.

.. |transaction-watch-limit-blurb| replace::

    By default, each database connection can have no more than 10,000 watches that have not yet reported a change. When this number is exceeded, an attempt to create a watch will |error-raise-type| a :ref:`too_many_watches <developer-guide-error-codes>` |error-type|. This limit can be changed using |max-watches-database-option|. Because a watch outlives the transaction that creates it, any watch that is no longer needed should be cancelled by calling |future-cancel| on its returned future.

.. |transaction-clear-range-blurb| replace::

    Range clears are efficient with FoundationDB -- clearing large amounts of data will be fast. However, this will not immediately free up disk - data for the deleted range is cleaned up in the background. For purposes of computing the transaction size, only the begin and end keys of a clear range are counted. The size of the data stored in the range does not count against the transaction size limit.

.. |conflict-range-note| replace::

    Most applications will use the strictly serializable isolation that transactions provide by default and will not need to manipulate conflict ranges.

.. |conflict-range-blurb| replace::

    The following make it possible to add :ref:`conflict ranges <conflict-ranges>` to a transaction.

.. |add-read-conflict-range-blurb| replace::

    Adds a range of keys to the transaction's read conflict ranges as if you had read the range. As a result, other transactions that write a key in this range could cause the transaction to fail with a conflict.

.. |add-read-conflict-key-blurb| replace::

    Adds a key to the transaction's read conflict ranges as if you had read the key. As a result, other transactions that concurrently write this key could cause the transaction to fail with a conflict.

.. |add-write-conflict-range-blurb| replace::

    Adds a range of keys to the transaction's write conflict ranges as if you had cleared the range. As a result, other transactions that concurrently read a key in this range could fail with a conflict.

.. |add-write-conflict-key-blurb| replace::

    Adds a key to the transaction's write conflict ranges as if you had written the key. As a result, other transactions that concurrently read this key could fail with a conflict.

.. |network-options-blurb| replace::

    A singleton providing options which affect the entire FoundationDB client. Note that network options can also be :ref:`set using environment variables<network-options-using-environment-variables>`.

.. |option-trace-enable-blurb| replace::
    Enables trace file generation on this FoundationDB client. Trace files will be generated in the specified output directory. If the directory is specified as |null-type|, then the output directory will be the current working directory.

.. |option-trace-enable-warning| replace::
    The specified output directory must be unique to this client. In the present release, trace logging does not allow two clients to share a directory.

.. |option-trace-max-logs-size-blurb| replace::
    Sets the maximum size in bytes for the sum of this FoundationDB client's trace output files in a single log directory.

.. |option-trace-roll-size-blurb| replace::
    Sets the maximum size in bytes of a single trace output file for this FoundationDB client.

.. |option-trace-format-blurb| replace::
    Select the format of the trace files for this FoundationDB client. xml (the default) and json are supported.

.. |option-trace-clock-source-blurb| replace::
    Select clock source for trace files. now (the default) or realtime are supported.

.. |network-options-warning| replace::

    It is an error to set these options after the first call to |open-func| anywhere in your application.

.. |tls-options-burb| replace::

    The following options are only used when connecting to a :doc:`TLS-enabled cluster <tls>`.

.. |option-tls-plugin-blurb| replace::

    Sets the :ref:`TLS plugin <configuring-tls>` to load. This option, if used, must be set before any other TLS options.

.. |option-tls-cert-path-blurb| replace::

    Sets the path for the file from which the :ref:`certificate chain <tls-certificate-file>` will be loaded.

.. |option-tls-key-path-blurb| replace::

    Sets the path for the file from which to load the :ref:`private key <tls-key-file>` corresponding to your own certificate.

.. |option-tls-verify-peers-blurb| replace::

    Sets the :ref:`peer certificate field verification criteria <tls-verify-peers>`.

.. |option-tls-cert-bytes| replace::

    Sets the certificate chain.

.. |option-tls-key-bytes| replace::

    Set the private key corresponding to your own certificate.

.. |option-disable-multi-version-client-api| replace::

    Disables the :ref:`multi-version client API <multi-version-client-api>` and instead uses the local client directly. Must be set before setting up the network.

.. |option-callbacks-on-external-threads| replace::

    If set, callbacks from :ref:`external client libraries <multi-version-client-api>` can be called from threads created by the FoundationDB client library. Otherwise, callbacks will be called from either the thread used to add the callback or the network thread. Setting this option can improve performance when connected using an external client, but may not be safe to use in all environments. Must be set before setting up the network. WARNING: This feature is considered experimental at this time.

.. |option-external-client-library| replace::

    Adds an external client library for use by the :ref:`multi-version client API <multi-version-client-api>`. Must be set before setting up the network.

.. |option-external-client-directory| replace::

    Searches the specified path for dynamic libraries and adds them to the list of client libraries for use by the :ref:`multi-version client API <multi-version-client-api>`. Must be set before setting up the network.

.. |database-options-blurb| replace::

    Database options alter the behavior of FoundationDB databases.

.. |option-location-cache-size-blurb| replace::
    Set the size of the client location cache. Raising this value can boost performance in very large databases where clients access data in a near-random pattern. This value must be an integer in the range [0, 2\ :sup:`31`-1]. Defaults to 100000.

.. |option-max-watches-blurb| replace::

    Set the maximum number of watches allowed to be outstanding on a database connection. Increasing this number could result in increased resource usage. Reducing this number will not cancel any outstanding watches. Defaults to 10000 and cannot be larger than 1000000.

.. |option-machine-id-blurb| replace::

    Specify the machine ID of a server to be preferentially used for database operations. ID must be a string of up to 16 hexadecimal digits that was used to configure :ref:`fdbserver processes <foundationdb-conf-fdbserver>`. Load balancing uses this option for location-awareness, attempting to send database operations first to servers on a specified machine, then a specified datacenter, then returning to its default algorithm.

.. |option-datacenter-id-blurb| replace::

    Specify the datacenter ID to be preferentially used for database operations. ID must be a string of up to 16 hexadecimal digits that was used to configure :ref:`fdbserver processes <foundationdb-conf-fdbserver>`. Load balancing uses this option for location-awareness, attempting to send database operations first to servers on a specified machine, then a specified datacenter, then returning to its default algorithm.

.. |option-db-tr-retry-limit-blurb| replace::

    Set the default maximum number of retries for each transaction after which additional calls to |on-error-func| will throw the most recently seen error code. This is equivalent to calling |retry-limit-transaction-option| on each transaction created by this database.

.. |option-db-tr-size-limit-blurb| replace::

    Set the default maximum transaction size in bytes. This is equivalent to calling |transaction-size-limit-database-option| on each transaction created by this database.

.. |option-db-tr-timeout-blurb| replace::

    Set the default timeout duration in milliseconds after which all transactions created by this database will automatically be cancelled. This is equivalent to calling |timeout-transaction-option| on each transaction created by this database. This option can only be called if the API version is at least 610.

.. |option-db-tr-max-retry-delay-blurb| replace::

    Set the default maximum backoff delay incurred by each transaction in the call to |on-error-func| if the error is retryable. This is equivalent to calling |max-retry-delay-transaction-option| on each transaction created by this database.

.. |option-db-causal-read-risky-blurb| replace::

    Transactions do not require the strict causal consistency guarantee that FoundationDB provides by default.  The read version will be committed, and usually will be the latest committed, but might not be the latest committed in the event of a simultaneous fault and misbehaving clock. Enabling this option is equivalent to calling |causal-read-risky-transaction-option| on each transaction created by this database.

.. |option-db-snapshot-ryw-enable-blurb| replace::

    If this option has been set an equal or more times with this database than the disable option, snapshot reads *will* see the effects of prior writes in the same transaction. Enabling this option is equivalent to calling |snapshot-ryw-enable-transaction-option| on each transaction created by this database.

.. |option-db-snapshot-ryw-disable-blurb| replace::

    If this option has been set more times with this database than the disable option, snapshot reads will *not* see the effects of prior writes in the same transaction. Disabling this option is equivalent to calling |snapshot-ryw-disable-transaction-option| on each transaction created by this database.

.. |option-db-tr-transaction-logging-max-field-length-blurb| replace::

    Sets the maximum escaped length of key and value fields to be logged to the trace file via the LOG_TRANSACTION option. This is equivalent to calling |transaction-logging-max-field-length-transaction-option| on each transaction created by this database.

.. |transaction-options-blurb| replace::

    Transaction options alter the behavior of FoundationDB transactions. FoundationDB defaults to extremely safe transaction behavior, and we have worked hard to make the performance excellent with the default setting, so you should not often need to use transaction options.

.. |option-snapshot-ryw-enable-blurb| replace::

    If this option is set an equal or more times in this transaction than the disable option, snapshot reads *will* see the effects of prior writes in the same transaction. This option can be enabled one or more times at the database-level by calling |snapshot-ryw-enable-database-option|.

.. |option-snapshot-ryw-disable-blurb| replace::

    If this option is set more times in this transaction than the enable option, snapshot reads will *not* see the effects of prior writes in the same transaction. Note that prior to API version 300, this was the default behavior. This option can be disabled one or more times at the database level by calling |snapshot-ryw-disable-database-option|.

.. |option-priority-batch-blurb| replace::
    This transaction should be treated as low priority (other transactions will be processed first). Batch priority transactions will also be throttled at load levels smaller than for other types of transactions and may be fully cut off in the event of machine failures. Useful for doing potentially saturating batch work without interfering with the latency of other operations.

.. |option-priority-system-immediate-blurb| replace::

    This transaction should be treated as extremely high priority, taking priority over other transactions and bypassing controls on transaction queuing.

.. |option-priority-system-immediate-warning| replace::

    This is intended for the use of internal database functions and low-level tools; use by applications may result in severe database performance or availability problems.

.. |option-causal-read-risky-blurb| replace::

    This transaction does not require the strict causal consistency guarantee that FoundationDB provides by default.  The read version will be committed, and usually will be the latest committed, but might not be the latest committed in the event of a simultaneous fault and misbehaving clock. One can set this for all transactions by calling |causal-read-risky-database-option|.

.. |option-causal-write-risky-blurb| replace::

    The application either knows that this transaction will be self-conflicting (at least one read overlaps at least one set or clear), or is willing to accept a small risk that the transaction could be committed a second time after its commit apparently succeeds.  This option provides a small performance benefit.

.. |option-read-your-writes-disable-blurb| replace::

    When this option is invoked, a read performed by a transaction will not see any prior mutations that occured in that transaction, instead seeing the value which was in the database at the transaction's read version. This option may provide a small performance benefit for the client, but also disables a number of client-side optimizations which are beneficial for transactions which tend to read and write the same keys within a single transaction.

.. |option-read-your-writes-disable-note| replace::

    It is an error to set this option after performing any reads or writes on the transaction.

.. |option-read-ahead-disable-blurb| replace::

    Disables read-ahead caching for range reads. Under normal operation, a transaction will read extra rows from the database into cache if range reads are used to page through a series of data one row at a time (i.e. if a range read with a one row limit is followed by another one row range read starting immediately after the result of the first).

.. |option-access-system-keys-blurb| replace::

    Allows this transaction to read and modify system keys (those that start with the byte ``0xFF``).

.. |option-access-system-keys-warning| replace::

    Writing into system keys will likely break your database. Further, even for readers, the format of data in the system keys may change from version to version in FoundationDB.

.. |option-read-system-keys-blurb| replace::

    Allows this transaction to read system keys (those that start with the byte ``0xFF``).

.. |option-read-system-keys-warning| replace::

    The format of data in the system keys may change from version to version in FoundationDB.

..  |option-set-retry-limit-blurb1| replace::

    Set a maximum number of retries after which additional calls to |on-error-func| will throw the most recently seen error code. (By default, a transaction permits an unlimited number of retries.) Valid parameter values are [-1, INT_MAX]. If set to -1, the transaction returns to the default of unlimited retries.

..  |option-set-retry-limit-blurb2| replace::

    Prior to API version 610, Like all other transaction options, the retry limit must be reset after a call to |on-error-func|. If the API version is 610 or newer, then the retry limit is not reset. Note that at all API versions, it is safe and legal to call this option after each call to |on-error-func|, so most code written assuming the older behavior can be upgraded without requiring any modification. This also means there is no need to introduce logic to conditionally set this option within retry loops. One can also set the default retry limit for all transactions by calling |retry-limit-database-option|.

..  |option-set-max-retry-delay-blurb| replace::

    Set the maximum backoff delay incurred in the call to |on-error-func| if the error is retryable. Prior to API version 610, like all other transaction options, the maximum retry delay must be reset after a call to |on-error-func|. If the API version is 610 or newer, then the maximum retry delay is not reset. Note that at all API versions, it is safe and legal to call this option after each call to |on-error-func|, so most cade written assuming the older behavior can be upgraded without requiring any modification. This also means there is no need to introduce logic to conditionally set this option within retry loops. One can set the default retry limit for all transactions by calling |max-retry-delay-database-option|.

..  |option-set-size-limit-blurb| replace::

    Set the transaction size limit in bytes. The size is calculated by combining the sizes of all keys and values written or mutated, all key ranges cleared, and all read and write conflict ranges. (In other words, it includes the total size of all data included in the request to the cluster to commit the transaction.) Large transactions can cause performance problems on FoundationDB clusters, so setting this limit to a smaller value than the default can help prevent the client from accidentally degrading the cluster's performance. This value must be at least 32 and cannot be set to higher than 10,000,000, the default transaction size limit.

..  |option-set-timeout-blurb1| replace::

    Set a timeout duration in milliseconds after which the transaction automatically to be cancelled. The time is measured from transaction creation (or the most call to |reset-func-name|, if any). Valid parameter values are [0, INT_MAX]. If set to 0, all timeouts will be disabled. Once a transaction has timed out, all pending or future uses of the transaction will |error-raise-type| a :ref:`transaction_timed_out <developer-guide-error-codes>` |error-type|. The transaction can be used again after it is |reset-func-name|.

.. |option-set-timeout-blurb2| replace::

    Timeouts employ transaction cancellation, so you should note the issues raised by |cancel-func| when using timeouts.

.. |option-set-timeout-blurb3| replace::

    Prior to API version 610, like all other transaction options, a timeout must be reset after a call to |on-error-func|. Note that resetting this option resets only the timeout *duration*, not the starting point from which the time is measured. If the API version is 610 or newer, then the timeout is not reset. This allows the user to specify a timeout for specific transactions that is longer than the timeout specified by |timeout-database-option|. Note that at all API versions, it is safe and legal to call this option after each call to |on-error-func|, so most code written assuming the older behavior can be upgraded without requiring any modification. This also means that there is no need to introduce logic to conditionally set this option within retry loops. One can set the default timeout for all transactions by calling |timeout-database-option|.

.. |option-next-write-no-write-conflict-range-blurb| replace::

    The next write performed on this transaction will not generate a write conflict range. As a result, other transactions which read the key(s) being modified by the next write will not necessarily conflict with this transaction.

.. |option-next-write-no-write-conflict-range-note| replace::

    Care needs to be taken when using this option on a transaction that is shared between multiple threads. When setting this option, write conflict ranges will be disabled on the next write operation, regardless of what thread it is on.

..  |option-set-transaction-logging-max-field-length-blurb| replace::

    Sets the maximum escaped length of key and value fields to be logged to the trace file via the LOG_TRANSACTION option, after which the field will be truncated. A negative value disables truncation. One can set the default max field length for all transactions by calling |transaction-logging-max-field-length-database-option|.

..  |option-set-debug-transaction-identifier| replace::

    Sets a client provided string identifier for the transaction that will be used in scenarios like tracing or profiling. Client trace logging or transaction profiling must be separately enabled.

..  |option-set-log-transaction| replace::

    Enables tracing for this transaction and logs results to the client trace logs. The DEBUG_TRANSACTION_IDENTIFIER option must be set before using this option, and client trace logging must be enabled to get log output.

.. |future-blurb1| replace::
    Many FoundationDB API functions return "future" objects. A brief overview of futures is included in the :doc:`class scheduling tutorial <class-scheduling>`. Most future objects behave just like a normal object, but block when you use them for the first time if the asynchronous function which returned the future has not yet completed its action. A future object is considered ready when either a value is available, or when an error has occurred.

.. |future-cancel-blurb| replace::

    Cancels |future-type-string| and its associated asynchronous operation. If called before the future is ready, attempts to access its value will |error-raise-type| an :ref:`operation_cancelled <developer-guide-error-codes>` |error-type|. Cancelling a future which is already ready has no effect. Note that even if a future is not ready, its associated asynchronous operation may have succesfully completed and be unable to be cancelled.

.. |fdb-open-blurb1| replace::
    Connects to the cluster specified by the :ref:`cluster file <foundationdb-cluster-file>`. This function is often called without any parameters, using only the defaults. If no cluster file is passed, FoundationDB automatically :ref:`determines a cluster file <specifying-a-cluster-file>` with which to connect to a cluster.

.. |fdb-open-blurb2| replace::
	A single client can use this function multiple times to connect to different clusters simultaneously, with each invocation requiring its own cluster file. To connect to multiple clusters running at different, incompatible versions, the :ref:`multi-version client API <multi-version-client-api>` must be used.

.. |fdb-transactional-unknown-result-note| replace::
    In some failure scenarios, it is possible that your transaction will be executed twice. See :ref:`developer-guide-unknown-results` for more information.

.. |db-attribute-blurb| replace::
    The |database-class| that this transaction is interacting with.

.. |database-get-key-caching-blurb| replace::
    The key is cached, providing a potential performance benefit. However, the
    value of the key is also retrieved, using network bandwidth.

.. |transaction-get-key-caching-blurb| replace::
    By default, the key is cached for the duration of the transaction, providing
    a potential performance benefit. However, the value of the key is also retrieved,
    using network bandwidth. Invoking |read-your-writes-disable-option| will avoid
    both the caching and the increased network bandwidth.

.. |network-cannot-be-restarted-blurb| replace::
    Once the network is stopped it cannot be restarted during the lifetime of the running program.

.. |fdb-careful-with-callbacks-blurb| replace::
    There are a number of requirements and constraints to be aware of when using callbacks with FoundationDB. Please read :ref:`developer-guide-programming-with-futures`.

.. |subspace-blurb1| replace::
    Subspaces provide a convenient way to use the |tuple-layer| to define namespaces for different categories of data. The namespace is specified by a prefix tuple which is prepended to all tuples packed by the subspace. When unpacking a key with the subspace, the prefix tuple will be removed from the result.

.. |subspace-blurb2| replace::
    As a best practice, API clients should use at least one subspace for application data.

.. |subspace-blurb3| replace::
    Creates a subspace with the specified prefix tuple. If the raw prefix byte string is specified, then it will be prepended to all packed keys. Likewise, the raw prefix will be removed from all unpacked keys.

.. |subspace-key-blurb| replace::
    Returns the key encoding the prefix used for the subspace. This is equivalent to packing the empty tuple.

.. |subspace-pack-blurb| replace::
    Returns the key encoding the specified tuple in the subspace. For example, if you have a subspace with prefix tuple ``('users')`` and you use it to pack the tuple ``('Smith')``, the result is the same as if you packed the tuple ``('users', 'Smith')`` with the |tuple-layer|.

.. |subspace-unpack-blurb| replace::
    Returns the tuple encoded by the given key, with the subspace's prefix tuple and raw prefix removed.

.. |subspace-range-blurb| replace::
    Returns a range representing all keys in the subspace that encode tuples strictly starting with the specifed tuple.

.. |subspace-contains-blurb| replace::
    Returns true if ``key`` starts with |key-meth|, indicating that the subspace logically contains ``key``.

.. |subspace-as-foundationdb-key-blurb| replace::
    Returns the key encoding the prefix used for the subspace, like |key-meth|.

.. |subspace-subspace-blurb| replace::
    Returns a new subspace which is equivalent to this subspace with its prefix tuple extended by the specified tuple.

.. |directory-blurb1| replace::
    The FoundationDB API provides :ref:`directories <developer-guide-directories>` as a tool for managing related |subspace-api|. Directories are a recommended approach for administering applications. Each application should create or open at least one directory to manage its subspaces.

.. |directory-blurb2| replace::
    Directories are identified by hierarchical paths analogous to the paths in a Unix-like file system. A path is represented as |dir-path-type| of strings. Each directory has an associated subspace used to store its content. The directory layer maps each path to a short prefix used for the corresponding subspace. In effect, directories provide a level of indirection for access to subspaces.

.. |directory-blurb3| replace::
    Except where noted, directory methods interpret the provided path(s) relative to the path of the directory object. When opening a directory, a byte string ``layer`` option may be specified as a metadata identifier.

.. |directory-layer-blurb| replace::
    Each instance defines a new root directory. The subspaces |node-subspace| and |content-subspace| control where the directory metadata and contents, respectively, are stored. The default root directory has a |node-subspace| with raw prefix ``\xFE`` and a |content-subspace| with no prefix. Specifying more restrictive values for |node-subspace| and |content-subspace| will allow using the directory layer alongside other content in a database. If |allow-manual-prefixes| is false, attempts to create a directory with a manual prefix under the directory layer will |error-raise-type| an |error-type|. The default root directory does not allow manual prefixes.

.. |directory-create-or-open-blurb| replace::
    Opens the directory with ``path`` specified as |dir-path-type| of strings. ``path`` can also be a string, in which case it will be automatically wrapped in |dir-path-type|. All string values in a path will be converted to unicode. If the directory does not exist, it is created (creating parent directories if necessary).

.. |directory-create-or-open-return-blurb| replace::
    Returns the directory and its contents as a |directory-subspace|.

.. |directory-open-blurb| replace::
    Opens the directory with ``path`` specified as |dir-path-type| of strings. ``path`` can also be a string, in which case it will be automatically wrapped in |dir-path-type|. All string values in a path will be converted to unicode. The method will |error-raise-type| an |error-type| if the directory does not exist.

.. |directory-create-blurb| replace::
    Creates a directory with ``path`` specified as |dir-path-type| of strings. ``path`` can also be a string, in which case it will be automatically wrapped in |dir-path-type|. All string values in a path will be converted to unicode. Parent directories are created if necessary. The method will |error-raise-type| an |error-type| if the given directory already exists.

.. |directory-move-blurb| replace::
    Moves the directory at ``old_path`` to ``new_path``. There is no effect on the physical prefix of the given directory or on clients that already have the directory open. The method will |error-raise-type| an |error-type| if a directory does not exist at ``old_path``, a directory already exists at ``new_path``, or the parent directory of ``new_path`` does not exist.

.. |directory-move-return-blurb| replace::
    Returns the directory at its new location as a |directory-subspace|.

.. |directory-remove-blurb| replace::
    Removes the directory at ``path``, its contents, and all subdirectories. The method will |error-raise-type| an |error-type| if the directory does not exist.

.. |directory-remove-warning| replace::
    Clients that have already opened the directory might still insert data into its contents after removal.

.. |directory-remove-if-exists-blurb| replace::
    Checks if the directory at ``path`` exists and, if so, removes the directory, its contents, and all subdirectories. Returns ``true`` if the directory existed and ``false`` otherwise.

.. |directory-exists-blurb| replace::
    Returns ``true`` if the directory at ``path`` exists and ``false`` otherwise.

.. |directory-get-layer-blurb| replace::
    Returns the layer specified when the directory was created.

.. |directory-get-path-blurb| replace::
    Returns the path with which the directory was opened.

.. |directory-subspace-blurb| replace::
    A directory subspace represents a specific directory and its contents. It stores the ``path`` with which it was opened and supports all |directory-layer| methods for operating on itself and its subdirectories. It also implements all |subspace| methods for working with the contents of that directory.

.. |directory-move-to-blurb| replace::
    Moves this directory to ``new_path``, interpreting ``new_path`` absolutely. There is no effect on the physical prefix of the given directory or on clients that already have the directory open. The method will |error-raise-type| an |error-type| if a directory already exists at ``new_path`` or the parent directory of ``new_path`` does not exist.

.. |locality-api-blurb| replace::
    The FoundationDB API comes with a set of functions for discovering the storage locations of keys within your cluster. This information can be useful for advanced users who wish to take into account the location of keys in the design of applications or processes.

.. |locality-get-boundary-keys-db-or-tr| replace::
    The first parameter to this function may be either a |database-class| or a |transaction-class|. If it is passed a |transaction-class|, the transaction will not be committed, reset, or modified in any way, nor will its transaction options (such as retry limit) be applied within the function. However, if the database is unavailable prior to the function call, any timeout set on the transaction will still trigger.

.. |locality-get-boundary-keys-blurb| replace::

    Returns a |lazy-iterator-object| of keys ``k`` such that ``begin <= k < end`` and ``k`` is located at the start of a contiguous range stored on a single server.

.. |locality-get-boundary-keys-warning-danger| replace::

    This method is not transactional. It will return an answer no older than the Transaction or Database object it is passed, but the returned boundaries are an estimate and may not represent the exact boundary locations at any database version.

.. |locality-get-addresses-for-key-blurb| replace::

    Returns a list of public network addresses as strings, one for each of the storage servers responsible for storing ``key`` and its associated value.

.. |option-knob| replace::
   
   Sets internal tuning or debugging knobs. The argument to this function should be a string representing the knob name and the value, e.g. "transaction_size_limit=1000".

.. |option-tls-verify-peers| replace::

   Sets the peer certificate field verification criteria. 

.. |option-tls-ca-bytes| replace::
    
   Sets the certificate authority bundle.

.. |option-tls-ca-path| replace::

   Sets the file from which to load the certificate authority bundle.

.. |option-tls-password| replace::

    Sets the passphrase for encrypted private key. Password should be set before setting the key for the password to be used.

.. |option-tls-disable-plaintext-connection| replace::

    Disable non-TLS connections from the client, allowing only TLS connections. Plaintext connections will timeout.

.. |option-set-disable-local-client| replace::

    Prevents connections through the local client, allowing only connections through externally loaded client libraries.

.. |option-set-client-threads-per-version| replace::
   
    Spawns multiple worker threads for each version of the client that is loaded.  Setting this to a number greater than one implies disable_local_client.

.. |option-disable-client-statistics-logging| replace::

    Disables logging of client statistics, such as sampled transaction activity.
       
.. |option-enable-run-loop-profiling| replace::

    Enables debugging feature to perform run loop profiling. Requires trace logging to be enabled. WARNING: this feature is not recommended for use in production.

.. |option-set-distributed-client-tracer| replace::

    Sets a tracer to run on the client. Should be set to the same value as the tracer set on the server.<|MERGE_RESOLUTION|>--- conflicted
+++ resolved
@@ -151,11 +151,7 @@
 .. |atomic-versionstamps-tuple-warning-value| replace::
     At this time, versionstamped values are not compatible with the Tuple layer except in Java, Python, and Go. Note that this implies versionstamped values may not be used with the Subspace and Directory layers except in those languages.
 
-<<<<<<< HEAD
-.. |api-version| replace:: 730
-=======
 .. |api-version| replace:: 740
->>>>>>> 63371257
 
 .. |streaming-mode-blurb1| replace::
     When using |get-range-func| and similar interfaces, API clients can request large ranges of the database to iterate over.  Making such a request doesn't necessarily mean that the client will consume all of the data in the range - sometimes the client doesn't know how far it intends to iterate in advance.  FoundationDB tries to balance latency and bandwidth by requesting data for iteration in batches.
