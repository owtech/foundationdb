# This configures the fdb testing system in cmake. Currently this simply means
# that it will get a list of all test files and store this list in a parent scope
# so that we can later verify that all of them were assigned to a test.
#
# - TEST_DIRECTORY The directory where all the tests are
# - ERROR_ON_ADDITIONAL_FILES if this is passed verify_fdb_tests will print
#   an error if there are any .txt files in the test directory that do not
#   correspond to a test or are not ignore by a pattern
# - IGNORE_PATTERNS regular expressions. All files that match any of those
#   experessions don't need to be associated with a test
function(configure_testing)
  set(options ERROR_ON_ADDITIONAL_FILES)
  set(oneValueArgs TEST_DIRECTORY)
  set(multiValueArgs IGNORE_PATTERNS)
  cmake_parse_arguments(CONFIGURE_TESTING "${options}" "${oneValueArgs}" "${multiValueArgs}" "${ARGN}")
  set(no_tests YES)
  if(CONFIGURE_TESTING_ERROR_ON_ADDITIONAL_FILES)
    file(GLOB_RECURSE candidates "${CONFIGURE_TESTING_TEST_DIRECTORY}/*.txt")
    file(GLOB_RECURSE toml_candidates "${CONFIGURE_TESTING_TEST_DIRECTORY}/*.toml")
    list(APPEND candidates ${toml_candidates})
    foreach(candidate IN LISTS candidates)
      set(candidate_is_test YES)
      foreach(pattern IN LISTS CONFIGURE_TESTING_IGNORE_PATTERNS)
        if("${candidate}" MATCHES "${pattern}")
          set(candidate_is_test NO)
        endif()
      endforeach()
      if(candidate_is_test)
        if(no_tests)
          set(no_tests NO)
          set(fdb_test_files "${candidate}")
        else()
          set(fdb_test_files "${fdb_test_files};${candidate}")
        endif()
      endif()
    endforeach()
    set(fdb_test_files "${fdb_test_files}" PARENT_SCOPE)
  endif()
endfunction()

function(verify_testing)
  foreach(test_file IN LISTS fdb_test_files)
    message(SEND_ERROR "${test_file} found but it is not associated with a test")
  endforeach()
endfunction()

# This will add a test that can be run by ctest. This macro can be called
# with the following arguments:
#
# - UNIT will run the test as a unit test (it won't bring up a whole simulated system)
# - TEST_NAME followed the name of the test
# - TIMEOUT followed by a timeout - reaching the timeout makes the test fail (default is
#   3600 seconds). The timeout will be reached whenever it ran either too long in simulated
#   time or in real time - whatever is smaller.
# - TEST_FILES followed by typically one test file. The test runner will run
#   all these tests in serialized order and within the same directory. This is
#   useful for restart tests
function(add_fdb_test)
  set(options UNIT IGNORE)
  set(oneValueArgs TEST_NAME TIMEOUT)
  set(multiValueArgs TEST_FILES)
  cmake_parse_arguments(ADD_FDB_TEST "${options}" "${oneValueArgs}" "${multiValueArgs}" "${ARGN}")
  set(this_test_timeout ${ADD_FDB_TEST_TIMEOUT})
  if(NOT this_test_timeout)
    set(this_test_timeout 3600)
    if(USE_VALGRIND_FOR_CTEST)
      set(this_test_timeout 36000)
    endif()
  endif()
  set(test_type "simulation")
  set(fdb_test_files_ "${fdb_test_files}")
  foreach(test_file IN LISTS ADD_FDB_TEST_TEST_FILES)
    list(REMOVE_ITEM fdb_test_files_ "${CMAKE_CURRENT_SOURCE_DIR}/${test_file}")
  endforeach()
  set(fdb_test_files "${fdb_test_files_}" PARENT_SCOPE)
  list(LENGTH ADD_FDB_TEST_TEST_FILES NUM_TEST_FILES)
  if(ADD_FDB_TEST_IGNORE AND NOT RUN_IGNORED_TESTS)
    return()
  endif()
  if(ADD_FDB_TEST_UNIT)
    set(test_type "test")
  endif()
  list(GET ADD_FDB_TEST_TEST_FILES 0 first_file)
  string(REGEX REPLACE "^(.*)\\.(txt|toml)$" "\\1" test_name ${first_file})
  if("${test_name}" MATCHES "(-\\d)$")
    string(REGEX REPLACE "(.*)(-\\d)$" "\\1" test_name_1 ${test_name})
    message(STATUS "new testname ${test_name_1}")
  endif()
  if (NOT "${ADD_FDB_TEST_TEST_NAME}" STREQUAL "")
    set(test_name ${ADD_FDB_TEST_TEST_NAME})
  endif()
  if((NOT test_name MATCHES "${TEST_INCLUDE}") OR (test_name MATCHES "${TEST_EXCLUDE}"))
    return()
  endif()
  math(EXPR test_idx "${CURRENT_TEST_INDEX} + ${NUM_TEST_FILES}")
  set(CURRENT_TEST_INDEX "${test_idx}" PARENT_SCOPE)
  # set(<var> <value> PARENT_SCOPE) doesn't set the
  # value in this scope (only in the parent scope). So
  # if the value was undefined before, it will still be
  # undefined.
  math(EXPR assigned_id "${test_idx} - ${NUM_TEST_FILES}")
  if(ADD_FDB_TEST_UNIT)
    message(STATUS
      "ADDING UNIT TEST ${assigned_id} ${test_name}")
  else()
    message(STATUS
      "ADDING SIMULATOR TEST ${assigned_id} ${test_name}")
  endif()
  set(test_files "")
  foreach(curr_test_file ${ADD_FDB_TEST_TEST_FILES})
    set(test_files "${test_files} ${curr_test_file}")
  endforeach()
  set(BUGGIFY_OPTION "")
  if (ENABLE_BUGGIFY)
    set(BUGGIFY_OPTION "-B")
  endif()
  set(VALGRIND_OPTION "")
  if (USE_VALGRIND_FOR_CTEST)
    set(VALGRIND_OPTION "--use-valgrind")
  endif()
  list(TRANSFORM ADD_FDB_TEST_TEST_FILES PREPEND "${CMAKE_CURRENT_SOURCE_DIR}/")
  add_test(NAME ${test_name}
    COMMAND $<TARGET_FILE:Python::Interpreter> ${TestRunner}
    -n ${test_name}
    -b ${PROJECT_BINARY_DIR}
    -t ${test_type}
    -O ${OLD_FDBSERVER_BINARY}
    --crash
    --aggregate-traces ${TEST_AGGREGATE_TRACES}
    --log-format ${TEST_LOG_FORMAT}
    --keep-logs ${TEST_KEEP_LOGS}
    --keep-simdirs ${TEST_KEEP_SIMDIR}
    --seed ${SEED}
    --test-number ${assigned_id}
    ${BUGGIFY_OPTION}
    ${VALGRIND_OPTION}
    ${ADD_FDB_TEST_TEST_FILES}
    WORKING_DIRECTORY ${PROJECT_BINARY_DIR})
  get_filename_component(test_dir_full ${first_file} DIRECTORY)
  if(NOT ${test_dir_full} STREQUAL "")
    get_filename_component(test_dir ${test_dir_full} NAME)
    set_tests_properties(${test_name} PROPERTIES TIMEOUT ${this_test_timeout} LABELS "${test_dir}")
  endif()
  # set variables used for generating test packages
  set(TEST_NAMES ${TEST_NAMES} ${test_name} PARENT_SCOPE)
  set(TEST_FILES_${test_name} ${ADD_FDB_TEST_TEST_FILES} PARENT_SCOPE)
  set(TEST_TYPE_${test_name} ${test_type} PARENT_SCOPE)
endfunction()

if(NOT WIN32)
  set(TEST_PACKAGE_INCLUDE ".*" CACHE STRING "A regex of all tests that should be included in the test package")
  set(TEST_PACKAGE_EXCLUDE ".^" CACHE STRING "A regex of all tests that shouldn't be added to the test package")
  set(TEST_PACKAGE_ADD_DIRECTORIES "" CACHE STRING "A ;-separated list of directories. All files within each directory will be added to the test package")
endif()

# This sets up a directory with the correctness files common to all correctness packages.
# This function should be called with the following arguments:
#
# - OUT_DIR the directory where files will be staged
# - CONTEXT the type of correctness package being built (e.g. 'valgrind correctness')
function(stage_correctness_package)
  set(oneValueArgs OUT_DIR CONTEXT OUT_FILES)
  cmake_parse_arguments(STAGE "" "${oneValueArgs}" "" "${ARGN}")
  file(MAKE_DIRECTORY ${STAGE_OUT_DIR}/bin)
  string(LENGTH "${CMAKE_SOURCE_DIR}/tests/" base_length)
  foreach(test IN LISTS TEST_NAMES)
    if(("${TEST_TYPE_${test}}" STREQUAL "simulation") AND
        (${test} MATCHES ${TEST_PACKAGE_INCLUDE}) AND
        (NOT ${test} MATCHES ${TEST_PACKAGE_EXCLUDE}))
      foreach(file IN LISTS TEST_FILES_${test})
        string(SUBSTRING ${file} ${base_length} -1 rel_out_file)
        set(out_file ${STAGE_OUT_DIR}/tests/${rel_out_file})
        list(APPEND test_files ${out_file})
        add_custom_command(
          OUTPUT ${out_file}
          DEPENDS ${file}
          COMMAND ${CMAKE_COMMAND} -E copy ${file} ${out_file}
          COMMENT "Copying ${STAGE_CONTEXT} test file ${rel_out_file}"
          )
      endforeach()
    endif()
  endforeach()
  foreach(dir IN LISTS TEST_PACKAGE_ADD_DIRECTORIES)
    file(GLOB_RECURSE files ${dir}/*)
    string(LENGTH ${dir} dir_len)
    foreach(file IN LISTS files)
      get_filename_component(src_dir ${file} DIRECTORY)
      # We need to make sure that ${src_dir} is at least
      # as long as ${dir}. Otherwise the later call to
      # SUBSTRING will fail
      set(src_dir "${src_dir}/")
      string(SUBSTRING ${src_dir} ${dir_len} -1 dest_dir)
      string(SUBSTRING ${file} ${dir_len} -1 rel_out_file)
	  set(out_file ${STAGE_OUT_DIR}/${rel_out_file})
      list(APPEND external_files ${out_file})
	  add_custom_command(
        OUTPUT ${out_file}
		DEPENDS ${file}
		COMMAND ${CMAKE_COMMAND} -E copy ${file} ${out_file}
		COMMENT "Copying ${STAGE_CONTEXT} external file ${file}"
		)
    endforeach()
  endforeach()
  list(APPEND package_files ${STAGE_OUT_DIR}/bin/fdbserver
                            ${STAGE_OUT_DIR}/bin/coverage.fdbserver.xml
                            ${STAGE_OUT_DIR}/bin/coverage.fdbclient.xml
                            ${STAGE_OUT_DIR}/bin/coverage.fdbrpc.xml
                            ${STAGE_OUT_DIR}/bin/coverage.flow.xml
                            ${STAGE_OUT_DIR}/bin/TestHarness.exe
                            ${STAGE_OUT_DIR}/bin/TraceLogHelper.dll
                            ${STAGE_OUT_DIR}/CMakeCache.txt
    )
  add_custom_command(
    OUTPUT ${package_files}
    DEPENDS ${CMAKE_BINARY_DIR}/CMakeCache.txt
            ${CMAKE_BINARY_DIR}/packages/bin/fdbserver
            ${CMAKE_BINARY_DIR}/bin/coverage.fdbserver.xml
            ${CMAKE_BINARY_DIR}/lib/coverage.fdbclient.xml
            ${CMAKE_BINARY_DIR}/lib/coverage.fdbrpc.xml
            ${CMAKE_BINARY_DIR}/lib/coverage.flow.xml
            ${CMAKE_BINARY_DIR}/packages/bin/TestHarness.exe
            ${CMAKE_BINARY_DIR}/packages/bin/TraceLogHelper.dll
    COMMAND ${CMAKE_COMMAND} -E copy ${CMAKE_BINARY_DIR}/CMakeCache.txt ${STAGE_OUT_DIR}
    COMMAND ${CMAKE_COMMAND} -E copy ${CMAKE_BINARY_DIR}/packages/bin/fdbserver
                                     ${CMAKE_BINARY_DIR}/bin/coverage.fdbserver.xml
                                     ${CMAKE_BINARY_DIR}/lib/coverage.fdbclient.xml
                                     ${CMAKE_BINARY_DIR}/lib/coverage.fdbrpc.xml
                                     ${CMAKE_BINARY_DIR}/lib/coverage.flow.xml
                                     ${CMAKE_BINARY_DIR}/packages/bin/TestHarness.exe
                                     ${CMAKE_BINARY_DIR}/packages/bin/TraceLogHelper.dll
                                     ${STAGE_OUT_DIR}/bin
    COMMENT "Copying files for ${STAGE_CONTEXT} package"
    )
  list(APPEND package_files ${test_files} ${external_files})
  if(STAGE_OUT_FILES)
    set(${STAGE_OUT_FILES} ${package_files} PARENT_SCOPE)
  endif()
endfunction()

function(create_correctness_package)
  if(WIN32)
    return()
  endif()
  set(out_dir "${CMAKE_BINARY_DIR}/correctness")
  stage_correctness_package(OUT_DIR ${out_dir} CONTEXT "correctness" OUT_FILES package_files)
  set(tar_file ${CMAKE_BINARY_DIR}/packages/correctness-${FDB_VERSION}.tar.gz)
  add_custom_command(
    OUTPUT ${tar_file}
    DEPENDS ${package_files}
            ${CMAKE_SOURCE_DIR}/contrib/Joshua/scripts/correctnessTest.sh
            ${CMAKE_SOURCE_DIR}/contrib/Joshua/scripts/correctnessTimeout.sh
    COMMAND ${CMAKE_COMMAND} -E copy ${CMAKE_SOURCE_DIR}/contrib/Joshua/scripts/correctnessTest.sh
                                     ${out_dir}/joshua_test
    COMMAND ${CMAKE_COMMAND} -E copy ${CMAKE_SOURCE_DIR}/contrib/Joshua/scripts/correctnessTimeout.sh
                                     ${out_dir}/joshua_timeout
    COMMAND ${CMAKE_COMMAND} -E tar cfz ${tar_file} ${package_files}
                                                    ${out_dir}/joshua_test
                                                    ${out_dir}/joshua_timeout
    WORKING_DIRECTORY ${out_dir}
    COMMENT "Package correctness archive"
    )
  add_custom_target(package_tests ALL DEPENDS ${tar_file})
  add_dependencies(package_tests strip_only_fdbserver TestHarness)
endfunction()

function(create_valgrind_correctness_package)
  if(WIN32)
    return()
  endif()
  if(USE_VALGRIND)
    set(out_dir "${CMAKE_BINARY_DIR}/valgrind_correctness")
    stage_correctness_package(OUT_DIR ${out_dir} CONTEXT "valgrind correctness" OUT_FILES package_files)
    set(tar_file ${CMAKE_BINARY_DIR}/packages/valgrind-${FDB_VERSION}.tar.gz)
    add_custom_command(
      OUTPUT ${tar_file}
      DEPENDS ${package_files}
              ${CMAKE_SOURCE_DIR}/contrib/Joshua/scripts/valgrindTest.sh
              ${CMAKE_SOURCE_DIR}/contrib/Joshua/scripts/valgrindTimeout.sh
      COMMAND ${CMAKE_COMMAND} -E copy ${CMAKE_SOURCE_DIR}/contrib/Joshua/scripts/valgrindTest.sh
                                       ${out_dir}/joshua_test
      COMMAND ${CMAKE_COMMAND} -E copy ${CMAKE_SOURCE_DIR}/contrib/Joshua/scripts/valgrindTimeout.sh
                                       ${out_dir}/joshua_timeout
      COMMAND ${CMAKE_COMMAND} -E tar cfz ${tar_file} ${package_files}
                                                      ${out_dir}/joshua_test
                                                      ${out_dir}/joshua_timeout
      WORKING_DIRECTORY ${out_dir}
      COMMENT "Package valgrind correctness archive"
      )
    add_custom_target(package_valgrind_tests ALL DEPENDS ${tar_file})
    add_dependencies(package_valgrind_tests strip_only_fdbserver TestHarness)
  endif()
endfunction()

function(package_bindingtester)
  if(WIN32 OR OPEN_FOR_IDE)
    return()
  elseif(APPLE)
    set(fdbcName "libfdb_c.dylib")
  else()
    set(fdbcName "libfdb_c.so")
  endif()
  set(bdir ${CMAKE_BINARY_DIR}/bindingtester)
  file(MAKE_DIRECTORY ${CMAKE_BINARY_DIR}/bindingtester)
  set(outfiles ${bdir}/fdbcli ${bdir}/fdbserver ${bdir}/${fdbcName} ${bdir}/joshua_test ${bdir}/joshua_timeout)
  add_custom_command(
    OUTPUT ${outfiles}
    COMMAND ${CMAKE_COMMAND} -E copy ${CMAKE_BINARY_DIR}/CMakeCache.txt
            ${CMAKE_BINARY_DIR}/packages/bin/fdbcli
            ${CMAKE_BINARY_DIR}/packages/bin/fdbserver
            ${CMAKE_BINARY_DIR}/packages/lib/${fdbcName}
            ${bdir}
    COMMAND ${CMAKE_COMMAND} -E copy ${CMAKE_SOURCE_DIR}/contrib/Joshua/scripts/bindingTest.sh ${bdir}/joshua_test
    COMMAND ${CMAKE_COMMAND} -E copy ${CMAKE_SOURCE_DIR}/contrib/Joshua/scripts/bindingTimeout.sh ${bdir}/joshua_timeout
    COMMAND ${CMAKE_COMMAND} -E copy ${CMAKE_SOURCE_DIR}/contrib/Joshua/scripts/localClusterStart.sh ${bdir}/localClusterStart.sh
    COMMAND ${CMAKE_COMMAND} -E copy ${CMAKE_SOURCE_DIR}/contrib/Joshua/scripts/bindingTestScript.sh ${bdir}/bindingTestScript.sh
    COMMENT "Copy executables and scripts to bindingtester dir")
  file(GLOB_RECURSE test_files ${CMAKE_SOURCE_DIR}/bindings/*)
  add_custom_command(
    OUTPUT "${CMAKE_BINARY_DIR}/bindingtester.touch"
    COMMAND ${CMAKE_COMMAND} -E remove_directory ${CMAKE_BINARY_DIR}/bindingtester/tests
    COMMAND ${CMAKE_COMMAND} -E make_directory ${CMAKE_BINARY_DIR}/bindingtester/tests
    COMMAND ${CMAKE_COMMAND} -E copy_directory ${CMAKE_SOURCE_DIR}/bindings ${CMAKE_BINARY_DIR}/bindingtester/tests
    COMMAND ${CMAKE_COMMAND} -E touch "${CMAKE_BINARY_DIR}/bindingtester.touch"
    COMMENT "Copy test files for bindingtester")

  add_custom_target(copy_binding_output_files DEPENDS ${CMAKE_BINARY_DIR}/bindingtester.touch python_binding fdb_flow_tester)
  add_custom_command(
    TARGET copy_binding_output_files
    COMMAND ${CMAKE_COMMAND} -E copy $<TARGET_FILE:fdb_flow_tester> ${bdir}/tests/flow/bin/fdb_flow_tester
    COMMENT "Copy Flow tester for bindingtester")

  set(generated_binding_files python/fdb/fdboptions.py)
<<<<<<< HEAD
  if(WITH_JAVA)
    add_custom_command(
      TARGET copy_binding_output_files
      COMMAND ${CMAKE_COMMAND} -E copy
        ${CMAKE_BINARY_DIR}/packages/fdb-java-${CMAKE_PROJECT_VERSION}${FDB_VERSION_SUFFIX}.jar
=======
  if(WITH_JAVA_BINDING)
    if(NOT FDB_RELEASE)
      set(not_fdb_release_string "-SNAPSHOT")
    else()
      set(not_fdb_release_string "")
    endif()
    add_custom_command(
      TARGET copy_binding_output_files
      COMMAND ${CMAKE_COMMAND} -E copy
        ${CMAKE_BINARY_DIR}/packages/fdb-java-${FDB_VERSION}${not_fdb_release_string}.jar
>>>>>>> bdccfc86
        ${bdir}/tests/java/foundationdb-client.jar
      COMMENT "Copy Java bindings for bindingtester")
    add_dependencies(copy_binding_output_files fat-jar)
    add_dependencies(copy_binding_output_files foundationdb-tests)
    set(generated_binding_files ${generated_binding_files} java/foundationdb-tests.jar)
  endif()

  if(WITH_GO_BINDING AND NOT OPEN_FOR_IDE)
    add_dependencies(copy_binding_output_files fdb_go_tester fdb_go)
    add_custom_command(
      TARGET copy_binding_output_files
      COMMAND ${CMAKE_COMMAND} -E copy ${CMAKE_BINARY_DIR}/bindings/go/bin/_stacktester ${bdir}/tests/go/build/bin/_stacktester
      COMMAND ${CMAKE_COMMAND} -E copy
        ${CMAKE_BINARY_DIR}/bindings/go/src/github.com/apple/foundationdb/bindings/go/src/fdb/generated.go # SRC
        ${bdir}/tests/go/src/fdb/ # DEST
      COMMENT "Copy generated.go for bindingtester")
  endif()

  foreach(generated IN LISTS generated_binding_files)
    add_custom_command(
      TARGET copy_binding_output_files
      COMMAND ${CMAKE_COMMAND} -E copy ${CMAKE_BINARY_DIR}/bindings/${generated} ${bdir}/tests/${generated}
      COMMENT "Copy ${generated} to bindingtester")
  endforeach()

  add_custom_target(copy_bindingtester_binaries
    DEPENDS ${outfiles} "${CMAKE_BINARY_DIR}/bindingtester.touch" copy_binding_output_files)
  add_dependencies(copy_bindingtester_binaries strip_only_fdbserver strip_only_fdbcli strip_only_fdb_c)
  set(tar_file ${CMAKE_BINARY_DIR}/packages/bindingtester-${FDB_VERSION}.tar.gz)
  add_custom_command(
    OUTPUT ${tar_file}
    COMMAND ${CMAKE_COMMAND} -E tar czf ${tar_file} *
    WORKING_DIRECTORY ${CMAKE_BINARY_DIR}/bindingtester
    COMMENT "Pack bindingtester")
  add_custom_target(bindingtester ALL DEPENDS ${tar_file})
  add_dependencies(bindingtester copy_bindingtester_binaries)
endfunction()

# Creates a single cluster before running the specified command (usually a ctest test)
function(add_fdbclient_test)
  set(options DISABLED ENABLED)
  set(oneValueArgs NAME)
  set(multiValueArgs COMMAND)
  cmake_parse_arguments(T "${options}" "${oneValueArgs}" "${multiValueArgs}" "${ARGN}")
  if(OPEN_FOR_IDE)
    return()
  endif()
  if(NOT T_ENABLED AND T_DISABLED)
    return()
  endif()
  if(NOT T_NAME)
    message(FATAL_ERROR "NAME is a required argument for add_fdbclient_test")
  endif()
  if(NOT T_COMMAND)
    message(FATAL_ERROR "COMMAND is a required argument for add_fdbclient_test")
  endif()
  message(STATUS "Adding Client test ${T_NAME}")
  add_test(NAME "${T_NAME}"
    COMMAND ${CMAKE_SOURCE_DIR}/tests/TestRunner/tmp_cluster.py
            --build-dir ${CMAKE_BINARY_DIR}
            --
            ${T_COMMAND})
  set_tests_properties("${T_NAME}" PROPERTIES TIMEOUT 60)
endfunction()

# Creates a cluster file for a nonexistent cluster before running the specified command 
# (usually a ctest test)
function(add_unavailable_fdbclient_test)
  set(options DISABLED ENABLED)
  set(oneValueArgs NAME TEST_TIMEOUT)
  set(multiValueArgs COMMAND)
  cmake_parse_arguments(T "${options}" "${oneValueArgs}" "${multiValueArgs}" "${ARGN}")
  if(OPEN_FOR_IDE)
    return()
  endif()
  if(NOT T_ENABLED AND T_DISABLED)
    return()
  endif()
  if(NOT T_NAME)
    message(FATAL_ERROR "NAME is a required argument for add_unavailable_fdbclient_test")
  endif()
  if(NOT T_COMMAND)
    message(FATAL_ERROR "COMMAND is a required argument for add_unavailable_fdbclient_test")
  endif()
  message(STATUS "Adding unavailable client test ${T_NAME}")
  add_test(NAME "${T_NAME}"
  COMMAND ${Python_EXECUTABLE} ${CMAKE_SOURCE_DIR}/tests/TestRunner/fake_cluster.py
          --output-dir ${CMAKE_BINARY_DIR}
          --
          ${T_COMMAND})
  if (T_TEST_TIMEOUT)
    set_tests_properties("${T_NAME}" PROPERTIES TIMEOUT ${T_TEST_TIMEOUT})
  else()
    # default timeout
    set_tests_properties("${T_NAME}" PROPERTIES TIMEOUT 60)
  endif()
  set_tests_properties("${T_NAME}" PROPERTIES ENVIRONMENT UBSAN_OPTIONS=print_stacktrace=1:halt_on_error=1)
endfunction()

# Creates 3 distinct clusters before running the specified command.
# This is useful for testing features that require multiple clusters (like the
# multi-cluster FDB client)
function(add_multi_fdbclient_test)
  set(options DISABLED ENABLED)
  set(oneValueArgs NAME)
  set(multiValueArgs COMMAND)
  cmake_parse_arguments(T "${options}" "${oneValueArgs}" "${multiValueArgs}" "${ARGN}")
  if(OPEN_FOR_IDE)
    return()
  endif()
  if(NOT T_ENABLED AND T_DISABLED)
    return()
  endif()
  if(NOT T_NAME)
    message(FATAL_ERROR "NAME is a required argument for add_multi_fdbclient_test")
  endif()
  if(NOT T_COMMAND)
    message(FATAL_ERROR "COMMAND is a required argument for add_multi_fdbclient_test")
  endif()
  message(STATUS "Adding Client test ${T_NAME}")
  add_test(NAME "${T_NAME}"
    COMMAND ${CMAKE_SOURCE_DIR}/tests/TestRunner/tmp_multi_cluster.py
            --build-dir ${CMAKE_BINARY_DIR}
            --clusters 3
            --
            ${T_COMMAND})
  set_tests_properties("${T_NAME}" PROPERTIES TIMEOUT 60)
endfunction()

function(add_java_test)
  set(options DISABLED ENABLED)
  set(oneValueArgs NAME CLASS)
  set(multiValueArgs CLASS_PATH)
  cmake_parse_arguments(T "${options}" "${oneValueArgs}" "${multiValueArgs}" "${ARGN}")
  if(NOT T_ENABLED AND T_DISABLED)
    return()
  endif()
  if(NOT T_NAME)
    message(FATAL_ERROR "NAME is a required argument for add_java_test")
  endif()
  if(NOT T_CLASS)
    message(FATAL_ERROR "CLASS is a required argument for add_java_test")
  endif()
  set(cp "")
  set(separator ":")
  if (WIN32)
    set(separator ";")
  endif()
  message(STATUS "CLASSPATH ${T_CLASS_PATH}")
  foreach(path ${T_CLASS_PATH})
    if(cp)
      set(cp "${cp}${separator}${path}")
    else()
      set(cp "${path}")
    endif()
  endforeach()
  add_fdbclient_test(
    NAME ${T_NAME}
    COMMAND ${Java_JAVA_EXECUTABLE}
            -cp "${cp}"
            -Djava.library.path=${CMAKE_BINARY_DIR}/lib
            ${T_CLASS} "@CLUSTER_FILE@")
endfunction()<|MERGE_RESOLUTION|>--- conflicted
+++ resolved
@@ -330,24 +330,12 @@
     COMMENT "Copy Flow tester for bindingtester")
 
   set(generated_binding_files python/fdb/fdboptions.py)
-<<<<<<< HEAD
-  if(WITH_JAVA)
-    add_custom_command(
-      TARGET copy_binding_output_files
-      COMMAND ${CMAKE_COMMAND} -E copy
-        ${CMAKE_BINARY_DIR}/packages/fdb-java-${CMAKE_PROJECT_VERSION}${FDB_VERSION_SUFFIX}.jar
-=======
   if(WITH_JAVA_BINDING)
-    if(NOT FDB_RELEASE)
-      set(not_fdb_release_string "-SNAPSHOT")
-    else()
-      set(not_fdb_release_string "")
-    endif()
+    set(not_fdb_release_string "")
     add_custom_command(
       TARGET copy_binding_output_files
       COMMAND ${CMAKE_COMMAND} -E copy
         ${CMAKE_BINARY_DIR}/packages/fdb-java-${FDB_VERSION}${not_fdb_release_string}.jar
->>>>>>> bdccfc86
         ${bdir}/tests/java/foundationdb-client.jar
       COMMENT "Copy Java bindings for bindingtester")
     add_dependencies(copy_binding_output_files fat-jar)
