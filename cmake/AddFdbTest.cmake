# This configures the fdb testing system in cmake. Currently this simply means
# that it will get a list of all test files and store this list in a parent scope
# so that we can later verify that all of them were assigned to a test.
#
# - TEST_DIRECTORY The directory where all the tests are
# - ERROR_ON_ADDITIONAL_FILES if this is passed verify_fdb_tests will print
#   an error if there are any .txt files in the test directory that do not
#   correspond to a test or are not ignore by a pattern
# - IGNORE_PATTERNS regular expressions. All files that match any of those
#   experessions don't need to be associated with a test
function(configure_testing)
  set(options ERROR_ON_ADDITIONAL_FILES)
  set(oneValueArgs TEST_DIRECTORY)
  set(multiValueArgs IGNORE_PATTERNS)
  cmake_parse_arguments(CONFIGURE_TESTING "${options}" "${oneValueArgs}" "${multiValueArgs}" "${ARGN}")
  set(no_tests YES)
  if(CONFIGURE_TESTING_ERROR_ON_ADDITIONAL_FILES)
    file(GLOB_RECURSE candidates "${CONFIGURE_TESTING_TEST_DIRECTORY}/*.txt")
    file(GLOB_RECURSE toml_candidates "${CONFIGURE_TESTING_TEST_DIRECTORY}/*.toml")
    list(APPEND candidates ${toml_candidates})
    foreach(candidate IN LISTS candidates)
      set(candidate_is_test YES)
      foreach(pattern IN LISTS CONFIGURE_TESTING_IGNORE_PATTERNS)
        if("${candidate}" MATCHES "${pattern}")
          set(candidate_is_test NO)
        endif()
      endforeach()
      if(candidate_is_test)
        if(no_tests)
          set(no_tests NO)
          set(fdb_test_files "${candidate}")
        else()
          set(fdb_test_files "${fdb_test_files};${candidate}")
        endif()
      endif()
    endforeach()
    set(fdb_test_files "${fdb_test_files}" PARENT_SCOPE)
  endif()
endfunction()

function(verify_testing)
  foreach(test_file IN LISTS fdb_test_files)
    message(SEND_ERROR "${test_file} found but it is not associated with a test")
  endforeach()
endfunction()

# This will add a test that can be run by ctest. This macro can be called
# with the following arguments:
#
# - UNIT will run the test as a unit test (it won't bring up a whole simulated system)
# - TEST_NAME followed the name of the test
# - TIMEOUT followed by a timeout - reaching the timeout makes the test fail (default is
#   3600 seconds). The timeout will be reached whenever it ran either too long in simulated
#   time or in real time - whatever is smaller.
# - TEST_FILES followed by typically one test file. The test runner will run
#   all these tests in serialized order and within the same directory. This is
#   useful for restart tests
function(add_fdb_test)
  set(options UNIT IGNORE)
  set(oneValueArgs TEST_NAME TIMEOUT)
  set(multiValueArgs TEST_FILES)
  cmake_parse_arguments(ADD_FDB_TEST "${options}" "${oneValueArgs}" "${multiValueArgs}" "${ARGN}")
  set(this_test_timeout ${ADD_FDB_TEST_TIMEOUT})
  if(NOT this_test_timeout)
    set(this_test_timeout 3600)
    if(USE_VALGRIND_FOR_CTEST)
      set(this_test_timeout 36000)
    endif()
  endif()
  set(test_type "simulation")
  set(fdb_test_files_ "${fdb_test_files}")
  foreach(test_file IN LISTS ADD_FDB_TEST_TEST_FILES)
    list(REMOVE_ITEM fdb_test_files_ "${CMAKE_CURRENT_SOURCE_DIR}/${test_file}")
  endforeach()
  set(fdb_test_files "${fdb_test_files_}" PARENT_SCOPE)
  list(LENGTH ADD_FDB_TEST_TEST_FILES NUM_TEST_FILES)
  if(ADD_FDB_TEST_IGNORE AND NOT RUN_IGNORED_TESTS)
    return()
  endif()
  if(ADD_FDB_TEST_UNIT)
    set(test_type "test")
  endif()
  list(GET ADD_FDB_TEST_TEST_FILES 0 first_file)
  string(REGEX REPLACE "^(.*)\\.(txt|toml)$" "\\1" test_name ${first_file})
  if("${test_name}" MATCHES "(-\\d)$")
    string(REGEX REPLACE "(.*)(-\\d)$" "\\1" test_name_1 ${test_name})
    message(STATUS "new testname ${test_name_1}")
  endif()
  if (NOT "${ADD_FDB_TEST_TEST_NAME}" STREQUAL "")
    set(test_name ${ADD_FDB_TEST_TEST_NAME})
  endif()
  if((NOT test_name MATCHES "${TEST_INCLUDE}") OR (test_name MATCHES "${TEST_EXCLUDE}"))
    return()
  endif()
  # We shouldn't run downgrade tests under valgrind: https://github.com/apple/foundationdb/issues/6322
  if(USE_VALGRIND AND ${test_name} MATCHES .*to_.*)
    return()
  endif()
  math(EXPR test_idx "${CURRENT_TEST_INDEX} + ${NUM_TEST_FILES}")
  set(CURRENT_TEST_INDEX "${test_idx}" PARENT_SCOPE)
  # set(<var> <value> PARENT_SCOPE) doesn't set the
  # value in this scope (only in the parent scope). So
  # if the value was undefined before, it will still be
  # undefined.
  math(EXPR assigned_id "${test_idx} - ${NUM_TEST_FILES}")
  if(ADD_FDB_TEST_UNIT)
    message(STATUS
      "ADDING UNIT TEST ${assigned_id} ${test_name}")
  else()
    message(STATUS
      "ADDING SIMULATOR TEST ${assigned_id} ${test_name}")
  endif()
  set(test_files "")
  foreach(curr_test_file ${ADD_FDB_TEST_TEST_FILES})
    set(test_files "${test_files} ${curr_test_file}")
  endforeach()
  set(BUGGIFY_OPTION "")
  if (ENABLE_BUGGIFY)
    set(BUGGIFY_OPTION "-B")
  endif()
  set(VALGRIND_OPTION "")
  if (USE_VALGRIND_FOR_CTEST)
    set(VALGRIND_OPTION "--use-valgrind")
  endif()
  list(TRANSFORM ADD_FDB_TEST_TEST_FILES PREPEND "${CMAKE_CURRENT_SOURCE_DIR}/")
  if (ENABLE_SIMULATION_TESTS)
    add_test(NAME ${test_name}
      COMMAND $<TARGET_FILE:Python::Interpreter> ${TestRunner}
      -n ${test_name}
      -b ${PROJECT_BINARY_DIR}
      -t ${test_type}
      -O ${OLD_FDBSERVER_BINARY}
      --config "@CTEST_CONFIGURATION_TYPE@"
      --crash
      --aggregate-traces ${TEST_AGGREGATE_TRACES}
      --log-format ${TEST_LOG_FORMAT}
      --keep-logs ${TEST_KEEP_LOGS}
      --keep-simdirs ${TEST_KEEP_SIMDIR}
      --seed ${SEED}
      --test-number ${assigned_id}
      ${BUGGIFY_OPTION}
      ${VALGRIND_OPTION}
      ${ADD_FDB_TEST_TEST_FILES}
      WORKING_DIRECTORY ${PROJECT_BINARY_DIR})
    set_tests_properties("${test_name}" PROPERTIES ENVIRONMENT UBSAN_OPTIONS=print_stacktrace=1:halt_on_error=1)
    get_filename_component(test_dir_full ${first_file} DIRECTORY)
    if(NOT ${test_dir_full} STREQUAL "")
      get_filename_component(test_dir ${test_dir_full} NAME)
      set_tests_properties(${test_name} PROPERTIES TIMEOUT ${this_test_timeout} LABELS "${test_dir}")
    endif()
  endif()
  # set variables used for generating test packages
  set(TEST_NAMES ${TEST_NAMES} ${test_name} PARENT_SCOPE)
  set(TEST_FILES_${test_name} ${ADD_FDB_TEST_TEST_FILES} PARENT_SCOPE)
  set(TEST_TYPE_${test_name} ${test_type} PARENT_SCOPE)
endfunction()

if(NOT WIN32)
  set(TEST_PACKAGE_INCLUDE ".*" CACHE STRING "A regex of all tests that should be included in the test package")
  set(TEST_PACKAGE_EXCLUDE ".^" CACHE STRING "A regex of all tests that shouldn't be added to the test package")
  set(TEST_PACKAGE_ADD_DIRECTORIES "" CACHE STRING "A ;-separated list of directories. All files within each directory will be added to the test package")
endif()

# This sets up a directory with the correctness files common to all correctness packages.
# This function should be called with the following arguments:
#
# - OUT_DIR the directory where files will be staged
# - CONTEXT the type of correctness package being built (e.g. 'valgrind correctness')
function(stage_correctness_package)
  set(oneValueArgs OUT_DIR CONTEXT OUT_FILES)
  cmake_parse_arguments(STAGE "" "${oneValueArgs}" "" "${ARGN}")
  file(MAKE_DIRECTORY ${STAGE_OUT_DIR}/bin)
  string(LENGTH "${CMAKE_SOURCE_DIR}/tests/" base_length)
  foreach(test IN LISTS TEST_NAMES)
    if(("${TEST_TYPE_${test}}" STREQUAL "simulation") AND
        (${test} MATCHES ${TEST_PACKAGE_INCLUDE}) AND
        (NOT ${test} MATCHES ${TEST_PACKAGE_EXCLUDE}))
      foreach(file IN LISTS TEST_FILES_${test})
        string(SUBSTRING ${file} ${base_length} -1 rel_out_file)
        set(out_file ${STAGE_OUT_DIR}/tests/${rel_out_file})
        list(APPEND test_files ${out_file})
        add_custom_command(
          OUTPUT ${out_file}
          DEPENDS ${file}
          COMMAND ${CMAKE_COMMAND} -E copy ${file} ${out_file}
          COMMENT "Copying ${STAGE_CONTEXT} test file ${rel_out_file}"
          )
      endforeach()
    endif()
  endforeach()
  foreach(dir IN LISTS TEST_PACKAGE_ADD_DIRECTORIES)
    file(GLOB_RECURSE files ${dir}/*)
    string(LENGTH ${dir} dir_len)
    foreach(file IN LISTS files)
      get_filename_component(src_dir ${file} DIRECTORY)
      # We need to make sure that ${src_dir} is at least
      # as long as ${dir}. Otherwise the later call to
      # SUBSTRING will fail
      set(src_dir "${src_dir}/")
      string(SUBSTRING ${src_dir} ${dir_len} -1 dest_dir)
      string(SUBSTRING ${file} ${dir_len} -1 rel_out_file)
	  set(out_file ${STAGE_OUT_DIR}/${rel_out_file})
      list(APPEND external_files ${out_file})
	  add_custom_command(
        OUTPUT ${out_file}
		DEPENDS ${file}
		COMMAND ${CMAKE_COMMAND} -E copy ${file} ${out_file}
		COMMENT "Copying ${STAGE_CONTEXT} external file ${file}"
		)
    endforeach()
  endforeach()
  list(APPEND package_files ${STAGE_OUT_DIR}/bin/fdbserver
                            ${STAGE_OUT_DIR}/bin/coverage.fdbserver.xml
                            ${STAGE_OUT_DIR}/bin/coverage.fdbclient.xml
                            ${STAGE_OUT_DIR}/bin/coverage.fdbrpc.xml
                            ${STAGE_OUT_DIR}/bin/coverage.flow.xml
                            ${STAGE_OUT_DIR}/bin/TestHarness.exe
                            ${STAGE_OUT_DIR}/bin/TraceLogHelper.dll
                            ${STAGE_OUT_DIR}/CMakeCache.txt
    )
  add_custom_command(
    OUTPUT ${package_files}
    DEPENDS ${CMAKE_BINARY_DIR}/CMakeCache.txt
            ${CMAKE_BINARY_DIR}/packages/bin/fdbserver
            ${CMAKE_BINARY_DIR}/bin/coverage.fdbserver.xml
            ${CMAKE_BINARY_DIR}/lib/coverage.fdbclient.xml
            ${CMAKE_BINARY_DIR}/lib/coverage.fdbrpc.xml
            ${CMAKE_BINARY_DIR}/lib/coverage.flow.xml
            ${CMAKE_BINARY_DIR}/packages/bin/TestHarness.exe
            ${CMAKE_BINARY_DIR}/packages/bin/TraceLogHelper.dll
    COMMAND ${CMAKE_COMMAND} -E copy ${CMAKE_BINARY_DIR}/CMakeCache.txt ${STAGE_OUT_DIR}
    COMMAND ${CMAKE_COMMAND} -E copy ${CMAKE_BINARY_DIR}/packages/bin/fdbserver
                                     ${CMAKE_BINARY_DIR}/bin/coverage.fdbserver.xml
                                     ${CMAKE_BINARY_DIR}/lib/coverage.fdbclient.xml
                                     ${CMAKE_BINARY_DIR}/lib/coverage.fdbrpc.xml
                                     ${CMAKE_BINARY_DIR}/lib/coverage.flow.xml
                                     ${CMAKE_BINARY_DIR}/packages/bin/TestHarness.exe
                                     ${CMAKE_BINARY_DIR}/packages/bin/TraceLogHelper.dll
                                     ${STAGE_OUT_DIR}/bin
    COMMENT "Copying files for ${STAGE_CONTEXT} package"
    )
  list(APPEND package_files ${test_files} ${external_files})
  if(STAGE_OUT_FILES)
    set(${STAGE_OUT_FILES} ${package_files} PARENT_SCOPE)
  endif()
endfunction()

function(create_correctness_package)
  if(WIN32)
    return()
  endif()
  set(out_dir "${CMAKE_BINARY_DIR}/correctness")
  stage_correctness_package(OUT_DIR ${out_dir} CONTEXT "correctness" OUT_FILES package_files)
  set(tar_file ${CMAKE_BINARY_DIR}/packages/correctness-${FDB_VERSION}.tar.gz)
  add_custom_command(
    OUTPUT ${tar_file}
    DEPENDS ${package_files}
            ${CMAKE_SOURCE_DIR}/contrib/Joshua/scripts/correctnessTest.sh
            ${CMAKE_SOURCE_DIR}/contrib/Joshua/scripts/correctnessTimeout.sh
    COMMAND ${CMAKE_COMMAND} -E copy ${CMAKE_SOURCE_DIR}/contrib/Joshua/scripts/correctnessTest.sh
                                     ${out_dir}/joshua_test
    COMMAND ${CMAKE_COMMAND} -E copy ${CMAKE_SOURCE_DIR}/contrib/Joshua/scripts/correctnessTimeout.sh
                                     ${out_dir}/joshua_timeout
    COMMAND ${CMAKE_COMMAND} -E tar cfz ${tar_file} ${package_files}
                                                    ${out_dir}/joshua_test
                                                    ${out_dir}/joshua_timeout
    WORKING_DIRECTORY ${out_dir}
    COMMENT "Package correctness archive"
    )
  add_custom_target(package_tests ALL DEPENDS ${tar_file})
  add_dependencies(package_tests strip_only_fdbserver TestHarness)
  set(unversioned_tar_file "${CMAKE_BINARY_DIR}/packages/correctness.tar.gz")
  add_custom_command(
    OUTPUT "${unversioned_tar_file}"
    DEPENDS "${tar_file}"
    COMMAND ${CMAKE_COMMAND} -E copy "${tar_file}" "${unversioned_tar_file}"
    COMMENT "Copy correctness package to ${unversioned_tar_file}")
  add_custom_target(package_tests_u DEPENDS "${unversioned_tar_file}")
  add_dependencies(package_tests_u package_tests)
endfunction()

function(create_valgrind_correctness_package)
  if(WIN32)
    return()
  endif()
  if(USE_VALGRIND)
    set(out_dir "${CMAKE_BINARY_DIR}/valgrind_correctness")
    stage_correctness_package(OUT_DIR ${out_dir} CONTEXT "valgrind correctness" OUT_FILES package_files)
    set(tar_file ${CMAKE_BINARY_DIR}/packages/valgrind-${FDB_VERSION}.tar.gz)
    add_custom_command(
      OUTPUT ${tar_file}
      DEPENDS ${package_files}
              ${CMAKE_SOURCE_DIR}/contrib/Joshua/scripts/valgrindTest.sh
              ${CMAKE_SOURCE_DIR}/contrib/Joshua/scripts/valgrindTimeout.sh
      COMMAND ${CMAKE_COMMAND} -E copy ${CMAKE_SOURCE_DIR}/contrib/Joshua/scripts/valgrindTest.sh
                                       ${out_dir}/joshua_test
      COMMAND ${CMAKE_COMMAND} -E copy ${CMAKE_SOURCE_DIR}/contrib/Joshua/scripts/valgrindTimeout.sh
                                       ${out_dir}/joshua_timeout
      COMMAND ${CMAKE_COMMAND} -E tar cfz ${tar_file} ${package_files}
                                                      ${out_dir}/joshua_test
                                                      ${out_dir}/joshua_timeout
      WORKING_DIRECTORY ${out_dir}
      COMMENT "Package valgrind correctness archive"
      )
    add_custom_target(package_valgrind_tests ALL DEPENDS ${tar_file})
    add_dependencies(package_valgrind_tests strip_only_fdbserver TestHarness)
    set(unversioned_tar_file "${CMAKE_BINARY_DIR}/packages/valgrind.tar.gz")
    add_custom_command(
      OUTPUT "${unversioned_tar_file}"
      DEPENDS "${tar_file}"
      COMMAND ${CMAKE_COMMAND} -E copy "${tar_file}" "${unversioned_tar_file}"
      COMMENT "Copy valgrind package to ${unversioned_tar_file}")
    add_custom_target(package_valgrind_tests_u DEPENDS "${unversioned_tar_file}")
    add_dependencies(package_valgrind_tests_u package_valgrind_tests)
  endif()
endfunction()

function(package_bindingtester)
  if(WIN32 OR OPEN_FOR_IDE)
    return()
  elseif(APPLE)
    set(fdbcName "libfdb_c.dylib")
  else()
    set(fdbcName "libfdb_c.so")
  endif()
  set(bdir ${CMAKE_BINARY_DIR}/bindingtester)
  file(MAKE_DIRECTORY ${CMAKE_BINARY_DIR}/bindingtester)
  set(outfiles ${bdir}/fdbcli ${bdir}/fdbserver ${bdir}/${fdbcName} ${bdir}/joshua_test ${bdir}/joshua_timeout)
  add_custom_command(
    OUTPUT ${outfiles}
    COMMAND ${CMAKE_COMMAND} -E copy ${CMAKE_BINARY_DIR}/CMakeCache.txt
            ${CMAKE_BINARY_DIR}/packages/bin/fdbcli
            ${CMAKE_BINARY_DIR}/packages/bin/fdbserver
            ${CMAKE_BINARY_DIR}/packages/lib/${fdbcName}
            ${bdir}
    COMMAND ${CMAKE_COMMAND} -E copy ${CMAKE_SOURCE_DIR}/contrib/Joshua/scripts/bindingTest.sh ${bdir}/joshua_test
    COMMAND ${CMAKE_COMMAND} -E copy ${CMAKE_SOURCE_DIR}/contrib/Joshua/scripts/bindingTimeout.sh ${bdir}/joshua_timeout
    COMMAND ${CMAKE_COMMAND} -E copy ${CMAKE_SOURCE_DIR}/contrib/Joshua/scripts/localClusterStart.sh ${bdir}/localClusterStart.sh
    COMMAND ${CMAKE_COMMAND} -E copy ${CMAKE_SOURCE_DIR}/contrib/Joshua/scripts/bindingTestScript.sh ${bdir}/bindingTestScript.sh
    COMMENT "Copy executables and scripts to bindingtester dir")
  file(GLOB_RECURSE test_files ${CMAKE_SOURCE_DIR}/bindings/*)
  add_custom_command(
    OUTPUT "${CMAKE_BINARY_DIR}/bindingtester.touch"
    COMMAND ${CMAKE_COMMAND} -E remove_directory ${CMAKE_BINARY_DIR}/bindingtester/tests
    COMMAND ${CMAKE_COMMAND} -E make_directory ${CMAKE_BINARY_DIR}/bindingtester/tests
    COMMAND ${CMAKE_COMMAND} -E copy_directory ${CMAKE_SOURCE_DIR}/bindings ${CMAKE_BINARY_DIR}/bindingtester/tests
    COMMAND ${CMAKE_COMMAND} -E touch "${CMAKE_BINARY_DIR}/bindingtester.touch"
    COMMENT "Copy test files for bindingtester")

  add_custom_target(copy_binding_output_files DEPENDS ${CMAKE_BINARY_DIR}/bindingtester.touch python_binding fdb_flow_tester)
  add_custom_command(
    TARGET copy_binding_output_files
    COMMAND ${CMAKE_COMMAND} -E copy $<TARGET_FILE:fdb_flow_tester> ${bdir}/tests/flow/bin/fdb_flow_tester
    COMMENT "Copy Flow tester for bindingtester")

  set(generated_binding_files python/fdb/fdboptions.py)
<<<<<<< HEAD
  if(WITH_JAVA_BINDING)
    if(NOT FDB_RELEASE)
      set(not_fdb_release_string "-SNAPSHOT")
    else()
      set(not_fdb_release_string "")
    endif()
    add_custom_command(
      TARGET copy_binding_output_files
      COMMAND ${CMAKE_COMMAND} -E copy
        ${CMAKE_BINARY_DIR}/packages/fdb-java-${FDB_VERSION}${not_fdb_release_string}.jar
=======
  if(WITH_JAVA)
    add_custom_command(
      TARGET copy_binding_output_files
      COMMAND ${CMAKE_COMMAND} -E copy
        ${CMAKE_BINARY_DIR}/packages/fdb-java-${CMAKE_PROJECT_VERSION}${FDB_VERSION_SUFFIX}.jar
>>>>>>> eefe2338
        ${bdir}/tests/java/foundationdb-client.jar
      COMMENT "Copy Java bindings for bindingtester")
    add_dependencies(copy_binding_output_files fat-jar)
    add_dependencies(copy_binding_output_files foundationdb-tests)
    set(generated_binding_files ${generated_binding_files} java/foundationdb-tests.jar)
  endif()

  if(WITH_GO_BINDING AND NOT OPEN_FOR_IDE)
    add_dependencies(copy_binding_output_files fdb_go_tester fdb_go)
    add_custom_command(
      TARGET copy_binding_output_files
      COMMAND ${CMAKE_COMMAND} -E copy ${CMAKE_BINARY_DIR}/bindings/go/bin/_stacktester ${bdir}/tests/go/build/bin/_stacktester
      COMMAND ${CMAKE_COMMAND} -E copy
        ${CMAKE_BINARY_DIR}/bindings/go/src/github.com/apple/foundationdb/bindings/go/src/fdb/generated.go # SRC
        ${bdir}/tests/go/src/fdb/ # DEST
      COMMENT "Copy generated.go for bindingtester")
  endif()

  foreach(generated IN LISTS generated_binding_files)
    add_custom_command(
      TARGET copy_binding_output_files
      COMMAND ${CMAKE_COMMAND} -E copy ${CMAKE_BINARY_DIR}/bindings/${generated} ${bdir}/tests/${generated}
      COMMENT "Copy ${generated} to bindingtester")
  endforeach()

  add_custom_target(copy_bindingtester_binaries
    DEPENDS ${outfiles} "${CMAKE_BINARY_DIR}/bindingtester.touch" copy_binding_output_files)
  add_dependencies(copy_bindingtester_binaries strip_only_fdbserver strip_only_fdbcli strip_only_fdb_c)
  set(tar_file ${CMAKE_BINARY_DIR}/packages/bindingtester-${FDB_VERSION}.tar.gz)
  add_custom_command(
    OUTPUT ${tar_file}
    COMMAND ${CMAKE_COMMAND} -E tar czf ${tar_file} *
    WORKING_DIRECTORY ${CMAKE_BINARY_DIR}/bindingtester
    COMMENT "Pack bindingtester")
  add_custom_target(bindingtester ALL DEPENDS ${tar_file})
  add_dependencies(bindingtester copy_bindingtester_binaries)
endfunction()

# Creates a single cluster before running the specified command (usually a ctest test)
function(add_fdbclient_test)
  set(options DISABLED ENABLED DISABLE_LOG_DUMP)
  set(oneValueArgs NAME PROCESS_NUMBER TEST_TIMEOUT WORKING_DIRECTORY)
  set(multiValueArgs COMMAND)
  cmake_parse_arguments(T "${options}" "${oneValueArgs}" "${multiValueArgs}" "${ARGN}")
  if(OPEN_FOR_IDE)
    return()
  endif()
  if(NOT T_ENABLED AND T_DISABLED)
    return()
  endif()
  if(NOT T_WORKING_DIRECTORY)
    set(T_WORKING_DIRECTORY ${CMAKE_BINARY_DIR})
  endif()
  if(NOT T_NAME)
    message(FATAL_ERROR "NAME is a required argument for add_fdbclient_test")
  endif()
  if(NOT T_COMMAND)
    message(FATAL_ERROR "COMMAND is a required argument for add_fdbclient_test")
  endif()
  set(TMP_CLUSTER_CMD ${CMAKE_SOURCE_DIR}/tests/TestRunner/tmp_cluster.py
                      --build-dir ${CMAKE_BINARY_DIR})
  if(T_PROCESS_NUMBER)
    list(APPEND TMP_CLUSTER_CMD --process-number ${T_PROCESS_NUMBER})
  endif()
  if(T_DISABLE_LOG_DUMP)
    list(APPEND TMP_CLUSTER_CMD --disable-log-dump)
  endif()
  message(STATUS "Adding Client test ${T_NAME}")
  add_test(NAME "${T_NAME}"
    WORKING_DIRECTORY ${T_WORKING_DIRECTORY}
    COMMAND ${Python_EXECUTABLE} ${TMP_CLUSTER_CMD}
            --
            ${T_COMMAND})
  if (T_TEST_TIMEOUT)
    set_tests_properties("${T_NAME}" PROPERTIES TIMEOUT ${T_TEST_TIMEOUT})
  else()
    # default timeout
    set_tests_properties("${T_NAME}" PROPERTIES TIMEOUT 300)
  endif()
  set_tests_properties("${T_NAME}" PROPERTIES ENVIRONMENT UBSAN_OPTIONS=print_stacktrace=1:halt_on_error=1)
endfunction()

# Creates a cluster file for a nonexistent cluster before running the specified command
# (usually a ctest test)
function(add_unavailable_fdbclient_test)
  set(options DISABLED ENABLED)
  set(oneValueArgs NAME TEST_TIMEOUT)
  set(multiValueArgs COMMAND)
  cmake_parse_arguments(T "${options}" "${oneValueArgs}" "${multiValueArgs}" "${ARGN}")
  if(OPEN_FOR_IDE)
    return()
  endif()
  if(NOT T_ENABLED AND T_DISABLED)
    return()
  endif()
  if(NOT T_NAME)
    message(FATAL_ERROR "NAME is a required argument for add_unavailable_fdbclient_test")
  endif()
  if(NOT T_COMMAND)
    message(FATAL_ERROR "COMMAND is a required argument for add_unavailable_fdbclient_test")
  endif()
  message(STATUS "Adding unavailable client test ${T_NAME}")
  add_test(NAME "${T_NAME}"
  COMMAND ${Python_EXECUTABLE} ${CMAKE_SOURCE_DIR}/tests/TestRunner/fake_cluster.py
          --output-dir ${CMAKE_BINARY_DIR}
          --
          ${T_COMMAND})
  if (T_TEST_TIMEOUT)
    set_tests_properties("${T_NAME}" PROPERTIES TIMEOUT ${T_TEST_TIMEOUT})
  else()
    # default timeout
    set_tests_properties("${T_NAME}" PROPERTIES TIMEOUT 60)
  endif()
  set_tests_properties("${T_NAME}" PROPERTIES ENVIRONMENT UBSAN_OPTIONS=print_stacktrace=1:halt_on_error=1)
endfunction()

# Creates 3 distinct clusters before running the specified command.
# This is useful for testing features that require multiple clusters (like the
# multi-cluster FDB client)
function(add_multi_fdbclient_test)
  set(options DISABLED ENABLED)
  set(oneValueArgs NAME)
  set(multiValueArgs COMMAND)
  cmake_parse_arguments(T "${options}" "${oneValueArgs}" "${multiValueArgs}" "${ARGN}")
  if(OPEN_FOR_IDE)
    return()
  endif()
  if(NOT T_ENABLED AND T_DISABLED)
    return()
  endif()
  if(NOT T_NAME)
    message(FATAL_ERROR "NAME is a required argument for add_multi_fdbclient_test")
  endif()
  if(NOT T_COMMAND)
    message(FATAL_ERROR "COMMAND is a required argument for add_multi_fdbclient_test")
  endif()
  message(STATUS "Adding Client test ${T_NAME}")
  add_test(NAME "${T_NAME}"
    COMMAND ${Python_EXECUTABLE} ${CMAKE_SOURCE_DIR}/tests/TestRunner/tmp_multi_cluster.py
            --build-dir ${CMAKE_BINARY_DIR}
            --clusters 3
            --
            ${T_COMMAND})
  set_tests_properties("${T_NAME}" PROPERTIES TIMEOUT 60)
endfunction()

function(add_java_test)
  set(options DISABLED ENABLED)
  set(oneValueArgs NAME CLASS)
  set(multiValueArgs CLASS_PATH)
  cmake_parse_arguments(T "${options}" "${oneValueArgs}" "${multiValueArgs}" "${ARGN}")
  if(NOT T_ENABLED AND T_DISABLED)
    return()
  endif()
  if(NOT T_NAME)
    message(FATAL_ERROR "NAME is a required argument for add_java_test")
  endif()
  if(NOT T_CLASS)
    message(FATAL_ERROR "CLASS is a required argument for add_java_test")
  endif()
  set(cp "")
  set(separator ":")
  if (WIN32)
    set(separator ";")
  endif()
  message(STATUS "CLASSPATH ${T_CLASS_PATH}")
  foreach(path ${T_CLASS_PATH})
    if(cp)
      set(cp "${cp}${separator}${path}")
    else()
      set(cp "${path}")
    endif()
  endforeach()
  add_fdbclient_test(
    NAME ${T_NAME}
    COMMAND ${Java_JAVA_EXECUTABLE}
            -cp "${cp}"
            -Djava.library.path=${CMAKE_BINARY_DIR}/lib
            ${T_CLASS} "@CLUSTER_FILE@")
endfunction()<|MERGE_RESOLUTION|>--- conflicted
+++ resolved
@@ -130,7 +130,7 @@
       -b ${PROJECT_BINARY_DIR}
       -t ${test_type}
       -O ${OLD_FDBSERVER_BINARY}
-      --config "@CTEST_CONFIGURATION_TYPE@"
+      --config "${CTEST_CONFIGURATION_TYPE}"
       --crash
       --aggregate-traces ${TEST_AGGREGATE_TRACES}
       --log-format ${TEST_LOG_FORMAT}
@@ -354,24 +354,12 @@
     COMMENT "Copy Flow tester for bindingtester")
 
   set(generated_binding_files python/fdb/fdboptions.py)
-<<<<<<< HEAD
   if(WITH_JAVA_BINDING)
-    if(NOT FDB_RELEASE)
-      set(not_fdb_release_string "-SNAPSHOT")
-    else()
-      set(not_fdb_release_string "")
-    endif()
+    set(not_fdb_release_string "")
     add_custom_command(
       TARGET copy_binding_output_files
       COMMAND ${CMAKE_COMMAND} -E copy
         ${CMAKE_BINARY_DIR}/packages/fdb-java-${FDB_VERSION}${not_fdb_release_string}.jar
-=======
-  if(WITH_JAVA)
-    add_custom_command(
-      TARGET copy_binding_output_files
-      COMMAND ${CMAKE_COMMAND} -E copy
-        ${CMAKE_BINARY_DIR}/packages/fdb-java-${CMAKE_PROJECT_VERSION}${FDB_VERSION_SUFFIX}.jar
->>>>>>> eefe2338
         ${bdir}/tests/java/foundationdb-client.jar
       COMMENT "Copy Java bindings for bindingtester")
     add_dependencies(copy_binding_output_files fat-jar)
