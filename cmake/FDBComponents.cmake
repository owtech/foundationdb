--- conflicted
+++ resolved
@@ -166,10 +166,7 @@
 set(ROCKSDB_SSE42 OFF CACHE BOOL "Compile RocksDB with SSE42 enabled")
 set(ROCKSDB_AVX ${USE_AVX} CACHE BOOL "Compile RocksDB with AVX enabled")
 set(ROCKSDB_AVX2 OFF CACHE BOOL "Compile RocksDB with AVX2 enabled")
-<<<<<<< HEAD
-=======
 set(ROCKSDB_TOOLS OFF CACHE BOOL "Compile RocksDB tools")
->>>>>>> f2742562
 set(WITH_LIBURING OFF CACHE BOOL "Build with liburing enabled") # Set this to ON to include liburing
 # RocksDB is currently enabled by default for all compilers. Clang 14 could build it too.
 #if (SSD_ROCKSDB_EXPERIMENTAL AND GCC)
