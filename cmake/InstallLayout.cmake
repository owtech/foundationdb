--- conflicted
+++ resolved
@@ -255,18 +255,11 @@
 
 set(CPACK_RPM_PACKAGE_GROUP                                ${CURRENT_GIT_VERSION})
 set(CPACK_RPM_PACKAGE_LICENSE                              "Apache 2.0")
-<<<<<<< HEAD
 set(CPACK_RPM_PACKAGE_NAME                                 "${package_name}")
+set(CPACK_RPM_COMPRESSION_TYPE                             "gzip")
 set(CPACK_RPM_CLIENTS-EL7_PACKAGE_NAME                     "${clients_package_name}")
 set(CPACK_RPM_CLIENTS-EL7_FILE_NAME                        "${CPACK_RPM_CLIENTS-EL7_PACKAGE_NAME}-${rpm_filename_suffix}")
 set(CPACK_RPM_CLIENTS-EL7_DEBUGINFO_FILE_NAME              "${CPACK_RPM_CLIENTS-EL7_PACKAGE_NAME}-debuginfo--${rpm_filename_suffix}")
-=======
-set(CPACK_RPM_PACKAGE_NAME                                 "foundationdb")
-set(CPACK_RPM_COMPRESSION_TYPE                             "gzip")
-set(CPACK_RPM_CLIENTS-EL7_PACKAGE_NAME                     "${CPACK_RPM_PACKAGE_NAME}-clients")
-set(CPACK_RPM_CLIENTS-EL7_FILE_NAME                        "${CPACK_RPM_CLIENTS-EL7_PACKAGE_NAME}-${FDB_PACKAGE_VERSION}${package_version_postfix}.el7.${CMAKE_SYSTEM_PROCESSOR}.rpm")
-set(CPACK_RPM_CLIENTS-EL7_DEBUGINFO_FILE_NAME              "${CPACK_RPM_CLIENTS-EL7_PACKAGE_NAME}-${FDB_PACKAGE_VERSION}${package_version_postfix}.el7-debuginfo.${CMAKE_SYSTEM_PROCESSOR}.rpm")
->>>>>>> a836471c
 set(CPACK_RPM_CLIENTS-EL7_PRE_INSTALL_SCRIPT_FILE          ${CMAKE_SOURCE_DIR}/packaging/rpm/scripts/preclients.sh)
 set(CPACK_RPM_CLIENTS-EL7_POST_INSTALL_SCRIPT_FILE         ${CMAKE_SOURCE_DIR}/packaging/rpm/scripts/postclients.sh)
 set(CPACK_RPM_CLIENTS-EL7_USER_FILELIST                    "%dir /etc/foundationdb")
