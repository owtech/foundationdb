function(compile_boost)

  # Initialize function incoming parameters
  set(options)
  set(oneValueArgs TARGET)
  set(multiValueArgs BUILD_ARGS CXXFLAGS LDFLAGS)
  cmake_parse_arguments(COMPILE_BOOST "${options}" "${oneValueArgs}"
                          "${multiValueArgs}" ${ARGN} )

  # Configure bootstrap command
  set(BOOTSTRAP_COMMAND "./bootstrap.sh")
  set(BOOTSTRAP_LIBRARIES "context,filesystem,iostreams")

  set(BOOST_CXX_COMPILER "${CMAKE_CXX_COMPILER}")
  # Can't build Boost with Intel compiler, use clang instead.
  if(ICX)
    execute_process (
      COMMAND bash -c "which clang++ | tr -d '\n'"
      OUTPUT_VARIABLE BOOST_CXX_COMPILER
    )
    set(BOOST_TOOLSET "clang")
  elseif(CLANG)
    set(BOOST_TOOLSET "clang")
    if(APPLE)
      # this is to fix a weird macOS issue -- by default
      # cmake would otherwise pass a compiler that can't
      # compile boost
      set(BOOST_CXX_COMPILER "/usr/bin/clang++")
    endif()
  else()
    set(BOOST_TOOLSET "gcc")
  endif()
  message(STATUS "Use ${BOOST_TOOLSET} to build boost")

  # Configure b2 command
  set(B2_COMMAND "./b2")
  set(BOOST_COMPILER_FLAGS -fvisibility=hidden -fPIC -std=c++17 -w)
  set(BOOST_LINK_FLAGS "")
<<<<<<< HEAD
  if(APPLE OR USE_LIBCXX)
=======
  if(APPLE OR ICX OR USE_LIBCXX)
>>>>>>> c357a054
    list(APPEND BOOST_COMPILER_FLAGS -stdlib=libc++ -nostdlib++)
    list(APPEND BOOST_LINK_FLAGS -lc++ -lc++abi)
    if (NOT APPLE)
      list(APPEND BOOST_LINK_FLAGS -static-libgcc)
    endif()
  endif()

  # Update the user-config.jam
  set(BOOST_ADDITIONAL_COMPILE_OPTIONS "")
  foreach(flag IN LISTS BOOST_COMPILER_FLAGS COMPILE_BOOST_CXXFLAGS)
    string(APPEND BOOST_ADDITIONAL_COMPILE_OPTIONS "<cxxflags>${flag} ")
  endforeach()
  foreach(flag IN LISTS BOOST_LINK_FLAGS COMPILE_BOOST_LDFLAGS)
    string(APPEND BOOST_ADDITIONAL_COMPILE_OPTIONS "<linkflags>${flag} ")
  endforeach()
  configure_file(${CMAKE_SOURCE_DIR}/cmake/user-config.jam.cmake ${CMAKE_BINARY_DIR}/user-config.jam)
  set(USER_CONFIG_FLAG --user-config=${CMAKE_BINARY_DIR}/user-config.jam)

  # Build boost
  include(ExternalProject)

  set(BOOST_INSTALL_DIR "${CMAKE_BINARY_DIR}/boost_install")
  ExternalProject_add("${COMPILE_BOOST_TARGET}Project"
<<<<<<< HEAD
    URL "https://boostorg.jfrog.io/artifactory/main/release/1.78.0/source/boost_1_78_0.tar.bz2"
    URL_HASH SHA256=8681f175d4bdb26c52222665793eef08490d7758529330f98d3b29dd0735bccc
    CONFIGURE_COMMAND ${BOOTSTRAP_COMMAND} ${BOOTSTRAP_ARGS} --with-libraries=${BOOTSTRAP_LIBRARIES} --with-toolset=${BOOST_TOOLSET}
    BUILD_COMMAND ${B2_COMMAND} toolset=${BOOST_TOOLSET} link=static ${COMPILE_BOOST_BUILD_ARGS} --prefix=${BOOST_INSTALL_DIR} ${USER_CONFIG_FLAG} install
    BUILD_IN_SOURCE ON
    INSTALL_COMMAND ""
    UPDATE_COMMAND ""
    BUILD_BYPRODUCTS "${BOOST_INSTALL_DIR}/boost/config.hpp"
                     "${BOOST_INSTALL_DIR}/lib/libboost_context.a"
                     "${BOOST_INSTALL_DIR}/lib/libboost_filesystem.a"
                     "${BOOST_INSTALL_DIR}/lib/libboost_iostreams.a")
=======
    URL                "https://boostorg.jfrog.io/artifactory/main/release/1.78.0/source/boost_1_78_0.tar.bz2"
    URL_HASH           SHA256=8681f175d4bdb26c52222665793eef08490d7758529330f98d3b29dd0735bccc
    CONFIGURE_COMMAND  ${BOOTSTRAP_COMMAND}
                       ${BOOTSTRAP_ARGS}
                       --with-libraries=${BOOTSTRAP_LIBRARIES}
                       --with-toolset=${BOOST_TOOLSET}
    BUILD_COMMAND      ${B2_COMMAND}
                       link=static
                       ${COMPILE_BOOST_BUILD_ARGS}
                       --prefix=${BOOST_INSTALL_DIR}
                       ${USER_CONFIG_FLAG} install
    BUILD_IN_SOURCE    ON
    INSTALL_COMMAND    ""
    UPDATE_COMMAND     ""
    BUILD_BYPRODUCTS   "${BOOST_INSTALL_DIR}/include/boost/config.hpp"
                       "${BOOST_INSTALL_DIR}/lib/libboost_context.a"
                       "${BOOST_INSTALL_DIR}/lib/libboost_filesystem.a"
                       "${BOOST_INSTALL_DIR}/lib/libboost_iostreams.a")
>>>>>>> c357a054

  add_library(${COMPILE_BOOST_TARGET}_context STATIC IMPORTED)
  add_dependencies(${COMPILE_BOOST_TARGET}_context ${COMPILE_BOOST_TARGET}Project)
  set_target_properties(${COMPILE_BOOST_TARGET}_context PROPERTIES IMPORTED_LOCATION "${BOOST_INSTALL_DIR}/lib/libboost_context.a")

  add_library(${COMPILE_BOOST_TARGET}_filesystem STATIC IMPORTED)
  add_dependencies(${COMPILE_BOOST_TARGET}_filesystem ${COMPILE_BOOST_TARGET}Project)
  set_target_properties(${COMPILE_BOOST_TARGET}_filesystem PROPERTIES IMPORTED_LOCATION "${BOOST_INSTALL_DIR}/lib/libboost_filesystem.a")

  add_library(${COMPILE_BOOST_TARGET}_iostreams STATIC IMPORTED)
  add_dependencies(${COMPILE_BOOST_TARGET}_iostreams ${COMPILE_BOOST_TARGET}Project)
  set_target_properties(${COMPILE_BOOST_TARGET}_iostreams PROPERTIES IMPORTED_LOCATION "${BOOST_INSTALL_DIR}/lib/libboost_iostreams.a")

  add_library(${COMPILE_BOOST_TARGET} INTERFACE)
  target_include_directories(${COMPILE_BOOST_TARGET} SYSTEM INTERFACE ${BOOST_INSTALL_DIR}/include)
  target_link_libraries(${COMPILE_BOOST_TARGET} INTERFACE ${COMPILE_BOOST_TARGET}_context ${COMPILE_BOOST_TARGET}_filesystem ${COMPILE_BOOST_TARGET}_iostreams)

endfunction(compile_boost)

if(USE_SANITIZER)
  if(WIN32)
    message(FATAL_ERROR "Sanitizers are not supported on Windows")
  endif()
  message(STATUS "A sanitizer is enabled, need to build boost from source")
  if (USE_VALGRIND)
    compile_boost(TARGET boost_target BUILD_ARGS valgrind=on
      CXXFLAGS ${SANITIZER_COMPILE_OPTIONS} LDFLAGS ${SANITIZER_LINK_OPTIONS})
  else()
    compile_boost(TARGET boost_target BUILD_ARGS context-impl=ucontext
      CXXFLAGS ${SANITIZER_COMPILE_OPTIONS} LDFLAGS ${SANITIZER_LINK_OPTIONS})
  endif()
  return()
endif()

# since boost 1.72 boost installs cmake configs. We will enforce config mode
set(Boost_USE_STATIC_LIBS ON)

# Clang and Gcc will have different name mangling to std::call_once, etc.
if (UNIX AND CMAKE_CXX_COMPILER_ID MATCHES "Clang$")
  list(APPEND CMAKE_PREFIX_PATH /opt/boost_1_78_0_clang)
  set(BOOST_HINT_PATHS /opt/boost_1_78_0_clang)
  message(STATUS "Using Clang version of boost::context boost::filesystem and boost::iostreams")
else ()
  list(APPEND CMAKE_PREFIX_PATH /opt/boost_1_78_0)
  set(BOOST_HINT_PATHS /opt/boost_1_78_0)
  message(STATUS "Using g++ version of boost::context boost::filesystem and boost::iostreams")
endif ()

if(BOOST_ROOT)
  list(APPEND BOOST_HINT_PATHS ${BOOST_ROOT})
endif()

if(WIN32)
  # this should be done with the line below -- but apparently the CI is not set up
  # properly for config mode. So we use the old way on Windows
  #  find_package(Boost 1.72.0 EXACT QUIET REQUIRED CONFIG PATHS ${BOOST_HINT_PATHS})
  # I think depending on the cmake version this will cause weird warnings
  find_package(Boost 1.72 COMPONENTS filesystem iostreams)
  add_library(boost_target INTERFACE)
  target_link_libraries(boost_target INTERFACE Boost::boost Boost::filesystem Boost::iostreams)
  return()
endif()

find_package(Boost 1.78.0 EXACT QUIET COMPONENTS context filesystem iostreams CONFIG PATHS ${BOOST_HINT_PATHS})
set(FORCE_BOOST_BUILD OFF CACHE BOOL "Forces cmake to build boost and ignores any installed boost")

if(Boost_FOUND AND Boost_filesystem_FOUND AND Boost_context_FOUND AND Boost_iostreams_FOUND AND NOT FORCE_BOOST_BUILD)
  add_library(boost_target INTERFACE)
  target_link_libraries(boost_target INTERFACE Boost::boost Boost::context Boost::filesystem Boost::iostreams)
elseif(WIN32)
  message(FATAL_ERROR "Could not find Boost")
else()
  if(FORCE_BOOST_BUILD)
    message(STATUS "Compile boost because FORCE_BOOST_BUILD is set")
  else()
    message(STATUS "Didn't find Boost -- will compile from source")
  endif()
  compile_boost(TARGET boost_target)
endif()<|MERGE_RESOLUTION|>--- conflicted
+++ resolved
@@ -36,11 +36,7 @@
   set(B2_COMMAND "./b2")
   set(BOOST_COMPILER_FLAGS -fvisibility=hidden -fPIC -std=c++17 -w)
   set(BOOST_LINK_FLAGS "")
-<<<<<<< HEAD
-  if(APPLE OR USE_LIBCXX)
-=======
   if(APPLE OR ICX OR USE_LIBCXX)
->>>>>>> c357a054
     list(APPEND BOOST_COMPILER_FLAGS -stdlib=libc++ -nostdlib++)
     list(APPEND BOOST_LINK_FLAGS -lc++ -lc++abi)
     if (NOT APPLE)
@@ -64,19 +60,6 @@
 
   set(BOOST_INSTALL_DIR "${CMAKE_BINARY_DIR}/boost_install")
   ExternalProject_add("${COMPILE_BOOST_TARGET}Project"
-<<<<<<< HEAD
-    URL "https://boostorg.jfrog.io/artifactory/main/release/1.78.0/source/boost_1_78_0.tar.bz2"
-    URL_HASH SHA256=8681f175d4bdb26c52222665793eef08490d7758529330f98d3b29dd0735bccc
-    CONFIGURE_COMMAND ${BOOTSTRAP_COMMAND} ${BOOTSTRAP_ARGS} --with-libraries=${BOOTSTRAP_LIBRARIES} --with-toolset=${BOOST_TOOLSET}
-    BUILD_COMMAND ${B2_COMMAND} toolset=${BOOST_TOOLSET} link=static ${COMPILE_BOOST_BUILD_ARGS} --prefix=${BOOST_INSTALL_DIR} ${USER_CONFIG_FLAG} install
-    BUILD_IN_SOURCE ON
-    INSTALL_COMMAND ""
-    UPDATE_COMMAND ""
-    BUILD_BYPRODUCTS "${BOOST_INSTALL_DIR}/boost/config.hpp"
-                     "${BOOST_INSTALL_DIR}/lib/libboost_context.a"
-                     "${BOOST_INSTALL_DIR}/lib/libboost_filesystem.a"
-                     "${BOOST_INSTALL_DIR}/lib/libboost_iostreams.a")
-=======
     URL                "https://boostorg.jfrog.io/artifactory/main/release/1.78.0/source/boost_1_78_0.tar.bz2"
     URL_HASH           SHA256=8681f175d4bdb26c52222665793eef08490d7758529330f98d3b29dd0735bccc
     CONFIGURE_COMMAND  ${BOOTSTRAP_COMMAND}
@@ -95,7 +78,6 @@
                        "${BOOST_INSTALL_DIR}/lib/libboost_context.a"
                        "${BOOST_INSTALL_DIR}/lib/libboost_filesystem.a"
                        "${BOOST_INSTALL_DIR}/lib/libboost_iostreams.a")
->>>>>>> c357a054
 
   add_library(${COMPILE_BOOST_TARGET}_context STATIC IMPORTED)
   add_dependencies(${COMPILE_BOOST_TARGET}_context ${COMPILE_BOOST_TARGET}Project)
