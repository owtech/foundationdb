--- conflicted
+++ resolved
@@ -646,7 +646,6 @@
 			throw;
 		}
 	}
-<<<<<<< HEAD
 
 	LogFile file;
 	Reference<IAsyncFile> fd;
@@ -660,21 +659,6 @@
 public:
 	std::vector<Standalone<VectorRef<KeyValueRef>>> blocks;
 
-=======
-
-	LogFile file;
-	Reference<IAsyncFile> fd;
-	int64_t offset = 0;
-	bool eof = false;
-	bool save = false;
-	int lfd = -1; // local file descriptor
-};
-
-class DecodeRangeProgress {
-public:
-	std::vector<Standalone<VectorRef<KeyValueRef>>> blocks;
-
->>>>>>> f2742562
 	DecodeRangeProgress() = default;
 	DecodeRangeProgress(const RangeFile& file, bool save) : file(file), save(save) {}
 	~DecodeRangeProgress() {
@@ -721,7 +705,6 @@
 			}
 			TraceEvent("WriteLocalFile").detail("Name", self->file.fileName).detail("Len", self->file.fileSize);
 		}
-<<<<<<< HEAD
 
 		self->decodeFile(buf);
 		return Void();
@@ -737,23 +720,6 @@
 					return;
 				}
 
-=======
-
-		self->decodeFile(buf);
-		return Void();
-	}
-
-	// Reads a file content in the buffer, decodes it into key/value pairs, and stores these pairs.
-	void decodeFile(const Standalone<StringRef>& buf) {
-		try {
-			loop {
-				// process one block at a time
-				int64_t len = std::min<int64_t>(file.blockSize, file.fileSize - offset);
-				if (len == 0) {
-					return;
-				}
-
->>>>>>> f2742562
 				Standalone<VectorRef<KeyValueRef>> chunks = fileBackup::decodeRangeFileBlock(buf.substr(offset, len));
 				blocks.push_back(chunks);
 				offset += len;
@@ -775,7 +741,6 @@
 	int lfd = -1; // local file descriptor
 };
 
-<<<<<<< HEAD
 // convert a StringRef to Hex string
 std::string hexStringRef(const StringRef& s) {
 	std::string result;
@@ -786,8 +751,6 @@
 	return result;
 }
 
-=======
->>>>>>> f2742562
 ACTOR Future<Void> process_range_file(Reference<IBackupContainer> container,
                                       RangeFile file,
                                       UID uid,
@@ -814,12 +777,7 @@
 				    .detail("Version", file.version)
 				    .setMaxFieldLength(1000)
 				    .detail("KV", kv);
-<<<<<<< HEAD
-				std::cout << file.version << " key: " << hexStringRef(kv.key) << "  value: " << hexStringRef(kv.value)
-				          << std::endl;
-=======
 				std::cout << file.version << " key: " << kv.key.toHex() << "  value: " << kv.value.toHex() << std::endl;
->>>>>>> f2742562
 			}
 		}
 	}
@@ -864,11 +822,7 @@
 				    .setMaxFieldLength(1000)
 				    .detail("M", m.toString());
 				std::cout << vms.version << "." << sub << " " << typeString[(int)m.type]
-<<<<<<< HEAD
-				          << " param1: " << hexStringRef(m.param1) << " param2: " << hexStringRef(m.param2) << "\n";
-=======
 				          << " param1: " << m.param1.toHex() << " param2: " << m.param2.toHex() << "\n";
->>>>>>> f2742562
 			}
 		}
 	}
