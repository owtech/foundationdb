/*
 * AuditStorageCommand.actor.cpp
 *
 * This source file is part of the FoundationDB open source project
 *
 * Copyright 2013-2023 Apple Inc. and the FoundationDB project authors
 *
 * Licensed under the Apache License, Version 2.0 (the "License");
 * you may not use this file except in compliance with the License.
 * You may obtain a copy of the License at
 *
 *     http://www.apache.org/licenses/LICENSE-2.0
 *
 * Unless required by applicable law or agreed to in writing, software
 * distributed under the License is distributed on an "AS IS" BASIS,
 * WITHOUT WARRANTIES OR CONDITIONS OF ANY KIND, either express or implied.
 * See the License for the specific language governing permissions and
 * limitations under the License.
 */

#include "fdbcli/fdbcli.actor.h"

#include "fdbclient/IClientApi.h"

#include "fdbclient/ManagementAPI.actor.h"
#include "fdbclient/Audit.h"

#include "flow/Arena.h"
#include "flow/FastRef.h"
#include "flow/ThreadHelper.actor.h"
#include "flow/actorcompiler.h" // This must be the last #include.

namespace fdb_cli {

ACTOR Future<UID> auditStorageCommandActor(Reference<IClusterConnectionRecord> clusterFile,
                                           std::vector<StringRef> tokens) {
	if (tokens.size() < 2) {
		printUsage(tokens[0]);
		return UID();
	}

	state UID resAuditId;
	if (tokencmp(tokens[1], "cancel")) {
		if (tokens.size() != 4) {
			printUsage(tokens[0]);
			return UID();
		}
		AuditType type = AuditType::Invalid;
		if (tokencmp(tokens[2], "ha")) {
			type = AuditType::ValidateHA;
		} else if (tokencmp(tokens[2], "replica")) {
			type = AuditType::ValidateReplica;
		} else if (tokencmp(tokens[2], "locationmetadata")) {
			type = AuditType::ValidateLocationMetadata;
		} else if (tokencmp(tokens[2], "ssshard")) {
			type = AuditType::ValidateStorageServerShard;
		} else {
			printUsage(tokens[0]);
			return UID();
		}
		const UID auditId = UID::fromString(tokens[3].toString());
		UID cancelledAuditId = wait(cancelAuditStorage(clusterFile, type, auditId, /*timeoutSeconds=*/60));
		resAuditId = cancelledAuditId;

	} else {
		AuditType type = AuditType::Invalid;
		if (tokencmp(tokens[1], "ha")) {
			type = AuditType::ValidateHA;
		} else if (tokencmp(tokens[1], "replica")) {
			type = AuditType::ValidateReplica;
		} else if (tokencmp(tokens[1], "locationmetadata")) {
			type = AuditType::ValidateLocationMetadata;
		} else if (tokencmp(tokens[1], "ssshard")) {
			type = AuditType::ValidateStorageServerShard;
		} else {
			printUsage(tokens[0]);
			return UID();
		}

		Key begin = allKeys.begin, end = allKeys.end;
		if (tokens.size() == 3) {
			begin = tokens[2];
		} else if (tokens.size() == 4) {
			begin = tokens[2];
			end = tokens[3];
		} else {
			printUsage(tokens[0]);
			return UID();
		}
		if (end > allKeys.end) {
<<<<<<< HEAD
			end = allKeys.end;
=======
			printUsage(tokens[0]);
			return UID();
		}
		if (begin >= end) {
			printUsage(tokens[0]);
			return UID();
>>>>>>> 3426fc3c
		}

		UID startedAuditId = wait(auditStorage(clusterFile, KeyRangeRef(begin, end), type, /*timeoutSeconds=*/60));
		resAuditId = startedAuditId;
	}
	return resAuditId;
}

CommandFactory auditStorageFactory(
    "audit_storage",
    CommandHelp("audit_storage <Type> [BeginKey EndKey]",
                "Start an audit storage",
                "Specify audit `Type' (only `ha' and `replica` and `locationmetadata` and "
<<<<<<< HEAD
                "`ssshard` `Type' is supported currently), and\n"
                "optionally a sub-range with `BeginKey' and `EndKey'.\n"
                "For example, to audit the full key range: `audit_storage ha'\n"
                "To audit a sub-range only: `audit_storage ha 0xa 0xb'\n"
                "Returns an audit `ID'. See also `get_audit_status' command.\n"
                "To cancel an audit: audit_storage cancel auditType auditId"));
=======
                "`ssshard` `Type' are supported currently), and\n"
                "optionally a sub-range with `BeginKey' and `EndKey'.\n"
                "For example, to audit the full key range: `audit_storage ha'\n"
                "To audit a sub-range only: `audit_storage ha \\xa \\xb'\n"
                "Returns an audit `ID'. See also `get_audit_status' command.\n"
                "Note that BeginKey should not equal to EndKey and EndKey is at most \\xff.\n"
                "To cancel an audit: audit_storage cancel <Type> [ID]"));
>>>>>>> 3426fc3c
} // namespace fdb_cli<|MERGE_RESOLUTION|>--- conflicted
+++ resolved
@@ -88,16 +88,12 @@
 			return UID();
 		}
 		if (end > allKeys.end) {
-<<<<<<< HEAD
-			end = allKeys.end;
-=======
 			printUsage(tokens[0]);
 			return UID();
 		}
 		if (begin >= end) {
 			printUsage(tokens[0]);
 			return UID();
->>>>>>> 3426fc3c
 		}
 
 		UID startedAuditId = wait(auditStorage(clusterFile, KeyRangeRef(begin, end), type, /*timeoutSeconds=*/60));
@@ -111,14 +107,6 @@
     CommandHelp("audit_storage <Type> [BeginKey EndKey]",
                 "Start an audit storage",
                 "Specify audit `Type' (only `ha' and `replica` and `locationmetadata` and "
-<<<<<<< HEAD
-                "`ssshard` `Type' is supported currently), and\n"
-                "optionally a sub-range with `BeginKey' and `EndKey'.\n"
-                "For example, to audit the full key range: `audit_storage ha'\n"
-                "To audit a sub-range only: `audit_storage ha 0xa 0xb'\n"
-                "Returns an audit `ID'. See also `get_audit_status' command.\n"
-                "To cancel an audit: audit_storage cancel auditType auditId"));
-=======
                 "`ssshard` `Type' are supported currently), and\n"
                 "optionally a sub-range with `BeginKey' and `EndKey'.\n"
                 "For example, to audit the full key range: `audit_storage ha'\n"
@@ -126,5 +114,4 @@
                 "Returns an audit `ID'. See also `get_audit_status' command.\n"
                 "Note that BeginKey should not equal to EndKey and EndKey is at most \\xff.\n"
                 "To cancel an audit: audit_storage cancel <Type> [ID]"));
->>>>>>> 3426fc3c
 } // namespace fdb_cli