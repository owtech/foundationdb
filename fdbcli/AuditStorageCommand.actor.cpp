/*
 * AuditStorageCommand.actor.cpp
 *
 * This source file is part of the FoundationDB open source project
 *
 * Copyright 2013-2023 Apple Inc. and the FoundationDB project authors
 *
 * Licensed under the Apache License, Version 2.0 (the "License");
 * you may not use this file except in compliance with the License.
 * You may obtain a copy of the License at
 *
 *     http://www.apache.org/licenses/LICENSE-2.0
 *
 * Unless required by applicable law or agreed to in writing, software
 * distributed under the License is distributed on an "AS IS" BASIS,
 * WITHOUT WARRANTIES OR CONDITIONS OF ANY KIND, either express or implied.
 * See the License for the specific language governing permissions and
 * limitations under the License.
 */

#include "fdbcli/fdbcli.actor.h"

#include "fdbclient/IClientApi.h"

#include "fdbclient/ManagementAPI.actor.h"
#include "fdbclient/Audit.h"

#include "flow/Arena.h"
#include "flow/FastRef.h"
#include "flow/ThreadHelper.actor.h"
#include "flow/actorcompiler.h" // This must be the last #include.

namespace fdb_cli {

ACTOR Future<UID> auditStorageCommandActor(Reference<IClusterConnectionRecord> clusterFile,
                                           std::vector<StringRef> tokens) {
	if (tokens.size() < 2) {
		printUsage(tokens[0]);
		return UID();
	}

<<<<<<< HEAD
	AuditType type = AuditType::Invalid;
	if (tokencmp(tokens[1], "ha")) {
		type = AuditType::ValidateHA;
	} else if (tokencmp(tokens[1], "replica")) {
		type = AuditType::ValidateReplica;
	} else if (tokencmp(tokens[1], "locationmetadata")) {
		type = AuditType::ValidateLocationMetadata;
	} else if (tokencmp(tokens[1], "ssshard")) {
		type = AuditType::ValidateStorageServerShard;
	} else {
		printUsage(tokens[0]);
		return UID();
	}
=======
	state UID resAuditId;
	if (tokencmp(tokens[1], "cancel")) {
		if (tokens.size() != 4) {
			printUsage(tokens[0]);
			return UID();
		}
		AuditType type = AuditType::Invalid;
		if (tokencmp(tokens[2], "ha")) {
			type = AuditType::ValidateHA;
		} else if (tokencmp(tokens[2], "replica")) {
			type = AuditType::ValidateReplica;
		} else if (tokencmp(tokens[2], "locationmetadata")) {
			type = AuditType::ValidateLocationMetadata;
		} else if (tokencmp(tokens[2], "ssshard")) {
			type = AuditType::ValidateStorageServerShard;
		} else {
			printUsage(tokens[0]);
			return UID();
		}
		const UID auditId = UID::fromString(tokens[3].toString());
		UID cancelledAuditId = wait(cancelAuditStorage(clusterFile, type, auditId, /*timeoutSeconds=*/60));
		resAuditId = cancelledAuditId;
>>>>>>> 63371257

	} else {
<<<<<<< HEAD
		printUsage(tokens[0]);
		return UID();
	}
	if (end > allKeys.end) {
		end = allKeys.end;
	}

	UID auditId = wait(auditStorage(clusterFile, KeyRangeRef(begin, end), type, /*timeoutSeconds=*/60));
	return auditId;
=======
		AuditType type = AuditType::Invalid;
		if (tokencmp(tokens[1], "ha")) {
			type = AuditType::ValidateHA;
		} else if (tokencmp(tokens[1], "replica")) {
			type = AuditType::ValidateReplica;
		} else if (tokencmp(tokens[1], "locationmetadata")) {
			type = AuditType::ValidateLocationMetadata;
		} else if (tokencmp(tokens[1], "ssshard")) {
			type = AuditType::ValidateStorageServerShard;
		} else {
			printUsage(tokens[0]);
			return UID();
		}

		Key begin = allKeys.begin, end = allKeys.end;
		if (tokens.size() == 3) {
			begin = tokens[2];
		} else if (tokens.size() == 4) {
			begin = tokens[2];
			end = tokens[3];
		} else {
			printUsage(tokens[0]);
			return UID();
		}
		if (end > allKeys.end) {
			end = allKeys.end;
		}

		UID startedAuditId = wait(auditStorage(clusterFile, KeyRangeRef(begin, end), type, /*timeoutSeconds=*/60));
		resAuditId = startedAuditId;
	}
	return resAuditId;
>>>>>>> 63371257
}

CommandFactory auditStorageFactory(
    "audit_storage",
    CommandHelp("audit_storage <Type> [BeginKey EndKey]",
                "Start an audit storage",
                "Specify audit `Type' (only `ha' and `replica` and `locationmetadata` and "
                "`ssshard` `Type' is supported currently), and\n"
                "optionally a sub-range with `BeginKey' and `EndKey'.\n"
                "For example, to audit the full key range: `audit_storage ha'\n"
                "To audit a sub-range only: `audit_storage ha 0xa 0xb'\n"
<<<<<<< HEAD
                "Returns an audit `ID'. See also `get_audit_status' command.\n"));
=======
                "Returns an audit `ID'. See also `get_audit_status' command.\n"
                "To cancel an audit: audit_storage cancel auditType auditId"));
>>>>>>> 63371257
} // namespace fdb_cli<|MERGE_RESOLUTION|>--- conflicted
+++ resolved
@@ -39,21 +39,6 @@
 		return UID();
 	}
 
-<<<<<<< HEAD
-	AuditType type = AuditType::Invalid;
-	if (tokencmp(tokens[1], "ha")) {
-		type = AuditType::ValidateHA;
-	} else if (tokencmp(tokens[1], "replica")) {
-		type = AuditType::ValidateReplica;
-	} else if (tokencmp(tokens[1], "locationmetadata")) {
-		type = AuditType::ValidateLocationMetadata;
-	} else if (tokencmp(tokens[1], "ssshard")) {
-		type = AuditType::ValidateStorageServerShard;
-	} else {
-		printUsage(tokens[0]);
-		return UID();
-	}
-=======
 	state UID resAuditId;
 	if (tokencmp(tokens[1], "cancel")) {
 		if (tokens.size() != 4) {
@@ -76,20 +61,8 @@
 		const UID auditId = UID::fromString(tokens[3].toString());
 		UID cancelledAuditId = wait(cancelAuditStorage(clusterFile, type, auditId, /*timeoutSeconds=*/60));
 		resAuditId = cancelledAuditId;
->>>>>>> 63371257
 
 	} else {
-<<<<<<< HEAD
-		printUsage(tokens[0]);
-		return UID();
-	}
-	if (end > allKeys.end) {
-		end = allKeys.end;
-	}
-
-	UID auditId = wait(auditStorage(clusterFile, KeyRangeRef(begin, end), type, /*timeoutSeconds=*/60));
-	return auditId;
-=======
 		AuditType type = AuditType::Invalid;
 		if (tokencmp(tokens[1], "ha")) {
 			type = AuditType::ValidateHA;
@@ -122,7 +95,6 @@
 		resAuditId = startedAuditId;
 	}
 	return resAuditId;
->>>>>>> 63371257
 }
 
 CommandFactory auditStorageFactory(
@@ -134,10 +106,6 @@
                 "optionally a sub-range with `BeginKey' and `EndKey'.\n"
                 "For example, to audit the full key range: `audit_storage ha'\n"
                 "To audit a sub-range only: `audit_storage ha 0xa 0xb'\n"
-<<<<<<< HEAD
-                "Returns an audit `ID'. See also `get_audit_status' command.\n"));
-=======
                 "Returns an audit `ID'. See also `get_audit_status' command.\n"
                 "To cancel an audit: audit_storage cancel auditType auditId"));
->>>>>>> 63371257
 } // namespace fdb_cli