/*
 * ConsistencyScanCommand.actor.cpp
 *
 * This source file is part of the FoundationDB open source project
 *
 * Copyright 2013-2022 Apple Inc. and the FoundationDB project authors
 *
 * Licensed under the Apache License, Version 2.0 (the "License");
 * you may not use this file except in compliance with the License.
 * You may obtain a copy of the License at
 *
 *     http://www.apache.org/licenses/LICENSE-2.0
 *
 * Unless required by applicable law or agreed to in writing, software
 * distributed under the License is distributed on an "AS IS" BASIS,
 * WITHOUT WARRANTIES OR CONDITIONS OF ANY KIND, either express or implied.
 * See the License for the specific language governing permissions and
 * limitations under the License.
 */

#include <boost/lexical_cast.hpp>
#include <list>
#include "fdbcli/fdbcli.actor.h"
#include "fdbclient/IClientApi.h"
#include "fdbclient/ReadYourWrites.h"
#include "fdbclient/RunTransaction.actor.h"
#include "fdbclient/ConsistencyScanInterface.actor.h"

#include "flow/actorcompiler.h" // This must be the last #include.

namespace fdb_cli {

ACTOR Future<Void> dumpStats(ConsistencyScanState* cs, Reference<ReadYourWritesTransaction> tr) {
	state ConsistencyScanState::LifetimeStats statsLifetime;
	state ConsistencyScanState::RoundStats statsCurrentRound;
	wait(store(statsLifetime, cs->lifetimeStats().getD(tr)) &&
	     store(statsCurrentRound, cs->currentRoundStats().getD(tr)));
	printf(
	    "Current Round:\n%s\n",
	    json_spirit::write_string(json_spirit::mValue(statsCurrentRound.toJSON()), json_spirit::pretty_print).c_str());
	printf("Lifetime:\n%s\n",
	       json_spirit::write_string(json_spirit::mValue(statsLifetime.toJSON()), json_spirit::pretty_print).c_str());
	return Void();
}

ACTOR Future<bool> consistencyScanCommandActor(Database db, std::vector<StringRef> tokens) {
	// Skip the command token so start at begin+1
	state std::list<StringRef> args(tokens.begin() + 1, tokens.end());

	state ConsistencyScanState cs = ConsistencyScanState();
	state Reference<ReadYourWritesTransaction> tr = makeReference<ReadYourWritesTransaction>(db);
	state bool error = false;

	loop {
		try {
			SystemDBWriteLockedNow(db.getReference())->setOptions(tr);

			state ConsistencyScanState::Config config = wait(ConsistencyScanState().config().getD(tr));

			if (args.empty()) {
				printf(
				    "%s\n",
				    json_spirit::write_string(json_spirit::mValue(config.toJSON()), json_spirit::pretty_print).c_str());
				break;
			}

			// TODO:  Expose/document additional configuration options
			// TODO:  Range configuration.
			while (!error && !args.empty()) {
				auto next = args.front();
				args.pop_front();
				if (next == "on") {
					config.enabled = true;
				} else if (next == "off") {
					config.enabled = false;
				} else if (next == "restart") {
					config.minStartVersion = tr->getReadVersion().get();
<<<<<<< HEAD
=======
				} else if (next == "stats") {
					wait(dumpStats(&cs, tr));
				} else if (next == "clearstats") {
					wait(cs.clearStats(tr));
>>>>>>> 63371257
				} else if (next == "maxRate") {
					error = args.empty();
					if (!error) {
						config.maxReadByteRate = boost::lexical_cast<int>(args.front().toString());
						args.pop_front();
					}
				} else if (next == "targetInterval") {
					error = args.empty();
					if (!error) {
						config.targetRoundTimeSeconds = boost::lexical_cast<int>(args.front().toString());
						args.pop_front();
					}
				}
			}

			if (error) {
				break;
			}
			cs.config().set(tr, config);
			wait(tr->commit());
			break;
		} catch (Error& e) {
			wait(tr->onError(e));
		}
	}

	if (error) {
		printUsage(tokens[0]);
		return false;
	}

	return true;
}

CommandFactory consistencyScanFactory(
    "consistencyscan",
    CommandHelp(
        // TODO:  Expose/document additional configuration options
<<<<<<< HEAD
        "consistencyscan [on|off] [restart] [maxRate <BYTES_PER_SECOND>] [targetInterval <SECONDS>]",
=======
        "consistencyscan [on|off] [restart] [stats] [clearstats] [maxRate <BYTES_PER_SECOND>] [targetInterval "
        "<SECONDS>]",
>>>>>>> 63371257
        "Enables, disables, or sets options for the Consistency Scan role which repeatedly scans "
        "shard replicas for consistency.",
        "`on' enables the scan.\n\n"
        "`off' disables the scan but keeps the current cycle's progress so it will resume later if enabled again.\n\n"
        "`restart' will end the current scan cycle.  A new cycle will start if the scan is enabled, or later when "
        "it is enabled.\n\n"
        "`maxRate <BYTES_PER_SECOND>' sets the maximum scan read speed rate to BYTES_PER_SECOND, post-replication.\n\n"
        "`targetInterval <SECONDS>' sets the target interval for the scan to SECONDS.  The scan will adjust speed "
        "to attempt to complete in that amount of time but it will not exceed BYTES_PER_SECOND\n\n"
<<<<<<< HEAD
=======
        "`stats` dumps the current round and lifetime stats of the consistency scan. It is a convenience method to "
        "expose the stats which are also in status json.\n\n"
        "`clearstats` will clear all of the stats for the consistency scan but otherwise leave the configuration as "
        "is. This can be used to clear errors or reset stat counts, for example.\n\n"
>>>>>>> 63371257
        "The consistency scan role publishes its configuration and metrics in Status JSON under the path "
        "`.cluster.consistency_scan'\n"
        // TODO:  Syntax hint generator
        ));

} // namespace fdb_cli<|MERGE_RESOLUTION|>--- conflicted
+++ resolved
@@ -75,13 +75,10 @@
 					config.enabled = false;
 				} else if (next == "restart") {
 					config.minStartVersion = tr->getReadVersion().get();
-<<<<<<< HEAD
-=======
 				} else if (next == "stats") {
 					wait(dumpStats(&cs, tr));
 				} else if (next == "clearstats") {
 					wait(cs.clearStats(tr));
->>>>>>> 63371257
 				} else if (next == "maxRate") {
 					error = args.empty();
 					if (!error) {
@@ -120,12 +117,8 @@
     "consistencyscan",
     CommandHelp(
         // TODO:  Expose/document additional configuration options
-<<<<<<< HEAD
-        "consistencyscan [on|off] [restart] [maxRate <BYTES_PER_SECOND>] [targetInterval <SECONDS>]",
-=======
         "consistencyscan [on|off] [restart] [stats] [clearstats] [maxRate <BYTES_PER_SECOND>] [targetInterval "
         "<SECONDS>]",
->>>>>>> 63371257
         "Enables, disables, or sets options for the Consistency Scan role which repeatedly scans "
         "shard replicas for consistency.",
         "`on' enables the scan.\n\n"
@@ -135,13 +128,10 @@
         "`maxRate <BYTES_PER_SECOND>' sets the maximum scan read speed rate to BYTES_PER_SECOND, post-replication.\n\n"
         "`targetInterval <SECONDS>' sets the target interval for the scan to SECONDS.  The scan will adjust speed "
         "to attempt to complete in that amount of time but it will not exceed BYTES_PER_SECOND\n\n"
-<<<<<<< HEAD
-=======
         "`stats` dumps the current round and lifetime stats of the consistency scan. It is a convenience method to "
         "expose the stats which are also in status json.\n\n"
         "`clearstats` will clear all of the stats for the consistency scan but otherwise leave the configuration as "
         "is. This can be used to clear errors or reset stat counts, for example.\n\n"
->>>>>>> 63371257
         "The consistency scan role publishes its configuration and metrics in Status JSON under the path "
         "`.cluster.consistency_scan'\n"
         // TODO:  Syntax hint generator
