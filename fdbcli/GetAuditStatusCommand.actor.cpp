/*
 * GetAuditStatusCommand.actor.cpp
 *
 * This source file is part of the FoundationDB open source project
 *
 * Copyright 2013-2023 Apple Inc. and the FoundationDB project authors
 *
 * Licensed under the Apache License, Version 2.0 (the "License");
 * you may not use this file except in compliance with the License.
 * You may obtain a copy of the License at
 *
 *     http://www.apache.org/licenses/LICENSE-2.0
 *
 * Unless required by applicable law or agreed to in writing, software
 * distributed under the License is distributed on an "AS IS" BASIS,
 * WITHOUT WARRANTIES OR CONDITIONS OF ANY KIND, either express or implied.
 * See the License for the specific language governing permissions and
 * limitations under the License.
 */

#include "fdbcli/fdbcli.actor.h"
#include "fdbclient/Audit.h"
#include "fdbclient/AuditUtils.actor.h"
#include "fdbclient/IClientApi.h"
#include "flow/Arena.h"
#include "flow/FastRef.h"
#include "flow/ThreadHelper.actor.h"

#include "flow/actorcompiler.h" // This must be the last #include.

namespace fdb_cli {

ACTOR Future<Void> getAuditProgressByRange(Database cx, AuditType auditType, UID auditId, KeyRange auditRange) {
	state KeyRange rangeToRead = auditRange;
	state Key rangeToReadBegin = auditRange.begin;
	state int retryCount = 0;
	state int64_t finishCount = 0;
	state int64_t unfinishedCount = 0;
	while (rangeToReadBegin < auditRange.end) {
		loop {
			try {
				rangeToRead = KeyRangeRef(rangeToReadBegin, auditRange.end);
				state std::vector<AuditStorageState> auditStates =
				    wait(getAuditStateByRange(cx, auditType, auditId, rangeToRead));
				for (int i = 0; i < auditStates.size(); i++) {
					AuditPhase phase = auditStates[i].getPhase();
					if (phase == AuditPhase::Invalid) {
						printf("( Ongoing ) %s\n", auditStates[i].range.toString().c_str());
						++unfinishedCount;
					} else if (phase == AuditPhase::Error) {
						printf("( Error   ) %s\n", auditStates[i].range.toString().c_str());
						++finishCount;
					} else {
						++finishCount;
						continue;
					}
				}
				rangeToReadBegin = auditStates.back().range.end;
				break;
			} catch (Error& e) {
				if (e.code() == error_code_actor_cancelled) {
					throw e;
				}
				if (retryCount > 30) {
					printf("Imcomplete check\n");
					return Void();
				}
				wait(delay(0.5));
				retryCount++;
			}
		}
	}
	printf("Finished range count: %ld\n", finishCount);
	return Void();
}

ACTOR Future<std::vector<StorageServerInterface>> getStorageServers(Database cx) {
	state Transaction tr(cx);
	loop {
		tr.setOption(FDBTransactionOptions::READ_SYSTEM_KEYS);
		tr.setOption(FDBTransactionOptions::LOCK_AWARE);
		try {
			RangeResult serverList = wait(tr.getRange(serverListKeys, CLIENT_KNOBS->TOO_MANY));
			ASSERT(!serverList.more && serverList.size() < CLIENT_KNOBS->TOO_MANY);
			std::vector<StorageServerInterface> servers;
			servers.reserve(serverList.size());
			for (int i = 0; i < serverList.size(); i++)
				servers.push_back(decodeServerListValue(serverList[i].value));
			return servers;
		} catch (Error& e) {
			wait(tr.onError(e));
		}
	}
}

ACTOR Future<AuditPhase> getAuditProgressByServer(Database cx,
                                                  AuditType auditType,
                                                  UID auditId,
                                                  KeyRange auditRange,
                                                  UID serverId) {
	state KeyRange rangeToRead = auditRange;
	state Key rangeToReadBegin = auditRange.begin;
	state int retryCount = 0;
	while (rangeToReadBegin < auditRange.end) {
		loop {
			try {
				rangeToRead = KeyRangeRef(rangeToReadBegin, auditRange.end);
				state std::vector<AuditStorageState> auditStates =
				    wait(getAuditStateByServer(cx, auditType, auditId, serverId, rangeToRead));
				for (int i = 0; i < auditStates.size(); i++) {
					AuditPhase phase = auditStates[i].getPhase();
					if (phase == AuditPhase::Invalid) {
						return AuditPhase::Running;
					} else if (phase == AuditPhase::Error) {
						return AuditPhase::Error;
					}
				}
				rangeToReadBegin = auditStates.back().range.end;
				break;
			} catch (Error& e) {
				if (e.code() == error_code_actor_cancelled) {
					throw e;
				}
				if (retryCount > 30) {
					return AuditPhase::Invalid;
				}
				wait(delay(0.5));
				retryCount++;
			}
		}
	}
	return AuditPhase::Complete;
}

ACTOR Future<Void> getAuditProgress(Database cx, AuditType auditType, UID auditId, KeyRange auditRange) {
	if (auditType == AuditType::ValidateHA || auditType == AuditType::ValidateReplica ||
	    auditType == AuditType::ValidateLocationMetadata) {
		wait(getAuditProgressByRange(cx, auditType, auditId, auditRange));
	} else if (auditType == AuditType::ValidateStorageServerShard) {
		state std::vector<Future<Void>> fs;
		state std::unordered_map<UID, bool> res;
		state std::vector<StorageServerInterface> interfs = wait(getStorageServers(cx));
		state int i = 0;
		state int numCompleteServers = 0;
		state int numOngoingServers = 0;
		state int numErrorServers = 0;
<<<<<<< HEAD
		for (; i < interfs.size(); i++) {
=======
		state int numTSSes = 0;
		for (; i < interfs.size(); i++) {
			if (interfs[i].isTss()) {
				numTSSes++;
				continue; // SSShard audit does not test TSS
			}
>>>>>>> 57ccdb8f
			AuditPhase serverPhase = wait(getAuditProgressByServer(cx, auditType, auditId, allKeys, interfs[i].id()));
			if (serverPhase == AuditPhase::Running) {
				numOngoingServers++;
			} else if (serverPhase == AuditPhase::Complete) {
				numCompleteServers++;
			} else if (serverPhase == AuditPhase::Error) {
				numErrorServers++;
			} else if (serverPhase == AuditPhase::Invalid) {
				printf("SS %s partial progress fetched\n", interfs[i].id().toString().c_str());
			}
		}
		printf("CompleteServers: %d\n", numCompleteServers);
		printf("OngoingServers: %d\n", numOngoingServers);
		printf("ErrorServers: %d\n", numErrorServers);
<<<<<<< HEAD
=======
		printf("IgnoredTSSes: %d\n", numTSSes);
>>>>>>> 57ccdb8f
	} else {
		printf("AuditType not implemented\n");
	}
	return Void();
}

ACTOR Future<bool> getAuditStatusCommandActor(Database cx, std::vector<StringRef> tokens) {
	if (tokens.size() < 2 || tokens.size() > 5) {
		printUsage(tokens[0]);
		return false;
	}

	AuditType type = AuditType::Invalid;
	if (tokencmp(tokens[1], "ha")) {
		type = AuditType::ValidateHA;
	} else if (tokencmp(tokens[1], "replica")) {
		type = AuditType::ValidateReplica;
	} else if (tokencmp(tokens[1], "locationmetadata")) {
		type = AuditType::ValidateLocationMetadata;
	} else if (tokencmp(tokens[1], "ssshard")) {
		type = AuditType::ValidateStorageServerShard;
	} else {
		printUsage(tokens[0]);
		return false;
	}

	if (tokencmp(tokens[2], "id")) {
		if (tokens.size() != 4) {
			printUsage(tokens[0]);
			return false;
		}
		const UID id = UID::fromString(tokens[3].toString());
		AuditStorageState res = wait(getAuditState(cx, type, id));
		printf("Audit result is:\n%s", res.toString().c_str());
	} else if (tokencmp(tokens[2], "progress")) {
		if (tokens.size() != 4) {
			printUsage(tokens[0]);
			return false;
		}
		const UID id = UID::fromString(tokens[3].toString());
		state AuditStorageState res = wait(getAuditState(cx, type, id));
		if (res.getPhase() == AuditPhase::Running) {
			wait(getAuditProgress(cx, res.getType(), res.id, res.range));
		} else {
			printf("Already complete\n");
		}
	} else if (tokencmp(tokens[2], "recent")) {
		int count = CLIENT_KNOBS->TOO_MANY;
		if (tokens.size() == 4) {
			count = std::stoi(tokens[3].toString());
		}
		std::vector<AuditStorageState> res = wait(getAuditStates(cx, type, /*newFirst=*/true, count));
		for (const auto& it : res) {
			printf("Audit result is:\n%s\n", it.toString().c_str());
		}
	} else if (tokencmp(tokens[2], "phase")) {
		AuditPhase phase = stringToAuditPhase(tokens[3].toString());
		if (phase == AuditPhase::Invalid) {
			printUsage(tokens[0]);
			return false;
		}
		int count = CLIENT_KNOBS->TOO_MANY;
		if (tokens.size() == 5) {
			count = std::stoi(tokens[4].toString());
		}
		std::vector<AuditStorageState> res = wait(getAuditStates(cx, type, /*newFirst=*/true, count, phase));
		for (const auto& it : res) {
			printf("Audit result is:\n%s\n", it.toString().c_str());
		}
	} else {
		printUsage(tokens[0]);
		return false;
	}

	return true;
}

CommandFactory getAuditStatusFactory(
    "get_audit_status",
    CommandHelp("get_audit_status [ha|replica|locationmetadata|ssshard] [id|recent|phase|progress] [ARGs]",
                "Retrieve audit storage status",
                "To fetch audit status via ID: `get_audit_status [Type] id [ID]'\n"
                "To fetch status of most recent audit: `get_audit_status [Type] recent [Count]'\n"
                "Supported types include: 'ha', `replica`, `locationmetadata`, "
                "`ssshard` and `checkmigration`. If specified, `Count' is how many\n"
                "To fetch status of audits in a specific phase: `get_audit_status [Type] phase "
                "[running|complete|failed|error] count'\n"
                "To fetch audit progress via ID: `get_audit_status [Type] progress [ID]'\n"
                "Supported types include: 'ha', `replica`, `locationmetadata`, `ssshard`. \n"
                "If specified, `Count' is how many rows to audit.\n"
                "If not specified, check all rows in audit.\n"
                "Phase can be `Invalid=0', `Running=1', `Complete=2', `Error=3', or `Failed=4'.\n"
                "See also `audit_storage' command."));
} // namespace fdb_cli<|MERGE_RESOLUTION|>--- conflicted
+++ resolved
@@ -144,16 +144,12 @@
 		state int numCompleteServers = 0;
 		state int numOngoingServers = 0;
 		state int numErrorServers = 0;
-<<<<<<< HEAD
-		for (; i < interfs.size(); i++) {
-=======
 		state int numTSSes = 0;
 		for (; i < interfs.size(); i++) {
 			if (interfs[i].isTss()) {
 				numTSSes++;
 				continue; // SSShard audit does not test TSS
 			}
->>>>>>> 57ccdb8f
 			AuditPhase serverPhase = wait(getAuditProgressByServer(cx, auditType, auditId, allKeys, interfs[i].id()));
 			if (serverPhase == AuditPhase::Running) {
 				numOngoingServers++;
@@ -168,10 +164,7 @@
 		printf("CompleteServers: %d\n", numCompleteServers);
 		printf("OngoingServers: %d\n", numOngoingServers);
 		printf("ErrorServers: %d\n", numErrorServers);
-<<<<<<< HEAD
-=======
 		printf("IgnoredTSSes: %d\n", numTSSes);
->>>>>>> 57ccdb8f
 	} else {
 		printf("AuditType not implemented\n");
 	}
