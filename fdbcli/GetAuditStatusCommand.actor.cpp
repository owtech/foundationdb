--- conflicted
+++ resolved
@@ -148,30 +148,16 @@
 
 CommandFactory getAuditStatusFactory(
     "get_audit_status",
-<<<<<<< HEAD
-    CommandHelp("get_audit_status [ha|replica|locationmetadata|ssshard|checkmigration] [id|recent|phase] [ARGs]",
-=======
     CommandHelp("get_audit_status [ha|replica|locationmetadata|ssshard] [id|recent|phase|progress] [ARGs]",
->>>>>>> 3426fc3c
                 "Retrieve audit storage status",
                 "To fetch audit status via ID: `get_audit_status [Type] id [ID]'\n"
                 "To fetch status of most recent audit: `get_audit_status [Type] recent [Count]'\n"
                 "To fetch status of audits in a specific phase: `get_audit_status [Type] phase "
                 "[running|complete|failed|error] count'\n"
-<<<<<<< HEAD
-                "Supported types include: 'ha', `replica`, `locationmetadata`, `ssshard`, \n"
-                "and `checkmigration`. If specified, `Count' is how many\n"
-                "rows to audit. If not specified, check all rows in audit.\n"
-                "get_audit_status checkmigration prints out the number of data shards and physical shards."
-                "Results have the following format: if not `checkmigration`\n"
-                "  `[ID]: 000000000001000000000000, [Range]:  - 0xff, [Type]: 1, [Phase]: 2'\n"
-                "where `Type' is `1' for `ha' and `Phase' is `2' for `Complete'.\n"
-=======
                 "To fetch audit progress via ID: `get_audit_status [Type] progress [ID]'\n"
                 "Supported types include: 'ha', `replica`, `locationmetadata`, `ssshard`. \n"
                 "If specified, `Count' is how many rows to audit.\n"
                 "If not specified, check all rows in audit.\n"
->>>>>>> 3426fc3c
                 "Phase can be `Invalid=0', `Running=1', `Complete=2', `Error=3', or `Failed=4'.\n"
                 "See also `audit_storage' command."));
 } // namespace fdb_cli