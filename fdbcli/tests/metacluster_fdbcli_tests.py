#!/usr/bin/env python3
import argparse
import functools
import logging
import os
import random
import re
import subprocess
from argparse import RawDescriptionHelpFormatter


# TODO: deduplicate with fdbcli_tests.py
def enable_logging(level=logging.DEBUG):
    """Enable logging in the function with the specified logging level

    Args:
        level (logging.<level>, optional): logging level for the decorated function. Defaults to logging.ERROR.
    """

    def func_decorator(func):
        @functools.wraps(func)
        def wrapper(*args, **kwargs):
            # initialize logger
            logger = logging.getLogger(func.__name__)
            logger.setLevel(level)
            # set logging format
            handler = logging.StreamHandler()
            handler_format = logging.Formatter(
                "[%(asctime)s] - %(filename)s:%(lineno)d - %(levelname)s - %(name)s - %(message)s"
            )
            handler.setFormatter(handler_format)
            handler.setLevel(level)
            logger.addHandler(handler)
            # pass the logger to the decorated function
            result = func(logger, *args, **kwargs)
            return result

        return wrapper

    return func_decorator


def run_fdbcli_command(cluster_file, *args):
    """run the fdbcli statement: fdbcli --exec '<arg1> <arg2> ... <argN>'.

    Returns:
        rc, stdout, stderr from fdbcli
    """
    command_template = [fdbcli_bin, "-C", "{}".format(cluster_file), "--exec"]
    commands = command_template + ["{}".format(" ".join(args))]
    try:
        process = subprocess.run(
            commands,
            stdout=subprocess.PIPE,
            stderr=subprocess.PIPE,
            env=fdbcli_env,
            timeout=20,
        )
        rc = process.returncode
        out = process.stdout.decode("utf-8").strip()
        err = process.stderr.decode("utf-8").strip()
        return rc, out, err
    except subprocess.TimeoutExpired:
        raise Exception("The fdbcli command is stuck, database is unavailable")


def get_cluster_connection_str(cluster_file_path):
    with open(cluster_file_path, "r") as f:
        conn_str = f.readline().strip()
        return conn_str


@enable_logging()
def metacluster_create(logger, cluster_file, name, tenant_id_prefix):
    # creating a metacluster with optional tenant mode should fail
    rc, out, err = run_fdbcli_command(
        cluster_file, "configure tenant_mode=optional_experimental"
    )
    if rc != 0:
        raise Exception(err)
    rc, out, err = run_fdbcli_command(
        cluster_file, "metacluster create_experimental", name, str(tenant_id_prefix)
    )
    if "ERROR" not in out:
        raise Exception("Metacluster creation should have failed")
    # set the tenant mode to disabled for the metacluster otherwise creation will fail
    rc, out, err = run_fdbcli_command(cluster_file, "configure tenant_mode=disabled")
    logger.debug("Metacluster tenant mode set to disabled")
    if rc != 0:
        raise Exception(err)
    rc, out, err = run_fdbcli_command(
        cluster_file, "metacluster create_experimental", name, str(tenant_id_prefix)
    )
    if rc != 0:
        raise Exception(err)
    logger.debug(out)
    logger.debug("Metacluster {} created".format(name))


def metacluster_register(
    management_cluster_file,
    data_cluster_file,
    name,
    max_tenant_groups,
    auto_tenant_assignment,
):
    conn_str = get_cluster_connection_str(data_cluster_file)
    rc, out, err = run_fdbcli_command(
        management_cluster_file,
        "metacluster register",
        name,
        "connection_string={}".format(conn_str),
        "max_tenant_groups={}".format(max_tenant_groups),
        "auto_tenant_assignment={}".format(auto_tenant_assignment),
    )
    if rc != 0:
        raise Exception(err)


# Returns the tenant_id_prefix since it is randomly generated
# and we want to validate it in the status test
@enable_logging()
def setup_metacluster(
    logger, management_cluster, data_clusters, max_tenant_groups_per_cluster
):
    management_cluster_file = management_cluster[0]
    management_cluster_name = management_cluster[1]
    tenant_id_prefix = random.randint(0, 32767)
    logger.debug("management cluster: {}".format(management_cluster_name))
    logger.debug("data clusters: {}".format([name for (_, name, _) in data_clusters]))
    metacluster_create(
        management_cluster_file, management_cluster_name, tenant_id_prefix
    )
    cluster_names_to_files[management_cluster_name] = management_cluster_file
    for (cf, name, auto_assignment) in data_clusters:
        metacluster_register(
            management_cluster_file,
            cf,
            name,
            max_tenant_groups=max_tenant_groups_per_cluster,
            auto_tenant_assignment=auto_assignment,
        )
        cluster_names_to_files[name] = cf
    assert len(cluster_names_to_files) == len(data_clusters) + 1
<<<<<<< HEAD
=======
    return tenant_id_prefix
>>>>>>> 63371257


def metacluster_status(cluster_file):
    _, out, _ = run_fdbcli_command(cluster_file, "metacluster status")
    return out


def remove_data_cluster(management_cluster_file, data_cluster_name):
    rc, out, err = run_fdbcli_command(
        management_cluster_file, "metacluster remove", data_cluster_name
    )
    return rc, out, err


def cleanup_after_test(management_cluster_file, data_cluster_names):
    for data_cluster_name in data_cluster_names:
        rc, out, err = remove_data_cluster(management_cluster_file, data_cluster_name)
        assert 0 == rc
    rc, out, err = run_fdbcli_command(
        management_cluster_file, "metacluster decommission"
    )
    assert 0 == rc


def create_tenant(
    management_cluster_file,
    tenant,
    tenant_group=None,
    assigned_cluster=None,
    ignore_capacity_limit=False,
):
    command = "tenant create {}".format(tenant)
    if tenant_group:
        command = command + " tenant_group={}".format(tenant_group)
    if assigned_cluster:
        command = command + " assigned_cluster={}".format(assigned_cluster)
    if ignore_capacity_limit:
        command = command + " ignore_capacity_limit"
    _, output, err = run_fdbcli_command(management_cluster_file, command)
    return output, err


def setup_tenants(management_cluster_file, tenant_creation_args):
    for tenant_arg in tenant_creation_args:
        assert len(tenant_arg["name"]) > 0
        tenant = tenant_arg["name"]
        tenant_group = tenant_arg.get("tenant_group", None)
        assigned_cluster = tenant_arg.get("assigned_cluster", None)
        output, err = create_tenant(
            management_cluster_file,
            tenant,
            tenant_group,
            assigned_cluster,
        )
        expected_output = "The tenant `{}' has been created".format(tenant)
        assert output == expected_output
        assert len(err) == 0


def configure_tenant(
    management_cluster_file,
    tenant,
    tenant_group=None,
    assigned_cluster=None,
<<<<<<< HEAD
=======
    tenant_state=None,
>>>>>>> 63371257
):
    command = "tenant configure {}".format(tenant)
    if tenant_group:
        command = command + " tenant_group={}".format(tenant_group)
    if assigned_cluster:
        command = command + " assigned_cluster={}".format(assigned_cluster)
<<<<<<< HEAD
=======
    if tenant_state:
        command = command + " tenant_state={}".format(tenant_state)
>>>>>>> 63371257

    _, output, err = run_fdbcli_command(management_cluster_file, command)
    return output, err

<<<<<<< HEAD

def list_tenants(
    management_cluster_file,
    tenant_name_begin=None,
    tenant_name_end=None,
):
    command = "tenant list"
    if tenant_name_begin:
        command = command + " {}".format(tenant_name_begin)
    if tenant_name_end:
        command = command + " {}".format(tenant_name_end)
    _, output, err = run_fdbcli_command(management_cluster_file, command)
    return output, err

=======

def list_tenants(
    management_cluster_file,
    tenant_name_begin=None,
    tenant_name_end=None,
):
    command = "tenant list"
    if tenant_name_begin:
        command = command + " {}".format(tenant_name_begin)
    if tenant_name_end:
        command = command + " {}".format(tenant_name_end)
    _, output, err = run_fdbcli_command(management_cluster_file, command)
    return output, err

>>>>>>> 63371257

def get_tenant_names(
    management_cluster_file,
    tenant_name_begin=None,
    tenant_name_end=None,
):
    command = "tenant list"
    if tenant_name_begin:
        command = command + " {}".format(tenant_name_begin)
    if tenant_name_end:
        command = command + " {}".format(tenant_name_end)
    rc, output, err = run_fdbcli_command(management_cluster_file, command)
    if rc != 0:
        return []
    print(output)
    res = []
    lines = output.split("\n")
    for ln in lines:
        m = re.match(r"^\d+\.\s+(?P<name>\w+)$", ln.strip())
        if m:
            res.append(m.group("name"))
    return res


def rename_tenant(management_cluster_file, old_name, new_name):
    command = "tenant rename {old_name} {new_name}".format(
        old_name=old_name, new_name=new_name
    )
<<<<<<< HEAD
    _, output, err = run_fdbcli_command(management_cluster_file, command)
    return output, err


def get_tenant(management_cluster_file, name):
    command = "tenant get {}".format(name)
    _, output, err = run_fdbcli_command(management_cluster_file, command)
    return output, err


def delete_tenant(management_cluster_file, name):
    command = "tenant delete {}".format(name)
    _, output, err = run_fdbcli_command(management_cluster_file, command)
    return output, err


def delete_tenant_by_id(management_cluster_file, id):
    command = "tenant deleteId {}".format(id)
=======
>>>>>>> 63371257
    _, output, err = run_fdbcli_command(management_cluster_file, command)
    return output, err


<<<<<<< HEAD
=======
def get_tenant(management_cluster_file, name):
    command = "tenant get {}".format(name)
    _, output, err = run_fdbcli_command(management_cluster_file, command)
    return output, err


def delete_tenant(management_cluster_file, name):
    command = "tenant delete {}".format(name)
    _, output, err = run_fdbcli_command(management_cluster_file, command)
    return output, err


def delete_tenant_by_id(management_cluster_file, id):
    command = "tenant deleteId {}".format(id)
    _, output, err = run_fdbcli_command(management_cluster_file, command)
    return output, err


>>>>>>> 63371257
def clear_all_tenants(management_cluster_file):
    all_tenants = get_tenant_names(management_cluster_file)
    for tenant in all_tenants:
        delete_tenant(management_cluster_file, tenant)


def put_kv_with_tenant(
    management_cluster_file, data_cluster_file, tenant_name, key, value
):
    subcmd1 = "usetenant {};".format(tenant_name)
    subcmd2 = "writemode on;"
    subcmd3 = "set {} {}".format(key, value)
    rc, out, err = run_fdbcli_command(data_cluster_file, subcmd1, subcmd2, subcmd3)
    return rc, out, err


def get_kv_with_tenant(management_cluster_file, data_cluster_file, tenant_name, key):
    subcmd1 = "usetenant {};".format(tenant_name)
    subcmd2 = "get {}".format(key)
    rc, out, err = run_fdbcli_command(data_cluster_file, subcmd1, subcmd2)
    if rc != 0 or len(err) > 0:
        raise Exception("Error executing {} {}".format(subcmd1, subcmd2))
    lines = out.split("\n")
    assert len(lines) > 0
    ln = lines[-1].strip()
    m = re.search(r"is `(?P<value>\S+)\'$", ln)
    if m:
        return m.group("value")
    return None


def clear_kv_with_tenant(management_cluster_file, data_cluster_file, tenant_name, key):
    subcmd1 = "usetenant {};".format(tenant_name)
    subcmd2 = "writemode on;"
    subcmd3 = "clear {}".format(key)
    rc, out, err = run_fdbcli_command(data_cluster_file, subcmd1, subcmd2, subcmd3)
    return rc, out, err


def clear_kv_range_with_tenant(
    management_cluster_file, data_cluster_file, tenant_name, begin_key, end_key
):
    subcmd1 = "usetenant {};".format(tenant_name)
    subcmd2 = "writemode on;"
    subcmd3 = "clearrange {} {}".format(begin_key, end_key)
    rc, out, err = run_fdbcli_command(data_cluster_file, subcmd1, subcmd2, subcmd3)
    return rc, out, err


@enable_logging()
def register_and_configure_data_clusters_test(logger, cluster_files):
    logger.debug("Setting up a metacluster")
    management_cluster_file = cluster_files[0]
    tenant_id_prefix = random.randint(0, 32767)
    logger.debug("management cluster: {}".format(management_cluster_name))
    metacluster_create(
        management_cluster_file, management_cluster_name, tenant_id_prefix
    )
    cluster_names_to_files[management_cluster_name] = management_cluster_file
    conn_str = get_cluster_connection_str(cluster_files[1])

    # Register a data cluster
    rc, _, err = run_fdbcli_command(
        management_cluster_file,
        "metacluster register",
        data_cluster_names[0],
        "connection_string={}".format(conn_str),
        "max_tenant_groups={}".format(5),
        "auto_tenant_assignment=disable",
    )
    assert rc != 0
    assert err == "ERROR: invalid configuration `disable' for `auto_tenant_assignment'."
    # Second attempt
    rc, _, err = run_fdbcli_command(
        management_cluster_file,
        "metacluster register",
        data_cluster_names[0],
        "connection_string={}".format(conn_str),
        "max_tenant_groups={}".format(5),
        "auto_tenant_assignment=enable",
    )
    assert rc != 0
    assert err == "ERROR: invalid configuration `enable' for `auto_tenant_assignment'."
    # Third attempt
    rc, out, err = run_fdbcli_command(
        management_cluster_file,
        "metacluster register",
        data_cluster_names[0],
        "connection_string={}".format(conn_str),
        "max_tenant_groups=5",
        "auto_tenant_assignment=disabled",
    )
    assert 0 == rc
    rc, out, err = run_fdbcli_command(
        management_cluster_file,
        "metacluster get",
        data_cluster_names[0],
    )
    assert rc == 0

    # Try creating a tenant without specifying data cluster
    out, err = create_tenant(management_cluster_file, "tenant1")
    assert (
        err == "ERROR: Metacluster does not have capacity to create new tenants (2166)"
    )
    out, err = create_tenant(
        management_cluster_file, "tenant1", assigned_cluster=data_cluster_names[0]
    )
    assert out == "The tenant `tenant1' has been created"
    assert len(err) == 0

    rc, out, err = run_fdbcli_command(
        management_cluster_file,
        "metacluster configure",
        data_cluster_names[0],
        "auto_tenant_assignment=enabled",
    )
    assert 0 == rc

    out, err = create_tenant(management_cluster_file, "tenant2")
    assert out == "The tenant `tenant2' has been created"
    assert len(err) == 0

    # clean up
    out, err = delete_tenant(management_cluster_file, "tenant1")
    assert len(err) == 0
    out, err = delete_tenant(management_cluster_file, "tenant2")
    assert len(err) == 0
    rc, out, err = remove_data_cluster(management_cluster_file, data_cluster_names[0])
    assert 0 == rc
    rc, out, err = run_fdbcli_command(
        management_cluster_file, "metacluster decommission"
    )
    assert 0 == rc


@enable_logging()
def clusters_status_test(logger, cluster_files, max_tenant_groups_per_cluster):
    logger.debug("Verifying no cluster is part of a metacluster")
    for cf in cluster_files:
        output = metacluster_status(cf)
        assert output == "This cluster is not part of a metacluster"

    logger.debug("Verified")
    num_clusters = len(cluster_files)
    logger.debug("Setting up a metacluster")
    auto_assignment = ["enabled"] * (num_clusters - 1)
<<<<<<< HEAD
    setup_metacluster(
=======
    tenant_id_prefix = setup_metacluster(
>>>>>>> 63371257
        [cluster_files[0], management_cluster_name],
        list(zip(cluster_files[1:], data_cluster_names, auto_assignment)),
        max_tenant_groups_per_cluster=max_tenant_groups_per_cluster,
    )

    expected = """
number of data clusters: {}
  tenant group capacity: {}
  allocated tenant groups: 0
  tenant id prefix: {}
"""
    expected = expected.format(
<<<<<<< HEAD
        num_clusters - 1, (num_clusters - 1) * max_tenant_groups_per_cluster
=======
        num_clusters - 1,
        (num_clusters - 1) * max_tenant_groups_per_cluster,
        tenant_id_prefix,
>>>>>>> 63371257
    ).strip()
    output = metacluster_status(cluster_files[0])
    assert expected == output

    logger.debug("Metacluster setup correctly")

    for (cf, name) in zip(cluster_files[1:], data_cluster_names):
        output = metacluster_status(cf)
        expected = 'This cluster "{}" is a data cluster within the metacluster named "{}"'.format(
            name, management_cluster_name
        )
        assert expected == output


@enable_logging()
def create_tenants_test(logger, cluster_files):
    logger.debug("Verifying no cluster is part of a metacluster")
    for cf in cluster_files:
        output = metacluster_status(cf)
        assert output == "This cluster is not part of a metacluster"
    logger.debug("Verified")
    num_clusters = len(cluster_files)
    logger.debug("Setting up a metacluster")
    auto_assignment = ["enabled"] * (num_clusters - 1)
    setup_metacluster(
        [cluster_files[0], management_cluster_name],
        list(zip(cluster_files[1:], data_cluster_names, auto_assignment)),
        max_tenant_groups_per_cluster=1,
    )

    # On data_cluster[0]
    output, err = create_tenant(
        cluster_files[0],
        "tenant1",
        tenant_group=None,
        assigned_cluster=None,
        ignore_capacity_limit=True,
    )
    assert (
        err
        == "ERROR: `ignore_capacity_limit' can only be used if `assigned_cluster' is set."
    )

    output, err = create_tenant(
        cluster_files[0],
        "tenant1",
        tenant_group="group1",
        assigned_cluster=data_cluster_names[0],
    )
    assert len(err) == 0
    output, err = create_tenant(
        cluster_files[0],
        "tenant11",
        tenant_group="group1",
        assigned_cluster=data_cluster_names[0],
    )
    assert len(err) == 0
    output, err = create_tenant(
        cluster_files[0],
        "tenant12",
        tenant_group=None,
        assigned_cluster=data_cluster_names[0],
    )
    assert (
        err
        == "ERROR: Cluster does not have capacity to perform the specified operation (2141)"
    )
    output, err = create_tenant(
        cluster_files[0],
        "tenant12",
        tenant_group=None,
        assigned_cluster=data_cluster_names[0],
        ignore_capacity_limit=True,
    )
    assert len(err) == 0
    output, err = create_tenant(
        cluster_files[0],
        "tenant13",
        tenant_group="group1",
        assigned_cluster=None,
        ignore_capacity_limit=True,
    )
    assert (
        err
        == "ERROR: `ignore_capacity_limit' can only be used if `assigned_cluster' is set."
    )

    all_tenants = get_tenant_names(cluster_files[0])
    assert all_tenants == ["tenant1", "tenant11", "tenant12"]

    clear_all_tenants(cluster_files[0])
    cleanup_after_test(cluster_files[0], data_cluster_names)


@enable_logging()
def list_tenants_test(logger, cluster_files):
    tenants = [
        {"name": "tenant10"},
        {"name": "tenant11"},
        {"name": "tenant2", "assigned_cluster": "data1"},
    ]
    setup_tenants(cluster_files[0], tenants)
    all_tenants = get_tenant_names(cluster_files[0])
    assert all_tenants == [tenant.get("name") for tenant in tenants]
    tenants1 = get_tenant_names(cluster_files[0], "a", "b")
    assert [] == tenants1
    tenants2 = get_tenant_names(cluster_files[0], "a", "tenant10")
    assert [] == tenants2
    tenants3 = get_tenant_names(cluster_files[0], "tenant1", "tenant2")
    assert ["tenant10", "tenant11"] == tenants3
    tenants4 = get_tenant_names(cluster_files[0], "tenant10", "tenant11")
    assert ["tenant10"] == tenants4
    tenants5 = get_tenant_names(cluster_files[0], "tenant10", "tenant10")
    assert [] == tenants5
    clear_all_tenants(cluster_files[0])


@enable_logging()
def delete_tenants_test(logger, cluster_files):
    tenants = [
        {"name": "tenant10", "assigned_cluster": "data1"},
        {"name": "tenant11"},
        {"name": "tenant2", "assigned_cluster": "data2"},
    ]
    setup_tenants(cluster_files[0], tenants)
    all_tenants = get_tenant_names(cluster_files[0])
    assert all_tenants == [tenant.get("name") for tenant in tenants]

    rc, out, _ = put_kv_with_tenant(
        cluster_files[0], cluster_files[1], "tenant10", "foo", "v0"
    )
    assert rc == 0

    value = get_kv_with_tenant(cluster_files[0], cluster_files[1], "tenant10", "foo")
    assert value == "v0"
    value = get_kv_with_tenant(cluster_files[0], cluster_files[1], "tenant10", "fo")
    assert value == None

    # Cannot delete non-empty tenant with data
    out, err = delete_tenant(cluster_files[0], "tenant10")
    assert err == "ERROR: Cannot delete a non-empty tenant (2133)"
    all_tenants = get_tenant_names(cluster_files[0])
    assert all_tenants == [tenant.get("name") for tenant in tenants]

    rc, out, err = clear_kv_range_with_tenant(
        cluster_files[0], cluster_files[1], "tenant10", '""', '"\\xff"'
    )
    assert rc == 0

    delete_tenant(cluster_files[0], "tenant10")
    all_tenants1 = get_tenant_names(cluster_files[0])
    assert all_tenants1 == ["tenant11", "tenant2"]
    delete_tenant(cluster_files[0], "tenant11")
    all_tenants2 = get_tenant_names(cluster_files[0])
    assert all_tenants2 == ["tenant2"]
    delete_tenant(cluster_files[0], "tenant2")
    all_tenants3 = get_tenant_names(cluster_files[0])
    assert all_tenants3 == []
    out, err = delete_tenant(cluster_files[0], "dontcare")
    assert err == "ERROR: Tenant does not exist (2131)"
    all_tenants4 = get_tenant_names(cluster_files[0])
    assert all_tenants4 == []
    clear_all_tenants(cluster_files[0])


@enable_logging()
def configure_tenant_group_test(logger, cluster_files):
    tenants = [
        {"name": "tenant1", "tenant_group": "group0", "assigned_cluster": "data1"},
        {"name": "tenant2"},
        {"name": "tenant3", "assigned_cluster": "data2"},
    ]
    setup_tenants(cluster_files[0], tenants)
    all_tenants = get_tenant_names(cluster_files[0])
    assert all_tenants == [tenant.get("name") for tenant in tenants]

    out, err = configure_tenant(cluster_files[0], "tenant2", tenant_group="group0")
    assert out == "The configuration for tenant `tenant2' has been updated"
    assert len(err) == 0

    # tenant group cannot span multiple data clusters
    out, err = configure_tenant(cluster_files[0], "tenant3", tenant_group="group0")
    assert len(out) == 0
    assert err == "ERROR: Tenant configuration is invalid (2140)"

    out, err = configure_tenant(cluster_files[0], "tenant1", tenant_group="group1")
    assert out == "The configuration for tenant `tenant1' has been updated"
    assert len(err) == 0

    out, err = configure_tenant(cluster_files[0], "tenant100", tenant_group="group0")
    assert len(out) == 0
    assert err == "ERROR: Tenant does not exist (2131)"

    clear_all_tenants(cluster_files[0])


@enable_logging()
def configure_tenants_test_disableClusterAssignment(logger, cluster_files):
    tenants = [{"name": "tenant1"}, {"name": "tenant2"}]
    logger.debug("Tenants to create: {}".format(tenants))
    setup_tenants(cluster_files[0], tenants)
    output, err = list_tenants(cluster_files[0])
    assert "1. tenant1\n  2. tenant2" == output
    names = get_tenant_names(cluster_files[0])
    assert ["tenant1", "tenant2"] == names
    # Once we reach here, the tenants have been created successfully
    logger.debug("Tenants created: {}".format(tenants))
    for tenant in tenants:
        out, err = configure_tenant(
            cluster_files[0],
            tenant["name"],
            assigned_cluster="cluster",
        )
        assert err == "ERROR: Tenant configuration is invalid (2140)"
    logger.debug("Tenants configured")
    clear_all_tenants(cluster_files[0])
    logger.debug("Tenants cleared")
<<<<<<< HEAD
=======


@enable_logging()
def configure_tenants_test_disableConfigureTenantState(logger, cluster_files):
    tenants = [{"name": "tenant1"}, {"name": "tenant2"}]
    logger.debug("Tenants to create: {}".format(tenants))
    setup_tenants(cluster_files[0], tenants)
    output, err = list_tenants(cluster_files[0])
    assert "1. tenant1\n  2. tenant2" == output
    names = get_tenant_names(cluster_files[0])
    assert ["tenant1", "tenant2"] == names
    # Once we reach here, the tenants have been created successfully
    logger.debug("Tenants created: {}".format(tenants))
    disallowed_states = [
        "registering",
        "removing",
        '"updating configuration"',
        "renaming",
        "error",
    ]
    for tenant_state in disallowed_states:
        out, err = configure_tenant(
            cluster_files[0],
            "tenant1",
            tenant_state=tenant_state,
        )
        expected_err_msg = str()
        if tenant_state != '"updating configuration"':
            expected_err_msg = "ERROR: only support setting tenant state back to `ready', but `{}' given.".format(
                tenant_state
            )
        else:
            expected_err_msg = "ERROR: only support setting tenant state back to `ready', but `updating configuration' given."
        assert err == expected_err_msg

    # Cannot configure tenant state together with other configurations
    out, err = configure_tenant(
        cluster_files[0], "tenant2", tenant_state="ready", tenant_group="group1"
    )
    assert err == "ERROR: Tenant configuration is invalid (2140)"
    out, err = configure_tenant(cluster_files[0], "tenant2", tenant_state="ready")
    assert len(err) == 0
    clear_all_tenants(cluster_files[0])
    logger.debug("Tenants cleared")
>>>>>>> 63371257


@enable_logging()
def test_main(logger):
    logger.debug("Tests start")
    register_and_configure_data_clusters_test(cluster_files)

    create_tenants_test(cluster_files)

    clusters_status_test(cluster_files, max_tenant_groups_per_cluster=5)

    configure_tenants_test_disableClusterAssignment(cluster_files)
<<<<<<< HEAD
=======

    configure_tenants_test_disableConfigureTenantState(cluster_files)

>>>>>>> 63371257
    list_tenants_test(cluster_files)

    delete_tenants_test(cluster_files)

    configure_tenant_group_test(cluster_files)

    cleanup_after_test(cluster_files[0], data_cluster_names)
    logger.debug("Tests complete")


if __name__ == "__main__":
    print("metacluster_fdbcli_tests")
    script_desc = """
    This script executes a series of commands on multiple clusters within an FDB metacluster.
    """

    parser = argparse.ArgumentParser(
        formatter_class=RawDescriptionHelpFormatter, description=script_desc
    )

    parser.add_argument(
        "build_dir", metavar="BUILD_DIRECTORY", help="FDB build directory"
    )
    args = parser.parse_args()

    # keep current environment variables
    fdbcli_env = os.environ.copy()
    cluster_files = fdbcli_env.get("FDB_CLUSTERS").split(";")
    assert len(cluster_files) > 2

    fdbcli_bin = args.build_dir + "/bin/fdbcli"

    cluster_names_to_files = {}
    management_cluster_name = "meta_mgmt"
    data_cluster_names = ["data{}".format(i) for i in range(1, len(cluster_files))]

    test_main()<|MERGE_RESOLUTION|>--- conflicted
+++ resolved
@@ -142,10 +142,7 @@
         )
         cluster_names_to_files[name] = cf
     assert len(cluster_names_to_files) == len(data_clusters) + 1
-<<<<<<< HEAD
-=======
     return tenant_id_prefix
->>>>>>> 63371257
 
 
 def metacluster_status(cluster_file):
@@ -210,26 +207,19 @@
     tenant,
     tenant_group=None,
     assigned_cluster=None,
-<<<<<<< HEAD
-=======
     tenant_state=None,
->>>>>>> 63371257
 ):
     command = "tenant configure {}".format(tenant)
     if tenant_group:
         command = command + " tenant_group={}".format(tenant_group)
     if assigned_cluster:
         command = command + " assigned_cluster={}".format(assigned_cluster)
-<<<<<<< HEAD
-=======
     if tenant_state:
         command = command + " tenant_state={}".format(tenant_state)
->>>>>>> 63371257
 
     _, output, err = run_fdbcli_command(management_cluster_file, command)
     return output, err
 
-<<<<<<< HEAD
 
 def list_tenants(
     management_cluster_file,
@@ -244,22 +234,6 @@
     _, output, err = run_fdbcli_command(management_cluster_file, command)
     return output, err
 
-=======
-
-def list_tenants(
-    management_cluster_file,
-    tenant_name_begin=None,
-    tenant_name_end=None,
-):
-    command = "tenant list"
-    if tenant_name_begin:
-        command = command + " {}".format(tenant_name_begin)
-    if tenant_name_end:
-        command = command + " {}".format(tenant_name_end)
-    _, output, err = run_fdbcli_command(management_cluster_file, command)
-    return output, err
-
->>>>>>> 63371257
 
 def get_tenant_names(
     management_cluster_file,
@@ -288,7 +262,6 @@
     command = "tenant rename {old_name} {new_name}".format(
         old_name=old_name, new_name=new_name
     )
-<<<<<<< HEAD
     _, output, err = run_fdbcli_command(management_cluster_file, command)
     return output, err
 
@@ -307,33 +280,10 @@
 
 def delete_tenant_by_id(management_cluster_file, id):
     command = "tenant deleteId {}".format(id)
-=======
->>>>>>> 63371257
     _, output, err = run_fdbcli_command(management_cluster_file, command)
     return output, err
 
 
-<<<<<<< HEAD
-=======
-def get_tenant(management_cluster_file, name):
-    command = "tenant get {}".format(name)
-    _, output, err = run_fdbcli_command(management_cluster_file, command)
-    return output, err
-
-
-def delete_tenant(management_cluster_file, name):
-    command = "tenant delete {}".format(name)
-    _, output, err = run_fdbcli_command(management_cluster_file, command)
-    return output, err
-
-
-def delete_tenant_by_id(management_cluster_file, id):
-    command = "tenant deleteId {}".format(id)
-    _, output, err = run_fdbcli_command(management_cluster_file, command)
-    return output, err
-
-
->>>>>>> 63371257
 def clear_all_tenants(management_cluster_file):
     all_tenants = get_tenant_names(management_cluster_file)
     for tenant in all_tenants:
@@ -481,11 +431,7 @@
     num_clusters = len(cluster_files)
     logger.debug("Setting up a metacluster")
     auto_assignment = ["enabled"] * (num_clusters - 1)
-<<<<<<< HEAD
-    setup_metacluster(
-=======
     tenant_id_prefix = setup_metacluster(
->>>>>>> 63371257
         [cluster_files[0], management_cluster_name],
         list(zip(cluster_files[1:], data_cluster_names, auto_assignment)),
         max_tenant_groups_per_cluster=max_tenant_groups_per_cluster,
@@ -498,13 +444,9 @@
   tenant id prefix: {}
 """
     expected = expected.format(
-<<<<<<< HEAD
-        num_clusters - 1, (num_clusters - 1) * max_tenant_groups_per_cluster
-=======
         num_clusters - 1,
         (num_clusters - 1) * max_tenant_groups_per_cluster,
         tenant_id_prefix,
->>>>>>> 63371257
     ).strip()
     output = metacluster_status(cluster_files[0])
     assert expected == output
@@ -722,8 +664,6 @@
     logger.debug("Tenants configured")
     clear_all_tenants(cluster_files[0])
     logger.debug("Tenants cleared")
-<<<<<<< HEAD
-=======
 
 
 @enable_logging()
@@ -768,7 +708,6 @@
     assert len(err) == 0
     clear_all_tenants(cluster_files[0])
     logger.debug("Tenants cleared")
->>>>>>> 63371257
 
 
 @enable_logging()
@@ -781,12 +720,9 @@
     clusters_status_test(cluster_files, max_tenant_groups_per_cluster=5)
 
     configure_tenants_test_disableClusterAssignment(cluster_files)
-<<<<<<< HEAD
-=======
 
     configure_tenants_test_disableConfigureTenantState(cluster_files)
 
->>>>>>> 63371257
     list_tenants_test(cluster_files)
 
     delete_tenants_test(cluster_files)
