--- conflicted
+++ resolved
@@ -872,16 +872,6 @@
 	return std::make_pair(publicNetworkAddresses, listenNetworkAddresses);
 }
 
-<<<<<<< HEAD
-int main(int argc, char* argv[]) {
-	try {
-		platformInit();
-
-#ifdef ALLOC_INSTRUMENTATION
-		g_extra_memory = new uint8_t[1000000];
-#endif
-		registerCrashHandler();
-=======
 // moves files from 'dirSrc' to 'dirToMove' if their name contains 'role'
 void restoreRoleFilesHelper(std::string dirSrc, std::string dirToMove, std::string role) {
 	std::vector<std::string> returnFiles = platform::listFiles(dirSrc, "");
@@ -893,22 +883,21 @@
 				.detail("Newname", dirToMove + "/" + fileEntry);
 			renameFile(dirSrc + "/" + fileEntry, dirToMove + "/" + fileEntry);
 		}
-	}
+		}
 }
->>>>>>> 3a6949ed
 
 namespace {
 enum Role {
 	ConsistencyCheck,
 	CreateTemplateDatabase,
 	DSLTest,
-	FDBD,
+			FDBD,
 	KVFileGenerateIOLogChecksums,
 	KVFileIntegrityCheck,
-	MultiTester,
-	NetworkTestClient,
-	NetworkTestServer,
-	Restore,
+			MultiTester,
+			NetworkTestClient,
+			NetworkTestServer,
+			Restore,
 	SearchMutations,
 	Simulation,
 	SkipListTest,
@@ -919,46 +908,46 @@
 	std::string commandLine;
 	std::string fileSystemPath, dataFolder, connFile, seedConnFile, seedConnString, logFolder = ".", metricsConnFile,
 	                                                                                metricsPrefix;
-	std::string logGroup = "default";
+		std::string logGroup = "default";
 	uint64_t rollsize = TRACE_DEFAULT_ROLL_SIZE;
 	uint64_t maxLogsSize = TRACE_DEFAULT_MAX_LOGS_SIZE;
 	bool maxLogsSizeSet = false;
 	int maxLogs = 0;
 	bool maxLogsSet = false;
 
-	Role role = FDBD;
-	uint32_t randomSeed = platform::getRandomSeed();
+		Role role = FDBD;
+		uint32_t randomSeed = platform::getRandomSeed();
 
 	const char* testFile = "tests/default.txt";
-	std::string kvFile;
-	std::string testServersStr;
-	std::string whitelistBinPaths;
-
-	std::vector<std::string> publicAddressStrs, listenAddressStrs;
+		std::string kvFile;
+		std::string testServersStr;
+		std::string whitelistBinPaths;
+
+		std::vector<std::string> publicAddressStrs, listenAddressStrs;
 	NetworkAddressList publicAddresses, listenAddresses;
 
 	const char* targetKey = NULL;
 	uint64_t memLimit =
 	    8LL << 30; // Nice to maintain the same default value for memLimit and SERVER_KNOBS->SERVER_MEM_LIMIT and
 	               // SERVER_KNOBS->COMMIT_BATCHES_MEM_BYTES_HARD_LIMIT
-	uint64_t storageMemLimit = 1LL << 30;
-	bool buggifyEnabled = false, restarting = false;
-	Optional<Standalone<StringRef>> zoneId;
-	Optional<Standalone<StringRef>> dcId;
+		uint64_t storageMemLimit = 1LL << 30;
+		bool buggifyEnabled = false, restarting = false;
+		Optional<Standalone<StringRef>> zoneId;
+		Optional<Standalone<StringRef>> dcId;
 	ProcessClass processClass = ProcessClass(ProcessClass::UnsetClass, ProcessClass::CommandLineSource);
-	bool useNet2 = true;
-	bool useThreadPool = false;
-	std::vector<std::pair<std::string, std::string>> knobs;
-	LocalityData localities;
-	int minTesterCount = 1;
-	bool testOnServers = false;
+		bool useNet2 = true;
+		bool useThreadPool = false;
+		std::vector<std::pair<std::string, std::string>> knobs;
+		LocalityData localities;
+		int minTesterCount = 1;
+		bool testOnServers = false;
 
 	Reference<TLSOptions> tlsOptions = Reference<TLSOptions>(new TLSOptions);
-	std::string tlsCertPath, tlsKeyPath, tlsCAPath, tlsPassword;
-	std::vector<std::string> tlsVerifyPeers;
-	double fileIoTimeout = 0.0;
-	bool fileIoWarnOnly = false;
-	uint64_t rsssize = -1;
+		std::string tlsCertPath, tlsKeyPath, tlsCAPath, tlsPassword;
+		std::vector<std::string> tlsVerifyPeers;
+		double fileIoTimeout = 0.0;
+		bool fileIoWarnOnly = false;
+		uint64_t rsssize = -1;
 
 	Reference<ClusterConnectionFile> connectionFile;
 	Standalone<StringRef> machineId;
@@ -1017,49 +1006,49 @@
 			std::vector<std::string> tmpStrings;
 
 			switch (args.OptionId()) {
-			case OPT_HELP:
-				printUsage(argv[0], false);
-				flushAndExit(FDB_EXIT_SUCCESS);
-				break;
-			case OPT_DEVHELP:
-				printUsage(argv[0], true);
-				flushAndExit(FDB_EXIT_SUCCESS);
-				break;
-			case OPT_KNOB: {
-				std::string syn = args.OptionSyntax();
-				if (!StringRef(syn).startsWith(LiteralStringRef("--knob_"))) {
-					fprintf(stderr, "ERROR: unable to parse knob option '%s'\n", syn.c_str());
-					flushAndExit(FDB_EXIT_ERROR);
-				}
-				syn = syn.substr(7);
+				case OPT_HELP:
+					printUsage(argv[0], false);
+					flushAndExit(FDB_EXIT_SUCCESS);
+					break;
+				case OPT_DEVHELP:
+					printUsage(argv[0], true);
+					flushAndExit(FDB_EXIT_SUCCESS);
+					break;
+				case OPT_KNOB: {
+					std::string syn = args.OptionSyntax();
+					if (!StringRef(syn).startsWith(LiteralStringRef("--knob_"))) {
+						fprintf(stderr, "ERROR: unable to parse knob option '%s'\n", syn.c_str());
+						flushAndExit(FDB_EXIT_ERROR);
+					}
+					syn = syn.substr(7);
 				knobs.push_back(std::make_pair(syn, args.OptionArg()));
-				break;
-			}
-			case OPT_LOCALITY: {
-				std::string syn = args.OptionSyntax();
-				if (!StringRef(syn).startsWith(LiteralStringRef("--locality_"))) {
-					fprintf(stderr, "ERROR: unable to parse locality key '%s'\n", syn.c_str());
-					flushAndExit(FDB_EXIT_ERROR);
-				}
-				syn = syn.substr(11);
-				std::transform(syn.begin(), syn.end(), syn.begin(), ::tolower);
-				localities.set(Standalone<StringRef>(syn), Standalone<StringRef>(std::string(args.OptionArg())));
-				break;
-			}
-			case OPT_VERSION:
-				printVersion();
-				flushAndExit(FDB_EXIT_SUCCESS);
-				break;
-			case OPT_NOBUFSTDOUT:
-				setvbuf(stdout, NULL, _IONBF, 0);
-				setvbuf(stderr, NULL, _IONBF, 0);
-				break;
-			case OPT_BUFSTDOUTERR:
-				setvbuf(stdout, NULL, _IOFBF, BUFSIZ);
-				setvbuf(stderr, NULL, _IOFBF, BUFSIZ);
-				break;
-			case OPT_ROLE:
-				sRole = args.OptionArg();
+					break;
+					}
+				case OPT_LOCALITY: {
+					std::string syn = args.OptionSyntax();
+					if (!StringRef(syn).startsWith(LiteralStringRef("--locality_"))) {
+						fprintf(stderr, "ERROR: unable to parse locality key '%s'\n", syn.c_str());
+						flushAndExit(FDB_EXIT_ERROR);
+					}
+					syn = syn.substr(11);
+					std::transform(syn.begin(), syn.end(), syn.begin(), ::tolower);
+					localities.set(Standalone<StringRef>(syn), Standalone<StringRef>(std::string(args.OptionArg())));
+					break;
+					}
+				case OPT_VERSION:
+					printVersion();
+					flushAndExit(FDB_EXIT_SUCCESS);
+					break;
+				case OPT_NOBUFSTDOUT:
+					setvbuf(stdout, NULL, _IONBF, 0);
+					setvbuf(stderr, NULL, _IONBF, 0);
+					break;
+				case OPT_BUFSTDOUTERR:
+					setvbuf(stdout, NULL, _IOFBF, BUFSIZ);
+					setvbuf(stderr, NULL, _IOFBF, BUFSIZ);
+					break;
+				case OPT_ROLE:
+					sRole = args.OptionArg();
 				if (!strcmp(sRole, "fdbd"))
 					role = FDBD;
 				else if (!strcmp(sRole, "simulation"))
@@ -1090,217 +1079,217 @@
 					role = KVFileGenerateIOLogChecksums;
 				else if (!strcmp(sRole, "consistencycheck"))
 					role = ConsistencyCheck;
-				else {
-					fprintf(stderr, "ERROR: Unknown role `%s'\n", sRole);
-					printHelpTeaser(argv[0]);
-					flushAndExit(FDB_EXIT_ERROR);
-				}
-				break;
-			case OPT_PUBLICADDR:
-				argStr = args.OptionArg();
+					else {
+						fprintf(stderr, "ERROR: Unknown role `%s'\n", sRole);
+						printHelpTeaser(argv[0]);
+						flushAndExit(FDB_EXIT_ERROR);
+					}
+					break;
+				case OPT_PUBLICADDR:
+					argStr = args.OptionArg();
 				boost::split(tmpStrings, argStr, [](char c) { return c == ','; });
-				publicAddressStrs.insert(publicAddressStrs.end(), tmpStrings.begin(), tmpStrings.end());
-				break;
-			case OPT_LISTEN:
-				argStr = args.OptionArg();
+					publicAddressStrs.insert(publicAddressStrs.end(), tmpStrings.begin(), tmpStrings.end());
+					break;
+				case OPT_LISTEN:
+					argStr = args.OptionArg();
 				boost::split(tmpStrings, argStr, [](char c) { return c == ','; });
-				listenAddressStrs.insert(listenAddressStrs.end(), tmpStrings.begin(), tmpStrings.end());
-				break;
-			case OPT_CONNFILE:
-				connFile = args.OptionArg();
-				break;
-			case OPT_LOGGROUP:
-				logGroup = args.OptionArg();
-				break;
-			case OPT_SEEDCONNFILE:
-				seedConnFile = args.OptionArg();
-				break;
-			case OPT_SEEDCONNSTRING:
-				seedConnString = args.OptionArg();
-				break;
+					listenAddressStrs.insert(listenAddressStrs.end(), tmpStrings.begin(), tmpStrings.end());
+					break;
+				case OPT_CONNFILE:
+					connFile = args.OptionArg();
+					break;
+				case OPT_LOGGROUP:
+					logGroup = args.OptionArg();
+					break;
+				case OPT_SEEDCONNFILE:
+					seedConnFile = args.OptionArg();
+					break;
+				case OPT_SEEDCONNSTRING:
+					seedConnString = args.OptionArg();
+					break;
 #ifdef __linux__
-			case OPT_FILESYSTEM: {
-				fileSystemPath = args.OptionArg();
-				break;
-			}
+				case OPT_FILESYSTEM: {
+					fileSystemPath = args.OptionArg();
+					break;
+				}
 			case OPT_PROFILER_RSS_SIZE: {
 				const char* a = args.OptionArg();
 				char* end;
-				rsssize = strtoull(a, &end, 10);
+					rsssize = strtoull(a, &end, 10);
 				if (*end) {
-					fprintf(stderr, "ERROR: Unrecognized memory size `%s'\n", a);
-					printHelpTeaser(argv[0]);
-					flushAndExit(FDB_EXIT_ERROR);
-				}
-				break;
-			}
-#endif
-			case OPT_DATAFOLDER:
-				dataFolder = args.OptionArg();
-				break;
-			case OPT_LOGFOLDER:
-				logFolder = args.OptionArg();
-				break;
-			case OPT_NETWORKIMPL: {
-				const char* a = args.OptionArg();
+						fprintf(stderr, "ERROR: Unrecognized memory size `%s'\n", a);
+						printHelpTeaser(argv[0]);
+						flushAndExit(FDB_EXIT_ERROR);
+					}
+					break;
+				}
+#endif
+				case OPT_DATAFOLDER:
+					dataFolder = args.OptionArg();
+					break;
+				case OPT_LOGFOLDER:
+					logFolder = args.OptionArg();
+					break;
+				case OPT_NETWORKIMPL: {
+					const char* a = args.OptionArg();
 				if (!strcmp(a, "net2"))
 					useNet2 = true;
 				else if (!strcmp(a, "net2-threadpool")) {
 					useNet2 = true;
 					useThreadPool = true;
 				} else {
-					fprintf(stderr, "ERROR: Unknown network implementation `%s'\n", a);
-					printHelpTeaser(argv[0]);
-					flushAndExit(FDB_EXIT_ERROR);
-				}
-				break;
-			}
-			case OPT_TRACECLOCK: {
-				const char* a = args.OptionArg();
+						fprintf(stderr, "ERROR: Unknown network implementation `%s'\n", a);
+						printHelpTeaser(argv[0]);
+						flushAndExit(FDB_EXIT_ERROR);
+					}
+					break;
+				}
+				case OPT_TRACECLOCK: {
+					const char* a = args.OptionArg();
 				if (!strcmp(a, "realtime"))
 					g_trace_clock = TRACE_CLOCK_REALTIME;
 				else if (!strcmp(a, "now"))
 					g_trace_clock = TRACE_CLOCK_NOW;
-				else {
-					fprintf(stderr, "ERROR: Unknown clock source `%s'\n", a);
-					printHelpTeaser(argv[0]);
-					flushAndExit(FDB_EXIT_ERROR);
-				}
-				break;
-			}
-			case OPT_NUMTESTERS: {
+					else {
+						fprintf(stderr, "ERROR: Unknown clock source `%s'\n", a);
+						printHelpTeaser(argv[0]);
+						flushAndExit(FDB_EXIT_ERROR);
+					}
+					break;
+				}
+				case OPT_NUMTESTERS: {
+					const char* a = args.OptionArg();
+				if (!sscanf(a, "%d", &minTesterCount)) {
+						fprintf(stderr, "ERROR: Could not parse numtesters `%s'\n", a);
+						printHelpTeaser(argv[0]);
+						flushAndExit(FDB_EXIT_ERROR);
+					}
+					break;
+				}
+				case OPT_ROLLSIZE: {
+					const char* a = args.OptionArg();
+					ti = parse_with_suffix(a);
+					if (!ti.present()) {
+						fprintf(stderr, "ERROR: Could not parse logsize `%s'\n", a);
+						printHelpTeaser(argv[0]);
+						flushAndExit(FDB_EXIT_ERROR);
+					}
+					rollsize = ti.get();
+					break;
+				}
+				case OPT_MAXLOGSSIZE: {
 				const char* a = args.OptionArg();
-				if (!sscanf(a, "%d", &minTesterCount)) {
-					fprintf(stderr, "ERROR: Could not parse numtesters `%s'\n", a);
-					printHelpTeaser(argv[0]);
-					flushAndExit(FDB_EXIT_ERROR);
-				}
-				break;
-			}
-			case OPT_ROLLSIZE: {
-				const char* a = args.OptionArg();
-				ti = parse_with_suffix(a);
-				if (!ti.present()) {
-					fprintf(stderr, "ERROR: Could not parse logsize `%s'\n", a);
-					printHelpTeaser(argv[0]);
-					flushAndExit(FDB_EXIT_ERROR);
-				}
-				rollsize = ti.get();
-				break;
-			}
-			case OPT_MAXLOGSSIZE: {
-				const char* a = args.OptionArg();
-				ti = parse_with_suffix(a);
-				if (!ti.present()) {
-					fprintf(stderr, "ERROR: Could not parse maxlogssize `%s'\n", a);
-					printHelpTeaser(argv[0]);
-					flushAndExit(FDB_EXIT_ERROR);
-				}
-				maxLogsSize = ti.get();
-				maxLogsSizeSet = true;
-				break;
-			}
-			case OPT_MAXLOGS: {
+					ti = parse_with_suffix(a);
+					if (!ti.present()) {
+						fprintf(stderr, "ERROR: Could not parse maxlogssize `%s'\n", a);
+						printHelpTeaser(argv[0]);
+						flushAndExit(FDB_EXIT_ERROR);
+					}
+					maxLogsSize = ti.get();
+					maxLogsSizeSet = true;
+					break;
+				}
+				case OPT_MAXLOGS: {
 				const char* a = args.OptionArg();
 				char* end;
-				maxLogs = strtoull(a, &end, 10);
+					maxLogs = strtoull(a, &end, 10);
 				if (*end) {
-					fprintf(stderr, "ERROR: Unrecognized maximum number of logs `%s'\n", a);
-					printHelpTeaser(argv[0]);
-					flushAndExit(FDB_EXIT_ERROR);
-				}
-				maxLogsSet = true;
-				break;
-			}
+						fprintf(stderr, "ERROR: Unrecognized maximum number of logs `%s'\n", a);
+						printHelpTeaser(argv[0]);
+						flushAndExit(FDB_EXIT_ERROR);
+					}
+					maxLogsSet = true;
+					break;
+				}
 #ifdef _WIN32
-			case OPT_PARENTPID: {
-				auto pid_str = args.OptionArg();
-				int parent_pid = atoi(pid_str);
+				case OPT_PARENTPID: {
+					auto pid_str = args.OptionArg();
+					int parent_pid = atoi(pid_str);
 				auto pHandle = OpenProcess(SYNCHRONIZE, FALSE, parent_pid);
 				if (!pHandle) {
-					TraceEvent("ParentProcessOpenError").GetLastError();
-					fprintf(stderr, "Could not open parent process at pid %d (error %d)", parent_pid, GetLastError());
-					throw platform_error();
-				}
-				startThread(&parentWatcher, pHandle);
-				break;
-			}
-			case OPT_NEWCONSOLE:
-				FreeConsole();
-				AllocConsole();
+						TraceEvent("ParentProcessOpenError").GetLastError();
+						fprintf(stderr, "Could not open parent process at pid %d (error %d)", parent_pid, GetLastError());
+						throw platform_error();
+					}
+					startThread(&parentWatcher, pHandle);
+					break;
+				}
+				case OPT_NEWCONSOLE:
+					FreeConsole();
+					AllocConsole();
 				freopen("CONIN$", "rb", stdin);
 				freopen("CONOUT$", "wb", stdout);
 				freopen("CONOUT$", "wb", stderr);
-				break;
-			case OPT_NOBOX:
-				SetErrorMode(SetErrorMode(0) | SEM_NOGPFAULTERRORBOX);
-				break;
+					break;
+				case OPT_NOBOX:
+					SetErrorMode(SetErrorMode(0) | SEM_NOGPFAULTERRORBOX);
+					break;
 #else
-			case OPT_PARENTPID: {
-				auto pid_str = args.OptionArg();
+				case OPT_PARENTPID: {
+					auto pid_str = args.OptionArg();
 				int* parent_pid = new (int);
-				*parent_pid = atoi(pid_str);
-				startThread(&parentWatcher, parent_pid);
-				break;
-			}
-#endif
-			case OPT_TESTFILE:
-				testFile = args.OptionArg();
-				break;
-			case OPT_KVFILE:
-				kvFile = args.OptionArg();
-				break;
-			case OPT_RESTARTING:
-				restarting = true;
-				break;
-			case OPT_RANDOMSEED: {
-				char* end;
+					*parent_pid = atoi(pid_str);
+					startThread(&parentWatcher, parent_pid);
+					break;
+				}
+#endif
+				case OPT_TESTFILE:
+					testFile = args.OptionArg();
+					break;
+				case OPT_KVFILE:
+					kvFile = args.OptionArg();
+					break;
+				case OPT_RESTARTING:
+					restarting = true;
+					break;
+			    case OPT_RANDOMSEED: {
+					char* end;
 				randomSeed = (uint32_t)strtoul(args.OptionArg(), &end, 0);
 				if (*end) {
-					fprintf(stderr, "ERROR: Could not parse random seed `%s'\n", args.OptionArg());
-					printHelpTeaser(argv[0]);
-					flushAndExit(FDB_EXIT_ERROR);
-				}
-				break;
-			}
-			case OPT_MACHINEID: {
-				zoneId = std::string(args.OptionArg());
-				break;
-			}
-			case OPT_DCID: {
-				dcId = std::string(args.OptionArg());
-				break;
-			}
-			case OPT_MACHINE_CLASS:
-				sRole = args.OptionArg();
+						fprintf(stderr, "ERROR: Could not parse random seed `%s'\n", args.OptionArg());
+						printHelpTeaser(argv[0]);
+						flushAndExit(FDB_EXIT_ERROR);
+					}
+					break;
+				}
+				case OPT_MACHINEID: {
+					zoneId = std::string(args.OptionArg());
+					break;
+				}
+				case OPT_DCID: {
+					dcId = std::string(args.OptionArg());
+					break;
+				}
+				case OPT_MACHINE_CLASS:
+					sRole = args.OptionArg();
 				processClass = ProcessClass(sRole, ProcessClass::CommandLineSource);
-				if (processClass == ProcessClass::InvalidClass) {
-					fprintf(stderr, "ERROR: Unknown machine class `%s'\n", sRole);
-					printHelpTeaser(argv[0]);
-					flushAndExit(FDB_EXIT_ERROR);
-				}
-				break;
-			case OPT_KEY:
-				targetKey = args.OptionArg();
-				break;
-			case OPT_MEMLIMIT:
-				ti = parse_with_suffix(args.OptionArg(), "MiB");
-				if (!ti.present()) {
-					fprintf(stderr, "ERROR: Could not parse memory limit from `%s'\n", args.OptionArg());
-					printHelpTeaser(argv[0]);
-					flushAndExit(FDB_EXIT_ERROR);
-				}
-				memLimit = ti.get();
-				break;
-			case OPT_STORAGEMEMLIMIT:
-				ti = parse_with_suffix(args.OptionArg(), "MB");
-				if (!ti.present()) {
-					fprintf(stderr, "ERROR: Could not parse storage memory limit from `%s'\n", args.OptionArg());
-					printHelpTeaser(argv[0]);
-					flushAndExit(FDB_EXIT_ERROR);
-				}
-				storageMemLimit = ti.get();
-				break;
+					if (processClass == ProcessClass::InvalidClass) {
+						fprintf(stderr, "ERROR: Unknown machine class `%s'\n", sRole);
+						printHelpTeaser(argv[0]);
+						flushAndExit(FDB_EXIT_ERROR);
+					}
+					break;
+				case OPT_KEY:
+					targetKey = args.OptionArg();
+					break;
+				case OPT_MEMLIMIT:
+					ti = parse_with_suffix(args.OptionArg(), "MiB");
+					if (!ti.present()) {
+						fprintf(stderr, "ERROR: Could not parse memory limit from `%s'\n", args.OptionArg());
+						printHelpTeaser(argv[0]);
+						flushAndExit(FDB_EXIT_ERROR);
+					}
+					memLimit = ti.get();
+					break;
+				case OPT_STORAGEMEMLIMIT:
+					ti = parse_with_suffix(args.OptionArg(), "MB");
+					if (!ti.present()) {
+						fprintf(stderr, "ERROR: Could not parse storage memory limit from `%s'\n", args.OptionArg());
+						printHelpTeaser(argv[0]);
+						flushAndExit(FDB_EXIT_ERROR);
+					}
+					storageMemLimit = ti.get();
+					break;
 			case OPT_CACHEMEMLIMIT:
 				ti = parse_with_suffix(args.OptionArg(), "MiB");
 				if (!ti.present()) {
@@ -1315,71 +1304,71 @@
 				    format("%ld", ti.get() / 4096 * 4096))); // The cache holds 4K pages, so we can truncate this to the
 				                                             // next smaller multiple of 4K.
 				break;
-			case OPT_BUGGIFY:
+				case OPT_BUGGIFY:
 				if (!strcmp(args.OptionArg(), "on"))
-					buggifyEnabled = true;
+						buggifyEnabled = true;
 				else if (!strcmp(args.OptionArg(), "off"))
-					buggifyEnabled = false;
-				else {
-					fprintf(stderr, "ERROR: Unknown buggify state `%s'\n", args.OptionArg());
-					printHelpTeaser(argv[0]);
-					flushAndExit(FDB_EXIT_ERROR);
-				}
-				break;
-			case OPT_CRASHONERROR:
-				g_crashOnError = true;
-				break;
-			case OPT_TESTSERVERS:
-				testServersStr = args.OptionArg();
-				break;
-			case OPT_TEST_ON_SERVERS:
-				testOnServers = true;
-				break;
-			case OPT_METRICSCONNFILE:
-				metricsConnFile = args.OptionArg();
-				break;
-			case OPT_METRICSPREFIX:
-				metricsPrefix = args.OptionArg();
-				break;
-			case OPT_IO_TRUST_SECONDS: {
-				const char* a = args.OptionArg();
+						buggifyEnabled = false;
+					else {
+						fprintf(stderr, "ERROR: Unknown buggify state `%s'\n", args.OptionArg());
+						printHelpTeaser(argv[0]);
+						flushAndExit(FDB_EXIT_ERROR);
+					}
+					break;
+				case OPT_CRASHONERROR:
+					g_crashOnError = true;
+					break;
+				case OPT_TESTSERVERS:
+					testServersStr = args.OptionArg();
+					break;
+				case OPT_TEST_ON_SERVERS:
+					testOnServers = true;
+					break;
+				case OPT_METRICSCONNFILE:
+					metricsConnFile = args.OptionArg();
+					break;
+				case OPT_METRICSPREFIX:
+					metricsPrefix = args.OptionArg();
+					break;
+				case OPT_IO_TRUST_SECONDS: {
+					const char* a = args.OptionArg();
 				if (!sscanf(a, "%lf", &fileIoTimeout)) {
-					fprintf(stderr, "ERROR: Could not parse io_trust_seconds `%s'\n", a);
-					printHelpTeaser(argv[0]);
-					flushAndExit(FDB_EXIT_ERROR);
-				}
-				break;
-			}
-			case OPT_IO_TRUST_WARN_ONLY:
-				fileIoWarnOnly = true;
-				break;
-			case OPT_TRACE_FORMAT:
-				if (!selectTraceFormatter(args.OptionArg())) {
-					fprintf(stderr, "WARNING: Unrecognized trace format `%s'\n", args.OptionArg());
-				}
-				break;
-			case OPT_WHITELIST_BINPATH:
-				whitelistBinPaths = args.OptionArg();
-				break;
+						fprintf(stderr, "ERROR: Could not parse io_trust_seconds `%s'\n", a);
+						printHelpTeaser(argv[0]);
+						flushAndExit(FDB_EXIT_ERROR);
+					}
+					break;
+				}
+				case OPT_IO_TRUST_WARN_ONLY:
+					fileIoWarnOnly = true;
+					break;
+				case OPT_TRACE_FORMAT:
+					if (!selectTraceFormatter(args.OptionArg())) {
+						fprintf(stderr, "WARNING: Unrecognized trace format `%s'\n", args.OptionArg());
+					}
+					break;
+				case OPT_WHITELIST_BINPATH:
+					whitelistBinPaths = args.OptionArg();
+					break;
 #ifndef TLS_DISABLED
-			case TLSOptions::OPT_TLS_PLUGIN:
-				args.OptionArg();
-				break;
-			case TLSOptions::OPT_TLS_CERTIFICATES:
-				tlsCertPath = args.OptionArg();
-				break;
-			case TLSOptions::OPT_TLS_PASSWORD:
-				tlsPassword = args.OptionArg();
-				break;
-			case TLSOptions::OPT_TLS_CA_FILE:
-				tlsCAPath = args.OptionArg();
-				break;
-			case TLSOptions::OPT_TLS_KEY:
-				tlsKeyPath = args.OptionArg();
-				break;
-			case TLSOptions::OPT_TLS_VERIFY_PEERS:
-				tlsVerifyPeers.push_back(args.OptionArg());
-				break;
+				case TLSOptions::OPT_TLS_PLUGIN:
+					args.OptionArg();
+					break;
+				case TLSOptions::OPT_TLS_CERTIFICATES:
+					tlsCertPath = args.OptionArg();
+					break;
+				case TLSOptions::OPT_TLS_PASSWORD:
+					tlsPassword = args.OptionArg();
+					break;
+				case TLSOptions::OPT_TLS_CA_FILE:
+					tlsCAPath = args.OptionArg();
+					break;
+				case TLSOptions::OPT_TLS_KEY:
+					tlsKeyPath = args.OptionArg();
+					break;
+				case TLSOptions::OPT_TLS_VERIFY_PEERS:
+					tlsVerifyPeers.push_back(args.OptionArg());
+					break;
 #endif
 			}
 		}
@@ -1413,36 +1402,36 @@
 		    autoPublicAddress) {
 
 			if (seedSpecified && !fileExists(connFile)) {
-				std::string connectionString = seedConnString.length() ? seedConnString : "";
-				ClusterConnectionString ccs;
+					std::string connectionString = seedConnString.length() ? seedConnString : "";
+					ClusterConnectionString ccs;
 				if (seedConnFile.length()) {
-					try {
-						connectionString = readFileBytes(seedConnFile, MAX_CLUSTER_FILE_BYTES);
+						try {
+							connectionString = readFileBytes(seedConnFile, MAX_CLUSTER_FILE_BYTES);
 					} catch (Error& e) {
 						fprintf(stderr, "%s\n",
 						        ClusterConnectionFile::getErrorString(std::make_pair(seedConnFile, false), e).c_str());
+							throw;
+						}
+					}
+
+					try {
+						ccs = ClusterConnectionString(connectionString);
+				} catch (Error& e) {
+						fprintf(stderr, "%s\n", ClusterConnectionString::getErrorString(connectionString, e).c_str());
 						throw;
 					}
-				}
-
-				try {
-					ccs = ClusterConnectionString(connectionString);
-				} catch (Error& e) {
-					fprintf(stderr, "%s\n", ClusterConnectionString::getErrorString(connectionString, e).c_str());
-					throw;
-				}
-				connectionFile = Reference<ClusterConnectionFile>(new ClusterConnectionFile(connFile, ccs));
+					connectionFile = Reference<ClusterConnectionFile>(new ClusterConnectionFile(connFile, ccs));
 			} else {
-				std::pair<std::string, bool> resolvedClusterFile;
-				try {
-					resolvedClusterFile = ClusterConnectionFile::lookupClusterFileName(connFile);
+					std::pair<std::string, bool> resolvedClusterFile;
+					try {
+						resolvedClusterFile = ClusterConnectionFile::lookupClusterFileName(connFile);
 					connectionFile =
 					    Reference<ClusterConnectionFile>(new ClusterConnectionFile(resolvedClusterFile.first));
-				} catch (Error& e) {
-					fprintf(stderr, "%s\n", ClusterConnectionFile::getErrorString(resolvedClusterFile, e).c_str());
-					throw;
-				}
-			}
+					} catch (Error& e) {
+						fprintf(stderr, "%s\n", ClusterConnectionFile::getErrorString(resolvedClusterFile, e).c_str());
+						throw;
+					}
+				}
 
 			// failmon?
 		}
@@ -1510,14 +1499,13 @@
 			localities.set(LocalityData::keyMachineId, zoneId.present() ? zoneId : machineId);
 
 		if (!localities.isPresent(LocalityData::keyDcId) && dcId.present()) localities.set(LocalityData::keyDcId, dcId);
-	}
+		}
 };
 } // namespace
 
 int main(int argc, char* argv[]) {
 	try {
 		platformInit();
-		initSignalSafeUnwind();
 
 #ifdef ALLOC_INSTRUMENTATION
 		g_extra_memory = new uint8_t[1000000];
@@ -1682,22 +1670,22 @@
 		TraceEvent("ProgramStart")
 		    .setMaxEventLength(12000)
 		    .detail("RandomSeed", opts.randomSeed)
-		    .detail("SourceVersion", getHGVersion())
+			.detail("SourceVersion", getHGVersion())
 		    .detail("Version", FDB_VT_VERSION)
-		    .detail("PackageName", FDB_VT_PACKAGE_NAME)
+			.detail("PackageName", FDB_VT_PACKAGE_NAME)
 		    .detail("FileSystem", opts.fileSystemPath)
 		    .detail("DataFolder", opts.dataFolder)
-		    .detail("WorkingDirectory", cwd)
+			.detail("WorkingDirectory", cwd)
 		    .detail("ClusterFile", opts.connectionFile ? opts.connectionFile->getFilename().c_str() : "")
 		    .detail("ConnectionString",
 		            opts.connectionFile ? opts.connectionFile->getConnectionString().toString() : "")
-		    .detailf("ActualTime", "%lld", DEBUG_DETERMINISM ? 0 : time(NULL))
+			.detailf("ActualTime", "%lld", DEBUG_DETERMINISM ? 0 : time(NULL))
 		    .setMaxFieldLength(10000)
 		    .detail("CommandLine", opts.commandLine)
 		    .setMaxFieldLength(0)
 		    .detail("BuggifyEnabled", opts.buggifyEnabled)
 		    .detail("MemoryLimit", opts.memLimit)
-		    .trackLatest("ProgramStart");
+			.trackLatest("ProgramStart");
 
 		// Test for TraceEvent length limits
 		/*std::string foo(4096, 'x');
