/*
 * Knobs.h
 *
 * This source file is part of the FoundationDB open source project
 *
 * Copyright 2013-2018 Apple Inc. and the FoundationDB project authors
 *
 * Licensed under the Apache License, Version 2.0 (the "License");
 * you may not use this file except in compliance with the License.
 * You may obtain a copy of the License at
 *
 *     http://www.apache.org/licenses/LICENSE-2.0
 *
 * Unless required by applicable law or agreed to in writing, software
 * distributed under the License is distributed on an "AS IS" BASIS,
 * WITHOUT WARRANTIES OR CONDITIONS OF ANY KIND, either express or implied.
 * See the License for the specific language governing permissions and
 * limitations under the License.
 */

#ifndef FDBSERVER_KNOBS_H
#define FDBSERVER_KNOBS_H
#pragma once

#include "flow/Knobs.h"
#include "fdbrpc/fdbrpc.h"
#include "fdbclient/Knobs.h"

// Disk queue
static const int _PAGE_SIZE = 4096;

class ServerKnobs : public Knobs {
public:
	// Versions
	int64_t VERSIONS_PER_SECOND;
	int64_t MAX_VERSIONS_IN_FLIGHT;
	int64_t MAX_VERSIONS_IN_FLIGHT_FORCED;
	int64_t MAX_READ_TRANSACTION_LIFE_VERSIONS;
	int64_t MAX_WRITE_TRANSACTION_LIFE_VERSIONS;
	double MAX_COMMIT_BATCH_INTERVAL; // Each commit proxy generates a CommitTransactionBatchRequest at least this
	                                  // often, so that versions always advance smoothly

	// TLogs
	double TLOG_TIMEOUT; // tlog OR commit proxy failure - master's reaction time
	double TLOG_SLOW_REJOIN_WARN_TIMEOUT_SECS; // Warns if a tlog takes too long to rejoin
	double RECOVERY_TLOG_SMART_QUORUM_DELAY; // smaller might be better for bug amplification
	double TLOG_STORAGE_MIN_UPDATE_INTERVAL;
	double BUGGIFY_TLOG_STORAGE_MIN_UPDATE_INTERVAL;
	int DESIRED_TOTAL_BYTES;
	int DESIRED_UPDATE_BYTES;
	double UPDATE_DELAY;
	int MAXIMUM_PEEK_BYTES;
	int APPLY_MUTATION_BYTES;
	int RECOVERY_DATA_BYTE_LIMIT;
	int BUGGIFY_RECOVERY_DATA_LIMIT;
	double LONG_TLOG_COMMIT_TIME;
	int64_t LARGE_TLOG_COMMIT_BYTES;
	double BUGGIFY_RECOVER_MEMORY_LIMIT;
	double BUGGIFY_WORKER_REMOVED_MAX_LAG;
	int64_t UPDATE_STORAGE_BYTE_LIMIT;
	int64_t REFERENCE_SPILL_UPDATE_STORAGE_BYTE_LIMIT;
	double TLOG_PEEK_DELAY;
	int LEGACY_TLOG_UPGRADE_ENTRIES_PER_VERSION;
	int VERSION_MESSAGES_OVERHEAD_FACTOR_1024THS; // Multiplicative factor to bound total space used to store a version
	                                              // message (measured in 1/1024ths, e.g. a value of 2048 yields a
	                                              // factor of 2).
	int64_t VERSION_MESSAGES_ENTRY_BYTES_WITH_OVERHEAD;
	double TLOG_MESSAGE_BLOCK_OVERHEAD_FACTOR;
	int64_t TLOG_MESSAGE_BLOCK_BYTES;
	int64_t MAX_MESSAGE_SIZE;
	int LOG_SYSTEM_PUSHED_DATA_BLOCK_SIZE;
	double PEEK_TRACKER_EXPIRATION_TIME;
	int PARALLEL_GET_MORE_REQUESTS;
	int MULTI_CURSOR_PRE_FETCH_LIMIT;
	int64_t MAX_QUEUE_COMMIT_BYTES;
	int DESIRED_OUTSTANDING_MESSAGES;
	double DESIRED_GET_MORE_DELAY;
	int CONCURRENT_LOG_ROUTER_READS;
	int LOG_ROUTER_PEEK_FROM_SATELLITES_PREFERRED; // 0==peek from primary, non-zero==peek from satellites
	double DISK_QUEUE_ADAPTER_MIN_SWITCH_TIME;
	double DISK_QUEUE_ADAPTER_MAX_SWITCH_TIME;
	int64_t TLOG_SPILL_REFERENCE_MAX_PEEK_MEMORY_BYTES;
	int64_t TLOG_SPILL_REFERENCE_MAX_BATCHES_PER_PEEK;
	int64_t TLOG_SPILL_REFERENCE_MAX_BYTES_PER_BATCH;
	int64_t DISK_QUEUE_FILE_EXTENSION_BYTES; // When we grow the disk queue, by how many bytes should it grow?
	int64_t DISK_QUEUE_FILE_SHRINK_BYTES; // When we shrink the disk queue, by how many bytes should it shrink?
	int64_t DISK_QUEUE_MAX_TRUNCATE_BYTES; // A truncate larger than this will cause the file to be replaced instead.
	double TLOG_DEGRADED_DURATION;
	int64_t MAX_CACHE_VERSIONS;
	double TXS_POPPED_MAX_DELAY;
	double TLOG_MAX_CREATE_DURATION;
	int PEEK_LOGGING_AMOUNT;
	double PEEK_LOGGING_DELAY;
	double PEEK_RESET_INTERVAL;
	double PEEK_MAX_LATENCY;
	bool PEEK_COUNT_SMALL_MESSAGES;
	double PEEK_STATS_INTERVAL;
	double PEEK_STATS_SLOW_AMOUNT;
	double PEEK_STATS_SLOW_RATIO;
	double PUSH_RESET_INTERVAL;
	double PUSH_MAX_LATENCY;
	double PUSH_STATS_INTERVAL;
	double PUSH_STATS_SLOW_AMOUNT;
	double PUSH_STATS_SLOW_RATIO;
	int TLOG_POP_BATCH_SIZE;

	// Data distribution queue
	double HEALTH_POLL_TIME;
	double BEST_TEAM_STUCK_DELAY;
	double BG_REBALANCE_POLLING_INTERVAL;
	double BG_REBALANCE_SWITCH_CHECK_INTERVAL;
	double DD_QUEUE_LOGGING_INTERVAL;
	double RELOCATION_PARALLELISM_PER_SOURCE_SERVER;
	int DD_QUEUE_MAX_KEY_SERVERS;
	int DD_REBALANCE_PARALLELISM;
	int DD_REBALANCE_RESET_AMOUNT;
	double BG_DD_MAX_WAIT;
	double BG_DD_MIN_WAIT;
	double BG_DD_INCREASE_RATE;
	double BG_DD_DECREASE_RATE;
	double BG_DD_SATURATION_DELAY;
	double INFLIGHT_PENALTY_HEALTHY;
	double INFLIGHT_PENALTY_REDUNDANT;
	double INFLIGHT_PENALTY_UNHEALTHY;
	double INFLIGHT_PENALTY_ONE_LEFT;
	bool USE_OLD_NEEDED_SERVERS;

	// Higher priorities are executed first
	// Priority/100 is the "priority group"/"superpriority".  Priority inversion
	//   is possible within but not between priority groups; fewer priority groups
	//   mean better worst case time bounds
	// Maximum allowable priority is 999.
	int PRIORITY_RECOVER_MOVE;
	int PRIORITY_REBALANCE_UNDERUTILIZED_TEAM;
	int PRIORITY_REBALANCE_OVERUTILIZED_TEAM;
	int PRIORITY_PERPETUAL_STORAGE_WIGGLE;
	int PRIORITY_TEAM_HEALTHY;
	int PRIORITY_TEAM_CONTAINS_UNDESIRED_SERVER;
	int PRIORITY_TEAM_REDUNDANT;
	int PRIORITY_MERGE_SHARD;
	int PRIORITY_POPULATE_REGION;
	int PRIORITY_TEAM_UNHEALTHY;
	int PRIORITY_TEAM_2_LEFT;
	int PRIORITY_TEAM_1_LEFT;
	int PRIORITY_TEAM_FAILED; // Priority when a server in the team is excluded as failed
	int PRIORITY_TEAM_0_LEFT;
	int PRIORITY_SPLIT_SHARD;

	// Data distribution
	double RETRY_RELOCATESHARD_DELAY;
	double DATA_DISTRIBUTION_FAILURE_REACTION_TIME;
	int MIN_SHARD_BYTES, SHARD_BYTES_RATIO, SHARD_BYTES_PER_SQRT_BYTES, MAX_SHARD_BYTES, KEY_SERVER_SHARD_BYTES;
	int64_t SHARD_MAX_BYTES_PER_KSEC, // Shards with more than this bandwidth will be split immediately
	    SHARD_MIN_BYTES_PER_KSEC, // Shards with more than this bandwidth will not be merged
	    SHARD_SPLIT_BYTES_PER_KSEC; // When splitting a shard, it is split into pieces with less than this bandwidth
	double SHARD_MAX_READ_DENSITY_RATIO;
	int64_t SHARD_READ_HOT_BANDWITH_MIN_PER_KSECONDS;
	double SHARD_MAX_BYTES_READ_PER_KSEC_JITTER;
	double STORAGE_METRIC_TIMEOUT;
	double METRIC_DELAY;
	double ALL_DATA_REMOVED_DELAY;
	double INITIAL_FAILURE_REACTION_DELAY;
	double CHECK_TEAM_DELAY;
	double LOG_ON_COMPLETION_DELAY;
	int BEST_TEAM_MAX_TEAM_TRIES;
	int BEST_TEAM_OPTION_COUNT;
	int BEST_OF_AMT;
	double SERVER_LIST_DELAY;
	double RECRUITMENT_IDLE_DELAY;
	double STORAGE_RECRUITMENT_DELAY;
	bool TSS_HACK_IDENTITY_MAPPING;
	double TSS_RECRUITMENT_TIMEOUT;
	double TSS_DD_CHECK_INTERVAL;
	double DATA_DISTRIBUTION_LOGGING_INTERVAL;
	double DD_ENABLED_CHECK_DELAY;
	double DD_STALL_CHECK_DELAY;
	double DD_LOW_BANDWIDTH_DELAY;
	double DD_MERGE_COALESCE_DELAY;
	double STORAGE_METRICS_POLLING_DELAY;
	double STORAGE_METRICS_RANDOM_DELAY;
	double AVAILABLE_SPACE_RATIO_CUTOFF;
	int DESIRED_TEAMS_PER_SERVER;
	int MAX_TEAMS_PER_SERVER;
	int64_t DD_SHARD_SIZE_GRANULARITY;
	int64_t DD_SHARD_SIZE_GRANULARITY_SIM;
	int DD_MOVE_KEYS_PARALLELISM;
	int DD_FETCH_SOURCE_PARALLELISM;
	int DD_MERGE_LIMIT;
	double DD_SHARD_METRICS_TIMEOUT;
	int64_t DD_LOCATION_CACHE_SIZE;
	double MOVEKEYS_LOCK_POLLING_DELAY;
	double DEBOUNCE_RECRUITING_DELAY;
	int REBALANCE_MAX_RETRIES;
	int DD_OVERLAP_PENALTY;
	int DD_EXCLUDE_MIN_REPLICAS;
	bool DD_VALIDATE_LOCALITY;
	int DD_CHECK_INVALID_LOCALITY_DELAY;
	bool DD_ENABLE_VERBOSE_TRACING;
	int64_t
	    DD_SS_FAILURE_VERSIONLAG; // Allowed SS version lag from the current read version before marking it as failed.
	int64_t DD_SS_ALLOWED_VERSIONLAG; // SS will be marked as healthy if it's version lag goes below this value.
	double DD_SS_STUCK_TIME_LIMIT; // If a storage server is not getting new versions for this amount of time, then it
	                               // becomes undesired.
	int DD_TEAMS_INFO_PRINT_INTERVAL;
	int DD_TEAMS_INFO_PRINT_YIELD_COUNT;
	int DD_TEAM_ZERO_SERVER_LEFT_LOG_DELAY;
	int DD_STORAGE_WIGGLE_PAUSE_THRESHOLD; // How many unhealthy relocations are ongoing will pause storage wiggle

	// TeamRemover to remove redundant teams
	bool TR_FLAG_DISABLE_MACHINE_TEAM_REMOVER; // disable the machineTeamRemover actor
	double TR_REMOVE_MACHINE_TEAM_DELAY; // wait for the specified time before try to remove next machine team
	bool TR_FLAG_REMOVE_MT_WITH_MOST_TEAMS; // guard to select which machineTeamRemover logic to use

	bool TR_FLAG_DISABLE_SERVER_TEAM_REMOVER; // disable the serverTeamRemover actor
	double TR_REMOVE_SERVER_TEAM_DELAY; // wait for the specified time before try to remove next server team
	double TR_REMOVE_SERVER_TEAM_EXTRA_DELAY; // serverTeamRemover waits for the delay and check DD healthyness again to
	                                          // ensure it runs after machineTeamRemover

	// Remove wrong storage engines
	double DD_REMOVE_STORE_ENGINE_DELAY; // wait for the specified time before remove the next batch

	double DD_FAILURE_TIME;
	double DD_ZERO_HEALTHY_TEAM_DELAY;

	// KeyValueStore SQLITE
	int CLEAR_BUFFER_SIZE;
	double READ_VALUE_TIME_ESTIMATE;
	double READ_RANGE_TIME_ESTIMATE;
	double SET_TIME_ESTIMATE;
	double CLEAR_TIME_ESTIMATE;
	double COMMIT_TIME_ESTIMATE;
	int CHECK_FREE_PAGE_AMOUNT;
	double DISK_METRIC_LOGGING_INTERVAL;
	int64_t SOFT_HEAP_LIMIT;

	int SQLITE_PAGE_SCAN_ERROR_LIMIT;
	int SQLITE_BTREE_PAGE_USABLE;
	int SQLITE_BTREE_CELL_MAX_LOCAL;
	int SQLITE_BTREE_CELL_MIN_LOCAL;
	int SQLITE_FRAGMENT_PRIMARY_PAGE_USABLE;
	int SQLITE_FRAGMENT_OVERFLOW_PAGE_USABLE;
	double SQLITE_FRAGMENT_MIN_SAVINGS;
	int SQLITE_CHUNK_SIZE_PAGES;
	int SQLITE_CHUNK_SIZE_PAGES_SIM;
	int SQLITE_READER_THREADS;
	int SQLITE_WRITE_WINDOW_LIMIT;
	double SQLITE_WRITE_WINDOW_SECONDS;

	// KeyValueStoreSqlite spring cleaning
	double SPRING_CLEANING_NO_ACTION_INTERVAL;
	double SPRING_CLEANING_LAZY_DELETE_INTERVAL;
	double SPRING_CLEANING_VACUUM_INTERVAL;
	double SPRING_CLEANING_LAZY_DELETE_TIME_ESTIMATE;
	double SPRING_CLEANING_VACUUM_TIME_ESTIMATE;
	double SPRING_CLEANING_VACUUMS_PER_LAZY_DELETE_PAGE;
	int SPRING_CLEANING_MIN_LAZY_DELETE_PAGES;
	int SPRING_CLEANING_MAX_LAZY_DELETE_PAGES;
	int SPRING_CLEANING_LAZY_DELETE_BATCH_SIZE;
	int SPRING_CLEANING_MIN_VACUUM_PAGES;
	int SPRING_CLEANING_MAX_VACUUM_PAGES;

	// KeyValueStoreMemory
	int64_t REPLACE_CONTENTS_BYTES;

	// KeyValueStoreRocksDB
	int ROCKSDB_BACKGROUND_PARALLELISM;
	int ROCKSDB_READ_PARALLELISM;
	int64_t ROCKSDB_MEMTABLE_BYTES;
	bool ROCKSDB_UNSAFE_AUTO_FSYNC;
	int64_t ROCKSDB_PERIODIC_COMPACTION_SECONDS;
	int ROCKSDB_PREFIX_LEN;
	int64_t ROCKSDB_BLOCK_CACHE_SIZE;

	// Leader election
	int MAX_NOTIFICATIONS;
	int MIN_NOTIFICATIONS;
	double NOTIFICATION_FULL_CLEAR_TIME;
	double CANDIDATE_MIN_DELAY;
	double CANDIDATE_MAX_DELAY;
	double CANDIDATE_GROWTH_RATE;
	double POLLING_FREQUENCY;
	double HEARTBEAT_FREQUENCY;

	// Commit CommitProxy
	double START_TRANSACTION_BATCH_INTERVAL_MIN;
	double START_TRANSACTION_BATCH_INTERVAL_MAX;
	double START_TRANSACTION_BATCH_INTERVAL_LATENCY_FRACTION;
	double START_TRANSACTION_BATCH_INTERVAL_SMOOTHER_ALPHA;
	double START_TRANSACTION_BATCH_QUEUE_CHECK_INTERVAL;
	double START_TRANSACTION_MAX_TRANSACTIONS_TO_START;
	int START_TRANSACTION_MAX_REQUESTS_TO_START;
	double START_TRANSACTION_RATE_WINDOW;
	double START_TRANSACTION_MAX_EMPTY_QUEUE_BUDGET;
	int START_TRANSACTION_MAX_QUEUE_SIZE;
	int KEY_LOCATION_MAX_QUEUE_SIZE;

	double COMMIT_TRANSACTION_BATCH_INTERVAL_FROM_IDLE;
	double COMMIT_TRANSACTION_BATCH_INTERVAL_MIN;
	double COMMIT_TRANSACTION_BATCH_INTERVAL_MAX;
	double COMMIT_TRANSACTION_BATCH_INTERVAL_LATENCY_FRACTION;
	double COMMIT_TRANSACTION_BATCH_INTERVAL_SMOOTHER_ALPHA;
	int COMMIT_TRANSACTION_BATCH_COUNT_MAX;
	int COMMIT_TRANSACTION_BATCH_BYTES_MIN;
	int COMMIT_TRANSACTION_BATCH_BYTES_MAX;
	double COMMIT_TRANSACTION_BATCH_BYTES_SCALE_BASE;
	double COMMIT_TRANSACTION_BATCH_BYTES_SCALE_POWER;
	int64_t COMMIT_BATCHES_MEM_BYTES_HARD_LIMIT;
	double COMMIT_BATCHES_MEM_FRACTION_OF_TOTAL;
	double COMMIT_BATCHES_MEM_TO_TOTAL_MEM_SCALE_FACTOR;

	double RESOLVER_COALESCE_TIME;
	int BUGGIFIED_ROW_LIMIT;
	double PROXY_SPIN_DELAY;
	double UPDATE_REMOTE_LOG_VERSION_INTERVAL;
	int MAX_TXS_POP_VERSION_HISTORY;
	double MIN_CONFIRM_INTERVAL;
	double ENFORCED_MIN_RECOVERY_DURATION;
	double REQUIRED_MIN_RECOVERY_DURATION;
	bool ALWAYS_CAUSAL_READ_RISKY;
	int MAX_COMMIT_UPDATES;
	double MAX_PROXY_COMPUTE;
	double MAX_COMPUTE_PER_OPERATION;
	int PROXY_COMPUTE_BUCKETS;
	double PROXY_COMPUTE_GROWTH_RATE;
	int TXN_STATE_SEND_AMOUNT;
	double REPORT_TRANSACTION_COST_ESTIMATION_DELAY;
	bool PROXY_REJECT_BATCH_QUEUED_TOO_LONG;

	int RESET_MASTER_BATCHES;
	int RESET_RESOLVER_BATCHES;
	double RESET_MASTER_DELAY;
	double RESET_RESOLVER_DELAY;

	// Master Server
	double COMMIT_SLEEP_TIME;
	double MIN_BALANCE_TIME;
	int64_t MIN_BALANCE_DIFFERENCE;
	double SECONDS_BEFORE_NO_FAILURE_DELAY;
	int64_t MAX_TXS_SEND_MEMORY;
	int64_t MAX_RECOVERY_VERSIONS;
	double MAX_RECOVERY_TIME;
	double PROVISIONAL_START_DELAY;
	double PROVISIONAL_DELAY_GROWTH;
	double PROVISIONAL_MAX_DELAY;
	double SECONDS_BEFORE_RECRUIT_BACKUP_WORKER;
	double CC_INTERFACE_TIMEOUT;

	// Resolver
	int64_t KEY_BYTES_PER_SAMPLE;
	int64_t SAMPLE_OFFSET_PER_KEY;
	double SAMPLE_EXPIRATION_TIME;
	double SAMPLE_POLL_TIME;
	int64_t RESOLVER_STATE_MEMORY_LIMIT;

	// Backup Worker
	double BACKUP_TIMEOUT; // master's reaction time for backup failure
	double BACKUP_NOOP_POP_DELAY;
	int BACKUP_FILE_BLOCK_BYTES;
	int64_t BACKUP_LOCK_BYTES;
	double BACKUP_UPLOAD_DELAY;

	// Cluster Controller
	double CLUSTER_CONTROLLER_LOGGING_DELAY;
	double MASTER_FAILURE_REACTION_TIME;
	double MASTER_FAILURE_SLOPE_DURING_RECOVERY;
	int WORKER_COORDINATION_PING_DELAY;
	double SIM_SHUTDOWN_TIMEOUT;
	double SHUTDOWN_TIMEOUT;
	double MASTER_SPIN_DELAY;
	double CC_CHANGE_DELAY;
	double CC_CLASS_DELAY;
	double WAIT_FOR_GOOD_RECRUITMENT_DELAY;
	double WAIT_FOR_GOOD_REMOTE_RECRUITMENT_DELAY;
	double ATTEMPT_RECRUITMENT_DELAY;
	double WAIT_FOR_DISTRIBUTOR_JOIN_DELAY;
	double WAIT_FOR_RATEKEEPER_JOIN_DELAY;
	double WORKER_FAILURE_TIME;
	double CHECK_OUTSTANDING_INTERVAL;
	double INCOMPATIBLE_PEERS_LOGGING_INTERVAL;
	double VERSION_LAG_METRIC_INTERVAL;
	int64_t MAX_VERSION_DIFFERENCE;
	double FORCE_RECOVERY_CHECK_DELAY;
	double RATEKEEPER_FAILURE_TIME;
	double REPLACE_INTERFACE_DELAY;
	double REPLACE_INTERFACE_CHECK_DELAY;
	double COORDINATOR_REGISTER_INTERVAL;
	double CLIENT_REGISTER_INTERVAL;

	// Knobs used to select the best policy (via monte carlo)
	int POLICY_RATING_TESTS; // number of tests per policy (in order to compare)
	int POLICY_GENERATIONS; // number of policies to generate

	int EXPECTED_MASTER_FITNESS;
	int EXPECTED_TLOG_FITNESS;
	int EXPECTED_LOG_ROUTER_FITNESS;
	int EXPECTED_COMMIT_PROXY_FITNESS;
	int EXPECTED_GRV_PROXY_FITNESS;
	int EXPECTED_RESOLVER_FITNESS;
	double RECRUITMENT_TIMEOUT;
	int DBINFO_SEND_AMOUNT;
	double DBINFO_BATCH_DELAY;

	// Move Keys
	double SHARD_READY_DELAY;
	double SERVER_READY_QUORUM_INTERVAL;
	double SERVER_READY_QUORUM_TIMEOUT;
	double REMOVE_RETRY_DELAY;
	int MOVE_KEYS_KRM_LIMIT;
	int MOVE_KEYS_KRM_LIMIT_BYTES; // This must be sufficiently larger than CLIENT_KNOBS->KEY_SIZE_LIMIT
	                               // (fdbclient/Knobs.h) to ensure that at least two entries will be returned from an
	                               // attempt to read a key range map
	int MAX_SKIP_TAGS;
	double MAX_ADDED_SOURCES_MULTIPLIER;

	// FdbServer
	double MIN_REBOOT_TIME;
	double MAX_REBOOT_TIME;
	std::string LOG_DIRECTORY;
	int64_t SERVER_MEM_LIMIT;
	double SYSTEM_MONITOR_FREQUENCY;

	// Ratekeeper
	double SMOOTHING_AMOUNT;
	double SLOW_SMOOTHING_AMOUNT;
	double METRIC_UPDATE_RATE;
	double DETAILED_METRIC_UPDATE_RATE;
	double LAST_LIMITED_RATIO;
	double RATEKEEPER_DEFAULT_LIMIT;

	int64_t TARGET_BYTES_PER_STORAGE_SERVER;
	int64_t SPRING_BYTES_STORAGE_SERVER;
	int64_t AUTO_TAG_THROTTLE_STORAGE_QUEUE_BYTES;
	int64_t TARGET_BYTES_PER_STORAGE_SERVER_BATCH;
	int64_t SPRING_BYTES_STORAGE_SERVER_BATCH;
	int64_t STORAGE_HARD_LIMIT_BYTES;
	int64_t STORAGE_DURABILITY_LAG_HARD_MAX;
	int64_t STORAGE_DURABILITY_LAG_SOFT_MAX;

	int64_t LOW_PRIORITY_STORAGE_QUEUE_BYTES;
	int64_t LOW_PRIORITY_DURABILITY_LAG;

	int64_t TARGET_BYTES_PER_TLOG;
	int64_t SPRING_BYTES_TLOG;
	int64_t TARGET_BYTES_PER_TLOG_BATCH;
	int64_t SPRING_BYTES_TLOG_BATCH;
	int64_t TLOG_SPILL_THRESHOLD;
	int64_t TLOG_HARD_LIMIT_BYTES;
	int64_t TLOG_RECOVER_MEMORY_LIMIT;
	double TLOG_IGNORE_POP_AUTO_ENABLE_DELAY;

	int64_t MAX_MANUAL_THROTTLED_TRANSACTION_TAGS;
	int64_t MAX_AUTO_THROTTLED_TRANSACTION_TAGS;
	double MIN_TAG_COST;
	double AUTO_THROTTLE_TARGET_TAG_BUSYNESS;
	double AUTO_THROTTLE_RAMP_TAG_BUSYNESS;
	double AUTO_TAG_THROTTLE_RAMP_UP_TIME;
	double AUTO_TAG_THROTTLE_DURATION;
	double TAG_THROTTLE_PUSH_INTERVAL;
	double AUTO_TAG_THROTTLE_START_AGGREGATION_TIME;
	double AUTO_TAG_THROTTLE_UPDATE_FREQUENCY;
	double TAG_THROTTLE_EXPIRED_CLEANUP_INTERVAL;
	bool AUTO_TAG_THROTTLING_ENABLED;

	double MAX_TRANSACTIONS_PER_BYTE;

	int64_t MIN_AVAILABLE_SPACE;
	double MIN_AVAILABLE_SPACE_RATIO;
	double TARGET_AVAILABLE_SPACE_RATIO;
	double AVAILABLE_SPACE_UPDATE_DELAY;

	double MAX_TL_SS_VERSION_DIFFERENCE; // spring starts at half this value
	double MAX_TL_SS_VERSION_DIFFERENCE_BATCH;
	int MAX_MACHINES_FALLING_BEHIND;

	int MAX_TPS_HISTORY_SAMPLES;
	int NEEDED_TPS_HISTORY_SAMPLES;
	int64_t TARGET_DURABILITY_LAG_VERSIONS;
	int64_t AUTO_TAG_THROTTLE_DURABILITY_LAG_VERSIONS;
	int64_t TARGET_DURABILITY_LAG_VERSIONS_BATCH;
	int64_t DURABILITY_LAG_UNLIMITED_THRESHOLD;
	double INITIAL_DURABILITY_LAG_MULTIPLIER;
	double DURABILITY_LAG_REDUCTION_RATE;
	double DURABILITY_LAG_INCREASE_RATE;

	double STORAGE_SERVER_LIST_FETCH_TIMEOUT;

	// disk snapshot
	int64_t MAX_FORKED_PROCESS_OUTPUT;
	double SNAP_CREATE_MAX_TIMEOUT;

	// Storage Metrics
	double STORAGE_METRICS_AVERAGE_INTERVAL;
	double STORAGE_METRICS_AVERAGE_INTERVAL_PER_KSECONDS;
	double SPLIT_JITTER_AMOUNT;
	int64_t IOPS_UNITS_PER_SAMPLE;
	int64_t BANDWIDTH_UNITS_PER_SAMPLE;
	int64_t BYTES_READ_UNITS_PER_SAMPLE;
	int64_t READ_HOT_SUB_RANGE_CHUNK_SIZE;
	int64_t EMPTY_READ_PENALTY;
	bool READ_SAMPLING_ENABLED;

	// Storage Server
	double STORAGE_LOGGING_DELAY;
	double STORAGE_SERVER_POLL_METRICS_DELAY;
	double FUTURE_VERSION_DELAY;
	int STORAGE_LIMIT_BYTES;
	int BUGGIFY_LIMIT_BYTES;
	int FETCH_BLOCK_BYTES;
	int FETCH_KEYS_PARALLELISM_BYTES;
	int FETCH_KEYS_LOWER_PRIORITY;
	int BUGGIFY_BLOCK_BYTES;
	double STORAGE_DURABILITY_LAG_REJECT_THRESHOLD;
	double STORAGE_DURABILITY_LAG_MIN_RATE;
	int STORAGE_COMMIT_BYTES;
	double STORAGE_COMMIT_INTERVAL;
	double UPDATE_SHARD_VERSION_INTERVAL;
	int BYTE_SAMPLING_FACTOR;
	int BYTE_SAMPLING_OVERHEAD;
	int MAX_STORAGE_SERVER_WATCH_BYTES;
	int MAX_BYTE_SAMPLE_CLEAR_MAP_SIZE;
	double LONG_BYTE_SAMPLE_RECOVERY_DELAY;
	int BYTE_SAMPLE_LOAD_PARALLELISM;
	double BYTE_SAMPLE_LOAD_DELAY;
	double BYTE_SAMPLE_START_DELAY;
	double UPDATE_STORAGE_PROCESS_STATS_INTERVAL;
	double BEHIND_CHECK_DELAY;
	int BEHIND_CHECK_COUNT;
	int64_t BEHIND_CHECK_VERSIONS;
	double WAIT_METRICS_WRONG_SHARD_CHANCE;
	int64_t MIN_TAG_READ_PAGES_RATE;
	int64_t MIN_TAG_WRITE_PAGES_RATE;
	double TAG_MEASUREMENT_INTERVAL;
	int64_t READ_COST_BYTE_FACTOR;
	bool PREFIX_COMPRESS_KVS_MEM_SNAPSHOTS;
	bool REPORT_DD_METRICS;
	double DD_METRICS_REPORT_INTERVAL;
	double FETCH_KEYS_TOO_LONG_TIME_CRITERIA;
	double MAX_STORAGE_COMMIT_TIME;

	// Wait Failure
	int MAX_OUTSTANDING_WAIT_FAILURE_REQUESTS;
	double WAIT_FAILURE_DELAY_LIMIT;

	// Worker
	double WORKER_LOGGING_INTERVAL;
	double HEAP_PROFILER_INTERVAL;
	double UNKNOWN_CC_TIMEOUT;
	double DEGRADED_RESET_INTERVAL;
	double DEGRADED_WARNING_LIMIT;
	double DEGRADED_WARNING_RESET_DELAY;
	int64_t TRACE_LOG_FLUSH_FAILURE_CHECK_INTERVAL_SECONDS;
	double TRACE_LOG_PING_TIMEOUT_SECONDS;
	double MIN_DELAY_CC_WORST_FIT_CANDIDACY_SECONDS; // Listen for a leader for N seconds, and if not heard, then try to
	                                                 // become the leader.
	double MAX_DELAY_CC_WORST_FIT_CANDIDACY_SECONDS;
	double DBINFO_FAILED_DELAY;

	// Test harness
	double WORKER_POLL_DELAY;

	// Coordination
	double COORDINATED_STATE_ONCONFLICT_POLL_INTERVAL;
	bool ENABLE_CROSS_CLUSTER_SUPPORT; // Allow a coordinator to serve requests whose connection string does not match
	                                   // the local descriptor

	// Buggification
	double BUGGIFIED_EVENTUAL_CONSISTENCY;
	bool BUGGIFY_ALL_COORDINATION;

	// Status
	double STATUS_MIN_TIME_BETWEEN_REQUESTS;
	double MAX_STATUS_REQUESTS_PER_SECOND;
	int CONFIGURATION_ROWS_TO_FETCH;
	bool DISABLE_DUPLICATE_LOG_WARNING;
	double HISTOGRAM_REPORT_INTERVAL;

	// IPager
	int PAGER_RESERVED_PAGES;

	// IndirectShadowPager
	int FREE_PAGE_VACUUM_THRESHOLD;
	int VACUUM_QUEUE_SIZE;
	int VACUUM_BYTES_PER_SECOND;

	// Timekeeper
	int64_t TIME_KEEPER_DELAY;
	int64_t TIME_KEEPER_MAX_ENTRIES;

	// Fast Restore
	// TODO: After 6.3, review FR knobs, remove unneeded ones and change default value
	int64_t FASTRESTORE_FAILURE_TIMEOUT;
	int64_t FASTRESTORE_HEARTBEAT_INTERVAL;
	double FASTRESTORE_SAMPLING_PERCENT;
	int64_t FASTRESTORE_NUM_LOADERS;
	int64_t FASTRESTORE_NUM_APPLIERS;
	// FASTRESTORE_TXN_BATCH_MAX_BYTES is target txn size used by appliers to apply mutations
	double FASTRESTORE_TXN_BATCH_MAX_BYTES;
	// FASTRESTORE_VERSIONBATCH_MAX_BYTES is the maximum data size in each version batch
	double FASTRESTORE_VERSIONBATCH_MAX_BYTES;
	// FASTRESTORE_VB_PARALLELISM is the number of concurrently running version batches
	int64_t FASTRESTORE_VB_PARALLELISM;
	int64_t FASTRESTORE_VB_MONITOR_DELAY; // How quickly monitor finished version batch
	double FASTRESTORE_VB_LAUNCH_DELAY;
	int64_t FASTRESTORE_ROLE_LOGGING_DELAY;
	int64_t FASTRESTORE_UPDATE_PROCESS_STATS_INTERVAL; // How quickly to update process metrics for restore
	int64_t FASTRESTORE_ATOMICOP_WEIGHT; // workload amplication factor for atomic op
	int64_t FASTRESTORE_APPLYING_PARALLELISM; // number of outstanding txns writing to dest. DB
	int64_t FASTRESTORE_MONITOR_LEADER_DELAY;
	int64_t FASTRESTORE_STRAGGLER_THRESHOLD_SECONDS;
	bool FASTRESTORE_TRACK_REQUEST_LATENCY; // true to track reply latency of each request in a request batch
	bool FASTRESTORE_TRACK_LOADER_SEND_REQUESTS; // track requests of load send mutations to appliers?
	int64_t FASTRESTORE_MEMORY_THRESHOLD_MB_SOFT; // threshold when pipelined actors should be delayed
	int64_t FASTRESTORE_WAIT_FOR_MEMORY_LATENCY;
	int64_t FASTRESTORE_HEARTBEAT_DELAY; // interval for master to ping loaders and appliers
	int64_t
	    FASTRESTORE_HEARTBEAT_MAX_DELAY; // master claim a node is down if no heart beat from the node for this delay
	int64_t FASTRESTORE_APPLIER_FETCH_KEYS_SIZE; // number of keys to fetch in a txn on applier
	int64_t FASTRESTORE_LOADER_SEND_MUTATION_MSG_BYTES; // desired size of mutation message sent from loader to appliers
	bool FASTRESTORE_GET_RANGE_VERSIONS_EXPENSIVE; // parse each range file to get (range, version) it has?
	int64_t FASTRESTORE_REQBATCH_PARALLEL; // number of requests to wait on for getBatchReplies()
	bool FASTRESTORE_REQBATCH_LOG; // verbose log information for getReplyBatches
	int FASTRESTORE_TXN_CLEAR_MAX; // threshold to start tracking each clear op in a txn
	int FASTRESTORE_TXN_RETRY_MAX; // threshold to start output error on too many retries
	double FASTRESTORE_TXN_EXTRA_DELAY; // extra delay to avoid overwhelming fdb
	bool FASTRESTORE_NOT_WRITE_DB; // do not write result to DB. Only for dev testing
	bool FASTRESTORE_USE_RANGE_FILE; // use range file in backup
	bool FASTRESTORE_USE_LOG_FILE; // use log file in backup
	int64_t FASTRESTORE_SAMPLE_MSG_BYTES; // sample message desired size
	double FASTRESTORE_SCHED_UPDATE_DELAY; // delay in seconds in updating process metrics
	int FASTRESTORE_SCHED_TARGET_CPU_PERCENT; // release as many requests as possible when cpu usage is below the knob
	int FASTRESTORE_SCHED_MAX_CPU_PERCENT; // max cpu percent when scheduler shall not release non-urgent requests
	int FASTRESTORE_SCHED_INFLIGHT_LOAD_REQS; // number of inflight requests to load backup files
	int FASTRESTORE_SCHED_INFLIGHT_SEND_REQS; // number of inflight requests for loaders to  send mutations to appliers
	int FASTRESTORE_SCHED_LOAD_REQ_BATCHSIZE; // number of load request to release at once
	int FASTRESTORE_SCHED_INFLIGHT_SENDPARAM_THRESHOLD; // we can send future VB requests if it is less than this knob
	int FASTRESTORE_SCHED_SEND_FUTURE_VB_REQS_BATCH; // number of future VB sendLoadingParam requests to process at once
	int FASTRESTORE_NUM_TRACE_EVENTS;
	bool FASTRESTORE_EXPENSIVE_VALIDATION; // when set true, performance will be heavily affected
	double FASTRESTORE_WRITE_BW_MB; // target aggregated write bandwidth from all appliers
	double FASTRESTORE_RATE_UPDATE_SECONDS; // how long to update appliers target write rate

	int REDWOOD_DEFAULT_PAGE_SIZE; // Page size for new Redwood files
	int REDWOOD_DEFAULT_EXTENT_SIZE; // Extent size for new Redwood files
	int REDWOOD_DEFAULT_EXTENT_READ_SIZE; // Extent read size for Redwood files
	int REDWOOD_KVSTORE_CONCURRENT_READS; // Max number of simultaneous point or range reads in progress.
<<<<<<< HEAD
=======
	int REDWOOD_COMMIT_CONCURRENT_READS; // Max number of concurrent reads done to support commit operations
	int REDWOOD_EXTENT_CONCURRENT_READS; // Max number of simultaneous extent disk reads in progress.
>>>>>>> 98e463d6
	double REDWOOD_PAGE_REBUILD_MAX_SLACK; // When rebuilding pages, max slack to allow in page
	int REDWOOD_LAZY_CLEAR_BATCH_SIZE_PAGES; // Number of pages to try to pop from the lazy delete queue and process at
	                                         // once
	int REDWOOD_LAZY_CLEAR_MIN_PAGES; // Minimum number of pages to free before ending a lazy clear cycle, unless the
	                                  // queue is empty
	int REDWOOD_LAZY_CLEAR_MAX_PAGES; // Maximum number of pages to free before ending a lazy clear cycle, unless the
	                                  // queue is empty
	int64_t REDWOOD_REMAP_CLEANUP_WINDOW; // Remap remover lag interval in which to coalesce page writes
	double REDWOOD_REMAP_CLEANUP_LAG; // Maximum allowed remap remover lag behind the cleanup window as a multiple of
	                                  // the window size
	double REDWOOD_LOGGING_INTERVAL;

	// Server request latency measurement
	int LATENCY_SAMPLE_SIZE;
	double LATENCY_METRICS_LOGGING_INTERVAL;

	ServerKnobs();
	void initialize(bool randomize = false, ClientKnobs* clientKnobs = nullptr, bool isSimulated = false);
};

extern std::unique_ptr<ServerKnobs> globalServerKnobs;
extern ServerKnobs const* SERVER_KNOBS;

#endif<|MERGE_RESOLUTION|>--- conflicted
+++ resolved
@@ -642,12 +642,8 @@
 	int REDWOOD_DEFAULT_PAGE_SIZE; // Page size for new Redwood files
 	int REDWOOD_DEFAULT_EXTENT_SIZE; // Extent size for new Redwood files
 	int REDWOOD_DEFAULT_EXTENT_READ_SIZE; // Extent read size for Redwood files
+	int REDWOOD_EXTENT_CONCURRENT_READS; // Max number of simultaneous extent disk reads in progress.
 	int REDWOOD_KVSTORE_CONCURRENT_READS; // Max number of simultaneous point or range reads in progress.
-<<<<<<< HEAD
-=======
-	int REDWOOD_COMMIT_CONCURRENT_READS; // Max number of concurrent reads done to support commit operations
-	int REDWOOD_EXTENT_CONCURRENT_READS; // Max number of simultaneous extent disk reads in progress.
->>>>>>> 98e463d6
 	double REDWOOD_PAGE_REBUILD_MAX_SLACK; // When rebuilding pages, max slack to allow in page
 	int REDWOOD_LAZY_CLEAR_BATCH_SIZE_PAGES; // Number of pages to try to pop from the lazy delete queue and process at
 	                                         // once
