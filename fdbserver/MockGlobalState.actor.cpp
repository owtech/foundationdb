/*
 * MockGlobalState.actor.cpp
 *
 * This source file is part of the FoundationDB open source project
 *
 * Copyright 2013-2022 Apple Inc. and the FoundationDB project authors
 *
 * Licensed under the Apache License, Version 2.0 (the "License");
 * you may not use this file except in compliance with the License.
 * You may obtain a copy of the License at
 *
 *     http://www.apache.org/licenses/LICENSE-2.0
 *
 * Unless required by applicable law or agreed to in writing, software
 * distributed under the License is distributed on an "AS IS" BASIS,
 * WITHOUT WARRANTIES OR CONDITIONS OF ANY KIND, either express or implied.
 * See the License for the specific language governing permissions and
 * limitations under the License.
 */

#include "fdbserver/MockGlobalState.h"
#include "fdbserver/workloads/workloads.actor.h"
#include "fdbserver/DataDistribution.actor.h"
#include "fdbclient/FDBTypes.h"
#include "flow/actorcompiler.h"

class MockGlobalStateImpl {
public:
	ACTOR static Future<std::pair<Optional<StorageMetrics>, int>> waitStorageMetrics(MockGlobalState* mgs,
	                                                                                 KeyRange keys,
	                                                                                 StorageMetrics min,
	                                                                                 StorageMetrics max,
	                                                                                 StorageMetrics permittedError,
	                                                                                 int shardLimit,
	                                                                                 int expectedShardCount) {
		state TenantInfo tenantInfo;
		state Version version = 0;
		loop {
			auto locations = mgs->getKeyRangeLocations(tenantInfo,
			                                           keys,
			                                           shardLimit,
			                                           Reverse::False,
			                                           SpanContext(),
			                                           Optional<UID>(),
			                                           UseProvisionalProxies::False,
			                                           version)
			                     .get();
			TraceEvent(SevDebug, "MGSWaitStorageMetrics")
			    .detail("Phase", "GetLocation")
			    .detail("KeyRange", keys.toString())
			    .detail("LocationsCount", locations.size())
			    .detail("ExpectedShardCount", expectedShardCount);

			// NOTE(xwang): in native API, there's code handling the non-equal situation, but in mock world it's
			// possible for split shards stay in the same location
			CODE_PROBE(expectedShardCount >= 0 && locations.size() != expectedShardCount,
			           "Some shard is in the same location.",
			           probe::decoration::rare);

<<<<<<< HEAD
			Optional<StorageMetrics> res =
			    wait(::waitStorageMetricsWithLocation(tenantInfo, version, keys, locations, min, max, permittedError));

			TraceEvent(SevDebug, "MGSWaitStorageMetrics")
			    .detail("Phase", "GetStorageMetrics")
			    .detail("KeyRange", keys.toString())
			    .detail("Present", res.present());

			if (res.present()) {
				return std::make_pair(res, -1);
=======
			try {
				Optional<StorageMetrics> res = wait(
				    ::waitStorageMetricsWithLocation(tenantInfo, version, keys, locations, min, max, permittedError));

				TraceEvent(SevDebug, "MGSWaitStorageMetrics")
				    .detail("Phase", "GetStorageMetrics")
				    .detail("KeyRange", keys.toString())
				    .detail("Present", res.present());

				if (res.present()) {
					return std::make_pair(res, -1);
				}
			} catch (Error& e) {
				TraceEvent(SevDebug, "MGSWaitStorageMetricsHandleError").error(e);
				if (e.code() == error_code_wrong_shard_server || e.code() == error_code_all_alternatives_failed) {
					wait(delay(CLIENT_KNOBS->WRONG_SHARD_SERVER_DELAY, TaskPriority::DataDistribution));
				} else if (e.code() == error_code_future_version) {
					wait(delay(CLIENT_KNOBS->FUTURE_VERSION_RETRY_DELAY, TaskPriority::DataDistribution));
				} else {
					bool ok = e.code() == error_code_tenant_not_found;
					TraceEvent(ok ? SevInfo : SevError, "MGSWaitStorageMetricsError").error(e);
					throw;
				}
>>>>>>> 63371257
			}
			// Avoid busy spin
			wait(delay(0.1, TaskPriority::DataDistribution));
		}
	}

	// SOMEDAY: reuse the NativeAPI implementation
	ACTOR static Future<Standalone<VectorRef<KeyRef>>> splitStorageMetrics(MockGlobalState* mgs,
	                                                                       KeyRange keys,
	                                                                       StorageMetrics limit,
	                                                                       StorageMetrics estimated,
	                                                                       Optional<int> minSplitBytes) {
		state TenantInfo tenantInfo;
		loop {
			state std::vector<KeyRangeLocationInfo> locations =
			    mgs->getKeyRangeLocations(tenantInfo,
			                              keys,
			                              CLIENT_KNOBS->STORAGE_METRICS_SHARD_LIMIT,
			                              Reverse::False,
			                              SpanContext(),
			                              Optional<UID>(),
			                              UseProvisionalProxies::False,
			                              0)
			        .get();

			// Same solution to NativeAPI::splitStorageMetrics, wait some merge finished
			if (locations.size() == CLIENT_KNOBS->STORAGE_METRICS_SHARD_LIMIT) {
				wait(delay(CLIENT_KNOBS->STORAGE_METRICS_TOO_MANY_SHARDS_DELAY, TaskPriority::DataDistribution));
			}

			Optional<Standalone<VectorRef<KeyRef>>> results =
			    wait(splitStorageMetricsWithLocations(locations, keys, limit, estimated, minSplitBytes));

			if (results.present()) {
				return results.get();
			}

			wait(delay(CLIENT_KNOBS->WRONG_SHARD_SERVER_DELAY, TaskPriority::DataDistribution));
		}
	}
};

class MockStorageServerImpl {
public:
	ACTOR static Future<Void> waitMetricsTenantAware(MockStorageServer* self, WaitMetricsRequest req) {
		if (req.tenantInfo.hasTenant()) {
			// TODO(xwang) add support for tenant test, search for tenant entry
			Optional<TenantMapEntry> entry;
			Optional<Key> tenantPrefix = entry.map(&TenantMapEntry::prefix);
			if (tenantPrefix.present()) {
				UNREACHABLE();
				// req.keys = req.keys.withPrefix(tenantPrefix.get(), req.arena);
			}
		}

		if (!self->isReadable(req.keys)) {
			self->sendErrorWithPenalty(req.reply, wrong_shard_server(), self->getPenalty());
		} else {
			wait(self->metrics.waitMetrics(req, delayJittered(SERVER_KNOBS->STORAGE_METRIC_TIMEOUT)));
		}
		return Void();
	}

	// Randomly generate keys and kv size between the fetch range, updating the byte sample.
	// Once the fetchKeys return, the shard status will become FETCHED.
	ACTOR static Future<Void> waitFetchKeysFinish(MockStorageServer* self, MockStorageServer::FetchKeysParams params) {
		state TraceInterval interval("MockFetchKeys");
		// between each chunk delay for random time, and finally set the fetchComplete signal.
		ASSERT(params.totalRangeBytes > 0);
		state int chunkCount = std::ceil(params.totalRangeBytes * 1.0 / SERVER_KNOBS->FETCH_BLOCK_BYTES);
		state int64_t currentTotal = 0;
		state Key lastKey = params.keys.begin;

		TraceEvent(SevDebug, interval.begin(), self->id)
		    .detail("Range", params.keys)
		    .detail("ChunkCount", chunkCount)
		    .detail("TotalBytes", params.totalRangeBytes);

		state int i = 0;
		for (; i < chunkCount && currentTotal < params.totalRangeBytes; ++i) {
			wait(delayJittered(0.1, TaskPriority::FetchKeys));

			int remainedBytes = (chunkCount == 1 ? params.totalRangeBytes : SERVER_KNOBS->FETCH_BLOCK_BYTES);

			while (remainedBytes >= lastKey.size()) {
				Key nextKey;
				// try 10 times
				for (int j = 0; j < 10; j++) {
					nextKey = randomKeyBetween(KeyRangeRef(lastKey, params.keys.end));
					if (nextKey < params.keys.end)
						break;
				}

				++self->counters.kvFetched;

				// NOTE: in this case, we accumulate the bytes on lastKey on purpose (shall we?)
				if (nextKey == params.keys.end) {
					auto bytes = params.totalRangeBytes - currentTotal;
					self->counters.bytesFetched += bytes;
					self->byteSampleApplySet(lastKey, bytes);
					self->usedDiskSpace += bytes;
					currentTotal = params.totalRangeBytes;
					TraceEvent(SevWarn, "MockFetchKeysInaccurateSample", self->id)
					    .detail("PairId", interval.pairID)
					    .detail("LastKey", lastKey)
					    .detail("Size", bytes);
					break; // break the most outside loop
				}

				int maxSize = std::min(remainedBytes, 130000) + 1;
				int randomSize = deterministicRandom()->randomInt(lastKey.size(), maxSize);
				self->counters.bytesFetched += randomSize;
				self->usedDiskSpace += randomSize;
				currentTotal += randomSize;

				self->byteSampleApplySet(lastKey, randomSize);
				remainedBytes -= randomSize;
				lastKey = nextKey;
				DisabledTraceEvent(SevDebug, "MockFetchKeys_SingleKey", self->id)
				    .detail("LastKey", lastKey)
				    .detail("RemainedBytes", remainedBytes);
			}
		}

		self->setShardStatus(params.keys, MockShardStatus::FETCHED);
		TraceEvent(SevDebug, interval.end(), self->id).log();
		return Void();
	}
};

bool MockStorageServer::allShardStatusEqual(const KeyRangeRef& range, MockShardStatus status) const {
	auto ranges = serverKeys.intersectingRanges(range);
	ASSERT(!ranges.empty()); // at least the range is allKeys

	for (auto it = ranges.begin(); it != ranges.end(); ++it) {
		if (it->cvalue().status != status)
			return false;
	}
	return true;
}

bool MockStorageServer::allShardStatusIn(const KeyRangeRef& range, const std::set<MockShardStatus>& status) const {
	auto ranges = serverKeys.intersectingRanges(range);
	ASSERT(!ranges.empty()); // at least the range is allKeys

	for (auto it = ranges.begin(); it != ranges.end(); ++it) {
		// fmt::print("allShardStatusIn: {}: {} \n", id.toString(), it->range().toString());
		if (!status.count(it->cvalue().status))
			return false;
	}
	return true;
}

void MockStorageServer::setShardStatus(const KeyRangeRef& range, MockShardStatus status) {
	auto ranges = serverKeys.intersectingRanges(range);
	// ranges at least has allKeys
	ASSERT(!ranges.empty());

	DisabledTraceEvent(SevDebug, "SetShardStatus", ssi.id()).detail("Range", range);

	// change the shard boundary if the status will change
	if (ranges.begin().begin() < range.begin && ranges.begin().end() > range.end &&
	    ranges.begin()->cvalue().status != status) {
		CODE_PROBE(true, "Implicitly split single shard to 3 pieces");
		threeWayShardSplitting(ranges.begin().range(), range, ranges.begin().cvalue().shardSize);
	} else {
		if (ranges.begin().begin() < range.begin && ranges.begin()->cvalue().status != status) {
			CODE_PROBE(true, "Implicitly split begin range to 2 pieces");
			twoWayShardSplitting(ranges.begin().range(), range.begin, ranges.begin().cvalue().shardSize);
		}
		if (ranges.end().begin() > range.end) {
			auto lastRange = ranges.end();
			--lastRange;
			if (lastRange->cvalue().status != status) {
				CODE_PROBE(true, "Implicitly split end range to 2 pieces");
				twoWayShardSplitting(lastRange.range(), range.end, lastRange.cvalue().shardSize);
			}
		}
	}
	ranges = serverKeys.containedRanges(range);

	for (auto it = ranges.begin(); it != ranges.end(); ++it) {
		auto oldStatus = it->cvalue().status;
		if (isStatusTransitionValid(oldStatus, status)) {
			it->value().status = status;
		} else if ((oldStatus == MockShardStatus::COMPLETED || oldStatus == MockShardStatus::FETCHED) &&
		           (status == MockShardStatus::INFLIGHT || status == MockShardStatus::FETCHED)) {
			CODE_PROBE(true, "Shard already on server");
		} else {
			TraceEvent(SevError, "MockShardStatusTransitionError", id)
			    .detail("From", oldStatus)
			    .detail("To", status)
			    .detail("KeyBegin", range.begin)
			    .detail("KeyEnd", range.begin);
			ASSERT(false);
		}
	}
}

void MockStorageServer::coalesceCompletedRange(const KeyRangeRef& range) {
	auto ranges = serverKeys.intersectingRanges(range);
	// ranges at least has allKeys
	ASSERT(!ranges.empty());
	auto allRanges = serverKeys.ranges();
	auto left = ranges.begin(), right = ranges.end();
	while (true) {
		if (left->cvalue().status != MockShardStatus::COMPLETED) {
			ASSERT(left != ranges.begin());
			++left;
			break;
		}
		if (left == allRanges.begin())
			break;
		--left;
	}

	while (right != allRanges.end() && right->cvalue().status == MockShardStatus::COMPLETED) {
		++right;
	}

	int newSize = 0;
	for (auto it = left; it != right; ++it) {
		ASSERT(it->cvalue().status == MockShardStatus::COMPLETED);
		newSize += it->cvalue().shardSize;
		it->value().shardSize = 0;
	}
	auto beginKey = left.begin(), endKey = right.begin();
	serverKeys.coalesce(KeyRangeRef(beginKey, endKey));
	serverKeys[beginKey].shardSize = newSize;
}

// split the out range [a, d) based on the inner range's boundary [b, c). The result would be [a,b), [b,c), [c,d). The
// size of the new shards are randomly split from old size of [a, d)
void MockStorageServer::threeWayShardSplitting(const KeyRangeRef& outerRange,
                                               const KeyRangeRef& innerRange,
                                               uint64_t outerRangeSize) {
	ASSERT(outerRange.contains(innerRange));
	if (outerRange == innerRange) {
		return;
	}

	Key left = outerRange.begin;

	// assume the split are even
	int leftSize = outerRangeSize / 3;
	int rightSize = leftSize;
	int midSize = outerRangeSize - leftSize - rightSize;

	serverKeys.insert(innerRange, { serverKeys[left].status, (uint64_t)midSize });
	serverKeys[left].shardSize = leftSize;
	serverKeys[innerRange.end].shardSize = rightSize;
}

// split the range [a,c) with split point b. The result would be [a, b), [b, c). The
// size of the new shards are randomly split from old size of [a, c)
void MockStorageServer::twoWayShardSplitting(const KeyRangeRef& range, const KeyRef& splitPoint, uint64_t rangeSize) {
	if (splitPoint == range.begin || !range.contains(splitPoint)) {
		return;
	}
	Key left = range.begin;
	DisabledTraceEvent(SevDebug, "TwoWayShardSplitting")
	    .detail("Range", range)
	    .detail("SplitPoint", splitPoint)
	    .detail("RangeSize", rangeSize);
	// Assume equally split the old range
	int leftSize = rangeSize / 2, rightSize = rangeSize - leftSize;
	serverKeys.rawInsert(splitPoint, { serverKeys[left].status, (uint64_t)rightSize });
	serverKeys[left].shardSize = leftSize;
}

void MockStorageServer::removeShard(const KeyRangeRef& range) {
	auto rangeSize = sumRangeSize(range);
	usedDiskSpace -= rangeSize;
	serverKeys.insert(range, MockStorageServer::ShardInfo{ MockShardStatus::UNSET, 0 });
	serverKeys.coalesce(range);
	byteSampleApplyClear(range);
	metrics.notifyNotReadable(range);
}

uint64_t MockStorageServer::sumRangeSize(const KeyRangeRef& range) const {
	auto ranges = serverKeys.intersectingRanges(range);
	uint64_t totalSize = 0;
	for (auto it = ranges.begin(); it != ranges.end(); ++it) {
		totalSize += it->cvalue().shardSize;
	}
	return totalSize;
}

void MockStorageServer::addActor(Future<Void> future) {
	actors.add(future);
}

void MockStorageServer::getSplitPoints(const SplitRangeRequest& req) {}

Future<Void> MockStorageServer::waitMetricsTenantAware(const WaitMetricsRequest& req) {
	return MockStorageServerImpl::waitMetricsTenantAware(this, req);
}

void MockStorageServer::getStorageMetrics(const GetStorageMetricsRequest& req) {
	StorageBytes storageBytes(
	    totalDiskSpace - usedDiskSpace, totalDiskSpace, usedDiskSpace, totalDiskSpace - usedDiskSpace);
	metrics.getStorageMetrics(req, storageBytes, counters.bytesInput.getRate(), 0, now());
}

void MockStorageServer::getSplitMetrics(const SplitMetricsRequest& req) {
	this->metrics.splitMetrics(req);
}

void MockStorageServer::getHotRangeMetrics(const ReadHotSubRangeRequest& req) {
	this->metrics.getReadHotRanges(req);
}

void MockStorageServer::getSplitMetrics(const SplitMetricsRequest& req) {
	this->metrics.splitMetrics(req);
}

void MockStorageServer::getHotRangeMetrics(const ReadHotSubRangeRequest& req) {
	this->metrics.getReadHotRanges(req);
}

Future<Void> MockStorageServer::run() {
	ssi.initEndpoints();
	ssi.startAcceptingRequests();
	IFailureMonitor::failureMonitor().setStatus(ssi.address(), FailureStatus(false));

	TraceEvent("MockStorageServerStart", ssi.id()).detail("Address", ssi.address());
	auto& recruited = ssi;
	DUMPTOKEN(recruited.getStorageMetrics);
	addActor(serveStorageMetricsRequests(this, ssi));
	addActor(counters.cc.traceCounters("MockStorageMetrics",
	                                   ssi.id(),
	                                   SERVER_KNOBS->STORAGE_LOGGING_DELAY,
	                                   std::string(),
	                                   [self = this](TraceEvent& te) {
		                                   te.detail("CpuUsage", self->calculateCpuUsage());
		                                   te.detail("DiskUsedBytes", self->usedDiskSpace);
		                                   te.detail("BytesStored", self->metrics.byteSample.getEstimate(allKeys));
	                                   }));
	return actors.getResult();
}

void MockStorageServer::set(KeyRef const& key, int64_t bytes, int64_t oldBytes) {
	++counters.mutations;
	++counters.setMutations;
	counters.mutationBytes += bytes;
<<<<<<< HEAD
=======
	counters.bytesInput += mvccStorageBytes(bytes);
>>>>>>> 63371257

	notifyWriteMetrics(key, bytes);
	byteSampleApplySet(key, bytes);
	auto delta = bytes - oldBytes;
	usedDiskSpace += delta;
	serverKeys[key].shardSize += delta;
}

void MockStorageServer::clear(KeyRef const& key, int64_t bytes) {
	++counters.mutations;
	++counters.clearRangeMutations;
	counters.mutationBytes += key.size();
<<<<<<< HEAD
=======
	counters.bytesInput += mvccStorageBytes(key.size());
>>>>>>> 63371257

	notifyWriteMetrics(key, bytes);
	KeyRange sr = singleKeyRange(key);
	byteSampleApplyClear(sr);
	usedDiskSpace -= bytes;
	serverKeys[key].shardSize -= bytes;
}

int64_t MockStorageServer::clearRange(KeyRangeRef const& range, int64_t beginShardBytes, int64_t endShardBytes) {
	++counters.mutations;
	++counters.clearRangeMutations;
	counters.mutationBytes += range.expectedSize();
<<<<<<< HEAD
=======
	counters.bytesInput += mvccStorageBytes(range.expectedSize());
>>>>>>> 63371257

	notifyWriteMetrics(range.begin, range.begin.size() + range.end.size());
	byteSampleApplyClear(range);
	auto totalByteSize = estimateRangeTotalBytes(range, beginShardBytes, endShardBytes);
	usedDiskSpace -= totalByteSize;
	clearRangeTotalBytes(range, beginShardBytes, endShardBytes);
	return totalByteSize;
}

void MockStorageServer::get(KeyRef const& key, int64_t bytes) {
	++counters.finishedQueries;
	counters.bytesQueried += bytes;

	// If the read yields no value, randomly sample the empty read.
	int64_t bytesReadPerKSecond = std::max(bytes, SERVER_KNOBS->EMPTY_READ_PENALTY);
	metrics.notifyBytesReadPerKSecond(key, bytesReadPerKSecond);
}

int64_t MockStorageServer::getRange(KeyRangeRef const& range, int64_t beginShardBytes, int64_t endShardBytes) {
	++counters.finishedQueries;

	int64_t totalByteSize = estimateRangeTotalBytes(range, beginShardBytes, endShardBytes);
	counters.bytesQueried += totalByteSize;
	// For performance concerns, the cost of a range read is billed to the start key and end key of the
	// range.
	if (totalByteSize > 0) {
		int64_t bytesReadPerKSecond = std::max(totalByteSize, SERVER_KNOBS->EMPTY_READ_PENALTY) / 2;
		metrics.notifyBytesReadPerKSecond(range.begin, bytesReadPerKSecond);
		metrics.notifyBytesReadPerKSecond(range.end, bytesReadPerKSecond);
	}
	return totalByteSize;
}

int64_t MockStorageServer::estimateRangeTotalBytes(KeyRangeRef const& range,
                                                   int64_t beginShardBytes,
                                                   int64_t endShardBytes) {
	int64_t totalByteSize = 0;
	auto ranges = serverKeys.intersectingRanges(range);

	// use the beginShardBytes as partial size
	if (ranges.begin().begin() < range.begin) {
		ranges.pop_front();
		totalByteSize += beginShardBytes;
	}
	// use the endShardBytes as partial size
	if (ranges.end().begin() < range.end) {
		totalByteSize += endShardBytes;
	}
	for (auto it = ranges.begin(); it != ranges.end(); ++it) {
		totalByteSize += it->cvalue().shardSize;
	}
	return totalByteSize;
}

void MockStorageServer::clearRangeTotalBytes(KeyRangeRef const& range, int64_t beginShardBytes, int64_t endShardBytes) {
	auto ranges = serverKeys.intersectingRanges(range);

	// use the beginShardBytes as partial size
	if (ranges.begin().begin() < range.begin) {
		auto delta = std::min(ranges.begin().value().shardSize, (uint64_t)beginShardBytes);
		ranges.begin().value().shardSize -= delta;
		ranges.pop_front();
	}
	// use the endShardBytes as partial size
	if (ranges.end().begin() < range.end) {
		auto delta = std::min(ranges.end().value().shardSize, (uint64_t)endShardBytes);
		ranges.end().value().shardSize -= delta;
	}
	for (auto it = ranges.begin(); it != ranges.end(); ++it) {
		it->value().shardSize = 0;
	}
}

void MockStorageServer::notifyWriteMetrics(KeyRef const& key, int64_t size) {
	// update write bandwidth and iops as mock the cost of writing a mutation
	StorageMetrics s;
	// FIXME: remove the / 2 and double the related knobs.
	s.bytesWrittenPerKSecond = mvccStorageBytes(size) / 2;
	s.iosPerKSecond = 1;
	metrics.notify(key, s);
}

void MockStorageServer::signalFetchKeys(const KeyRangeRef& range, int64_t rangeTotalBytes) {
	if (!allShardStatusEqual(range, MockShardStatus::COMPLETED)) {
		actors.add(MockStorageServerImpl::waitFetchKeysFinish(this, { range, rangeTotalBytes }));
	}
}

HealthMetrics::StorageStats MockStorageServer::getStorageStats() const {
	HealthMetrics::StorageStats res;
	res.diskUsage = usedDiskSpace * 100.0 / totalDiskSpace;
	res.cpuUsage = calculateCpuUsage();
	return res;
}

void MockStorageServer::byteSampleApplySet(KeyRef const& key, int64_t kvSize) {
	// Update byteSample in memory and notify waiting metrics
	ByteSampleInfo sampleInfo = isKeyValueInSample(key, kvSize);
	auto& byteSample = metrics.byteSample.sample;

	int64_t delta = 0;
	auto old = byteSample.find(key);
	if (old != byteSample.end())
		delta = -byteSample.getMetric(old);

	if (sampleInfo.inSample) {
		delta += sampleInfo.sampledSize;
		byteSample.insert(key, sampleInfo.sampledSize);
	} else if (old != byteSample.end()) {
		byteSample.erase(old);
	}

	if (delta)
		metrics.notifyBytes(key, delta);
}

void MockStorageServer::byteSampleApplyClear(KeyRangeRef const& range) {
	// Update byteSample and notify waiting metrics

	auto& byteSample = metrics.byteSample.sample;
	bool any = false;

	if (range.begin < allKeys.end) {
		// NotifyBytes should not be called for keys past allKeys.end
		KeyRangeRef searchRange = KeyRangeRef(range.begin, std::min(range.end, allKeys.end));

		auto r = metrics.waitMetricsMap.intersectingRanges(searchRange);
		for (auto shard = r.begin(); shard != r.end(); ++shard) {
			KeyRangeRef intersectingRange = shard.range() & range;
			int64_t bytes = byteSample.sumRange(intersectingRange.begin, intersectingRange.end);
			metrics.notifyBytes(shard, -bytes);
			any = any || bytes > 0;
		}
	}

	if (range.end > allKeys.end && byteSample.sumRange(std::max(allKeys.end, range.begin), range.end) > 0)
		any = true;

	if (any) {
		byteSample.eraseAsync(range.begin, range.end);
	}
}

double MockStorageServer::calculateCpuUsage() const {
	double res = counters.mutations.getRate() * write_op_cpu_multiplier +
	             counters.finishedQueries.getRate() * read_op_cpu_multiplier +
	             counters.mutationBytes.getRate() * write_byte_cpu_multiplier +
	             counters.bytesQueried.getRate() * read_byte_cpu_multiplier;
	return std::min(100.0, res);
}

<<<<<<< HEAD
=======
std::shared_ptr<MockGlobalState>& MockGlobalState::g_mockState() {
	static std::shared_ptr<MockGlobalState> res(new MockGlobalState);
	return res;
}

>>>>>>> 63371257
void MockGlobalState::initializeClusterLayout(const BasicSimulationConfig& conf) {
	fmt::print("MGS Cluster Layout: {} dc, {} machines, {} processes per machine.\n",
	           conf.datacenters,
	           conf.machine_count,
	           conf.processes_per_machine);

	int mod = conf.machine_count % conf.datacenters;
	for (int i = 0; i < conf.datacenters; ++i) {
		Standalone<StringRef> dcId(StringRef(fmt::format("data_hall_{}", i)));
		clusterLayout.emplace_back(new mock::TopologyObject(mock::TopologyObject::DATA_HALL, dcId));

		auto& dc = clusterLayout.back();
		int machineCount = conf.machine_count / conf.datacenters + int(i < mod);
		for (int j = 0; j < machineCount; ++j) {
			Standalone<StringRef> mcId(StringRef(fmt::format("machine_{}_{}", i, j)));
			dc->children.emplace_back(new mock::TopologyObject(mock::TopologyObject::MACHINE, mcId, dc));

			auto& machine = dc->children.back();
			for (int k = 0; k < conf.processes_per_machine; ++k) {
				Standalone<StringRef> pid(StringRef(fmt::format("process_{}_{}_{}", i, j, k)));
				LocalityData localityData(pid, mcId, mcId, dcId);
				processes.emplace_back(new mock::Process(localityData, pid, machine));
				machine->children.emplace_back(processes.back());

				if (seedProcesses.size() < conf.db.storageTeamSize && j == 0 && k == 0) {
					seedProcesses.emplace_back(processes.back());
					fmt::print("(seed) ");
				}
				fmt::print("Mock Process: {}\n", processes.back()->locality.toString());
			}
		}
	}
}

void MockGlobalState::initializeAsEmptyDatabaseMGS(const DatabaseConfiguration& conf, uint64_t defaultDiskSpace) {
	ASSERT(conf.storageTeamSize > 0);
	ASSERT(!seedProcesses.empty());
	configuration = conf;
	std::vector<UID> serverIds;
	fmt::print("Initial Team Size: {}, initial server Ids: ", conf.storageTeamSize);
	for (int i = 1; i <= conf.storageTeamSize; ++i) {
		UID id = indexToUID(i);
		serverIds.push_back(id);

		// select seed Storage Server
		StorageServerInterface ssi(id);
		auto& process = seedProcesses[(i - 1) % seedProcesses.size()];
		ssi.locality = process->locality;
		process->ssInterfaces.push_back(ssi);
		fmt::print("{}, ", id.toString());

		allServers[id] = makeReference<MockStorageServer>(ssi, defaultDiskSpace);
		allServers[id]->serverKeys.insert(allKeys, { MockShardStatus::COMPLETED, 0 });
	}
	fmt::print("\n");
	shardMapping->assignRangeToTeams(allKeys, { Team(serverIds, true) });
}

void MockGlobalState::addStorageServer(StorageServerInterface server, uint64_t diskSpace) {
	allServers[server.id()] = makeReference<MockStorageServer>(server, diskSpace);
<<<<<<< HEAD
=======
}

void MockGlobalState::addStoragePerProcess(uint64_t defaultDiskSpace) {
	for (auto p : processes) {
		if (p->ssInterfaces.empty()) {
			p->ssInterfaces.emplace_back(deterministicRandom()->randomUniqueID());
			p->ssInterfaces.back().locality = p->locality;
			addStorageServer(p->ssInterfaces.back(), defaultDiskSpace);
		}
	}
>>>>>>> 63371257
}

bool MockGlobalState::serverIsSourceForShard(const UID& serverId, KeyRangeRef shard, bool inFlightShard) {
	if (!allServers.count(serverId))
		return false;

	// check serverKeys
	auto& mss = allServers.at(serverId);
	if (!mss->allShardStatusEqual(shard, MockShardStatus::COMPLETED)) {
		return false;
	}

	// check keyServers
	auto teams = shardMapping->getTeamsForFirstShard(shard);
	if (inFlightShard) {
		return std::any_of(teams.second.begin(), teams.second.end(), [&serverId](const Team& team) {
			return team.hasServer(serverId);
		});
	}
	return std::any_of(
	    teams.first.begin(), teams.first.end(), [&serverId](const Team& team) { return team.hasServer(serverId); });
}

bool MockGlobalState::serverIsDestForShard(const UID& serverId, KeyRangeRef shard) {
	TraceEvent(SevDebug, "ServerIsDestForShard")
	    .detail("ServerId", serverId)
	    .detail("Keys", shard)
	    .detail("Contains", allServers.count(serverId));

	if (!allServers.count(serverId))
		return false;

	// check serverKeys
	auto& mss = allServers.at(serverId);
	if (!mss->allShardStatusIn(shard,
	                           { MockShardStatus::INFLIGHT, MockShardStatus::COMPLETED, MockShardStatus::FETCHED })) {
		return false;
	}

	// check keyServers
	auto teams = shardMapping->getTeamsForFirstShard(shard);
	return !teams.second.empty() && std::any_of(teams.first.begin(), teams.first.end(), [&serverId](const Team& team) {
		return team.hasServer(serverId);
	});
}

bool MockGlobalState::allShardsRemovedFromServer(const UID& serverId) {
	return allServers.count(serverId) && shardMapping->getNumberOfShards(serverId) == 0;
}

Future<std::pair<Optional<StorageMetrics>, int>> MockGlobalState::waitStorageMetrics(
    const KeyRange& keys,
    const StorageMetrics& min,
    const StorageMetrics& max,
    const StorageMetrics& permittedError,
    int shardLimit,
    int expectedShardCount) {
	return MockGlobalStateImpl::waitStorageMetrics(
	    this, keys, min, max, permittedError, shardLimit, expectedShardCount);
}

Reference<LocationInfo> buildLocationInfo(const std::vector<StorageServerInterface>& interfaces) {
	// construct the location info with the servers
	std::vector<Reference<ReferencedInterface<StorageServerInterface>>> serverRefs;
	serverRefs.reserve(interfaces.size());
	for (const auto& interf : interfaces) {
		serverRefs.push_back(makeReference<ReferencedInterface<StorageServerInterface>>(interf));
	}

	return makeReference<LocationInfo>(serverRefs);
}

Future<KeyRangeLocationInfo> MockGlobalState::getKeyLocation(TenantInfo tenant,
                                                             Key key,
                                                             SpanContext spanContext,
                                                             Optional<UID> debugID,
                                                             UseProvisionalProxies useProvisionalProxies,
                                                             Reverse isBackward,
                                                             Version version) {
	if (isBackward) {
		// DD never ask for backward range.
		UNREACHABLE();
	}
	ASSERT(key < allKeys.end);

	GetKeyServerLocationsReply rep;
	KeyRange single = singleKeyRange(key);
	auto teamPair = shardMapping->getTeamsForFirstShard(single);
	auto& srcTeam = teamPair.second.empty() ? teamPair.first : teamPair.second;
	ASSERT_EQ(srcTeam.size(), 1);
	rep.results.emplace_back(single, extractStorageServerInterfaces(srcTeam.front().servers));

	return KeyRangeLocationInfo(KeyRange(toPrefixRelativeRange(rep.results[0].first, tenant.prefix), rep.arena),
	                            buildLocationInfo(rep.results[0].second));
}

Future<std::vector<KeyRangeLocationInfo>> MockGlobalState::getKeyRangeLocations(
    TenantInfo tenant,
    KeyRange keys,
    int limit,
    Reverse reverse,
    SpanContext spanContext,
    Optional<UID> debugID,
    UseProvisionalProxies useProvisionalProxies,
    Version version) {

	if (reverse) {
		// DD never ask for backward range.
		ASSERT(false);
	}
	ASSERT(keys.begin < keys.end);

	GetKeyServerLocationsReply rep;
	auto ranges = shardMapping->intersectingRanges(keys);
	auto it = ranges.begin();
	for (int count = 0; it != ranges.end() && count < limit; ++it, ++count) {
		auto teamPair = shardMapping->getTeamsFor(it->begin());
		auto& srcTeam = teamPair.second.empty() ? teamPair.first : teamPair.second;
		ASSERT_EQ(srcTeam.size(), 1);
		rep.results.emplace_back(it->range(), extractStorageServerInterfaces(srcTeam.front().servers));
	}
	CODE_PROBE(it != ranges.end(), "getKeyRangeLocations is limited");

	std::vector<KeyRangeLocationInfo> results;
	for (int shard = 0; shard < rep.results.size(); shard++) {
		results.emplace_back((toPrefixRelativeRange(rep.results[shard].first, tenant.prefix) & keys),
		                     buildLocationInfo(rep.results[shard].second));
	}
	return results;
}

std::vector<StorageServerInterface> MockGlobalState::extractStorageServerInterfaces(const std::vector<UID>& ids) const {
	std::vector<StorageServerInterface> interfaces;
	for (auto& id : ids) {
		interfaces.emplace_back(allServers.at(id)->ssi);
	}
	return interfaces;
}

Future<Standalone<VectorRef<KeyRef>>> MockGlobalState::splitStorageMetrics(const KeyRange& keys,
                                                                           const StorageMetrics& limit,
                                                                           const StorageMetrics& estimated,
                                                                           const Optional<int>& minSplitBytes) {
	return MockGlobalStateImpl::splitStorageMetrics(this, keys, limit, estimated, minSplitBytes);
}

std::vector<Future<Void>> MockGlobalState::runAllMockServers() {
	std::vector<Future<Void>> futures;
	futures.reserve(allServers.size());
	for (auto& [id, _] : allServers) {
		futures.emplace_back(runMockServer(id));
	}
	return futures;
}
Future<Void> MockGlobalState::runMockServer(const UID& id) {
	return allServers.at(id)->run();
<<<<<<< HEAD
=======
}

int MockGlobalState::getRangeSize(KeyRangeRef const& range) {
	// FIXME: return realistic number
	return SERVER_KNOBS->MIN_SHARD_BYTES;
>>>>>>> 63371257
}

int64_t MockGlobalState::get(KeyRef const& key) {
	auto ids = shardMapping->getSourceServerIdsFor(key);
	int64_t randomBytes = 0;
	if (deterministicRandom()->random01() > emptyProb) {
		randomBytes = deterministicRandom()->randomInt64(minByteSize, maxByteSize + 1);
	}
	// randomly choose 1 server
	auto id = deterministicRandom()->randomChoice(ids);
	allServers.at(id)->get(key, randomBytes);
	return randomBytes;
}

int64_t MockGlobalState::getRange(KeyRangeRef const& range) {
	auto ranges = shardMapping->intersectingRanges(range);
	int64_t totalSize = 0;
	KeyRef begin, end;
	for (auto it = ranges.begin(); it != ranges.end(); ++it) {
		auto ids = shardMapping->getSourceServerIdsFor(it->begin());
		if (range.begin > it->begin()) {
			begin = range.begin;
		}
		if (range.end < it->end()) {
			end = range.end;
		}

		// randomly choose 1 server
		auto id = deterministicRandom()->randomChoice(ids);
		int64_t beginSize = deterministicRandom()->randomInt64(0, SERVER_KNOBS->MIN_SHARD_BYTES),
		        endSize = deterministicRandom()->randomInt64(0, SERVER_KNOBS->MIN_SHARD_BYTES);
		totalSize += allServers.at(id)->getRange(KeyRangeRef(begin, end), beginSize, endSize);
	}
	return totalSize;
}

int64_t MockGlobalState::set(KeyRef const& key, int valueSize, bool insert) {
	auto ids = shardMapping->getSourceServerIdsFor(key);
	int64_t oldKvBytes = 0;
	insert |= (deterministicRandom()->random01() < emptyProb);

	if (!insert) {
		oldKvBytes = key.size() + deterministicRandom()->randomInt64(minByteSize, maxByteSize + 1);
	}

	for (auto& id : ids) {
		allServers.at(id)->set(key, valueSize + key.size(), oldKvBytes);
	}
	return oldKvBytes;
}

int64_t MockGlobalState::clear(KeyRef const& key) {
	auto ids = shardMapping->getSourceServerIdsFor(key);
	int64_t randomBytes = 0;
	if (deterministicRandom()->random01() > emptyProb) {
		randomBytes = deterministicRandom()->randomInt64(minByteSize, maxByteSize + 1) + key.size();
	}

	for (auto& id : ids) {
		allServers.at(id)->clear(key, randomBytes);
	}
	return randomBytes;
}

int64_t MockGlobalState::clearRange(KeyRangeRef const& range) {
	auto ranges = shardMapping->intersectingRanges(range);
	int64_t totalSize = 0;
	KeyRef begin, end;
	for (auto it = ranges.begin(); it != ranges.end(); ++it) {
		auto ids = shardMapping->getSourceServerIdsFor(it->begin());
		if (range.begin > it->begin()) {
			begin = range.begin;
		}
		if (range.end < it->end()) {
			end = range.end;
		}

		int64_t beginSize = deterministicRandom()->randomInt64(0, SERVER_KNOBS->MIN_SHARD_BYTES),
		        endSize = deterministicRandom()->randomInt64(0, SERVER_KNOBS->MIN_SHARD_BYTES);
		int64_t lastSize = -1;
		for (auto& id : ids) {
			int64_t size = allServers.at(id)->clearRange(KeyRangeRef(begin, end), beginSize, endSize);
			ASSERT(lastSize == size || lastSize == -1); // every server should return the same result
		}
		totalSize += lastSize;
	}
	return totalSize;
}

TEST_CASE("/MockGlobalState/initializeAsEmptyDatabaseMGS/SimpleThree") {
	BasicTestConfig testConfig;
	testConfig.simpleConfig = true;
	testConfig.minimumReplication = 3;
	testConfig.logAntiQuorum = 0;

	BasicSimulationConfig dbConfig = generateBasicSimulationConfig(testConfig);
	TraceEvent("UnitTestDBConfig").detail("Config", dbConfig.db.toString());
	std::shared_ptr<MockGlobalState> mgs = std::make_shared<MockGlobalState>();
	mgs->initializeClusterLayout(dbConfig);
	mgs->initializeAsEmptyDatabaseMGS(dbConfig.db);

	for (int i = 1; i <= dbConfig.db.storageTeamSize; ++i) {
		auto id = MockGlobalState::indexToUID(i);
		std::cout << "Check server " << i << "\n";
		ASSERT(mgs->serverIsSourceForShard(id, allKeys));
		ASSERT(mgs->allServers.at(id)->sumRangeSize(allKeys) == 0);
	}

	return Void();
}

struct MockGlobalStateTester {

	// expectation [r0.begin, r0.end) => [r0.begin, x1), [x1, x2), [x2, r0.end)
	void testThreeWaySplitFirstRange(MockStorageServer& mss) {
		auto it = mss.serverKeys.ranges().begin();
		uint64_t oldSize =
		    deterministicRandom()->randomInt(SERVER_KNOBS->MIN_SHARD_BYTES, std::numeric_limits<int>::max());
		MockShardStatus oldStatus = it.cvalue().status;
		it->value().shardSize = oldSize;
		KeyRangeRef outerRange = it->range();
		Key x1 = keyAfter(it->range().begin);
		Key x2 = keyAfter(x1);
		std::cout << "it->range.begin: " << it->range().begin.toHexString() << " size: " << oldSize << "\n";

		mss.threeWayShardSplitting(outerRange, KeyRangeRef(x1, x2), oldSize);
		auto ranges = mss.serverKeys.containedRanges(outerRange);
		ASSERT(ranges.begin().range() == KeyRangeRef(outerRange.begin, x1));
		ASSERT(ranges.begin().cvalue().status == oldStatus);
		ranges.pop_front();
		ASSERT(ranges.begin().range() == KeyRangeRef(x1, x2));
		ASSERT(ranges.begin().cvalue().status == oldStatus);
		ranges.pop_front();
		ASSERT(ranges.begin().range() == KeyRangeRef(x2, outerRange.end));
		ASSERT(ranges.begin().cvalue().status == oldStatus);
		ranges.pop_front();
		ASSERT(ranges.empty());
	}

	// expectation [r0.begin, r0.end) => [r0.begin, x1), [x1, r0.end)
	void testTwoWaySplitFirstRange(MockStorageServer& mss) {
		auto it = mss.serverKeys.nthRange(0);
		MockShardStatus oldStatus = it.cvalue().status;
		uint64_t oldSize =
		    deterministicRandom()->randomInt(SERVER_KNOBS->MIN_SHARD_BYTES, std::numeric_limits<int>::max());
		it->value().shardSize = oldSize;
		KeyRangeRef outerRange = it->range();
		Key x1 = keyAfter(it->range().begin);
		std::cout << "it->range.begin: " << it->range().begin.toHexString() << " size: " << oldSize << "\n";

		mss.twoWayShardSplitting(it->range(), x1, oldSize);
		auto ranges = mss.serverKeys.containedRanges(outerRange);
		ASSERT(ranges.begin().range() == KeyRangeRef(outerRange.begin, x1));
		ASSERT(ranges.begin().cvalue().status == oldStatus);
		ranges.pop_front();
		ASSERT(ranges.begin().range() == KeyRangeRef(x1, outerRange.end));
		ASSERT(ranges.begin().cvalue().status == oldStatus);
		ranges.pop_front();
		ASSERT(ranges.empty());
	}

	KeyRangeLocationInfo getKeyLocationInfo(KeyRef key, std::shared_ptr<MockGlobalState> mgs) {
		return mgs
		    ->getKeyLocation(
		        TenantInfo(), key, SpanContext(), Optional<UID>(), UseProvisionalProxies::False, Reverse::False, 0)
		    .get();
	}

	std::vector<KeyRangeLocationInfo> getKeyRangeLocations(KeyRangeRef keys,
	                                                       int limit,
	                                                       std::shared_ptr<MockGlobalState> mgs) {
		return mgs
		    ->getKeyRangeLocations(TenantInfo(),
		                           keys,
		                           limit,
		                           Reverse::False,
		                           SpanContext(),
		                           Optional<UID>(),
		                           UseProvisionalProxies::False,
		                           0)
		    .get();
	}
};

TEST_CASE("/MockGlobalState/MockStorageServer/SplittingFunctions") {
	BasicTestConfig testConfig;
	testConfig.simpleConfig = true;
	testConfig.minimumReplication = 1;
	testConfig.logAntiQuorum = 0;
	BasicSimulationConfig dbConfig = generateBasicSimulationConfig(testConfig);
	TraceEvent("UnitTestDBConfig").detail("Config", dbConfig.db.toString());
	std::shared_ptr<MockGlobalState> mgs = std::make_shared<MockGlobalState>();
	mgs->initializeClusterLayout(dbConfig);
	mgs->initializeAsEmptyDatabaseMGS(dbConfig.db);

	MockGlobalStateTester tester;
	auto& mss = mgs->allServers.at(MockGlobalState::indexToUID(1));
	std::cout << "Test 3-way splitting...\n";
	tester.testThreeWaySplitFirstRange(*mss);
	std::cout << "Test 2-way splitting...\n";
	mss->serverKeys.insert(allKeys, { MockShardStatus::COMPLETED, 0 }); // reset to empty
	tester.testTwoWaySplitFirstRange(*mss);

	return Void();
}

TEST_CASE("/MockGlobalState/MockStorageServer/SetShardStatus") {
	BasicTestConfig testConfig;
	testConfig.simpleConfig = true;
	testConfig.minimumReplication = 1;
	testConfig.logAntiQuorum = 0;
	BasicSimulationConfig dbConfig = generateBasicSimulationConfig(testConfig);
	TraceEvent("UnitTestDBConfig").detail("Config", dbConfig.db.toString());
	state std::shared_ptr<MockGlobalState> mgs = std::make_shared<MockGlobalState>();
	mgs->initializeClusterLayout(dbConfig);
	mgs->initializeAsEmptyDatabaseMGS(dbConfig.db);

	auto& mss = mgs->allServers.at(MockGlobalState::indexToUID(1));
<<<<<<< HEAD
	mss->serverKeys.insert(allKeys, { MockShardStatus::UNSET, 0 }); // manually reset status

	// split to 3 shards [allKeys.begin, a, b, allKeys.end]
	KeyRange testRange(KeyRangeRef("a"_sr, "b"_sr));
	mss->setShardStatus(testRange, MockShardStatus::INFLIGHT, false);
	ASSERT(mss->allShardStatusEqual(testRange, MockShardStatus::INFLIGHT));
=======
	mss->serverKeys.insert(allKeys, { MockShardStatus::UNSET, 1400 }); // manually reset status

	// split to 3 shards [allKeys.begin, a, b, allKeys.end]
	KeyRange testRange(KeyRangeRef("a"_sr, "b"_sr));
	mss->setShardStatus(testRange, MockShardStatus::INFLIGHT);
	ASSERT(mss->allShardStatusEqual(testRange, MockShardStatus::INFLIGHT));
	ASSERT_EQ(mss->sumRangeSize(allKeys), 1400);
	ASSERT_EQ(mss->serverKeys.size(), 3);
>>>>>>> 63371257

	// [allKeys.begin, a, b, bc, allKeys.end]
	testRange = KeyRangeRef("ac"_sr, "bc"_sr);
<<<<<<< HEAD
	mss->setShardStatus(testRange, MockShardStatus::INFLIGHT, false);
	ASSERT(mss->allShardStatusEqual(testRange, MockShardStatus::INFLIGHT));

	testRange = KeyRangeRef("b"_sr, "bc"_sr);
	mss->setShardStatus(testRange, MockShardStatus::FETCHED, false);
	ASSERT(mss->allShardStatusEqual(testRange, MockShardStatus::FETCHED));
	mss->setShardStatus(testRange, MockShardStatus::COMPLETED, false);
	ASSERT(mss->allShardStatusEqual(testRange, MockShardStatus::COMPLETED));
	mss->setShardStatus(testRange, MockShardStatus::FETCHED, false);
	ASSERT(mss->allShardStatusEqual(testRange, MockShardStatus::COMPLETED));

	ASSERT(mss->serverKeys.size() == 5);

=======
	mss->setShardStatus(testRange, MockShardStatus::INFLIGHT);
	ASSERT(mss->allShardStatusEqual(testRange, MockShardStatus::INFLIGHT));
	ASSERT_EQ(mss->sumRangeSize(allKeys), 1400);
	ASSERT_EQ(mss->serverKeys.size(), 4);
	testRange = KeyRangeRef("ab"_sr, "bb"_sr);
	mss->setShardStatus(testRange, MockShardStatus::INFLIGHT);
	ASSERT_EQ(mss->serverKeys.size(), 4);

	testRange = KeyRangeRef("b"_sr, "bc"_sr);
	// [allKeys.begin, a, b, bc, allKeys.end]
	mss->setShardStatus(testRange, MockShardStatus::FETCHED);
	ASSERT(mss->allShardStatusEqual(testRange, MockShardStatus::FETCHED));
	mss->setShardStatus(testRange, MockShardStatus::COMPLETED);
	ASSERT(mss->allShardStatusEqual(testRange, MockShardStatus::COMPLETED));
	mss->setShardStatus(testRange, MockShardStatus::FETCHED);
	ASSERT(mss->allShardStatusEqual(testRange, MockShardStatus::COMPLETED));
	ASSERT_EQ(mss->sumRangeSize(allKeys), 1400);
	ASSERT_EQ(mss->serverKeys.size(), 4);

	testRange = KeyRangeRef("ac"_sr, allKeys.end);
	// [allKeys.begin, a, ac, b, bc, allKeys.end]
	mss->setShardStatus(testRange, MockShardStatus::FETCHED);
	ASSERT_EQ(mss->sumRangeSize(allKeys), 1400);
	ASSERT_EQ(mss->serverKeys.size(), 5);
	ASSERT(mss->allShardStatusEqual(KeyRangeRef("ac"_sr, "b"_sr), MockShardStatus::FETCHED));
	ASSERT(mss->allShardStatusEqual(KeyRangeRef("b"_sr, "bc"_sr), MockShardStatus::COMPLETED));
	ASSERT(mss->allShardStatusEqual(KeyRangeRef("bc"_sr, allKeys.end), MockShardStatus::FETCHED));

	mss->setShardStatus(allKeys, MockShardStatus::INFLIGHT);
	mss->setShardStatus(allKeys, MockShardStatus::FETCHED);
	mss->setShardStatus(allKeys, MockShardStatus::COMPLETED);
	mss->coalesceCompletedRange(KeyRangeRef("a"_sr, "b"_sr));
	ASSERT_EQ(mss->sumRangeSize(allKeys), 1400);
	ASSERT_EQ(mss->serverKeys.size(), 1);
>>>>>>> 63371257
	return Void();
}

namespace {
inline bool locationInfoEqualsToTeam(Reference<LocationInfo> loc, const std::vector<UID>& ids) {
	return loc->locations()->size() == ids.size() &&
	       std::all_of(ids.begin(), ids.end(), [loc](const UID& id) { return loc->locations()->hasInterface(id); });
}
}; // namespace
TEST_CASE("/MockGlobalState/MockStorageServer/GetKeyLocations") {
	BasicTestConfig testConfig;
	testConfig.simpleConfig = true;
	testConfig.minimumReplication = 1;
	testConfig.logAntiQuorum = 0;
	BasicSimulationConfig dbConfig = generateBasicSimulationConfig(testConfig);
	TraceEvent("UnitTestDBConfig").detail("Config", dbConfig.db.toString());
	state std::shared_ptr<MockGlobalState> mgs = std::make_shared<MockGlobalState>();
	mgs->initializeClusterLayout(dbConfig);
	mgs->initializeAsEmptyDatabaseMGS(dbConfig.db);
	// add one empty server
	mgs->addStorageServer(StorageServerInterface(mgs->indexToUID(mgs->allServers.size() + 1)));

	// define 3 ranges:
	// team 1 (UID 1,2,...,n-1):[begin, 1.0), [2.0, end)
	// team 2 (UID 2,3,...n-1, n): [1.0, 2.0)
	ShardsAffectedByTeamFailure::Team team1, team2;
	for (int i = 0; i < mgs->allServers.size() - 1; ++i) {
		UID id = mgs->indexToUID(i + 1);
		team1.servers.emplace_back(id);
		id = mgs->indexToUID(i + 2);
		team2.servers.emplace_back(id);
	}
	Key one = doubleToTestKey(1.0), two = doubleToTestKey(2.0);
	std::vector<KeyRangeRef> ranges{ KeyRangeRef(allKeys.begin, one),
		                             KeyRangeRef(one, two),
		                             KeyRangeRef(two, allKeys.end) };
	mgs->shardMapping->assignRangeToTeams(ranges[0], { team1 });
	mgs->shardMapping->assignRangeToTeams(ranges[1], { team2 });
	mgs->shardMapping->assignRangeToTeams(ranges[2], { team1 });

	// query key location
	MockGlobalStateTester tester;
	// -- team 1
	Key testKey = doubleToTestKey(0.5);
	auto locInfo = tester.getKeyLocationInfo(testKey, mgs);
	ASSERT(locationInfoEqualsToTeam(locInfo.locations, team1.servers));

	// -- team 2
	testKey = doubleToTestKey(1.3);
	locInfo = tester.getKeyLocationInfo(testKey, mgs);
	ASSERT(locationInfoEqualsToTeam(locInfo.locations, team2.servers));

	// query range location
	testKey = doubleToTestKey(3.0);
	// team 1,2,1
	auto locInfos = tester.getKeyRangeLocations(KeyRangeRef(allKeys.begin, testKey), 100, mgs);
	ASSERT(locInfos.size() == 3);
	ASSERT(locInfos[0].range == ranges[0]);
	ASSERT(locationInfoEqualsToTeam(locInfos[0].locations, team1.servers));
	ASSERT(locInfos[1].range == ranges[1]);
	ASSERT(locationInfoEqualsToTeam(locInfos[1].locations, team2.servers));
	ASSERT(locInfos[2].range == KeyRangeRef(ranges[2].begin, testKey));
	ASSERT(locationInfoEqualsToTeam(locInfos[2].locations, team1.servers));

	// team 1,2
	locInfos = tester.getKeyRangeLocations(KeyRangeRef(allKeys.begin, testKey), 2, mgs);
	ASSERT(locInfos.size() == 2);
	ASSERT(locInfos[0].range == ranges[0]);
	ASSERT(locationInfoEqualsToTeam(locInfos[0].locations, team1.servers));
	ASSERT(locInfos[1].range == ranges[1]);
	ASSERT(locationInfoEqualsToTeam(locInfos[1].locations, team2.servers));

	return Void();
}

TEST_CASE("/MockGlobalState/MockStorageServer/WaitStorageMetricsRequest") {
	BasicTestConfig testConfig;
	testConfig.simpleConfig = true;
	testConfig.minimumReplication = 1;
	testConfig.logAntiQuorum = 0;

	BasicSimulationConfig dbConfig = generateBasicSimulationConfig(testConfig);
	TraceEvent("UnitTestDBConfig").detail("Config", dbConfig.db.toString());
	state std::shared_ptr<MockGlobalState> mgs = std::make_shared<MockGlobalState>();
	mgs->initializeClusterLayout(dbConfig);
	mgs->initializeAsEmptyDatabaseMGS(dbConfig.db);

	std::for_each(mgs->allServers.begin(), mgs->allServers.end(), [](auto& server) {
		server.second->metrics.byteSample.sample.insert("something"_sr, 500000);
	});

	state Future<Void> allServerFutures = waitForAll(mgs->runAllMockServers());

	KeyRange testRange = allKeys;
	ShardSizeBounds bounds = ShardSizeBounds::shardSizeBoundsBeforeTrack();
	std::pair<Optional<StorageMetrics>, int> res =
	    wait(mgs->waitStorageMetrics(testRange, bounds.min, bounds.max, bounds.permittedError, 1, 1));
	// std::cout << "get result " << res.second << "\n";
	// std::cout << "get byte "<< res.first.get().bytes << "\n";
	ASSERT_EQ(res.second, -1); // the valid result always return -1, strange contraction though.
	ASSERT_EQ(res.first.get().bytes, 500000);
	return Void();
}

TEST_CASE("/MockGlobalState/MockStorageServer/DataOpsSet") {
	BasicTestConfig testConfig;
	testConfig.simpleConfig = true;
	testConfig.minimumReplication = 1;
	testConfig.logAntiQuorum = 0;

	BasicSimulationConfig dbConfig = generateBasicSimulationConfig(testConfig);
	TraceEvent("UnitTestDBConfig").detail("Config", dbConfig.db.toString());
	state std::shared_ptr<MockGlobalState> mgs = std::make_shared<MockGlobalState>();
	mgs->initializeClusterLayout(dbConfig);
	mgs->initializeAsEmptyDatabaseMGS(dbConfig.db);

	state Future<Void> allServerFutures = waitForAll(mgs->runAllMockServers());

	// insert
	{
		mgs->set("a"_sr, 1 * SERVER_KNOBS->BYTES_WRITTEN_UNITS_PER_SAMPLE, true);
		mgs->set("b"_sr, 2 * SERVER_KNOBS->BYTES_WRITTEN_UNITS_PER_SAMPLE, true);
		mgs->set("c"_sr, 3 * SERVER_KNOBS->BYTES_WRITTEN_UNITS_PER_SAMPLE, true);
		for (auto& server : mgs->allServers) {
			ASSERT_EQ(server.second->usedDiskSpace, 3 + 6 * SERVER_KNOBS->BYTES_WRITTEN_UNITS_PER_SAMPLE);
<<<<<<< HEAD
=======
			ASSERT_EQ(server.second->serverKeys[""_sr].shardSize, 3 + 6 * SERVER_KNOBS->BYTES_WRITTEN_UNITS_PER_SAMPLE);
>>>>>>> 63371257
		}
		ShardSizeBounds bounds = ShardSizeBounds::shardSizeBoundsBeforeTrack();
		std::pair<Optional<StorageMetrics>, int> res = wait(
		    mgs->waitStorageMetrics(KeyRangeRef("a"_sr, "bc"_sr), bounds.min, bounds.max, bounds.permittedError, 1, 1));

		int64_t testSize = 2 + 3 * SERVER_KNOBS->BYTES_WRITTEN_UNITS_PER_SAMPLE;
		// SOMEDAY: how to integrate with isKeyValueInSample() better?
		if (res.first.get().bytes > 0) {
			// If sampled
			ASSERT_EQ(res.first.get().bytes, testSize);
			ASSERT_GT(res.first.get().bytesWrittenPerKSecond, 0);
		}
	}
	return Void();
}<|MERGE_RESOLUTION|>--- conflicted
+++ resolved
@@ -57,18 +57,6 @@
 			           "Some shard is in the same location.",
 			           probe::decoration::rare);
 
-<<<<<<< HEAD
-			Optional<StorageMetrics> res =
-			    wait(::waitStorageMetricsWithLocation(tenantInfo, version, keys, locations, min, max, permittedError));
-
-			TraceEvent(SevDebug, "MGSWaitStorageMetrics")
-			    .detail("Phase", "GetStorageMetrics")
-			    .detail("KeyRange", keys.toString())
-			    .detail("Present", res.present());
-
-			if (res.present()) {
-				return std::make_pair(res, -1);
-=======
 			try {
 				Optional<StorageMetrics> res = wait(
 				    ::waitStorageMetricsWithLocation(tenantInfo, version, keys, locations, min, max, permittedError));
@@ -92,7 +80,6 @@
 					TraceEvent(ok ? SevInfo : SevError, "MGSWaitStorageMetricsError").error(e);
 					throw;
 				}
->>>>>>> 63371257
 			}
 			// Avoid busy spin
 			wait(delay(0.1, TaskPriority::DataDistribution));
@@ -405,14 +392,6 @@
 	this->metrics.getReadHotRanges(req);
 }
 
-void MockStorageServer::getSplitMetrics(const SplitMetricsRequest& req) {
-	this->metrics.splitMetrics(req);
-}
-
-void MockStorageServer::getHotRangeMetrics(const ReadHotSubRangeRequest& req) {
-	this->metrics.getReadHotRanges(req);
-}
-
 Future<Void> MockStorageServer::run() {
 	ssi.initEndpoints();
 	ssi.startAcceptingRequests();
@@ -438,10 +417,7 @@
 	++counters.mutations;
 	++counters.setMutations;
 	counters.mutationBytes += bytes;
-<<<<<<< HEAD
-=======
 	counters.bytesInput += mvccStorageBytes(bytes);
->>>>>>> 63371257
 
 	notifyWriteMetrics(key, bytes);
 	byteSampleApplySet(key, bytes);
@@ -454,10 +430,7 @@
 	++counters.mutations;
 	++counters.clearRangeMutations;
 	counters.mutationBytes += key.size();
-<<<<<<< HEAD
-=======
 	counters.bytesInput += mvccStorageBytes(key.size());
->>>>>>> 63371257
 
 	notifyWriteMetrics(key, bytes);
 	KeyRange sr = singleKeyRange(key);
@@ -470,10 +443,7 @@
 	++counters.mutations;
 	++counters.clearRangeMutations;
 	counters.mutationBytes += range.expectedSize();
-<<<<<<< HEAD
-=======
 	counters.bytesInput += mvccStorageBytes(range.expectedSize());
->>>>>>> 63371257
 
 	notifyWriteMetrics(range.begin, range.begin.size() + range.end.size());
 	byteSampleApplyClear(range);
@@ -625,14 +595,11 @@
 	return std::min(100.0, res);
 }
 
-<<<<<<< HEAD
-=======
 std::shared_ptr<MockGlobalState>& MockGlobalState::g_mockState() {
 	static std::shared_ptr<MockGlobalState> res(new MockGlobalState);
 	return res;
 }
 
->>>>>>> 63371257
 void MockGlobalState::initializeClusterLayout(const BasicSimulationConfig& conf) {
 	fmt::print("MGS Cluster Layout: {} dc, {} machines, {} processes per machine.\n",
 	           conf.datacenters,
@@ -693,8 +660,6 @@
 
 void MockGlobalState::addStorageServer(StorageServerInterface server, uint64_t diskSpace) {
 	allServers[server.id()] = makeReference<MockStorageServer>(server, diskSpace);
-<<<<<<< HEAD
-=======
 }
 
 void MockGlobalState::addStoragePerProcess(uint64_t defaultDiskSpace) {
@@ -705,7 +670,6 @@
 			addStorageServer(p->ssInterfaces.back(), defaultDiskSpace);
 		}
 	}
->>>>>>> 63371257
 }
 
 bool MockGlobalState::serverIsSourceForShard(const UID& serverId, KeyRangeRef shard, bool inFlightShard) {
@@ -862,14 +826,11 @@
 }
 Future<Void> MockGlobalState::runMockServer(const UID& id) {
 	return allServers.at(id)->run();
-<<<<<<< HEAD
-=======
 }
 
 int MockGlobalState::getRangeSize(KeyRangeRef const& range) {
 	// FIXME: return realistic number
 	return SERVER_KNOBS->MIN_SHARD_BYTES;
->>>>>>> 63371257
 }
 
 int64_t MockGlobalState::get(KeyRef const& key) {
@@ -1088,14 +1049,6 @@
 	mgs->initializeAsEmptyDatabaseMGS(dbConfig.db);
 
 	auto& mss = mgs->allServers.at(MockGlobalState::indexToUID(1));
-<<<<<<< HEAD
-	mss->serverKeys.insert(allKeys, { MockShardStatus::UNSET, 0 }); // manually reset status
-
-	// split to 3 shards [allKeys.begin, a, b, allKeys.end]
-	KeyRange testRange(KeyRangeRef("a"_sr, "b"_sr));
-	mss->setShardStatus(testRange, MockShardStatus::INFLIGHT, false);
-	ASSERT(mss->allShardStatusEqual(testRange, MockShardStatus::INFLIGHT));
-=======
 	mss->serverKeys.insert(allKeys, { MockShardStatus::UNSET, 1400 }); // manually reset status
 
 	// split to 3 shards [allKeys.begin, a, b, allKeys.end]
@@ -1104,25 +1057,9 @@
 	ASSERT(mss->allShardStatusEqual(testRange, MockShardStatus::INFLIGHT));
 	ASSERT_EQ(mss->sumRangeSize(allKeys), 1400);
 	ASSERT_EQ(mss->serverKeys.size(), 3);
->>>>>>> 63371257
 
 	// [allKeys.begin, a, b, bc, allKeys.end]
 	testRange = KeyRangeRef("ac"_sr, "bc"_sr);
-<<<<<<< HEAD
-	mss->setShardStatus(testRange, MockShardStatus::INFLIGHT, false);
-	ASSERT(mss->allShardStatusEqual(testRange, MockShardStatus::INFLIGHT));
-
-	testRange = KeyRangeRef("b"_sr, "bc"_sr);
-	mss->setShardStatus(testRange, MockShardStatus::FETCHED, false);
-	ASSERT(mss->allShardStatusEqual(testRange, MockShardStatus::FETCHED));
-	mss->setShardStatus(testRange, MockShardStatus::COMPLETED, false);
-	ASSERT(mss->allShardStatusEqual(testRange, MockShardStatus::COMPLETED));
-	mss->setShardStatus(testRange, MockShardStatus::FETCHED, false);
-	ASSERT(mss->allShardStatusEqual(testRange, MockShardStatus::COMPLETED));
-
-	ASSERT(mss->serverKeys.size() == 5);
-
-=======
 	mss->setShardStatus(testRange, MockShardStatus::INFLIGHT);
 	ASSERT(mss->allShardStatusEqual(testRange, MockShardStatus::INFLIGHT));
 	ASSERT_EQ(mss->sumRangeSize(allKeys), 1400);
@@ -1157,7 +1094,6 @@
 	mss->coalesceCompletedRange(KeyRangeRef("a"_sr, "b"_sr));
 	ASSERT_EQ(mss->sumRangeSize(allKeys), 1400);
 	ASSERT_EQ(mss->serverKeys.size(), 1);
->>>>>>> 63371257
 	return Void();
 }
 
@@ -1283,10 +1219,7 @@
 		mgs->set("c"_sr, 3 * SERVER_KNOBS->BYTES_WRITTEN_UNITS_PER_SAMPLE, true);
 		for (auto& server : mgs->allServers) {
 			ASSERT_EQ(server.second->usedDiskSpace, 3 + 6 * SERVER_KNOBS->BYTES_WRITTEN_UNITS_PER_SAMPLE);
-<<<<<<< HEAD
-=======
 			ASSERT_EQ(server.second->serverKeys[""_sr].shardSize, 3 + 6 * SERVER_KNOBS->BYTES_WRITTEN_UNITS_PER_SAMPLE);
->>>>>>> 63371257
 		}
 		ShardSizeBounds bounds = ShardSizeBounds::shardSizeBoundsBeforeTrack();
 		std::pair<Optional<StorageMetrics>, int> res = wait(
