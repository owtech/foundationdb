--- conflicted
+++ resolved
@@ -439,15 +439,10 @@
 		}
 	}
 	if (!allCorrect) {
-<<<<<<< HEAD
-		try { // If corruption detected, stop using DD
-			int _ = wait(setDDMode(occ, 0));
-=======
 		try {
 			// If corruption detected, enter security mode which
 			// stops using data moves and only allow auditStorage
 			int _ = wait(setDDMode(occ, 2));
->>>>>>> 3426fc3c
 			TraceEvent(SevInfo, "ValidateRangeAssignmentCorruptionDetectedAndDDStopped")
 			    .detail("DataMoveID", dataMoveId)
 			    .detail("Range", range)
@@ -470,31 +465,17 @@
                                                  std::string context,
                                                  UID dataMoveId) {
 	if (range.empty()) {
-<<<<<<< HEAD
-		TraceEvent(SevWarn, "AuditLocationMetadataEmptyInputRange")
-		    .detail("By", "PreCheck")
-		    .detail("AuditRange", range);
-=======
 		TraceEvent(SevWarn, "CheckLocationMetadataEmptyInputRange").detail("By", "PreCheck").detail("Range", range);
->>>>>>> 3426fc3c
 		return Void();
 	}
 	state std::vector<Future<Void>> actors;
 	state std::unordered_map<UID, Optional<bool>> results;
-<<<<<<< HEAD
-	TraceEvent(SevDebug, "AuditLocationMetadataStart")
-=======
 	TraceEvent(SevVerbose, "CheckLocationMetadataStart")
->>>>>>> 3426fc3c
 	    .detail("By", "PreCheck")
 	    .detail("DataMoveID", dataMoveId)
 	    .detail("Servers", describe(servers))
 	    .detail("Context", context)
-<<<<<<< HEAD
-	    .detail("AuditRange", range);
-=======
 	    .detail("Range", range);
->>>>>>> 3426fc3c
 	try {
 		actors.clear();
 		results.clear();
@@ -505,72 +486,40 @@
 		for (const auto& [ssid, res] : results) {
 			ASSERT(res.present());
 			if (!res.get()) { // Stop check if corruption detected
-<<<<<<< HEAD
-				TraceEvent(SevError, "AuditLocationMetadataCorruptionDetected")
-=======
 				TraceEvent(SevError, "CheckLocationMetadataCorruptionDetected")
->>>>>>> 3426fc3c
 				    .detail("By", "PreCheck")
 				    .detail("DataMoveID", dataMoveId)
 				    .detail("Servers", describe(servers))
 				    .detail("Context", context)
-<<<<<<< HEAD
-				    .detail("AuditRange", range);
-				throw location_metadata_corruption();
-			}
-		}
-		TraceEvent(SevDebug, "AuditLocationMetadataComplete")
-=======
 				    .detail("Range", range);
 				throw location_metadata_corruption();
 			}
 		}
 		TraceEvent(SevVerbose, "CheckLocationMetadataComplete")
->>>>>>> 3426fc3c
 		    .detail("By", "PreCheck")
 		    .detail("DataMoveID", dataMoveId)
 		    .detail("Servers", describe(servers))
 		    .detail("Context", context)
-<<<<<<< HEAD
-		    .detail("AuditRange", range);
-=======
 		    .detail("Range", range);
->>>>>>> 3426fc3c
 	} catch (Error& e) {
 		if (e.code() == error_code_actor_cancelled || e.code() == error_code_location_metadata_corruption) {
 			throw e;
 		} else {
-<<<<<<< HEAD
-			TraceEvent(SevInfo, "AuditLocationMetadataFailed")
-=======
 			TraceEvent(SevInfo, "CheckLocationMetadataFailed")
->>>>>>> 3426fc3c
 			    .errorUnsuppressed(e)
 			    .detail("By", "PreCheck")
 			    .detail("DataMoveID", dataMoveId)
 			    .detail("Context", context)
-<<<<<<< HEAD
-			    .detail("AuditRange", range);
-			// Check any existing result when failure presents
-			for (const auto& [ssid, res] : results) {
-				if (res.present() && !res.get()) {
-					TraceEvent(SevError, "AuditLocationMetadataCorruptionDetectedWhenFailed")
-=======
 			    .detail("Range", range);
 			// Check any existing result when failure presents
 			for (const auto& [ssid, res] : results) {
 				if (res.present() && !res.get()) {
 					TraceEvent(SevError, "CheckLocationMetadataCorruptionDetectedWhenFailed")
->>>>>>> 3426fc3c
 					    .detail("By", "PreCheck")
 					    .detail("DataMoveID", dataMoveId)
 					    .detail("Servers", describe(servers))
 					    .detail("Context", context)
-<<<<<<< HEAD
-					    .detail("AuditRange", range);
-=======
 					    .detail("Range", range);
->>>>>>> 3426fc3c
 					throw location_metadata_corruption();
 				}
 			}
@@ -582,13 +531,7 @@
 
 ACTOR Future<Void> auditLocationMetadataPostCheck(Database occ, KeyRange range, std::string context, UID dataMoveId) {
 	if (range.empty()) {
-<<<<<<< HEAD
-		TraceEvent(SevWarn, "AuditLocationMetadataEmptyInputRange")
-		    .detail("By", "PostCheck")
-		    .detail("AuditRange", range);
-=======
 		TraceEvent(SevWarn, "CheckLocationMetadataEmptyInputRange").detail("By", "PostCheck").detail("Range", range);
->>>>>>> 3426fc3c
 		return Void();
 	}
 	state std::vector<Future<Void>> actors;
@@ -598,17 +541,10 @@
 	state RangeResult UIDtoTagMap;
 	state Transaction tr(occ);
 	state int retryCount = 0;
-<<<<<<< HEAD
-	TraceEvent(SevDebug, "AuditLocationMetadataStart")
-	    .detail("By", "PostCheck")
-	    .detail("Context", context)
-	    .detail("AuditRange", range);
-=======
 	TraceEvent(SevVerbose, "CheckLocationMetadataStart")
 	    .detail("By", "PostCheck")
 	    .detail("Context", context)
 	    .detail("Range", range);
->>>>>>> 3426fc3c
 	loop {
 		try {
 			loop {
@@ -629,11 +565,7 @@
 					actors.push_back(store(UIDtoTagMap, tr.getRange(serverTagKeys, CLIENT_KNOBS->TOO_MANY)));
 					wait(waitForAll(actors));
 					ASSERT(!UIDtoTagMap.more && UIDtoTagMap.size() < CLIENT_KNOBS->TOO_MANY);
-<<<<<<< HEAD
-					TraceEvent(SevVerbose, "AuditLocationMetadataReadDone")
-=======
 					TraceEvent(SevVerbose, "CheckLocationMetadataReadDone")
->>>>>>> 3426fc3c
 					    .detail("By", "PostCheck")
 					    .detail("ResultSize", readResultKS.size());
 					// Read serverKeys
@@ -670,19 +602,11 @@
 						rangeToReadBegin = readResultKS.back().key;
 						continue;
 					} else {
-<<<<<<< HEAD
-						TraceEvent(SevDebug, "AuditLocationMetadataComplete")
-						    .detail("By", "PostCheck")
-						    .detail("DataMoveID", dataMoveId)
-						    .detail("Context", context)
-						    .detail("AuditRange", range);
-=======
 						TraceEvent(SevVerbose, "CheckLocationMetadataComplete")
 						    .detail("By", "PostCheck")
 						    .detail("DataMoveID", dataMoveId)
 						    .detail("Context", context)
 						    .detail("Range", range);
->>>>>>> 3426fc3c
 						break;
 					}
 				} catch (Error& e) {
@@ -698,37 +622,21 @@
 				// Check corruptions for the current (failed) round
 				for (const auto& [idx, res] : results) {
 					if (res.present() && !res.get()) {
-<<<<<<< HEAD
-						TraceEvent(SevError, "AuditLocationMetadataCorruptionDetectedWhenFailed")
-						    .detail("By", "PostCheck")
-						    .detail("DataMoveID", dataMoveId)
-						    .detail("Context", context)
-						    .detail("AuditRange", range);
-=======
 						TraceEvent(SevError, "CheckLocationMetadataCorruptionDetectedWhenFailed")
 						    .detail("By", "PostCheck")
 						    .detail("DataMoveID", dataMoveId)
 						    .detail("Context", context)
 						    .detail("Range", range);
->>>>>>> 3426fc3c
 						throw location_metadata_corruption();
 					}
 				}
 				if (retryCount > SERVER_KNOBS->AUDIT_DATAMOVE_POST_CHECK_RETRY_COUNT_MAX) {
-<<<<<<< HEAD
-					TraceEvent(SevInfo, "AuditLocationMetadataFailed")
-=======
 					TraceEvent(SevInfo, "CheckLocationMetadataFailed")
->>>>>>> 3426fc3c
 					    .errorUnsuppressed(e)
 					    .detail("By", "PostCheck")
 					    .detail("DataMoveID", dataMoveId)
 					    .detail("Context", context)
-<<<<<<< HEAD
-					    .detail("AuditRange", range);
-=======
 					    .detail("Range", range);
->>>>>>> 3426fc3c
 					// If no corruption detected, exit silently
 				} else {
 					wait(delay(0.5));
@@ -1891,42 +1799,7 @@
 						                           keyServersValue(src, servers, srcId, dataMoveId),
 						                           old[oldIndex + 1].value);
 
-<<<<<<< HEAD
-						// Track old destination servers.  They may be removed from serverKeys soon, since they are
-						// about to be overwritten in keyServers
-						ASSERT(dest.empty());
-						for (const UID& ssId : dest) {
-							oldDests.insert(ssId);
-						}
-
-						// Keep track of src shards so that we can preserve their values when we overwrite serverKeys
-						for (const UID& ssId : src) {
-							physicalShardMap[ssId].emplace_back(rangeIntersectKeys, srcId);
-						}
-
 						dataMove.src.insert(src.begin(), src.end());
-
-						if (physicalShardMoveEnabled(dataMoveId)) {
-							const UID checkpointId = UID(deterministicRandom()->randomUInt64(), srcId.first());
-							CheckpointMetaData checkpoint(std::vector<KeyRange>{ rangeIntersectKeys },
-							                              DataMoveRocksCF,
-							                              src,
-							                              checkpointId,
-							                              dataMoveId);
-							checkpoint.setState(CheckpointMetaData::Pending);
-							tr.set(checkpointKeyFor(checkpointId), checkpointValue(checkpoint));
-							dataMove.checkpoints.insert(checkpointId);
-							TraceEvent(sevDm, "InitiatedCheckpoint")
-							    .detail("CheckpointID", checkpointId.toString())
-							    .detail("Range", rangeIntersectKeys)
-							    .detail("DataMoveID", dataMoveId)
-							    .detail("SrcServers", describe(src))
-							    .detail("ReadVersion", tr.getReadVersion().get());
-						}
-					}
-=======
-						dataMove.src.insert(src.begin(), src.end());
->>>>>>> 3426fc3c
 
 						if (physicalShardMoveEnabled(dataMoveId)) {
 							const UID checkpointId = UID(deterministicRandom()->randomUInt64(), srcId.first());
@@ -2129,11 +2002,7 @@
 	ASSERT(!destinationTeam.empty());
 
 	try {
-<<<<<<< HEAD
-		TraceEvent(sevDm, "FinishMoveShardsBegin", relocationIntervalId)
-=======
 		TraceEvent(SevInfo, "FinishMoveShardsBegin", relocationIntervalId)
->>>>>>> 3426fc3c
 		    .detail("DataMoveID", dataMoveId)
 		    .detail("TargetRange", keys);
 
@@ -3038,11 +2907,7 @@
                                        const DDEnabledState* ddEnabledState) {
 	state KeyRange range;
 	state Severity sevDm = static_cast<Severity>(SERVER_KNOBS->PHYSICAL_SHARD_MOVE_LOG_SEVERITY);
-<<<<<<< HEAD
-	TraceEvent(sevDm, "CleanUpDataMoveBegin", dataMoveId).detail("DataMoveID", dataMoveId).detail("Range", keys);
-=======
 	TraceEvent(SevInfo, "CleanUpDataMoveBegin", dataMoveId).detail("DataMoveID", dataMoveId).detail("Range", keys);
->>>>>>> 3426fc3c
 	state bool complete = false;
 	state Error lastError;
 	state bool runPreCheck = true;
@@ -3221,11 +3086,7 @@
 		throw;
 	}
 
-<<<<<<< HEAD
-	TraceEvent(sevDm, "CleanUpDataMoveEnd", dataMoveId)
-=======
 	TraceEvent(SevInfo, "CleanUpDataMoveEnd", dataMoveId)
->>>>>>> 3426fc3c
 	    .detail("DataMoveID", dataMoveId)
 	    .detail("DataMoveRange", range.toString());
 
