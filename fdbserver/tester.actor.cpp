--- conflicted
+++ resolved
@@ -1175,11 +1175,7 @@
 			       !dbInfo->get().distributor.present()) {
 				wait(dbInfo->onChange());
 			}
-<<<<<<< HEAD
-			TriggerAuditRequest req(auditType, allKeys);
-=======
 			TriggerAuditRequest req(auditType, allKeys, KeyValueStoreType::END); // do not specify engine type to check
->>>>>>> 3520bfba
 			UID auditId_ = wait(timeoutError(dbInfo->get().distributor.get().triggerAudit.getReply(req), 300));
 			auditId = auditId_;
 			TraceEvent(SevDebug, "AuditStorageCorrectnessTriggered")
