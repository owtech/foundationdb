--- conflicted
+++ resolved
@@ -364,16 +364,6 @@
 					++numDataMoves;
 				}
 
-<<<<<<< HEAD
-				RangeResult ads = wait(tr.getRange(auditKeys, CLIENT_KNOBS->TOO_MANY));
-				ASSERT(!ads.more && ads.size() < CLIENT_KNOBS->TOO_MANY);
-				for (int i = 0; i < ads.size(); ++i) {
-					auto auditState = decodeAuditStorageState(ads[i].value);
-					result->auditStates.push_back(auditState);
-				}
-
-=======
->>>>>>> 3426fc3c
 				succeeded = true;
 
 				break;
