--- conflicted
+++ resolved
@@ -780,15 +780,6 @@
 		state TraceInterval interval("MockCheckFetchingState");
 		TraceEvent(SevDebug, interval.begin()).detail("Range", range);
 		loop {
-<<<<<<< HEAD
-			wait(delayJittered(1.0));
-			DDMockTxnProcessor* selfP = self;
-			KeyRangeRef cloneRef = range;
-			if (std::all_of(ids.begin(), ids.end(), [selfP, cloneRef](const UID& id) {
-				    auto& server = selfP->mgs->allServers.at(id);
-				    return server->allShardStatusIn(cloneRef, { MockShardStatus::FETCHED, MockShardStatus::COMPLETED });
-			    })) {
-=======
 			wait(delayJittered(1.0, TaskPriority::FetchKeys));
 			bool done = true;
 			for (auto& id : ids) {
@@ -799,7 +790,6 @@
 				}
 			}
 			if (done) {
->>>>>>> 63371257
 				break;
 			}
 		}
@@ -1054,13 +1044,8 @@
 
 	for (auto& id : params.destinationTeam) {
 		auto& server = mgs->allServers.at(id);
-<<<<<<< HEAD
-		server->setShardStatus(keys, MockShardStatus::INFLIGHT, mgs->restrictSize);
-		server->signalFetchKeys(keys, randomRangeSize);
-=======
 		server->setShardStatus(keys, MockShardStatus::INFLIGHT);
 		server->signalFetchKeys(keys, totalRangeSize);
->>>>>>> 63371257
 	}
 	TraceEvent(SevDebug, interval.end());
 	return Void();
@@ -1104,13 +1089,9 @@
 	}
 
 	for (auto& id : params.destinationTeam) {
-<<<<<<< HEAD
-		mgs->allServers.at(id)->setShardStatus(keys, MockShardStatus::COMPLETED, mgs->restrictSize);
-=======
 		auto server = mgs->allServers.at(id);
 		server->setShardStatus(keys, MockShardStatus::COMPLETED);
 		server->coalesceCompletedRange(keys);
->>>>>>> 63371257
 	}
 
 	// remove destination servers from source servers
@@ -1144,8 +1125,6 @@
 		return Optional<HealthMetrics::StorageStats>();
 	}
 	return Optional<HealthMetrics::StorageStats>(it->second->getStorageStats());
-<<<<<<< HEAD
-=======
 }
 
 Future<DatabaseConfiguration> DDMockTxnProcessor::getDatabaseConfiguration() const {
@@ -1177,5 +1156,4 @@
 		           shardsAffectedByTeamFailure->getNumberOfShards(serverID) == 0;
 	    },
 	    TaskPriority::DataDistribution);
->>>>>>> 63371257
 }