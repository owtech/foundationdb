/*
 *RocksDBCheckpointUtils.actor.cpp
 *
 * This source file is part of the FoundationDB open source project
 *
 * Copyright 2013-2022 Apple Inc. and the FoundationDB project authors
 *
 * Licensed under the Apache License, Version 2.0 (the "License");
 * you may not use this file except in compliance with the License.
 * You may obtain a copy of the License at
 *
 *     http://www.apache.org/licenses/LICENSE-2.0
 *
 * Unless required by applicable law or agreed to in writing, software
 * distributed under the License is distributed on an "AS IS" BASIS,
 * WITHOUT WARRANTIES OR CONDITIONS OF ANY KIND, either express or implied.
 * See the License for the specific language governing permissions and
 * limitations under the License.
 */

#include "fdbserver/RocksDBCheckpointUtils.actor.h"

#ifdef WITH_ROCKSDB
#include <rocksdb/db.h>
#include <rocksdb/env.h>
#include <rocksdb/options.h>
#include <rocksdb/slice.h>
#include <rocksdb/slice_transform.h>
#include <rocksdb/sst_file_reader.h>
#include <rocksdb/types.h>
#include <rocksdb/version.h>
#endif // WITH_ROCKSDB

#include "fdbclient/FDBTypes.h"
#include "fdbclient/NativeAPI.actor.h"
#include "fdbserver/MutationTracking.h"
#include "fdbclient/StorageCheckpoint.h"
#include "fdbserver/CoroFlow.h"
#include "fdbserver/FDBRocksDBVersion.h"
#include "fdbserver/Knobs.h"
#include "flow/IThreadPool.h"
#include "flow/ThreadHelper.actor.h"
#include "flow/Trace.h"
#include "flow/flow.h"

#include "flow/actorcompiler.h" // has to be last include

<<<<<<< HEAD
#ifdef SSD_ROCKSDB_EXPERIMENTAL
=======
#ifdef WITH_ROCKSDB
>>>>>>> 83dc9ff6

// Enforcing rocksdb version.
static_assert((ROCKSDB_MAJOR == FDB_ROCKSDB_MAJOR && ROCKSDB_MINOR == FDB_ROCKSDB_MINOR &&
               ROCKSDB_PATCH == FDB_ROCKSDB_PATCH),
              "Unsupported rocksdb version.");

namespace {

using DB = rocksdb::DB*;
using CF = rocksdb::ColumnFamilyHandle*;

const KeyRef persistVersion = "\xff\xffVersion"_sr;
const KeyRef readerInitialized = "\xff\xff/ReaderInitialized"_sr;
const std::string checkpointCf = "RocksDBCheckpoint";
const std::string checkpointReaderSubDir = "/reader";
const std::string rocksDefaultCf = "default";

rocksdb::ExportImportFilesMetaData getMetaData(const CheckpointMetaData& checkpoint) {
	rocksdb::ExportImportFilesMetaData metaData;
	if (checkpoint.getFormat() != DataMoveRocksCF) {
		return metaData;
	}

	RocksDBColumnFamilyCheckpoint rocksCF = getRocksCF(checkpoint);
	metaData.db_comparator_name = rocksCF.dbComparatorName;

	for (const LiveFileMetaData& fileMetaData : rocksCF.sstFiles) {
		rocksdb::LiveFileMetaData liveFileMetaData;
		liveFileMetaData.relative_filename = fileMetaData.relative_filename;
		liveFileMetaData.directory = fileMetaData.directory;
		liveFileMetaData.file_number = fileMetaData.file_number;
		liveFileMetaData.file_type = static_cast<rocksdb::FileType>(fileMetaData.file_type);
		liveFileMetaData.size = fileMetaData.size;
		liveFileMetaData.temperature = static_cast<rocksdb::Temperature>(fileMetaData.temperature);
		liveFileMetaData.file_checksum = fileMetaData.file_checksum;
		liveFileMetaData.file_checksum_func_name = fileMetaData.file_checksum_func_name;
		liveFileMetaData.smallest_seqno = fileMetaData.smallest_seqno;
		liveFileMetaData.largest_seqno = fileMetaData.largest_seqno;
		liveFileMetaData.smallestkey = fileMetaData.smallestkey;
		liveFileMetaData.largestkey = fileMetaData.largestkey;
		liveFileMetaData.num_reads_sampled = fileMetaData.num_reads_sampled;
		liveFileMetaData.being_compacted = fileMetaData.being_compacted;
		liveFileMetaData.num_entries = fileMetaData.num_entries;
		liveFileMetaData.num_deletions = fileMetaData.num_deletions;
		liveFileMetaData.oldest_blob_file_number = fileMetaData.oldest_blob_file_number;
		liveFileMetaData.oldest_ancester_time = fileMetaData.oldest_ancester_time;
		liveFileMetaData.file_creation_time = fileMetaData.file_creation_time;
		liveFileMetaData.epoch_number = fileMetaData.epoch_number;
		liveFileMetaData.name = fileMetaData.name;
		liveFileMetaData.db_path = fileMetaData.db_path;
		liveFileMetaData.column_family_name = fileMetaData.column_family_name;
		liveFileMetaData.level = fileMetaData.level;
		liveFileMetaData.smallest = fileMetaData.smallest;
		liveFileMetaData.largest = fileMetaData.largest;
		liveFileMetaData.file_type = rocksdb::kTableFile;
		metaData.files.push_back(liveFileMetaData);
	}

	return metaData;
}

rocksdb::Slice toSlice(StringRef s) {
	return rocksdb::Slice(reinterpret_cast<const char*>(s.begin()), s.size());
}

StringRef toStringRef(rocksdb::Slice s) {
	return StringRef(reinterpret_cast<const uint8_t*>(s.data()), s.size());
}

rocksdb::ColumnFamilyOptions getCFOptions() {
	rocksdb::ColumnFamilyOptions options;
	return options;
}

rocksdb::Options getOptions() {
	rocksdb::Options options({}, getCFOptions());
	options.create_if_missing = true;
	options.db_log_dir = g_network->isSimulated() ? "" : SERVER_KNOBS->LOG_DIRECTORY;
	return options;
}

// Set some useful defaults desired for all reads.
rocksdb::ReadOptions getReadOptions() {
	rocksdb::ReadOptions options;
	options.background_purge_on_iterator_cleanup = true;
	options.auto_prefix_mode = (SERVER_KNOBS->ROCKSDB_PREFIX_LEN > 0);
	return options;
}

void logRocksDBError(const rocksdb::Status& status, const std::string& method, const UID& logId) {
	auto level = status.IsTimedOut() ? SevWarn : SevError;
	TraceEvent e(level, "RocksDBCheckpointReaderError", logId);
	e.detail("Error", status.ToString()).detail("Method", method).detail("RocksDBSeverity", status.severity());
	if (status.IsIOError()) {
		e.detail("SubCode", status.subcode());
	}
}

Error statusToError(const rocksdb::Status& s) {
	if (s.IsIOError()) {
		return io_error();
	} else if (s.IsTimedOut()) {
		return transaction_too_old();
	} else {
		return unknown_error();
	}
}

// Fetch a single sst file from storage server. The progress is checkpointed via cFun.
ACTOR Future<int64_t> doFetchCheckpointFile(Database cx,
                                            std::string remoteFile,
                                            std::string localFile,
                                            UID ssId,
                                            UID checkpointId,
                                            int maxRetries = 3) {
	state Transaction tr(cx);
	state StorageServerInterface ssi;
	loop {
		try {
			tr.setOption(FDBTransactionOptions::READ_SYSTEM_KEYS);
			Optional<Value> ss = wait(tr.get(serverListKeyFor(ssId)));
			if (!ss.present()) {
				throw checkpoint_not_found();
			}
			ssi = decodeServerListValue(ss.get());
			break;
		} catch (Error& e) {
			wait(tr.onError(e));
		}
	}

	state int attempt = 0;
	state int64_t offset = 0;
	state Reference<IAsyncFile> asyncFile;
	loop {
		offset = 0;
		try {
			asyncFile = Reference<IAsyncFile>();
			++attempt;
			TraceEvent(SevDebug, "FetchCheckpointFileBegin")
			    .detail("RemoteFile", remoteFile)
			    .detail("LocalFile", localFile)
			    .detail("TargetUID", ssId)
			    .detail("CheckpointId", checkpointId)
			    .detail("Attempt", attempt);

			wait(IAsyncFileSystem::filesystem()->deleteFile(localFile, true));
			const int64_t flags = IAsyncFile::OPEN_ATOMIC_WRITE_AND_CREATE | IAsyncFile::OPEN_READWRITE |
			                      IAsyncFile::OPEN_CREATE | IAsyncFile::OPEN_UNCACHED | IAsyncFile::OPEN_NO_AIO;
			wait(store(asyncFile, IAsyncFileSystem::filesystem()->open(localFile, flags, 0666)));

			state ReplyPromiseStream<FetchCheckpointReply> stream =
			    ssi.fetchCheckpoint.getReplyStream(FetchCheckpointRequest(checkpointId, remoteFile));
			TraceEvent(SevDebug, "FetchCheckpointFileReceivingData")
			    .detail("RemoteFile", remoteFile)
			    .detail("LocalFile", localFile)
			    .detail("TargetUID", ssId)
			    .detail("CheckpointId", checkpointId)
			    .detail("Attempt", attempt);
			loop {
				state FetchCheckpointReply rep = waitNext(stream.getFuture());
				wait(asyncFile->write(rep.data.begin(), rep.data.size(), offset));
				wait(asyncFile->flush());
				offset += rep.data.size();
			}
		} catch (Error& e) {
			if (e.code() == error_code_actor_cancelled) {
				throw e;
			} else if (e.code() != error_code_end_of_stream) {
				TraceEvent(SevWarnAlways, "FetchCheckpointFileError")
				    .errorUnsuppressed(e)
				    .detail("RemoteFile", remoteFile)
				    .detail("LocalFile", localFile)
				    .detail("TargetUID", ssId)
				    .detail("CheckpointId", checkpointId)
				    .detail("Attempt", attempt);
				if (attempt >= maxRetries) {
					throw e;
				}
			} else {
				wait(asyncFile->sync());
				int64_t fileSize = wait(asyncFile->size());
				TraceEvent(SevDebug, "FetchCheckpointFileEnd")
				    .detail("RemoteFile", remoteFile)
				    .detail("LocalFile", localFile)
				    .detail("TargetUID", ssId)
				    .detail("CheckpointId", checkpointId)
				    .detail("Attempt", attempt)
				    .detail("FileSize", fileSize);
				return fileSize;
			}
		}
	}
}

ACTOR Future<Void> fetchCheckpointBytesSampleFile(Database cx,
                                                  std::shared_ptr<CheckpointMetaData> metaData,
                                                  std::string dir,
                                                  std::function<Future<Void>(const CheckpointMetaData&)> cFun,
                                                  int maxRetries = 3) {
	ASSERT(metaData->bytesSampleFile.present());
	state std::string localFile = joinPath(dir, metaData->checkpointID.toString() + "_metadata_bytes.sst");
	TraceEvent(SevDebug, "FetchCheckpointByteSampleBegin")
	    .detail("Checkpoint", metaData->toString())
	    .detail("LocalFile", localFile);

	ASSERT(!metaData->src.empty());
	state UID ssId = metaData->src.front();

	int64_t fileSize =
	    wait(doFetchCheckpointFile(cx, metaData->bytesSampleFile.get(), localFile, ssId, metaData->checkpointID));
	metaData->bytesSampleFile = localFile;
	if (cFun) {
		wait(cFun(*metaData));
	}
	return Void();
}

// RocksDBColumnFamilyReader reads a RocksDB checkpoint, and returns the key-value pairs via nextKeyValues.
class RocksDBColumnFamilyReader : public ICheckpointReader {
public:
	class RocksCfCheckpointIterator : public ICheckpointIterator {
	public:
		RocksCfCheckpointIterator(RocksDBColumnFamilyReader* reader, const KeyRange& range, const UID& logId)
		  : reader(reader), range(range), logId(logId) {
			ASSERT(reader != nullptr);
			ASSERT(reader->db != nullptr);
			ASSERT(reader->cf != nullptr);
			this->beginSlice = toSlice(this->range.begin);
			this->endSlice = toSlice(this->range.end);
			rocksdb::ReadOptions options = getReadOptions();
			options.iterate_lower_bound = &beginSlice;
			options.iterate_upper_bound = &endSlice;
			options.fill_cache = false; // Optimized for bulk scan.
			options.readahead_size = SERVER_KNOBS->ROCKSDB_CHECKPOINT_READ_AHEAD_SIZE;
			const uint64_t deadlineMicros =
			    reader->db->GetEnv()->NowMicros() + SERVER_KNOBS->ROCKSDB_READ_CHECKPOINT_TIMEOUT * 1000000;
			options.deadline = std::chrono::microseconds(deadlineMicros);
			this->iterator = std::unique_ptr<rocksdb::Iterator>(reader->db->NewIterator(options, reader->cf));
			iterator->Seek(this->beginSlice);
		}

		~RocksCfCheckpointIterator() { this->reader->numIter--; }

		Future<RangeResult> nextBatch(const int rowLimit, const int ByteLimit) override;

		rocksdb::Iterator* getIterator() { return iterator.get(); }

		const rocksdb::Slice& end() const { return this->endSlice; }

	private:
		RocksDBColumnFamilyReader* const reader;
		const KeyRange range;
		rocksdb::Slice beginSlice;
		rocksdb::Slice endSlice;
		std::unique_ptr<rocksdb::Iterator> iterator;
		const UID logId;
	};

	class DummyRocksDBCheckpointIterator : public ICheckpointIterator {
	public:
		DummyRocksDBCheckpointIterator(const UID& logId) : logId(logId) {}

		~DummyRocksDBCheckpointIterator() {}

		Future<RangeResult> nextBatch(const int rowLimit, const int ByteLimit) override { throw end_of_stream(); }

	private:
		const UID logId;
	};

	RocksDBColumnFamilyReader(const CheckpointMetaData& checkpoint, UID logId);

	Future<Void> init(StringRef token) override;

	Future<RangeResult> nextKeyValues(const int rowLimit, const int byteLimit) override { throw not_implemented(); }

	Future<Standalone<StringRef>> nextChunk(const int byteLimit) override { throw not_implemented(); }

	Future<Void> close() override { return doClose(this); }

	std::unique_ptr<ICheckpointIterator> getIterator(KeyRange range) override;

	bool inUse() const override { return this->numIter > 0; }

private:
	struct Reader : IThreadPoolReceiver {
		struct OpenAction : TypedAction<Reader, OpenAction> {
			OpenAction(CheckpointMetaData checkpoint) : checkpoint(std::move(checkpoint)) {}

			double getTimeEstimate() const override { return SERVER_KNOBS->COMMIT_TIME_ESTIMATE; }

			const CheckpointMetaData checkpoint;
			ThreadReturnPromise<Void> done;
		};

		struct CloseAction : TypedAction<Reader, CloseAction> {
			CloseAction(std::string path, bool deleteOnClose) : path(path), deleteOnClose(deleteOnClose) {}
			double getTimeEstimate() const override { return SERVER_KNOBS->COMMIT_TIME_ESTIMATE; }

			std::string path;
			bool deleteOnClose;
			ThreadReturnPromise<Void> done;
		};

		struct ReadRangeAction : TypedAction<Reader, ReadRangeAction>, FastAllocated<ReadRangeAction> {
			ReadRangeAction(int rowLimit, int byteLimit, RocksCfCheckpointIterator* iterator)
			  : rowLimit(rowLimit), byteLimit(byteLimit), iterator(iterator), startTime(timer_monotonic()) {}

			double getTimeEstimate() const override { return SERVER_KNOBS->READ_RANGE_TIME_ESTIMATE; }

			const int rowLimit, byteLimit;
			RocksCfCheckpointIterator* const iterator;
			const double startTime;
			ThreadReturnPromise<RangeResult> result;
		};

		explicit Reader(DB& db, CF& cf, const UID& logId);
		~Reader() override {}

		void init() override {}

		void action(OpenAction& a);

		void action(CloseAction& a);

		void action(ReadRangeAction& a);

		rocksdb::Status tryOpenForRead(const std::string& path);

		rocksdb::Status importCheckpoint(const std::string& path, const CheckpointMetaData& checkpoint);

		rocksdb::Status closeInternal(const std::string& path, const bool deleteOnClose);

		DB& db;
		CF& cf;
		std::vector<rocksdb::ColumnFamilyHandle*> handles;
		double readRangeTimeout;
		const UID logId;
	};

	Future<RangeResult> nextBatch(const int rowLimit, const int byteLimit, RocksCfCheckpointIterator* iterator);

	ACTOR static Future<Void> doClose(RocksDBColumnFamilyReader* self);

	DB db = nullptr;
	CF cf = nullptr;
	std::string path;
	const UID logId;
	Version version;
	CheckpointMetaData checkpoint;
	Reference<IThreadPool> threads;
	Future<Void> openFuture;
	int numIter;
	bool empty;
};

Future<RangeResult> RocksDBColumnFamilyReader::RocksCfCheckpointIterator::nextBatch(const int rowLimit,
                                                                                    const int ByteLimit) {
	return this->reader->nextBatch(rowLimit, ByteLimit, this);
}

RocksDBColumnFamilyReader::RocksDBColumnFamilyReader(const CheckpointMetaData& checkpoint, UID logId)
  : logId(logId), checkpoint(checkpoint), numIter(0) {
	if (g_network->isSimulated()) {
		threads = CoroThreadPool::createThreadPool();
	} else {
		threads = createGenericThreadPool();
	}
	for (int i = 0; i < SERVER_KNOBS->ROCKSDB_CHECKPOINT_READER_PARALLELISM; ++i) {
		threads->addThread(new Reader(db, cf, logId), "fdb-rocks-cr");
	}
	if (checkpoint.getFormat() == DataMoveRocksCF) {
		const RocksDBColumnFamilyCheckpoint rocksCF = getRocksCF(checkpoint);
		this->empty = rocksCF.sstFiles.empty();
	} else {
		this->empty = false;
	}
}

Future<Void> RocksDBColumnFamilyReader::init(StringRef token) {
	if (openFuture.isValid()) {
		return openFuture;
	}

	if (this->empty) {
		return Void();
	}

	auto a = std::make_unique<Reader::OpenAction>(this->checkpoint);
	openFuture = a->done.getFuture();
	threads->post(a.release());
	return openFuture;
}

Future<RangeResult> RocksDBColumnFamilyReader::nextBatch(const int rowLimit,
                                                         const int byteLimit,
                                                         RocksCfCheckpointIterator* iterator) {
	auto a = std::make_unique<Reader::ReadRangeAction>(rowLimit, byteLimit, iterator);
	auto res = a->result.getFuture();
	threads->post(a.release());
	return res;
}

std::unique_ptr<ICheckpointIterator> RocksDBColumnFamilyReader::getIterator(KeyRange range) {
	++this->numIter;
	if (this->empty) {
		return std::unique_ptr<ICheckpointIterator>(new DummyRocksDBCheckpointIterator(logId));
	} else {
		return std::unique_ptr<ICheckpointIterator>(new RocksCfCheckpointIterator(this, range, logId));
	}
}

RocksDBColumnFamilyReader::Reader::Reader(DB& db, CF& cf, const UID& logId) : db(db), cf(cf), logId(logId) {}

void RocksDBColumnFamilyReader::Reader::action(RocksDBColumnFamilyReader::Reader::OpenAction& a) {
	TraceEvent(SevDebug, "RocksDBCheckpointReaderInitBegin", logId).detail("Checkpoint", a.checkpoint.toString());
	ASSERT(cf == nullptr);

	const CheckpointMetaData& checkpoint = a.checkpoint;
	const CheckpointFormat format = checkpoint.getFormat();
	if (format != DataMoveRocksCF) {
		TraceEvent(SevDebug, "RocksDBCheckpointReaderError", logId).detail("InvalidFormat", checkpoint.toString());
		a.done.sendError(not_implemented());
		return;
	}

	RocksDBColumnFamilyCheckpoint rocksCF = getRocksCF(checkpoint);
	ASSERT(!rocksCF.sstFiles.empty());
	const std::vector<std::string> files = platform::listFiles(rocksCF.sstFiles.front().db_path);
	TraceEvent(SevDebug, "RocksDBColumnFamilyReaderInputFiles", logId).detail("Files", describe(files));
	const std::string path = joinPath(rocksCF.sstFiles.front().db_path, checkpointReaderSubDir);

	rocksdb::Status status = tryOpenForRead(path);
	if (!status.ok()) {
		TraceEvent(SevDebug, "RocksDBCheckpointOpenForReadFailed", logId)
		    .detail("Status", status.ToString())
		    .detail("Path", path);
		platform::eraseDirectoryRecursive(path);
		status = importCheckpoint(path, checkpoint);
		if (status.ok()) {
			status = tryOpenForRead(path);
		}
	}

	if (!status.ok()) {
		a.done.sendError(checkpoint_not_found());
		return;
	}

	a.done.send(Void());
	TraceEvent(SevDebug, "RocksDBCheckpointReaderInitEnd", logId)
	    .detail("Path", path)
	    .detail("ColumnFamily", cf->GetName());
}

void RocksDBColumnFamilyReader::Reader::action(RocksDBColumnFamilyReader::Reader::CloseAction& a) {
	closeInternal(a.path, a.deleteOnClose);
	a.done.send(Void());
}

void RocksDBColumnFamilyReader::Reader::action(RocksDBColumnFamilyReader::Reader::ReadRangeAction& a) {
	TraceEvent(SevDebug, "RocksDBCheckpointReaderReadRangeBegin", logId);
	ASSERT(a.iterator != nullptr);

	RangeResult result;
	if (a.rowLimit == 0 || a.byteLimit == 0) {
		a.result.send(result);
		return;
	}

	// For now, only forward scan is supported.
	ASSERT(a.rowLimit > 0);

	rocksdb::Iterator* iter = a.iterator->getIterator();
	int accumulatedBytes = 0;
	rocksdb::Status s;
	while (iter->Valid() && iter->key().compare(a.iterator->end()) < 0) {
		KeyValueRef kv(toStringRef(iter->key()), toStringRef(iter->value()));
		accumulatedBytes += sizeof(KeyValueRef) + kv.expectedSize();
		result.push_back_deep(result.arena(), kv);
		iter->Next();
		if (result.size() >= a.rowLimit || accumulatedBytes >= a.byteLimit) {
			break;
		}
	}

	s = iter->status();

	if (!s.ok()) {
		logRocksDBError(s, "ReadRange", logId);
		a.result.sendError(statusToError(s));
		return;
	}

	if (result.empty()) {
		a.result.sendError(end_of_stream());
	} else {
		a.result.send(result);
	}
}

rocksdb::Status RocksDBColumnFamilyReader::Reader::tryOpenForRead(const std::string& path) {
	std::vector<std::string> columnFamilies;
	const rocksdb::Options options = getOptions();
	rocksdb::Status status = rocksdb::DB::ListColumnFamilies(options, path, &columnFamilies);
	if (std::find(columnFamilies.begin(), columnFamilies.end(), rocksDefaultCf) == columnFamilies.end() ||
	    std::find(columnFamilies.begin(), columnFamilies.end(), checkpointCf) == columnFamilies.end()) {
		return rocksdb::Status::Aborted();
	}

	const rocksdb::ColumnFamilyOptions cfOptions = getCFOptions();
	std::vector<rocksdb::ColumnFamilyDescriptor> descriptors;
	for (const std::string& name : columnFamilies) {
		descriptors.emplace_back(name, cfOptions);
	}
	status = rocksdb::DB::OpenForReadOnly(options, path, descriptors, &handles, &db);
	if (!status.ok()) {
		logRocksDBError(status, "OpenForReadOnly", logId);
		return status;
	}

	rocksdb::PinnableSlice value;
	rocksdb::ReadOptions readOptions = getReadOptions();
	status = db->Get(readOptions, db->DefaultColumnFamily(), toSlice(readerInitialized), &value);
	if (!status.ok() && !status.IsNotFound()) {
		logRocksDBError(status, "CheckpointCheckInitState", logId);
		return status;
	}

	if (status.IsNotFound()) {
		status = closeInternal(path, /*deleteOnClose=*/true);
		if (!status.ok()) {
			return status;
		} else {
			delete db;
			TraceEvent(SevDebug, "RocksDBCheckpointReaderTryOpenError", logId).detail("Path", path);
			return rocksdb::Status::Aborted();
		}
	}

	ASSERT(handles.size() == 2);
	for (rocksdb::ColumnFamilyHandle* handle : handles) {
		if (handle->GetName() == checkpointCf) {
			TraceEvent(SevDebug, "RocksDBCheckpointCF", logId)
			    .detail("Path", path)
			    .detail("ColumnFamily", handle->GetName());
			cf = handle;
			break;
		}
	}

	ASSERT(db != nullptr && cf != nullptr);
	return rocksdb::Status::OK();
}

rocksdb::Status RocksDBColumnFamilyReader::Reader::importCheckpoint(const std::string& path,
                                                                    const CheckpointMetaData& checkpoint) {
	TraceEvent(SevInfo, "CheckpointReaderImportCheckpointBegin", logId)
	    .detail("Path", path)
	    .detail("Checkpoint", checkpoint.toString());
	std::vector<std::string> columnFamilies;
	const rocksdb::Options options = getOptions();
	rocksdb::Status status = rocksdb::DB::ListColumnFamilies(options, path, &columnFamilies);
	if (std::find(columnFamilies.begin(), columnFamilies.end(), rocksDefaultCf) == columnFamilies.end()) {
		columnFamilies.push_back(rocksDefaultCf);
	}
	ASSERT(std::find(columnFamilies.begin(), columnFamilies.end(), checkpointCf) == columnFamilies.end());

	const rocksdb::ColumnFamilyOptions cfOptions = getCFOptions();
	std::vector<rocksdb::ColumnFamilyDescriptor> descriptors;
	for (const std::string& name : columnFamilies) {
		descriptors.emplace_back(name, cfOptions);
	}

	status = rocksdb::DB::Open(options, path, descriptors, &handles, &db);
	if (!status.ok()) {
		TraceEvent(SevWarn, "CheckpointReaderOpenedFailed", logId)
		    .detail("Status", status.ToString())
		    .detail("Path", path)
		    .detail("Checkpoint", checkpoint.toString());
		return status;
	}

	TraceEvent(SevInfo, "CheckpointReaderOpenedForImport", logId)
	    .detail("Path", path)
	    .detail("Checkpoint", checkpoint.toString());

	rocksdb::ExportImportFilesMetaData metaData = getMetaData(checkpoint);
	rocksdb::ImportColumnFamilyOptions importOptions;
	importOptions.move_files = false;
	status = db->CreateColumnFamilyWithImport(cfOptions, checkpointCf, importOptions, metaData, &cf);
	if (!status.ok()) {
		logRocksDBError(status, "CheckpointReaderImportCheckpoint", logId);
		return status;
	}
	handles.push_back(cf);
	TraceEvent(SevDebug, "RocksDBCheckpointReaderImportedCF", logId);

	rocksdb::WriteOptions writeOptions;
	writeOptions.sync = !SERVER_KNOBS->ROCKSDB_UNSAFE_AUTO_FSYNC;
	status = db->Put(writeOptions, toSlice(readerInitialized), toSlice("1"_sr));
	if (!status.ok()) {
		logRocksDBError(status, "CheckpointReaderPersistInitKey", logId);
		return status;
	}
	ASSERT(db != nullptr && cf != nullptr);

	return closeInternal(path, /*deleteOnClose=*/false);
}

rocksdb::Status RocksDBColumnFamilyReader::Reader::closeInternal(const std::string& path, const bool deleteOnClose) {
	if (db == nullptr) {
		return rocksdb::Status::OK();
	}

	for (rocksdb::ColumnFamilyHandle* handle : handles) {
		if (handle != nullptr) {
			TraceEvent("RocksDBCheckpointReaderDestroyCF", logId).detail("Path", path).detail("CF", handle->GetName());
			db->DestroyColumnFamilyHandle(handle);
		}
	}
	handles.clear();

	rocksdb::Status s = db->Close();
	if (!s.ok()) {
		logRocksDBError(s, "Close", logId);
	}

	if (deleteOnClose) {
		rocksdb::ColumnFamilyOptions options;
		std::vector<rocksdb::ColumnFamilyDescriptor> descriptors;
		descriptors.emplace_back(rocksDefaultCf, options);
		descriptors.emplace_back(checkpointCf, options);
		s = rocksdb::DestroyDB(path, getOptions(), descriptors);
		if (!s.ok()) {
			logRocksDBError(s, "Destroy", logId);
		} else {
			TraceEvent(SevDebug, "RocksDBColumnFamilyReader", logId).detail("Path", path).detail("Method", "Destroy");
		}
	}

	TraceEvent(SevDebug, "RocksDBColumnFamilyReader", logId).detail("Path", path).detail("Method", "Close");
	return s;
}

ACTOR Future<Void> RocksDBColumnFamilyReader::doClose(RocksDBColumnFamilyReader* self) {
	if (self == nullptr)
		return Void();

	auto a = new RocksDBColumnFamilyReader::Reader::CloseAction(self->path, false);
	auto f = a->done.getFuture();
	self->threads->post(a);
	wait(f);

	if (self != nullptr) {
		wait(self->threads->stop());
	}

	if (self != nullptr) {
		if (self->db != nullptr) {
			delete self->db;
		}
		delete self;
	}

	return Void();
}

class RocksDBSstFileWriter : public IRocksDBSstFileWriter {
public:
	RocksDBSstFileWriter()
	  : writer(std::make_unique<rocksdb::SstFileWriter>(rocksdb::EnvOptions(), rocksdb::Options())), hasData(false){};

	void open(const std::string localFile) override;

	void write(const KeyRef key, const ValueRef value) override;

	bool finish() override;

private:
	std::unique_ptr<rocksdb::SstFileWriter> writer;
	std::string localFile;
	bool hasData;
};

void RocksDBSstFileWriter::open(const std::string localFile) {
	this->localFile = abspath(localFile);
	rocksdb::Status status = this->writer->Open(this->localFile);
	if (!status.ok()) {
		TraceEvent(SevError, "RocksDBSstFileWriterWrapperOpenFileError")
		    .detail("LocalFile", this->localFile)
		    .detail("Status", status.ToString());
		throw failed_to_create_checkpoint_shard_metadata();
	}
}

void RocksDBSstFileWriter::write(const KeyRef key, const ValueRef value) {
	rocksdb::Status status = this->writer->Put(toSlice(key), toSlice(value));
	if (!status.ok()) {
		TraceEvent(SevError, "RocksDBSstFileWriterWrapperWriteError")
		    .detail("LocalFile", this->localFile)
		    .detail("Key", key)
		    .detail("Value", value)
		    .detail("Status", status.ToString());
		throw failed_to_create_checkpoint_shard_metadata();
	}
	this->hasData = true;
}

bool RocksDBSstFileWriter::finish() {
	if (!this->hasData) {
		// writer->finish() cannot create sst file with no entries
		// So, we have to check whether any data set to be written to sst file before writer->finish()
		return false;
	}
	rocksdb::Status status = this->writer->Finish();
	if (!status.ok()) {
		TraceEvent(SevError, "RocksDBSstFileWriterWrapperCloseError")
		    .detail("LocalFile", this->localFile)
		    .detail("Status", status.ToString());
		throw failed_to_create_checkpoint_shard_metadata();
	}
	return true;
}

class RocksDBCheckpointByteSampleReader : public ICheckpointByteSampleReader {
public:
	RocksDBCheckpointByteSampleReader(const CheckpointMetaData& checkpoint);
	~RocksDBCheckpointByteSampleReader() {}

	KeyValue next() override;

	bool hasNext() const override;

private:
	std::unique_ptr<rocksdb::SstFileReader> sstReader;
	std::unique_ptr<rocksdb::Iterator> iter;
};

RocksDBCheckpointByteSampleReader::RocksDBCheckpointByteSampleReader(const CheckpointMetaData& checkpoint)
  : sstReader(std::make_unique<rocksdb::SstFileReader>(rocksdb::Options())) {
	ASSERT(checkpoint.bytesSampleFile.present());
	rocksdb::Status status = sstReader->Open(checkpoint.bytesSampleFile.get());
	TraceEvent(SevDebug, "RocksDBCheckpointByteSampleReaderInit")
	    .detail("Checkpoint", checkpoint.toString())
	    .detail("Status", status.ToString());
	if (status.ok()) {
		iter.reset(sstReader->NewIterator(getReadOptions()));
		iter->SeekToFirst();
	} else {
		TraceEvent(SevError, "RocksDBCheckpointByteSampleReaderInit")
		    .detail("Checkpoint", checkpoint.toString())
		    .detail("Status", status.ToString());
	}
}

bool RocksDBCheckpointByteSampleReader::hasNext() const {
	return iter != nullptr && this->iter->Valid();
}

KeyValue RocksDBCheckpointByteSampleReader::next() {
	KeyValue res(KeyValueRef(toStringRef(this->iter->key()), toStringRef(this->iter->value())));
	iter->Next();
	return res;
}

// RocksDBCFCheckpointReader reads an exported RocksDB Column Family checkpoint files, and returns the
// serialized checkpoint via nextChunk.
class RocksDBCFCheckpointReader : public ICheckpointReader {
public:
	RocksDBCFCheckpointReader(const CheckpointMetaData& checkpoint, UID logId)
	  : checkpoint_(checkpoint), id_(logId), file_(Reference<IAsyncFile>()), offset_(0) {}

	Future<Void> init(StringRef token) override;

	Future<RangeResult> nextKeyValues(const int rowLimit, const int byteLimit) override { throw not_implemented(); }

	Future<Standalone<StringRef>> nextChunk(const int byteLimit) override;

	Future<Void> close() override;

private:
	ACTOR static Future<Void> doInit(RocksDBCFCheckpointReader* self) {
		ASSERT(self != nullptr);
		try {
			state Reference<IAsyncFile> _file = wait(IAsyncFileSystem::filesystem()->open(
			    self->path_, IAsyncFile::OPEN_READONLY | IAsyncFile::OPEN_UNCACHED | IAsyncFile::OPEN_NO_AIO, 0));
			self->file_ = _file;
			TraceEvent("RocksDBCheckpointReaderOpenFile").detail("File", self->path_);
		} catch (Error& e) {
			TraceEvent(SevWarnAlways, "RocksDBCFCheckpointReaderInitError")
			    .errorUnsuppressed(e)
			    .detail("File", self->path_);
			throw e;
		}

		return Void();
	}

	ACTOR static UNCANCELLABLE Future<Standalone<StringRef>> getNextChunk(RocksDBCFCheckpointReader* self,
	                                                                      int byteLimit) {
		int blockSize = std::min(64 * 1024, byteLimit); // Block size read from disk.
		state Standalone<StringRef> buf = makeAlignedString(_PAGE_SIZE, blockSize);
		int bytesRead = wait(self->file_->read(mutateString(buf), blockSize, self->offset_));
		if (bytesRead == 0) {
			throw end_of_stream();
		}

		self->offset_ += bytesRead;
		return buf.substr(0, bytesRead);
	}

	ACTOR static Future<Void> doClose(RocksDBCFCheckpointReader* self) {
		wait(delay(0, TaskPriority::FetchKeys));
		delete self;
		return Void();
	}

	CheckpointMetaData checkpoint_;
	UID id_;
	Reference<IAsyncFile> file_;
	int offset_;
	std::string path_;
};

Future<Void> RocksDBCFCheckpointReader::init(StringRef token) {
	ASSERT_EQ(this->checkpoint_.getFormat(), DataMoveRocksCF);
	const std::string name = token.toString();
	this->offset_ = 0;
	this->path_.clear();
	const RocksDBColumnFamilyCheckpoint rocksCF = getRocksCF(this->checkpoint_);
	for (const auto& sstFile : rocksCF.sstFiles) {
		if (sstFile.name == name) {
			this->path_ = sstFile.db_path + sstFile.name;
			break;
		}
	}

	if (this->path_.empty() && this->checkpoint_.bytesSampleFile.present() &&
	    this->checkpoint_.bytesSampleFile.get() == name) {
		this->path_ = name;
	}

	if (this->path_.empty()) {
		TraceEvent("RocksDBCheckpointReaderInitFileNotFound").detail("File", this->path_);
		return checkpoint_not_found();
	}

	return doInit(this);
}

Future<Standalone<StringRef>> RocksDBCFCheckpointReader::nextChunk(const int byteLimit) {
	return getNextChunk(this, byteLimit);
}

Future<Void> RocksDBCFCheckpointReader::close() {
	return doClose(this);
}

// Fetch a single sst file from storage server. The progress is checkpointed via cFun.
ACTOR Future<Void> fetchCheckpointFile(Database cx,
                                       std::shared_ptr<CheckpointMetaData> metaData,
                                       int idx,
                                       std::string dir,
                                       std::function<Future<Void>(const CheckpointMetaData&)> cFun,
                                       int maxRetries = 3) {
	state RocksDBColumnFamilyCheckpoint rocksCF = getRocksCF(*metaData);

	// Skip fetched file.
	if (rocksCF.sstFiles[idx].fetched && rocksCF.sstFiles[idx].db_path == dir) {
		return Void();
	}

	const std::string remoteFile = rocksCF.sstFiles[idx].name;
	const std::string localFile = joinPath(dir, rocksCF.sstFiles[idx].name);
	ASSERT_EQ(metaData->src.size(), 1);
	const UID ssId = metaData->src.front();

	int64_t fileSize = wait(doFetchCheckpointFile(cx, remoteFile, localFile, ssId, metaData->checkpointID));
	rocksCF.sstFiles[idx].db_path = dir;
	rocksCF.sstFiles[idx].fetched = true;
	metaData->serializedCheckpoint = ObjectWriter::toValue(rocksCF, IncludeVersion());
	if (cFun) {
		wait(cFun(*metaData));
	}
	return Void();
}

// TODO: Return when a file exceeds a limit.
ACTOR Future<Void> fetchCheckpointRange(Database cx,
                                        std::shared_ptr<CheckpointMetaData> metaData,
                                        KeyRange range,
                                        std::string dir,
                                        std::shared_ptr<rocksdb::SstFileWriter> writer,
                                        std::function<Future<Void>(const CheckpointMetaData&)> cFun,
                                        int maxRetries = 3) {
	state std::string localFile =
	    joinPath(dir, UID(metaData->checkpointID.first(), deterministicRandom()->randomUInt64()).toString() + ".sst");
	RocksDBCheckpointKeyValues rkv = getRocksKeyValuesCheckpoint(*metaData);
	TraceEvent("FetchCheckpointRange", metaData->checkpointID)
	    .detail("InitialState", metaData->toString())
	    .detail("RocksCheckpointKeyValues", rkv.toString())
	    .detail("FilePath", localFile);

	for (const auto& file : rkv.fetchedFiles) {
		ASSERT(!file.range.intersects(range));
	}

	ASSERT(!metaData->src.empty());
	state UID ssID = metaData->src.front();
	state Transaction tr(cx);
	state StorageServerInterface ssi;
	loop {
		tr.setOption(FDBTransactionOptions::LOCK_AWARE);
		tr.setOption(FDBTransactionOptions::ACCESS_SYSTEM_KEYS);
		try {
			Optional<Value> ss = wait(tr.get(serverListKeyFor(ssID)));
			if (!ss.present()) {
				TraceEvent(SevWarnAlways, "FetchCheckpointRangeStorageServerNotFound", metaData->checkpointID)
				    .detail("SSID", ssID)
				    .detail("InitialState", metaData->toString());
				throw checkpoint_not_found();
			}
			ssi = decodeServerListValue(ss.get());
			break;
		} catch (Error& e) {
			wait(tr.onError(e));
		}
	}

	ASSERT(ssi.id() == ssID);

	state int attempt = 0;
	state int64_t totalBytes = 0;
	state int64_t totalKeys = 0;
	state rocksdb::Status status;
	state Optional<Error> error;
	loop {
		totalBytes = 0;
		totalKeys = 0;
		++attempt;
		try {
			TraceEvent(SevInfo, "FetchCheckpointRangeBegin", metaData->checkpointID)
			    .detail("Range", range)
			    .detail("CheckpointID", metaData->checkpointID)
			    .detail("TargetStorageServerUID", ssID)
			    .detail("LocalFile", localFile)
			    .detail("Attempt", attempt)
			    .log();

			wait(IAsyncFileSystem::filesystem()->deleteFile(localFile, true));
			status = writer->Open(localFile);
			if (!status.ok()) {
				Error e = statusToError(status);
				TraceEvent(SevError, "FetchCheckpointRangeOpenFileError", metaData->checkpointID)
				    .detail("LocalFile", localFile)
				    .detail("Status", status.ToString());
				throw e;
			}

			state ReplyPromiseStream<FetchCheckpointKeyValuesStreamReply> stream =
			    ssi.fetchCheckpointKeyValues.getReplyStream(
			        FetchCheckpointKeyValuesRequest(metaData->checkpointID, range));
			TraceEvent(SevDebug, "FetchCheckpointKeyValuesReceivingData", metaData->checkpointID)
			    .detail("Range", range)
			    .detail("CheckpointID", metaData->checkpointID)
			    .detail("TargetStorageServerUID", ssID)
			    .detail("LocalFile", localFile)
			    .detail("Attempt", attempt)
			    .log();

			loop {
				FetchCheckpointKeyValuesStreamReply rep = waitNext(stream.getFuture());
				for (int i = 0; i < rep.data.size(); ++i) {
					DEBUG_MUTATION("FetchCheckpointData",
					               metaData->version,
					               MutationRef(MutationRef::SetValue, rep.data[i].key, rep.data[i].value),
					               metaData->checkpointID);
					status = writer->Put(toSlice(rep.data[i].key), toSlice(rep.data[i].value));
					if (!status.ok()) {
						Error e = statusToError(status);
						TraceEvent(SevError, "FetchCheckpointRangeWriteError", metaData->checkpointID)
						    .detail("LocalFile", localFile)
						    .detail("Key", rep.data[i].key)
						    .detail("Value", rep.data[i].value)
						    .detail("Status", status.ToString());
						throw e;
					}
					totalBytes += rep.data[i].expectedSize();
					++totalKeys;
				}
			}
		} catch (Error& e) {
			Error err = e;
			if (totalBytes > 0) {
				status = writer->Finish();
				if (!status.ok()) {
					err = statusToError(status);
				}
			}
			if (err.code() != error_code_end_of_stream) {
				TraceEvent(SevWarn, "FetchCheckpointRangeError", metaData->checkpointID)
				    .errorUnsuppressed(err)
				    .detail("Range", range)
				    .detail("CheckpointID", metaData->checkpointID)
				    .detail("TargetStorageServerUID", ssID)
				    .detail("LocalFile", localFile)
				    .detail("Attempt", attempt);
				if (attempt >= maxRetries) {
					error = err;
					break;
				}
			} else {
				RocksDBCheckpointKeyValues rcp = getRocksKeyValuesCheckpoint(*metaData);
				if (totalBytes > 0) {
					rcp.fetchedFiles.emplace_back(localFile, range, totalBytes);
				} else {
					rcp.fetchedFiles.emplace_back(emptySstFilePath, range, totalBytes);
				}
				metaData->serializedCheckpoint = ObjectWriter::toValue(rcp, IncludeVersion());
				if (!fileExists(localFile)) {
					TraceEvent(SevWarn, "FetchCheckpointRangeEndFileNotFound", metaData->checkpointID)
					    .detail("Range", range)
					    .detail("CheckpointID", metaData->checkpointID)
					    .detail("TargetStorageServerUID", ssID)
					    .detail("LocalFile", localFile)
					    .detail("Attempt", attempt)
					    .detail("TotalKeys", totalKeys)
					    .detail("TotalBytes", totalBytes);
				} else {
					TraceEvent(SevInfo, "FetchCheckpointRangeEnd", metaData->checkpointID)
					    .detail("Range", range)
					    .detail("CheckpointID", metaData->checkpointID)
					    .detail("TargetStorageServerUID", ssID)
					    .detail("LocalFile", localFile)
					    .detail("Attempt", attempt)
					    .detail("TotalKeys", totalKeys)
					    .detail("TotalBytes", totalBytes);
					break;
				}
			}
		}
	}

	if (error.present()) {
		throw error.get();
	}

	return Void();
}

ACTOR Future<Void> fetchCheckpointRanges(Database cx,
                                         std::shared_ptr<CheckpointMetaData> metaData,
                                         std::string dir,
                                         std::function<Future<Void>(const CheckpointMetaData&)> cFun) {
	RocksDBCheckpointKeyValues rkv = getRocksKeyValuesCheckpoint(*metaData);
	TraceEvent("FetchCheckpointRanges")
	    .detail("InitialState", metaData->toString())
	    .detail("RocksCheckpointKeyValues", rkv.toString());

	KeyRangeMap<CheckpointFile> fileMap;
	for (const auto& file : rkv.fetchedFiles) {
		fileMap.insert(file.range, file);
	}

	std::vector<Future<Void>> fs;
	for (const auto& range : rkv.ranges) {
		auto ranges = fileMap.intersectingRanges(range);
		for (auto r = ranges.begin(); r != ranges.end(); ++r) {
			CheckpointFile& file = r->value();
			KeyRangeRef currentRange = range & r->range();
			if (!file.isValid()) {
				std::shared_ptr<rocksdb::SstFileWriter> writer =
				    std::make_shared<rocksdb::SstFileWriter>(rocksdb::EnvOptions(), rocksdb::Options());
				fs.push_back(fetchCheckpointRange(cx, metaData, currentRange, dir, writer, cFun));
			}
		}
	}
	wait(waitForAll(fs));
	if (cFun) {
		wait(cFun(*metaData));
	}

	return Void();
}
} // namespace

ACTOR Future<CheckpointMetaData> fetchRocksDBCheckpoint(Database cx,
                                                        CheckpointMetaData initialState,
                                                        std::string dir,
                                                        std::function<Future<Void>(const CheckpointMetaData&)> cFun) {
	TraceEvent(SevInfo, "FetchRocksCheckpointBegin")
	    .detail("InitialState", initialState.toString())
	    .detail("CheckpointDir", dir);

	ASSERT(!initialState.ranges.empty());

	state std::shared_ptr<CheckpointMetaData> metaData = std::make_shared<CheckpointMetaData>(initialState);
	state std::vector<Future<Void>> futures;

	if (metaData->getFormat() == DataMoveRocksCF) {
		state RocksDBColumnFamilyCheckpoint rocksCF = getRocksCF(initialState);
		TraceEvent(SevDebug, "RocksDBCheckpointMetaData").detail("RocksCF", rocksCF.toString());

		state int i = 0;
		for (; i < rocksCF.sstFiles.size(); ++i) {
			futures.push_back(fetchCheckpointFile(cx, metaData, i, dir, cFun));
			TraceEvent(SevDebug, "GetCheckpointFetchingFile")
			    .detail("FileName", rocksCF.sstFiles[i].name)
			    .detail("Server", describe(metaData->src));
		}
		if (metaData->bytesSampleFile.present()) {
			futures.push_back(fetchCheckpointBytesSampleFile(cx, metaData, dir, cFun));
		}
		wait(waitForAll(futures));
	} else if (metaData->getFormat() == RocksDBKeyValues) {
		futures.push_back(fetchCheckpointRanges(cx, metaData, dir, cFun));
		if (metaData->bytesSampleFile.present()) {
			futures.push_back(fetchCheckpointBytesSampleFile(cx, metaData, dir, cFun));
		}
		wait(waitForAll(futures));
	} else if (metaData->getFormat() == RocksDB) {
		throw not_implemented();
	}

	return *metaData;
}

ACTOR Future<Void> deleteRocksCheckpoint(CheckpointMetaData checkpoint) {
	TraceEvent(SevInfo, "DeleteRocksCheckpointBegin", checkpoint.checkpointID)
	    .detail("Checkpoint", checkpoint.toString());
	if (checkpoint.getState() == CheckpointMetaData::Fail) {
		return Void();
	}

	state CheckpointFormat format = checkpoint.getFormat();
	state std::unordered_set<std::string> dirs;
	if (format == DataMoveRocksCF) {
		RocksDBColumnFamilyCheckpoint rocksCF = getRocksCF(checkpoint);
		TraceEvent(SevInfo, "DeleteRocksColumnFamilyCheckpoint", checkpoint.checkpointID)
		    .detail("CheckpointID", checkpoint.checkpointID)
		    .detail("RocksCF", rocksCF.toString());

		for (const LiveFileMetaData& file : rocksCF.sstFiles) {
			dirs.insert(file.db_path);
		}
	} else if (format == RocksDB) {
		RocksDBCheckpoint rocksCheckpoint = getRocksCheckpoint(checkpoint);
		TraceEvent(SevInfo, "DeleteRocksCheckpoint", checkpoint.checkpointID)
		    .detail("CheckpointID", checkpoint.checkpointID)
		    .detail("RocksCheckpoint", rocksCheckpoint.toString());
		dirs.insert(rocksCheckpoint.checkpointDir);
	} else if (format == RocksDBKeyValues) {
		RocksDBCheckpointKeyValues rocksKv = getRocksKeyValuesCheckpoint(checkpoint);
		TraceEvent(SevInfo, "DeleteRocksKeyValuesCheckpoint", checkpoint.checkpointID)
		    .detail("CheckpointID", checkpoint.checkpointID)
		    .detail("RocksCF", rocksKv.toString());

		for (const CheckpointFile& file : rocksKv.fetchedFiles) {
			if (file.path != emptySstFilePath) {
				dirs.insert(file.path);
			}
		}
	} else {
		ASSERT(false);
	}

	state std::unordered_set<std::string>::iterator it = dirs.begin();
	for (; it != dirs.end(); ++it) {
		const std::string dir = *it;
		platform::eraseDirectoryRecursive(dir);
		TraceEvent(SevInfo, "DeleteCheckpointRemovedDir", checkpoint.checkpointID)
		    .detail("CheckpointID", checkpoint.checkpointID)
		    .detail("Dir", dir);
		wait(delay(0, TaskPriority::FetchKeys));
	}

	return Void();
}
#else
ACTOR Future<CheckpointMetaData> fetchRocksDBCheckpoint(Database cx,
                                                        CheckpointMetaData initialState,
                                                        std::string dir,
                                                        std::function<Future<Void>(const CheckpointMetaData&)> cFun) {
	wait(delay(0));
	return initialState;
}

ACTOR Future<Void> deleteRocksCheckpoint(CheckpointMetaData checkpoint) {
	wait(delay(0));
	return Void();
}
#endif // WITH_ROCKSDB

int64_t getTotalFetchedBytes(const std::vector<CheckpointMetaData>& checkpoints) {
	int64_t totalBytes = 0;
	for (const auto& checkpoint : checkpoints) {
		const CheckpointFormat format = checkpoint.getFormat();
		if (format == DataMoveRocksCF) {
			const RocksDBColumnFamilyCheckpoint rocksCF = getRocksCF(checkpoint);
			for (const auto& file : rocksCF.sstFiles) {
				totalBytes += file.size;
			}
		} else if (format == RocksDB) {
			auto rcp = getRocksCheckpoint(checkpoint);
			for (const auto& file : rcp.fetchedFiles) {
				totalBytes += file.size;
			}
		} else if (format == RocksDBKeyValues) {
			const RocksDBCheckpointKeyValues rkv = getRocksKeyValuesCheckpoint(checkpoint);
			for (const auto& file : rkv.fetchedFiles) {
				totalBytes += file.size;
			}
		}
	}
	return totalBytes;
}

ICheckpointReader* newRocksDBCheckpointReader(const CheckpointMetaData& checkpoint,
                                              const CheckpointAsKeyValues checkpointAsKeyValues,
                                              UID logId) {
#ifdef WITH_ROCKSDB
	const CheckpointFormat format = checkpoint.getFormat();
	if (format == DataMoveRocksCF && !checkpointAsKeyValues) {
		return new RocksDBCFCheckpointReader(checkpoint, logId);
	} else {
		return new RocksDBColumnFamilyReader(checkpoint, logId);
	}
#endif // WITH_ROCKSDB
	return nullptr;
}

std::unique_ptr<IRocksDBSstFileWriter> newRocksDBSstFileWriter() {
#ifdef WITH_ROCKSDB
	std::unique_ptr<IRocksDBSstFileWriter> sstWriter = std::make_unique<RocksDBSstFileWriter>();
	return sstWriter;
#endif // WITH_ROCKSDB
	return nullptr;
}

std::unique_ptr<ICheckpointByteSampleReader> newCheckpointByteSampleReader(const CheckpointMetaData& checkpoint) {
#ifdef WITH_ROCKSDB
	return std::make_unique<RocksDBCheckpointByteSampleReader>(checkpoint);
#endif // WITH_ROCKSDB
	return nullptr;
}

RocksDBColumnFamilyCheckpoint getRocksCF(const CheckpointMetaData& checkpoint) {
	RocksDBColumnFamilyCheckpoint rocksCF;
	ObjectReader reader(checkpoint.serializedCheckpoint.begin(), IncludeVersion());
	reader.deserialize(rocksCF);
	return rocksCF;
}

RocksDBCheckpoint getRocksCheckpoint(const CheckpointMetaData& checkpoint) {
	RocksDBCheckpoint rocksCheckpoint;
	ObjectReader reader(checkpoint.serializedCheckpoint.begin(), IncludeVersion());
	reader.deserialize(rocksCheckpoint);
	return rocksCheckpoint;
}

RocksDBCheckpointKeyValues getRocksKeyValuesCheckpoint(const CheckpointMetaData& checkpoint) {
	RocksDBCheckpointKeyValues rocksCheckpoint;
	ObjectReader reader(checkpoint.serializedCheckpoint.begin(), IncludeVersion());
	reader.deserialize(rocksCheckpoint);
	return rocksCheckpoint;
}<|MERGE_RESOLUTION|>--- conflicted
+++ resolved
@@ -45,11 +45,7 @@
 
 #include "flow/actorcompiler.h" // has to be last include
 
-<<<<<<< HEAD
-#ifdef SSD_ROCKSDB_EXPERIMENTAL
-=======
 #ifdef WITH_ROCKSDB
->>>>>>> 83dc9ff6
 
 // Enforcing rocksdb version.
 static_assert((ROCKSDB_MAJOR == FDB_ROCKSDB_MAJOR && ROCKSDB_MINOR == FDB_ROCKSDB_MINOR &&
