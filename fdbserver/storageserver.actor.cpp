--- conflicted
+++ resolved
@@ -1813,21 +1813,17 @@
 		++data->counters.fetchWaitingCount;
 		data->counters.fetchWaitingMS += 1000*(executeStart - startt);
 
-<<<<<<< HEAD
-		wait(delay(0));
-=======
 		// Fetch keys gets called while the update actor is processing mutations. data->version will not be updated until all mutations for a version
 		// have been processed. We need to take the durableVersionLock to ensure data->version is greater than the version of the mutation which caused
 		// the fetch to be initiated.
-		Void _ = wait( data->durableVersionLock.take() );
->>>>>>> 39d35f8a
+		wait( data->durableVersionLock.take() );
 
 		shard->phase = AddingShard::Fetching;
 		state Version fetchVersion = data->version.get();
 
 		data->durableVersionLock.release();
 
-		Void _ = wait(delay(0));
+		wait(delay(0));
 
 		TraceEvent(SevDebug, "FetchKeysUnblocked", data->thisServerID).detail("FKID", interval.pairID).detail("Version", fetchVersion);
 
@@ -2489,7 +2485,7 @@
 				injectedChanges = true;
 				if(mutationBytes > SERVER_KNOBS->DESIRED_UPDATE_BYTES) {
 					mutationBytes = 0;
-					Void _ = wait(delay(SERVER_KNOBS->UPDATE_DELAY));
+					wait(delay(SERVER_KNOBS->UPDATE_DELAY));
 				}
 			}
 		}
@@ -2501,7 +2497,7 @@
 			if(mutationBytes > SERVER_KNOBS->DESIRED_UPDATE_BYTES) {
 				mutationBytes = 0;
 				//Instead of just yielding, leave time for the storage server to respond to reads
-				Void _ = wait(delay(SERVER_KNOBS->UPDATE_DELAY));
+				wait(delay(SERVER_KNOBS->UPDATE_DELAY));
 			}
 
 			if (cloneCursor2->version().version > ver) {
@@ -2663,30 +2659,17 @@
 		debug_advanceMinCommittedVersion( data->thisServerID, newOldestVersion );
 
 		// Taking and releasing the durableVersionLock ensures that no eager reads both begin before the commit was effective and
-<<<<<<< HEAD
-		// are applied after we change the durable version.
-		wait( data->durableVersionLock.take() );
-		data->durableVersionLock.release();
-
-		wait( delay(0, TaskUpdateStorage) );
-
-		data->popVersion( data->durableVersion.get() + 1 );
-
-		while (!changeDurableVersion( data, newOldestVersion )) {
-			wait( yield(TaskUpdateStorage) );
-=======
 		// are applied after we change the durable version. Also ensure that we have to lock while calling changeDurableVersion,
 		// because otherwise the latest version of mutableData might be partially loaded.
-		Void _ = wait( data->durableVersionLock.take() );
+		wait( data->durableVersionLock.take() );
 		data->popVersion( data->durableVersion.get() + 1 );
 
 		while (!changeDurableVersion( data, newOldestVersion )) {
 			if(g_network->check_yield(TaskUpdateStorage)) {
 				data->durableVersionLock.release();
-				Void _ = wait(delay(0, TaskUpdateStorage));
-				Void _ = wait( data->durableVersionLock.take() );
-			}
->>>>>>> 39d35f8a
+				wait(delay(0, TaskUpdateStorage));
+				wait( data->durableVersionLock.take() );
+			}
 		}
 
 		data->durableVersionLock.release();
