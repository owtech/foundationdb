--- conflicted
+++ resolved
@@ -7927,8 +7927,6 @@
 	if (keys.singleKeyRange()) {
 		++(*kvClearSingleKey);
 	}
-<<<<<<< HEAD
-=======
 	if (SERVER_KNOBS->SS_BACKUP_KEYS_OP_LOGS && keys.begin.startsWith(backupLogKeys.begin)) {
 		TraceEvent("SSBackupKeyClearRange")
 		    .detail("RangeBegin", keys.begin)
@@ -7937,7 +7935,6 @@
 		    .detail("HexRangeEnd", keys.end.toHex())
 		    .backtrace();
 	}
->>>>>>> f2742562
 }
 
 void StorageServerDisk::writeKeyValue(KeyValueRef kv) {
