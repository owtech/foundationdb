--- conflicted
+++ resolved
@@ -64,15 +64,6 @@
 	return parent_range;
 }
 
-void RelocateShard::setParentRange(KeyRange const& parent) {
-	ASSERT(reason == RelocateReason::WRITE_SPLIT || reason == RelocateReason::SIZE_SPLIT);
-	parent_range = parent;
-}
-
-Optional<KeyRange> RelocateShard::getParentRange() const {
-	return parent_range;
-}
-
 ShardSizeBounds ShardSizeBounds::shardSizeBoundsBeforeTrack() {
 	return ShardSizeBounds{ .max = StorageMetrics{ .bytes = -1,
 		                                           .bytesWrittenPerKSecond = StorageMetrics::infinity,
@@ -324,11 +315,7 @@
 	// State initialized when bootstrap
 	Reference<IDDTxnProcessor> txnProcessor;
 	MoveKeysLock& lock; // reference to context->lock
-<<<<<<< HEAD
-	DatabaseConfiguration configuration;
-=======
 	DatabaseConfiguration& configuration; // reference to context->configuration
->>>>>>> 63371257
 	std::vector<Optional<Key>> primaryDcId;
 	std::vector<Optional<Key>> remoteDcIds;
 	Reference<InitialDataDistribution> initData;
@@ -351,14 +338,10 @@
 
 	std::unordered_map<AuditType, std::unordered_map<UID, std::shared_ptr<DDAudit>>> audits;
 	Promise<Void> auditInitialized;
-<<<<<<< HEAD
-	std::unordered_map<AuditType, bool> anyAuditStorageLaunching;
-=======
 	FlowLock auditStorageHaLaunchingLock;
 	FlowLock auditStorageReplicaLaunchingLock;
 	FlowLock auditStorageLocationMetadataLaunchingLock;
 	FlowLock auditStorageSsShardLaunchingLock;
->>>>>>> 63371257
 	std::unordered_map<AuditType, AsyncVar<int>> remainingBudgetForAuditTasks;
 
 	Optional<Reference<TenantCache>> ddTenantCache;
@@ -369,11 +352,7 @@
 
 	DataDistributor(Reference<AsyncVar<ServerDBInfo> const> const& db, UID id, Reference<DDSharedContext> context)
 	  : dbInfo(db), context(context), ddId(id), txnProcessor(nullptr), lock(context->lock),
-<<<<<<< HEAD
-	    initialDDEventHolder(makeReference<EventCacheHolder>("InitialDD")),
-=======
 	    configuration(context->configuration), initialDDEventHolder(makeReference<EventCacheHolder>("InitialDD")),
->>>>>>> 63371257
 	    movingDataEventHolder(makeReference<EventCacheHolder>("MovingData")),
 	    totalDataInFlightEventHolder(makeReference<EventCacheHolder>("TotalDataInFlight")),
 	    totalDataInFlightRemoteEventHolder(makeReference<EventCacheHolder>("TotalDataInFlightRemote")),
@@ -689,14 +668,9 @@
 		}
 
 		// Trigger background cleanup for datamove tombstones
-<<<<<<< HEAD
-		self->addActor.send((self->removeDataMoveTombstoneBackground(self)));
-
-=======
 		if (!self->txnProcessor->isMocked()) {
 			self->addActor.send(self->removeDataMoveTombstoneBackground(self));
 		}
->>>>>>> 63371257
 		return Void();
 	}
 
@@ -732,8 +706,6 @@
 	Future<Void> initTenantCache();
 };
 
-<<<<<<< HEAD
-=======
 Future<Void> DataDistributor::initDDConfigWatch() {
 	if (txnProcessor->isMocked()) {
 		onConfigChange = Never();
@@ -758,7 +730,6 @@
 	return ddTenantCache.get()->build();
 }
 
->>>>>>> 63371257
 inline void addAuditToAuditMap(Reference<DataDistributor> self, std::shared_ptr<DDAudit> audit) {
 	AuditType auditType = audit->coreState.getType();
 	UID auditID = audit->coreState.id;
@@ -784,10 +755,7 @@
 
 inline void removeAuditFromAuditMap(Reference<DataDistributor> self, AuditType auditType, UID auditID) {
 	ASSERT(self->audits.contains(auditType) && self->audits[auditType].contains(auditID));
-<<<<<<< HEAD
-=======
 	self->audits[auditType][auditID]->cancel();
->>>>>>> 63371257
 	self->audits[auditType].erase(auditID);
 	TraceEvent(SevDebug, "AuditMapOps", self->ddId)
 	    .detail("Ops", "removeAuditFromAuditMap")
@@ -814,10 +782,6 @@
                      AuditStorageState auditStates,
                      int retryCount,
                      std::string context);
-<<<<<<< HEAD
-ACTOR Future<Void> waitForAuditStorage(Reference<DataDistributor> self, UID auditID, AuditType auditType);
-=======
->>>>>>> 63371257
 ACTOR Future<Void> auditStorageCore(Reference<DataDistributor> self,
                                     UID auditID,
                                     AuditType auditType,
@@ -886,11 +850,7 @@
 				throw e;
 			}
 			if (retryCount > 50) {
-<<<<<<< HEAD
-				TraceEvent(SevWarnAlways, "ResumeAuditStorageUnableUpdateMetadata", self->ddId).errorUnsuppressed(e);
-=======
 				TraceEvent(SevWarnAlways, "AuditStorageResumeUnableUpdateMetadata", self->ddId).errorUnsuppressed(e);
->>>>>>> 63371257
 				return Void();
 			}
 			retryCount++;
@@ -1056,21 +1016,6 @@
 	// see any changes that occur after init() has read the config state.
 	wait(self->initDDConfigWatch());
 
-	// Start watching for changes before reading the config in init() below
-	state Promise<Version> configChangeWatching;
-	state Future<Void> onConfigChange =
-	    map(DDConfiguration().trigger.onChange(SystemDBWriteLockedNow(cx.getReference()), {}, configChangeWatching),
-	        [](Version v) {
-		        CODE_PROBE(true, "DataDistribution change detected");
-		        TraceEvent("DataDistributionConfigChanged").detail("ChangeVersion", v);
-		        throw dd_config_changed();
-		        return Void();
-	        });
-
-	// Make sure that the watcher has established a baseline before init() below so the watcher will
-	// see any changes that occur after init() has read the config state.
-	wait(success(configChangeWatching.getFuture()));
-
 	loop {
 		self->context->trackerCancelled = false;
 		// whether all initial shard are tracked
@@ -1112,11 +1057,7 @@
 			int replicaSize = self->configuration.storageTeamSize;
 
 			std::vector<Future<Void>> actors; // the container of ACTORs
-<<<<<<< HEAD
-			actors.push_back(onConfigChange);
-=======
 			actors.push_back(self->onConfigChange);
->>>>>>> 63371257
 
 			if (self->configuration.usableRegions > 1) {
 				tcis.push_back(TeamCollectionInterface());
@@ -1267,11 +1208,7 @@
 				actors.push_back(monitorPhysicalShardStatus(self->physicalShardCollection));
 			}
 
-<<<<<<< HEAD
-			actors.push_back(serveBlobMigratorRequests(self, shardTracker, ddQueue));
-=======
 			actors.push_back(serveBlobMigratorRequests(self, self->context->tracker, self->context->ddQueue));
->>>>>>> 63371257
 
 			wait(waitForAll(actors));
 			ASSERT_WE_THINK(false);
@@ -1945,12 +1882,9 @@
 		    .detail("RetryCount", currentRetryCount)
 		    .detail("IsReady", self->auditInitialized.getFuture().isReady());
 	} catch (Error& e) {
-<<<<<<< HEAD
-=======
 		if (e.code() == error_code_actor_cancelled) {
 			throw e;
 		}
->>>>>>> 63371257
 		TraceEvent(SevDebug, "DDAuditStorageCoreError", self->ddId)
 		    .errorUnsuppressed(e)
 		    .detail("Context", context)
@@ -1959,15 +1893,10 @@
 		    .detail("AuditType", auditType)
 		    .detail("Range", audit->coreState.range)
 		    .detail("IsReady", self->auditInitialized.getFuture().isReady());
-<<<<<<< HEAD
-		if (e.code() == error_code_actor_cancelled || e.code() == error_code_movekeys_conflict) {
-			throw e; // throw to DD and DD will restart
-=======
 		if (e.code() == error_code_movekeys_conflict) {
 			throw e; // throw to DD and DD will restart
 		} else if (e.code() == error_code_audit_storage_cancelled) {
 			// do nothing, silently quit
->>>>>>> 63371257
 		} else if (audit->retryCount < SERVER_KNOBS->AUDIT_RETRY_COUNT_MAX && e.code() != error_code_not_implemented) {
 			audit->retryCount++;
 			audit->actors.clear(true);
@@ -2019,48 +1948,9 @@
 				// However, this progress can never happen to a zombie audit
 				// For this case, the client should be able to be timed out
 				// A zombie aduit will be either: (1) resumed by the next DD; (2) removed by client
-<<<<<<< HEAD
 			}
 			removeAuditFromAuditMap(self, audit->coreState.getType(),
 			                        audit->coreState.id); // remove audit
-		}
-	}
-	return Void();
-}
-
-// Wait until the audit completes or this actor gets cancelled
-ACTOR Future<Void> waitForAuditStorage(Reference<DataDistributor> self, UID auditID, AuditType auditType) {
-	loop {
-		try {
-			TraceEvent(SevVerbose, "WaitForAuditStorage", self->ddId)
-			    .detail("AuditID", auditID)
-			    .detail("AuditType", auditType);
-			// auditMap keeps following invariants:
-			// (1) Any alive audit storage must be in auditMap
-			// (2) Any audit of auditMap must be alive
-			if (auditExistInAuditMap(self, auditType, auditID)) {
-				wait(delay(1));
-				continue;
-			} else {
-				TraceEvent(SevInfo, "WaitForAuditStorage", self->ddId)
-				    .detail("AuditID", auditID)
-				    .detail("AuditType", auditType);
-				break;
-			}
-		} catch (Error& e) {
-			if (e.code() == error_code_actor_cancelled) {
-				throw e;
-			}
-			TraceEvent(SevDebug, "WaitForAuditStorage", self->ddId)
-			    .errorUnsuppressed(e)
-			    .detail("AuditID", auditID)
-			    .detail("AuditType", auditType);
-			continue;
-=======
-			}
-			removeAuditFromAuditMap(self, audit->coreState.getType(),
-			                        audit->coreState.id); // remove audit
->>>>>>> 63371257
 		}
 	}
 	return Void();
@@ -2175,11 +2065,7 @@
 				    .detail("AuditID", auditID_)
 				    .detail("AuditType", auditType)
 				    .detail("Range", auditRange);
-<<<<<<< HEAD
-				throw operation_cancelled(); // Trigger DD restart and check if resume audit is correct
-=======
 				throw operation_failed(); // Trigger DD restart and check if resume audit is correct
->>>>>>> 63371257
 			}
 			TraceEvent(SevInfo, "DDAuditStorageLaunchPersistNewAuditID", self->ddId)
 			    .detail("AuditID", auditID_)
@@ -2190,12 +2076,9 @@
 			runAuditStorage(self, auditState, 0, "LaunchAudit");
 		}
 	} catch (Error& e) {
-<<<<<<< HEAD
-=======
 		if (e.code() == error_code_actor_cancelled) {
 			throw e;
 		}
->>>>>>> 63371257
 		TraceEvent(SevInfo, "DDAuditStorageLaunchError", self->ddId)
 		    .errorUnsuppressed(e)
 		    .detail("AuditType", auditType)
@@ -2204,8 +2087,6 @@
 	}
 	return auditID;
 }
-<<<<<<< HEAD
-=======
 
 ACTOR Future<Void> cancelAuditStorage(Reference<DataDistributor> self, TriggerAuditRequest req) {
 	state FlowLock::Releaser holder;
@@ -2254,7 +2135,6 @@
 	}
 	return Void();
 }
->>>>>>> 63371257
 
 // Handling audit requests
 // For each request, launch audit storage and reply to CC with following three replies:
@@ -2266,16 +2146,6 @@
 // For 1 and 2, we believe no new audit is persisted; For 3, we do not know whether a new
 // audit is persisted, but DD will restart and the new audit will be resume if created.
 ACTOR Future<Void> auditStorage(Reference<DataDistributor> self, TriggerAuditRequest req) {
-<<<<<<< HEAD
-	if (req.getType() != AuditType::ValidateHA && req.getType() != AuditType::ValidateReplica &&
-	    req.getType() != AuditType::ValidateLocationMetadata &&
-	    req.getType() != AuditType::ValidateStorageServerShard) {
-		req.reply.sendError(not_implemented());
-		return Void();
-	}
-	ASSERT(!self->anyAuditStorageLaunching.contains(req.getType()) || !self->anyAuditStorageLaunching[req.getType()]);
-	self->anyAuditStorageLaunching[req.getType()] = true;
-=======
 	state FlowLock::Releaser holder;
 	if (req.getType() == AuditType::ValidateHA) {
 		wait(self->auditStorageHaLaunchingLock.take(TaskPriority::DefaultYield));
@@ -2294,7 +2164,6 @@
 		return Void();
 	}
 
->>>>>>> 63371257
 	state int retryCount = 0;
 	loop {
 		try {
@@ -2319,15 +2188,8 @@
 			    .detail("RetryCount", retryCount)
 			    .detail("AuditType", req.getType())
 			    .detail("Range", req.range);
-<<<<<<< HEAD
-			if (e.code() == error_code_actor_cancelled) {
-				req.reply.sendError(audit_storage_failed());
-				self->anyAuditStorageLaunching[req.getType()] = false;
-				throw audit_storage_failed();
-=======
 			if (e.code() == error_code_operation_failed && g_network->isSimulated()) {
 				throw audit_storage_failed(); // to trigger dd restart
->>>>>>> 63371257
 			} else if (e.code() == error_code_audit_storage_exceeded_request_limit) {
 				req.reply.sendError(audit_storage_exceeded_request_limit());
 			} else if (e.code() == error_code_persist_new_audit_metadata_error) {
@@ -2342,10 +2204,6 @@
 		}
 		break;
 	}
-<<<<<<< HEAD
-	self->anyAuditStorageLaunching[req.getType()] = false;
-=======
->>>>>>> 63371257
 	return Void();
 }
 
@@ -2403,25 +2261,14 @@
 		    .detail("AuditType", auditType);
 
 	} catch (Error& e) {
-<<<<<<< HEAD
-=======
 		if (e.code() == error_code_actor_cancelled) {
 			throw e;
 		}
->>>>>>> 63371257
 		TraceEvent(SevWarn, "DDDispatchAuditStorageServerShardError", self->ddId)
 		    .errorUnsuppressed(e)
 		    .detail("AuditID", audit->coreState.id)
 		    .detail("AuditType", auditType);
-<<<<<<< HEAD
-		if (e.code() == error_code_actor_cancelled) {
-			throw e;
-		} else {
-			audit->auditStorageAnyChildFailed = true;
-		}
-=======
 		audit->auditStorageAnyChildFailed = true;
->>>>>>> 63371257
 	}
 
 	return Void();
@@ -2503,18 +2350,8 @@
 		    .detail("IssuedDoAuditCount", issueDoAuditCount);
 
 	} catch (Error& e) {
-<<<<<<< HEAD
-		TraceEvent(SevInfo, "DDScheduleAuditStorageShardOnServerError", self->ddId)
-		    .errorUnsuppressed(e)
-		    .detail("AuditID", audit->coreState.id)
-		    .detail("AuditType", auditType)
-		    .detail("IssuedDoAuditCount", issueDoAuditCount);
-=======
->>>>>>> 63371257
 		if (e.code() == error_code_actor_cancelled) {
 			throw e;
-		} else {
-			audit->auditStorageAnyChildFailed = true;
 		}
 		TraceEvent(SevInfo, "DDScheduleAuditStorageShardOnServerError", self->ddId)
 		    .errorUnsuppressed(e)
@@ -2579,7 +2416,6 @@
 				}
 			}
 			wait(delay(0.1));
-<<<<<<< HEAD
 		}
 		TraceEvent(SevInfo, "DDDispatchAuditStorageEnd", self->ddId)
 		    .detail("AuditID", audit->coreState.id)
@@ -2590,26 +2426,6 @@
 		    .detail("CompleteRatio", completedCount * 1.0 / totalCount);
 
 	} catch (Error& e) {
-		TraceEvent(SevWarn, "DDDispatchAuditStorageError", self->ddId)
-		    .errorUnsuppressed(e)
-		    .detail("AuditID", audit->coreState.id)
-		    .detail("AuditType", auditType);
-		if (e.code() == error_code_actor_cancelled) {
-			throw e;
-		} else {
-			audit->auditStorageAnyChildFailed = true;
-		}
-=======
-		}
-		TraceEvent(SevInfo, "DDDispatchAuditStorageEnd", self->ddId)
-		    .detail("AuditID", audit->coreState.id)
-		    .detail("Range", range)
-		    .detail("AuditType", auditType)
-		    .detail("TotalRanges", totalCount)
-		    .detail("TotalComplete", completedCount)
-		    .detail("CompleteRatio", completedCount * 1.0 / totalCount);
-
-	} catch (Error& e) {
 		if (e.code() == error_code_actor_cancelled) {
 			throw e;
 		}
@@ -2618,7 +2434,6 @@
 		    .detail("AuditID", audit->coreState.id)
 		    .detail("AuditType", auditType);
 		audit->auditStorageAnyChildFailed = true;
->>>>>>> 63371257
 	}
 
 	return Void();
@@ -2759,19 +2574,8 @@
 		    .detail("IssuedDoAuditCountInThisSchedule", issueDoAuditCount);
 
 	} catch (Error& e) {
-<<<<<<< HEAD
-		TraceEvent(SevInfo, "DDScheduleAuditOnRangeError", self->ddId)
-		    .errorUnsuppressed(e)
-		    .detail("AuditID", audit->coreState.id)
-		    .detail("Range", range)
-		    .detail("AuditType", auditType)
-		    .detail("IssuedDoAuditCount", issueDoAuditCount);
-=======
->>>>>>> 63371257
 		if (e.code() == error_code_actor_cancelled) {
 			throw e;
-		} else {
-			audit->auditStorageAnyChildFailed = true;
 		}
 		TraceEvent(SevInfo, "DDScheduleAuditOnRangeError", self->ddId)
 		    .errorUnsuppressed(e)
@@ -2839,13 +2643,8 @@
 		self->remainingBudgetForAuditTasks[auditType].set(self->remainingBudgetForAuditTasks[auditType].get() + 1);
 		ASSERT(self->remainingBudgetForAuditTasks[auditType].get() <= SERVER_KNOBS->CONCURRENT_AUDIT_TASK_COUNT_MAX);
 
-<<<<<<< HEAD
-		if (e.code() == error_code_actor_cancelled || e.code() == error_code_not_implemented ||
-		    e.code() == error_code_audit_storage_exceeded_request_limit) {
-=======
 		if (e.code() == error_code_not_implemented || e.code() == error_code_audit_storage_exceeded_request_limit ||
 		    e.code() == error_code_audit_storage_cancelled) {
->>>>>>> 63371257
 			throw e;
 		} else if (e.code() == error_code_audit_storage_error) {
 			audit->foundError = true;
@@ -2875,15 +2674,9 @@
 	return Void();
 }
 
-<<<<<<< HEAD
-ACTOR Future<Void> dataDistributor(DataDistributorInterface di, Reference<AsyncVar<ServerDBInfo> const> db) {
-	state Reference<DDSharedContext> context(new DDSharedContext(di));
-	state Reference<DataDistributor> self(new DataDistributor(db, di.id(), context));
-=======
 ACTOR Future<Void> dataDistributor_impl(DataDistributorInterface di,
                                         Reference<DataDistributor> self,
                                         IsMocked isMocked) {
->>>>>>> 63371257
 	state Future<Void> collection = actorCollection(self->addActor.getFuture());
 	state PromiseStream<GetMetricsListRequest> getShardMetricsList;
 	state Database cx;
@@ -2945,19 +2738,12 @@
 						    ddSnapReqResultMapPtr->erase(snapUID);
 						    return Void();
 					    },
-<<<<<<< HEAD
-					    delayed(
-					        ddSnapCreate(
-					            snapReq, db, self->context->ddEnabledState.get(), &ddSnapReqMap, &ddSnapReqResultMap),
-					        SERVER_KNOBS->SNAP_MINIMUM_TIME_GAP)));
-=======
 					    delayed(ddSnapCreate(snapReq,
 					                         self->dbInfo,
 					                         self->context->ddEnabledState.get(),
 					                         &ddSnapReqMap,
 					                         &ddSnapReqResultMap),
 					            SERVER_KNOBS->SNAP_MINIMUM_TIME_GAP)));
->>>>>>> 63371257
 				}
 			}
 			when(DistributorExclusionSafetyCheckRequest exclCheckReq =
@@ -2968,21 +2754,12 @@
 				req.reply.send(getStorageWigglerStates(self));
 			}
 			when(TriggerAuditRequest req = waitNext(di.triggerAudit.getFuture())) {
-<<<<<<< HEAD
-				if (!self->anyAuditStorageLaunching.contains(req.getType()) ||
-				    !self->anyAuditStorageLaunching[req.getType()]) {
-					actors.add(auditStorage(self, req));
-				} else { // Only one audit storage is allowed at any time
-					req.reply.sendError(audit_storage_exceeded_request_limit());
-				}
-=======
 				if (req.cancel) {
 					ASSERT(req.id.isValid());
 					actors.add(cancelAuditStorage(self, req));
 					continue;
 				}
 				actors.add(auditStorage(self, req));
->>>>>>> 63371257
 			}
 			when(TenantsOverStorageQuotaRequest req = waitNext(di.tenantsOverStorageQuota.getFuture())) {
 				req.reply.send(getTenantsOverStorageQuota(self));
