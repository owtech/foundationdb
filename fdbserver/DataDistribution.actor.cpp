/*
 * DataDistribution.actor.cpp
 *
 * This source file is part of the FoundationDB open source project
 *
 * Copyright 2013-2022 Apple Inc. and the FoundationDB project authors
 *
 * Licensed under the Apache License, Version 2.0 (the "License");
 * you may not use this file except in compliance with the License.
 * You may obtain a copy of the License at
 *
 *     http://www.apache.org/licenses/LICENSE-2.0
 *
 * Unless required by applicable law or agreed to in writing, software
 * distributed under the License is distributed on an "AS IS" BASIS,
 * WITHOUT WARRANTIES OR CONDITIONS OF ANY KIND, either express or implied.
 * See the License for the specific language governing permissions and
 * limitations under the License.
 */

#include <set>
#include <string>

#include "fdbclient/Audit.h"
#include "fdbclient/AuditUtils.actor.h"
#include "fdbclient/DatabaseContext.h"
#include "fdbclient/FDBOptions.g.h"
#include "fdbclient/FDBTypes.h"
#include "fdbclient/Knobs.h"
#include "fdbclient/ManagementAPI.actor.h"
#include "fdbclient/RunRYWTransaction.actor.h"
#include "fdbclient/StorageServerInterface.h"
#include "fdbclient/SystemData.h"
#include "fdbclient/Tenant.h"
#include "fdbrpc/Replication.h"
#include "fdbserver/DDSharedContext.h"
#include "fdbserver/DDTeamCollection.h"
#include "fdbserver/DataDistribution.actor.h"
#include "fdbserver/FDBExecHelper.actor.h"
#include "fdbserver/IKeyValueStore.h"
#include "fdbserver/Knobs.h"
#include "fdbserver/QuietDatabase.h"
#include "fdbserver/ServerDBInfo.h"
#include "fdbserver/TLogInterface.h"
#include "fdbserver/TenantCache.h"
#include "fdbserver/WaitFailure.h"
#include "fdbserver/workloads/workloads.actor.h"
#include "fdbserver/MockDataDistributor.h"
#include "flow/ActorCollection.h"
#include "flow/Arena.h"
#include "flow/BooleanParam.h"
#include "flow/Trace.h"
#include "flow/UnitTest.h"
#include "flow/genericactors.actor.h"
#include "flow/serialize.h"
#include "flow/actorcompiler.h" // This must be the last #include.

void RelocateShard::setParentRange(KeyRange const& parent) {
	ASSERT(reason == RelocateReason::WRITE_SPLIT || reason == RelocateReason::SIZE_SPLIT);
	parent_range = parent;
}

Optional<KeyRange> RelocateShard::getParentRange() const {
	return parent_range;
}

ShardSizeBounds ShardSizeBounds::shardSizeBoundsBeforeTrack() {
	return ShardSizeBounds{ .max = StorageMetrics{ .bytes = -1,
		                                           .bytesWrittenPerKSecond = StorageMetrics::infinity,
		                                           .iosPerKSecond = StorageMetrics::infinity,
		                                           .bytesReadPerKSecond = StorageMetrics::infinity,
		                                           .opsReadPerKSecond = StorageMetrics::infinity },
		                    .min = StorageMetrics{ .bytes = -1,
		                                           .bytesWrittenPerKSecond = 0,
		                                           .iosPerKSecond = 0,
		                                           .bytesReadPerKSecond = 0,
		                                           .opsReadPerKSecond = 0 },
		                    .permittedError = StorageMetrics{ .bytes = -1,
		                                                      .bytesWrittenPerKSecond = StorageMetrics::infinity,
		                                                      .iosPerKSecond = StorageMetrics::infinity,
		                                                      .bytesReadPerKSecond = StorageMetrics::infinity,
		                                                      .opsReadPerKSecond = StorageMetrics::infinity } };
}

enum class DDAuditContext : uint8_t {
	Invalid = 0,
	Resume = 1,
	Launch = 2,
	Retry = 3,
};
struct DDAudit {
	DDAudit(AuditStorageState coreState)
	  : coreState(coreState), actors(true), foundError(false), auditStorageAnyChildFailed(false), retryCount(0),
	    cancelled(false), overallCompleteDoAuditCount(0), overallIssuedDoAuditCount(0),
	    remainingBudgetForAuditTasks(SERVER_KNOBS->CONCURRENT_AUDIT_TASK_COUNT_MAX), context(0) {}

	AuditStorageState coreState;
	ActorCollection actors;
	Future<Void> auditActor;
	bool foundError;
	int retryCount;
	bool auditStorageAnyChildFailed;
	bool cancelled; // use to cancel any actor beyond auditActor
	int64_t overallIssuedDoAuditCount;
	int64_t overallCompleteDoAuditCount;
	AsyncVar<int> remainingBudgetForAuditTasks;
	uint8_t context;
<<<<<<< HEAD
=======
	std::unordered_map<UID, bool> serverProgressFinishMap; // dedicated to ssshard
>>>>>>> 83dc9ff6

	inline void setAuditRunActor(Future<Void> actor) { auditActor = actor; }
	inline Future<Void> getAuditRunActor() { return auditActor; }

	inline void setDDAuditContext(DDAuditContext context) { this->context = static_cast<uint8_t>(context); }
	inline DDAuditContext getDDAuditContext() const { return static_cast<DDAuditContext>(this->context); }

	// auditActor and actors are guaranteed to deliver a cancel signal
	void cancel() {
		auditActor.cancel();
		actors.clear(true);
		cancelled = true;
	}

	bool isCancelled() const { return cancelled; }
};

void DataMove::validateShard(const DDShardInfo& shard, KeyRangeRef range, int priority) {
	if (!valid) {
		if (shard.hasDest && shard.destId != anonymousShardId) {
			TraceEvent(SevError, "DataMoveValidationError")
			    .detail("Range", range)
			    .detail("Reason", "DataMoveMissing")
			    .detail("DestID", shard.destId)
			    .detail("ShardPrimaryDest", describe(shard.primaryDest))
			    .detail("ShardRemoteDest", describe(shard.remoteDest));
		}
		return;
	}

	ASSERT(!this->meta.ranges.empty() && this->meta.ranges.front().contains(range));

	if (!shard.hasDest) {
		TraceEvent(SevWarnAlways, "DataMoveValidationError")
		    .detail("Range", range)
		    .detail("Reason", "ShardMissingDest")
		    .detail("DataMoveMetaData", this->meta.toString())
		    .detail("DataMovePrimaryDest", describe(this->primaryDest))
		    .detail("DataMoveRemoteDest", describe(this->remoteDest));
		cancelled = true;
		return;
	}

	if (shard.destId != this->meta.id) {
		TraceEvent(SevWarnAlways, "DataMoveValidationError")
		    .detail("Range", range)
		    .detail("Reason", "DataMoveIDMissMatch")
		    .detail("DataMoveMetaData", this->meta.toString())
		    .detail("ShardMoveID", shard.destId);
		cancelled = true;
		return;
	}

	if (!std::equal(
	        this->primaryDest.begin(), this->primaryDest.end(), shard.primaryDest.begin(), shard.primaryDest.end()) ||
	    !std::equal(
	        this->remoteDest.begin(), this->remoteDest.end(), shard.remoteDest.begin(), shard.remoteDest.end())) {
		TraceEvent(g_network->isSimulated() ? SevWarn : SevError, "DataMoveValidationError")
		    .detail("Range", range)
		    .detail("Reason", "DataMoveDestMissMatch")
		    .detail("DataMoveMetaData", this->meta.toString())
		    .detail("DataMovePrimaryDest", describe(this->primaryDest))
		    .detail("DataMoveRemoteDest", describe(this->remoteDest))
		    .detail("ShardPrimaryDest", describe(shard.primaryDest))
		    .detail("ShardRemoteDest", describe(shard.remoteDest));
		cancelled = true;
	}
}

Future<Void> StorageWiggler::onCheck() const {
	return delay(MIN_ON_CHECK_DELAY_SEC);
}

// add server to wiggling queue
void StorageWiggler::addServer(const UID& serverId, const StorageMetadataType& metadata) {
	// std::cout << "size: " << pq_handles.size() << " add " << serverId.toString() << " DC: "
	//           << teamCollection->isPrimary() << std::endl;
	ASSERT(!pq_handles.count(serverId));
	pq_handles[serverId] = wiggle_pq.emplace(metadata, serverId);
}

void StorageWiggler::removeServer(const UID& serverId) {
	// std::cout << "size: " << pq_handles.size() << " remove " << serverId.toString() << " DC: "
	//           << teamCollection->isPrimary() << std::endl;
	if (contains(serverId)) { // server haven't been popped
		auto handle = pq_handles.at(serverId);
		pq_handles.erase(serverId);
		wiggle_pq.erase(handle);
	}
}

void StorageWiggler::updateMetadata(const UID& serverId, const StorageMetadataType& metadata) {
	//	std::cout << "size: " << pq_handles.size() << " update " << serverId.toString()
	//	          << " DC: " << teamCollection->isPrimary() << std::endl;
	auto handle = pq_handles.at(serverId);
	if ((*handle).first == metadata) {
		return;
	}
	wiggle_pq.update(handle, std::make_pair(metadata, serverId));
}

bool StorageWiggler::necessary(const UID& serverId, const StorageMetadataType& metadata) const {
	return metadata.wrongConfigured || (now() - metadata.createdTime > SERVER_KNOBS->DD_STORAGE_WIGGLE_MIN_SS_AGE_SEC);
}

Optional<UID> StorageWiggler::getNextServerId(bool necessaryOnly) {
	if (!wiggle_pq.empty()) {
		auto [metadata, id] = wiggle_pq.top();
		if (necessaryOnly && !necessary(id, metadata)) {
			return {};
		}
		wiggle_pq.pop();
		pq_handles.erase(id);
		return Optional<UID>(id);
	}
	return Optional<UID>();
}

Future<Void> StorageWiggler::resetStats() {
	metrics.reset();
	return runRYWTransaction(
	    teamCollection->dbContext(), [this](Reference<ReadYourWritesTransaction> tr) -> Future<Void> {
		    return wiggleData.resetStorageWiggleMetrics(tr, PrimaryRegion(teamCollection->isPrimary()), metrics);
	    });
}

Future<Void> StorageWiggler::restoreStats() {
	auto readFuture = wiggleData.storageWiggleMetrics(PrimaryRegion(teamCollection->isPrimary()))
	                      .getD(teamCollection->dbContext().getReference(), Snapshot::False, metrics);
	return store(metrics, readFuture);
}

Future<Void> StorageWiggler::startWiggle() {
	metrics.last_wiggle_start = StorageMetadataType::currentTime();
	if (shouldStartNewRound()) {
		metrics.last_round_start = metrics.last_wiggle_start;
	}
	return runRYWTransaction(
	    teamCollection->dbContext(), [this](Reference<ReadYourWritesTransaction> tr) -> Future<Void> {
		    return wiggleData.updateStorageWiggleMetrics(tr, metrics, PrimaryRegion(teamCollection->isPrimary()));
	    });
}

Future<Void> StorageWiggler::finishWiggle() {
	metrics.last_wiggle_finish = StorageMetadataType::currentTime();
	metrics.finished_wiggle += 1;
	auto duration = metrics.last_wiggle_finish - metrics.last_wiggle_start;
	metrics.smoothed_wiggle_duration.setTotal((double)duration);

	if (shouldFinishRound()) {
		metrics.last_round_finish = metrics.last_wiggle_finish;
		metrics.finished_round += 1;
		duration = metrics.last_round_finish - metrics.last_round_start;
		metrics.smoothed_round_duration.setTotal((double)duration);
	}
	return runRYWTransaction(
	    teamCollection->dbContext(), [this](Reference<ReadYourWritesTransaction> tr) -> Future<Void> {
		    return wiggleData.updateStorageWiggleMetrics(tr, metrics, PrimaryRegion(teamCollection->isPrimary()));
	    });
}

ACTOR Future<Void> remoteRecovered(Reference<AsyncVar<ServerDBInfo> const> db) {
	TraceEvent("DDTrackerStarting").log();
	while (db->get().recoveryState < RecoveryState::ALL_LOGS_RECRUITED) {
		TraceEvent("DDTrackerStarting").detail("RecoveryState", (int)db->get().recoveryState);
		wait(db->onChange());
	}
	return Void();
}

// Ensures that the serverKeys key space is properly coalesced
// This method is only used for testing and is not implemented in a manner that is safe for large databases
ACTOR Future<Void> debugCheckCoalescing(Database cx) {
	state Transaction tr(cx);
	loop {
		try {
			state RangeResult serverList = wait(tr.getRange(serverListKeys, CLIENT_KNOBS->TOO_MANY));
			ASSERT(!serverList.more && serverList.size() < CLIENT_KNOBS->TOO_MANY);

			state int i;
			for (i = 0; i < serverList.size(); i++) {
				state UID id = decodeServerListValue(serverList[i].value).id();
				RangeResult ranges = wait(krmGetRanges(&tr, serverKeysPrefixFor(id), allKeys));
				ASSERT(ranges.end()[-1].key == allKeys.end);

				for (int j = 0; j < ranges.size() - 2; j++)
					if (ranges[j].value == ranges[j + 1].value)
						TraceEvent(SevError, "UncoalescedValues", id)
						    .detail("Key1", ranges[j].key)
						    .detail("Key2", ranges[j + 1].key)
						    .detail("Value", ranges[j].value);
			}

			TraceEvent("DoneCheckingCoalescing").log();
			return Void();
		} catch (Error& e) {
			wait(tr.onError(e));
		}
	}
}

static std::set<int> const& normalDDQueueErrors() {
	static std::set<int> s;
	if (s.empty()) {
		s.insert(error_code_movekeys_conflict);
		s.insert(error_code_broken_promise);
		s.insert(error_code_data_move_cancelled);
		s.insert(error_code_data_move_dest_team_not_found);
	}
	return s;
}

struct DataDistributor;
void runAuditStorage(Reference<DataDistributor> self,
                     AuditStorageState auditStates,
                     int retryCount,
                     DDAuditContext context);
ACTOR Future<Void> auditStorageCore(Reference<DataDistributor> self,
                                    UID auditID,
                                    AuditType auditType,
                                    int currentRetryCount);
ACTOR Future<UID> launchAudit(Reference<DataDistributor> self, KeyRange auditRange, AuditType auditType);
ACTOR Future<Void> auditStorage(Reference<DataDistributor> self, TriggerAuditRequest req);
void loadAndDispatchAudit(Reference<DataDistributor> self, std::shared_ptr<DDAudit> audit, KeyRange range);
ACTOR Future<Void> dispatchAuditStorageServerShard(Reference<DataDistributor> self, std::shared_ptr<DDAudit> audit);
ACTOR Future<Void> scheduleAuditStorageShardOnServer(Reference<DataDistributor> self,
                                                     std::shared_ptr<DDAudit> audit,
                                                     StorageServerInterface ssi);
<<<<<<< HEAD
=======
ACTOR Future<Void> scheduleAuditLocationMetadata(Reference<DataDistributor> self,
                                                 std::shared_ptr<DDAudit> audit,
                                                 KeyRange range);
>>>>>>> 83dc9ff6
ACTOR Future<Void> dispatchAuditStorage(Reference<DataDistributor> self,
                                        std::shared_ptr<DDAudit> audit,
                                        KeyRange range);
ACTOR Future<Void> scheduleAuditOnRange(Reference<DataDistributor> self,
                                        std::shared_ptr<DDAudit> audit,
                                        KeyRange range);
ACTOR Future<Void> doAuditOnStorageServer(Reference<DataDistributor> self,
                                          std::shared_ptr<DDAudit> audit,
                                          StorageServerInterface ssi,
                                          AuditStorageRequest req);

struct DataDistributor : NonCopyable, ReferenceCounted<DataDistributor> {
public:
	Reference<AsyncVar<ServerDBInfo> const> dbInfo;
	Reference<DDSharedContext> context;
	UID ddId;
	PromiseStream<Future<Void>> addActor;

	// State initialized when bootstrap
	Reference<IDDTxnProcessor> txnProcessor;
	MoveKeysLock& lock; // reference to context->lock
	DatabaseConfiguration& configuration; // reference to context->configuration
	std::vector<Optional<Key>> primaryDcId;
	std::vector<Optional<Key>> remoteDcIds;
	Reference<InitialDataDistribution> initData;

	Reference<EventCacheHolder> initialDDEventHolder;
	Reference<EventCacheHolder> movingDataEventHolder;
	Reference<EventCacheHolder> totalDataInFlightEventHolder;
	Reference<EventCacheHolder> totalDataInFlightRemoteEventHolder;

	// Optional components that can be set after ::init(). They're optional when test, but required for DD being
	// fully-functional.
	DDTeamCollection* teamCollection;
	Reference<ShardsAffectedByTeamFailure> shardsAffectedByTeamFailure;
	// consumer is a yield stream from producer. The RelocateShard is pushed into relocationProducer and popped from
	// relocationConsumer (by DDQueue)
	PromiseStream<RelocateShard> relocationProducer, relocationConsumer;
	Reference<PhysicalShardCollection> physicalShardCollection;

	Promise<Void> initialized;

	std::unordered_map<AuditType, std::unordered_map<UID, std::shared_ptr<DDAudit>>> audits;
	FlowLock auditStorageHaLaunchingLock;
	FlowLock auditStorageReplicaLaunchingLock;
	FlowLock auditStorageLocationMetadataLaunchingLock;
	FlowLock auditStorageSsShardLaunchingLock;
	Promise<Void> auditStorageInitialized;
	bool auditStorageInitStarted;

	Optional<Reference<TenantCache>> ddTenantCache;

	// monitor DD configuration change
	Promise<Version> configChangeWatching;
	Future<Void> onConfigChange;

	DataDistributor(Reference<AsyncVar<ServerDBInfo> const> const& db, UID id, Reference<DDSharedContext> context)
	  : dbInfo(db), context(context), ddId(id), txnProcessor(nullptr), lock(context->lock),
	    configuration(context->configuration), initialDDEventHolder(makeReference<EventCacheHolder>("InitialDD")),
	    movingDataEventHolder(makeReference<EventCacheHolder>("MovingData")),
	    totalDataInFlightEventHolder(makeReference<EventCacheHolder>("TotalDataInFlight")),
	    totalDataInFlightRemoteEventHolder(makeReference<EventCacheHolder>("TotalDataInFlightRemote")),
	    teamCollection(nullptr), auditStorageHaLaunchingLock(1), auditStorageReplicaLaunchingLock(1),
	    auditStorageLocationMetadataLaunchingLock(1), auditStorageSsShardLaunchingLock(1),
	    auditStorageInitStarted(false) {}

	// bootstrap steps

	Future<Void> takeMoveKeysLock() { return store(lock, txnProcessor->takeMoveKeysLock(ddId)); }

	Future<Void> loadDatabaseConfiguration() { return store(configuration, txnProcessor->getDatabaseConfiguration()); }

	Future<Void> updateReplicaKeys() {
		return txnProcessor->updateReplicaKeys(primaryDcId, remoteDcIds, configuration);
	}

	Future<Void> loadInitialDataDistribution() {
		return store(initData,
		             txnProcessor->getInitialDataDistribution(
		                 ddId,
		                 lock,
		                 configuration.usableRegions > 1 ? remoteDcIds : std::vector<Optional<Key>>(),
		                 context->ddEnabledState.get(),
		                 SkipDDModeCheck::False));
	}

	void initDcInfo() {
		primaryDcId.clear();
		remoteDcIds.clear();
		const std::vector<RegionInfo>& regions = configuration.regions;
		if (configuration.regions.size() > 0) {
			primaryDcId.push_back(regions[0].dcId);
		}
		if (configuration.regions.size() > 1) {
			remoteDcIds.push_back(regions[1].dcId);
		}
	}

	Future<Void> waitDataDistributorEnabled() const {
		return txnProcessor->waitForDataDistributionEnabled(context->ddEnabledState.get());
	}

	// Resume in-memory audit instances and issue background audit metadata cleanup
	void resumeAuditStorage(Reference<DataDistributor> self, std::vector<AuditStorageState> auditStates) {
		for (const auto& auditState : auditStates) {
			if (auditState.getPhase() != AuditPhase::Running) {
				TraceEvent(g_network->isSimulated() ? SevError : SevWarnAlways, "WrongAuditStateToResume")
				    .detail("AuditState", auditState.toString());
				return;
			}
			if (self->audits.contains(auditState.getType()) &&
			    self->audits[auditState.getType()].contains(auditState.id)) {
				// Ignore any RUNNING auditState with an alive audit
				// instance in DD audits map
				continue;
			}
			runAuditStorage(self, auditState, 0, DDAuditContext::Resume);
			TraceEvent(SevInfo, "AuditStorageResumed", self->ddId)
			    .detail("AuditID", auditState.id)
			    .detail("AuditType", auditState.getType())
			    .detail("AuditState", auditState.toString());
		}
		return;
	}

	ACTOR static Future<Void> initAuditStorage(Reference<DataDistributor> self) {
		self->auditStorageInitStarted = true;
		MoveKeyLockInfo lockInfo;
		lockInfo.myOwner = self->lock.myOwner;
		lockInfo.prevOwner = self->lock.prevOwner;
		lockInfo.prevWrite = self->lock.prevWrite;
		std::vector<AuditStorageState> auditStatesToResume =
		    wait(initAuditMetadata(self->txnProcessor->context(),
		                           lockInfo,
		                           self->context->isDDEnabled(),
		                           self->ddId,
		                           SERVER_KNOBS->PERSIST_FINISH_AUDIT_COUNT));
		self->resumeAuditStorage(self, auditStatesToResume);
		self->auditStorageInitialized.send(Void());
		return Void();
	}

	ACTOR static Future<Void> waitUntilDataDistributorExitSecurityMode(Reference<DataDistributor> self) {
		state Transaction tr(self->txnProcessor->context());
		loop {
			wait(delay(SERVER_KNOBS->DD_ENABLED_CHECK_DELAY, TaskPriority::DataDistribution));
			tr.setOption(FDBTransactionOptions::READ_LOCK_AWARE);
			tr.setOption(FDBTransactionOptions::READ_SYSTEM_KEYS);
			tr.setOption(FDBTransactionOptions::PRIORITY_SYSTEM_IMMEDIATE);
			try {
				Optional<Value> mode = wait(tr.get(dataDistributionModeKey));
				if (!mode.present()) {
					return Void();
				}
				BinaryReader rd(mode.get(), Unversioned());
				int ddMode = 1;
				rd >> ddMode;
				if (ddMode != 2) {
					return Void();
				}
				wait(checkMoveKeysLockReadOnly(&tr, self->context->lock, self->context->ddEnabledState.get()));
				tr.reset();
			} catch (Error& e) {
				wait(tr.onError(e));
			}
		}
	}

	// Initialize the required internal states of DataDistributor from system metadata. It's necessary before
	// DataDistributor start working. Doesn't include initialization of optional components, like TenantCache, DDQueue,
	// Tracker, TeamCollection. The components should call its own ::init methods.
	ACTOR static Future<Void> init(Reference<DataDistributor> self) {
		loop {
			wait(self->waitDataDistributorEnabled());
			TraceEvent("DataDistributionEnabled").log();

			TraceEvent("DDInitTakingMoveKeysLock", self->ddId).log();
			wait(self->takeMoveKeysLock());
			TraceEvent("DDInitTookMoveKeysLock", self->ddId).log();

			// AuditStorage does not rely on DatabaseConfiguration
			// AuditStorage read neccessary info purely from system key space
			if (!self->auditStorageInitStarted) {
				// Avoid multiple initAuditStorages
				self->addActor.send(self->initAuditStorage(self));
			}
			// It is possible that an audit request arrives and then DDMode
			// is set to 2 at this point
			// No polling MoveKeyLock is running
			// So, we need to check MoveKeyLock when waitUntilDataDistributorExitSecurityMode
			wait(waitUntilDataDistributorExitSecurityMode(self)); // Trap DDMode == 2
			// It is possible DDMode begins with 2 and passes
			// waitDataDistributorEnabled and then set to 0 before
			// waitUntilDataDistributorExitSecurityMode. For this case,
			// after waitUntilDataDistributorExitSecurityMode, DDMode is 0.
			// The init loop does not break and the loop will stuct at
			// waitDataDistributorEnabled in the next iteration.
			TraceEvent("DataDistributorExitSecurityMode").log();

			wait(self->loadDatabaseConfiguration());
			self->initDcInfo();
			TraceEvent("DDInitGotConfiguration", self->ddId)
			    .setMaxFieldLength(-1)
			    .detail("Conf", self->configuration.toString());

			if (self->configuration.storageServerStoreType == KeyValueStoreType::SSD_SHARDED_ROCKSDB &&
			    !SERVER_KNOBS->SHARD_ENCODE_LOCATION_METADATA) {
				TraceEvent(SevError, "PhysicalShardNotEnabledForShardedRocks", self->ddId)
				    .detail("EnableServerKnob", "SHARD_ENCODE_LOCATION_METADATA");
				throw internal_error();
			}

			wait(self->updateReplicaKeys());
			TraceEvent("DDInitUpdatedReplicaKeys", self->ddId).log();

			wait(self->loadInitialDataDistribution());

			if (self->initData->shards.size() > 1) {
				TraceEvent("DDInitGotInitialDD", self->ddId)
				    .detail("B", self->initData->shards.end()[-2].key)
				    .detail("E", self->initData->shards.end()[-1].key)
				    .detail("Src", describe(self->initData->shards.end()[-2].primarySrc))
				    .detail("Dest", describe(self->initData->shards.end()[-2].primaryDest))
				    .trackLatest(self->initialDDEventHolder->trackingKey);
			} else {
				TraceEvent("DDInitGotInitialDD", self->ddId)
				    .detail("B", "")
				    .detail("E", "")
				    .detail("Src", "[no items]")
				    .detail("Dest", "[no items]")
				    .trackLatest(self->initialDDEventHolder->trackingKey);
			}

			if (self->initData->mode == 1 && self->context->isDDEnabled()) {
				// mode may be set true by system operator using fdbcli and isEnabled() set to true
				break;
			}

			TraceEvent("DataDistributionDisabled", self->ddId).log();

			TraceEvent("MovingData", self->ddId)
			    .detail("InFlight", 0)
			    .detail("InQueue", 0)
			    .detail("AverageShardSize", -1)
			    .detail("UnhealthyRelocations", 0)
			    .detail("HighestPriority", 0)
			    .detail("BytesWritten", 0)
			    .detail("BytesWrittenAverageRate", 0)
			    .detail("PriorityRecoverMove", 0)
			    .detail("PriorityRebalanceUnderutilizedTeam", 0)
			    .detail("PriorityRebalannceOverutilizedTeam", 0)
			    .detail("PriorityTeamHealthy", 0)
			    .detail("PriorityTeamContainsUndesiredServer", 0)
			    .detail("PriorityTeamRedundant", 0)
			    .detail("PriorityMergeShard", 0)
			    .detail("PriorityTeamUnhealthy", 0)
			    .detail("PriorityTeam2Left", 0)
			    .detail("PriorityTeam1Left", 0)
			    .detail("PriorityTeam0Left", 0)
			    .detail("PrioritySplitShard", 0)
			    .trackLatest(self->movingDataEventHolder->trackingKey);

			TraceEvent("TotalDataInFlight", self->ddId)
			    .detail("Primary", true)
			    .detail("TotalBytes", 0)
			    .detail("UnhealthyServers", 0)
			    .detail("HighestPriority", 0)
			    .trackLatest(self->totalDataInFlightEventHolder->trackingKey);
			TraceEvent("TotalDataInFlight", self->ddId)
			    .detail("Primary", false)
			    .detail("TotalBytes", 0)
			    .detail("UnhealthyServers", 0)
			    .detail("HighestPriority", self->configuration.usableRegions > 1 ? 0 : -1)
			    .trackLatest(self->totalDataInFlightRemoteEventHolder->trackingKey);
		}
		return Void();
	}

	ACTOR static Future<Void> removeDataMoveTombstoneBackground(Reference<DataDistributor> self) {
		state UID currentID;
		try {
			state Database cx = openDBOnServer(self->dbInfo, TaskPriority::DefaultEndpoint, LockAware::True);
			state Transaction tr(cx);
			loop {
				try {
					tr.setOption(FDBTransactionOptions::ACCESS_SYSTEM_KEYS);
					tr.setOption(FDBTransactionOptions::PRIORITY_SYSTEM_IMMEDIATE);
					for (UID& dataMoveID : self->initData->toCleanDataMoveTombstone) {
						currentID = dataMoveID;
						tr.clear(dataMoveKeyFor(currentID));
						TraceEvent(SevDebug, "RemoveDataMoveTombstone", self->ddId).detail("DataMoveID", currentID);
					}
					wait(tr.commit());
					break;
				} catch (Error& e) {
					wait(tr.onError(e));
				}
			}
		} catch (Error& e) {
			if (e.code() == error_code_actor_cancelled) {
				throw;
			}
			TraceEvent(SevWarn, "RemoveDataMoveTombstoneError", self->ddId)
			    .errorUnsuppressed(e)
			    .detail("CurrentDataMoveID", currentID);
			// DD needs not restart when removing tombstone gets failed unless this actor gets cancelled
			// So, do not throw error
		}
		return Void();
	}

	ACTOR static Future<Void> resumeFromShards(Reference<DataDistributor> self, bool traceShard) {
		// All physicalShard init must be completed before issuing data move
		if (SERVER_KNOBS->SHARD_ENCODE_LOCATION_METADATA && SERVER_KNOBS->ENABLE_DD_PHYSICAL_SHARD) {
			for (int i = 0; i < self->initData->shards.size() - 1; i++) {
				const DDShardInfo& iShard = self->initData->shards[i];
				KeyRangeRef keys = KeyRangeRef(iShard.key, self->initData->shards[i + 1].key);
				std::vector<ShardsAffectedByTeamFailure::Team> teams;
				teams.emplace_back(iShard.primarySrc, /*primary=*/true);
				if (self->configuration.usableRegions > 1) {
					teams.emplace_back(iShard.remoteSrc, /*primary=*/false);
				}
				self->physicalShardCollection->initPhysicalShardCollection(keys, teams, iShard.srcId.first(), 0);
			}
		}

		state std::vector<Key> customBoundaries;
		for (auto it : self->initData->userRangeConfig->ranges()) {
			auto range = it->range();
			customBoundaries.push_back(range.begin);
			TraceEvent(SevDebug, "DDInitCustomRangeConfig", self->ddId)
			    .detail("Range", KeyRangeRef(range.begin, range.end))
			    .detail("Config", it->value());
		}

		state int shard = 0;
		state int customBoundary = 0;
		state int overreplicatedCount = 0;
		for (; shard < self->initData->shards.size() - 1; shard++) {
			const DDShardInfo& iShard = self->initData->shards[shard];
			std::vector<KeyRangeRef> ranges;

			Key beginKey = iShard.key;
			Key endKey = self->initData->shards[shard + 1].key;
			while (customBoundary < customBoundaries.size() && customBoundaries[customBoundary] <= beginKey) {
				customBoundary++;
			}
			while (customBoundary < customBoundaries.size() && customBoundaries[customBoundary] < endKey) {
				ranges.push_back(KeyRangeRef(beginKey, customBoundaries[customBoundary]));
				beginKey = customBoundaries[customBoundary];
				customBoundary++;
			}
			ranges.push_back(KeyRangeRef(beginKey, endKey));

			std::vector<ShardsAffectedByTeamFailure::Team> teams;
			teams.push_back(ShardsAffectedByTeamFailure::Team(iShard.primarySrc, true));
			if (self->configuration.usableRegions > 1) {
				teams.push_back(ShardsAffectedByTeamFailure::Team(iShard.remoteSrc, false));
			}

			for (int r = 0; r < ranges.size(); r++) {
				auto& keys = ranges[r];
				self->shardsAffectedByTeamFailure->defineShard(keys);

				auto it = self->initData->userRangeConfig->rangeContaining(keys.begin);
				int customReplicas =
				    std::max(self->configuration.storageTeamSize, it->value().replicationFactor.orDefault(0));
				ASSERT_WE_THINK(KeyRangeRef(it->range().begin, it->range().end).contains(keys));

				bool unhealthy = iShard.primarySrc.size() != customReplicas;
				if (!unhealthy && self->configuration.usableRegions > 1) {
					unhealthy = iShard.remoteSrc.size() != customReplicas;
				}
				if (!unhealthy && iShard.primarySrc.size() > self->configuration.storageTeamSize) {
					if (++overreplicatedCount > SERVER_KNOBS->DD_MAX_SHARDS_ON_LARGE_TEAMS) {
						unhealthy = true;
					}
				}

				if (traceShard) {
					TraceEvent(SevDebug, "DDInitShard", self->ddId)
					    .detail("Keys", keys)
					    .detail("PrimarySrc", describe(iShard.primarySrc))
					    .detail("RemoteSrc", describe(iShard.remoteSrc))
					    .detail("PrimaryDest", describe(iShard.primaryDest))
					    .detail("RemoteDest", describe(iShard.remoteDest))
					    .detail("SrcID", iShard.srcId)
					    .detail("DestID", iShard.destId)
					    .detail("CustomReplicas", customReplicas)
					    .detail("StorageTeamSize", self->configuration.storageTeamSize)
					    .detail("Unhealthy", unhealthy)
					    .detail("Overreplicated", overreplicatedCount);
				}

				self->shardsAffectedByTeamFailure->moveShard(keys, teams);
				if ((ddLargeTeamEnabled() && (unhealthy || r > 0)) ||
				    (iShard.hasDest && iShard.destId == anonymousShardId)) {
					// This shard is already in flight.  Ideally we should use dest in ShardsAffectedByTeamFailure and
					// generate a dataDistributionRelocator directly in DataDistributionQueue to track it, but it's
					// easier to just (with low priority) schedule it for movement.
					DataMovementReason reason = DataMovementReason::RECOVER_MOVE;
					if (unhealthy) {
						reason = DataMovementReason::TEAM_UNHEALTHY;
					} else if (r > 0) {
						reason = DataMovementReason::SPLIT_SHARD;
					}
					self->relocationProducer.send(RelocateShard(keys, reason, RelocateReason::OTHER));
				}
			}

			wait(yield(TaskPriority::DataDistribution));
		}
		return Void();
	}

	// TODO: unit test needed
	ACTOR static Future<Void> resumeFromDataMoves(Reference<DataDistributor> self, Future<Void> readyToStart) {
		state KeyRangeMap<std::shared_ptr<DataMove>>::iterator it = self->initData->dataMoveMap.ranges().begin();

		wait(readyToStart);

		for (; it != self->initData->dataMoveMap.ranges().end(); ++it) {
			const DataMoveMetaData& meta = it.value()->meta;
			if (meta.ranges.empty()) {
				TraceEvent(SevInfo, "EmptyDataMoveRange", self->ddId).detail("DataMoveMetaData", meta.toString());
				continue;
			}
			if (it.value()->isCancelled() || (it.value()->valid && !SERVER_KNOBS->SHARD_ENCODE_LOCATION_METADATA)) {
				RelocateShard rs(meta.ranges.front(), DataMovementReason::RECOVER_MOVE, RelocateReason::OTHER);
				rs.dataMoveId = meta.id;
				rs.cancelled = true;
				self->relocationProducer.send(rs);
				TraceEvent("DDInitScheduledCancelDataMove", self->ddId).detail("DataMove", meta.toString());
			} else if (it.value()->valid) {
				TraceEvent(SevDebug, "DDInitFoundDataMove", self->ddId).detail("DataMove", meta.toString());
				ASSERT(meta.ranges.front() == it.range());
				// TODO: Persist priority in DataMoveMetaData.
				RelocateShard rs(meta.ranges.front(), DataMovementReason::RECOVER_MOVE, RelocateReason::OTHER);
				rs.dataMoveId = meta.id;
				rs.dataMove = it.value();
				std::vector<ShardsAffectedByTeamFailure::Team> teams;
				teams.push_back(ShardsAffectedByTeamFailure::Team(rs.dataMove->primaryDest, true));
				if (!rs.dataMove->remoteDest.empty()) {
					teams.push_back(ShardsAffectedByTeamFailure::Team(rs.dataMove->remoteDest, false));
				}

				// Since a DataMove could cover more than one keyrange, e.g., during merge, we need to define
				// the target shard and restart the shard tracker.
				self->shardsAffectedByTeamFailure->restartShardTracker.send(rs.keys);
				self->shardsAffectedByTeamFailure->defineShard(rs.keys);

				// When restoring a DataMove, the destination team is determined, and hence we need to register
				// the data move now, so that team failures can be captured.
				self->shardsAffectedByTeamFailure->moveShard(rs.keys, teams);
				self->relocationProducer.send(rs);
				wait(yield(TaskPriority::DataDistribution));
			}
		}

		// Trigger background cleanup for datamove tombstones
		if (!self->txnProcessor->isMocked()) {
			self->addActor.send(self->removeDataMoveTombstoneBackground(self));
		}
		return Void();
	}

	// Resume inflight relocations from the previous DD
	// TODO: The initialDataDistribution is unused once resumeRelocations,
	// DataDistributionTracker::trackInitialShards, and DDTeamCollection::init are done. In the future, we can release
	// the object to save memory usage if it turns out to be a problem.
	Future<Void> resumeRelocations() {
		ASSERT(shardsAffectedByTeamFailure); // has to be allocated
		Future<Void> shardsReady = resumeFromShards(Reference<DataDistributor>::addRef(this), g_network->isSimulated());
		return resumeFromDataMoves(Reference<DataDistributor>::addRef(this), shardsReady);
	}

	Future<Void> pollMoveKeysLock() const {
		return txnProcessor->pollMoveKeysLock(lock, context->ddEnabledState.get());
	}

	Future<bool> isDataDistributionEnabled() const {
		return txnProcessor->isDataDistributionEnabled(context->ddEnabledState.get());
	}

	Future<Void> removeKeysFromFailedServer(const UID& serverID, const std::vector<UID>& teamForDroppedRange) const {
		return txnProcessor->removeKeysFromFailedServer(
		    serverID, teamForDroppedRange, lock, context->ddEnabledState.get());
	}

	Future<Void> removeStorageServer(const UID& serverID, const Optional<UID>& tssPairID = Optional<UID>()) const {
		return txnProcessor->removeStorageServer(serverID, tssPairID, lock, context->ddEnabledState.get());
	}

	Future<Void> initDDConfigWatch();

	Future<Void> initTenantCache();
};

Future<Void> DataDistributor::initDDConfigWatch() {
	if (txnProcessor->isMocked()) {
		onConfigChange = Never();
		return Void();
	}
	onConfigChange = map(DDConfiguration().trigger.onChange(
	                         SystemDBWriteLockedNow(txnProcessor->context().getReference()), {}, configChangeWatching),
	                     [](Version v) {
		                     CODE_PROBE(true, "DataDistribution change detected");
		                     TraceEvent("DataDistributionConfigChanged").detail("ChangeVersion", v);
		                     throw dd_config_changed();
		                     return Void();
	                     });

	return success(configChangeWatching.getFuture());
}

Future<Void> DataDistributor::initTenantCache() {
	// SOMEDAY: support tenant cache in MockDD
	ASSERT(!txnProcessor->isMocked());
	ddTenantCache = makeReference<TenantCache>(txnProcessor->context(), ddId);
	return ddTenantCache.get()->build();
}

inline void addAuditToAuditMap(Reference<DataDistributor> self, std::shared_ptr<DDAudit> audit) {
	AuditType auditType = audit->coreState.getType();
	UID auditID = audit->coreState.id;
	TraceEvent(SevDebug, "AuditMapOps", self->ddId)
	    .detail("Ops", "addAuditToAuditMap")
	    .detail("AuditType", auditType)
	    .detail("AuditID", auditID);
	ASSERT(!self->audits[auditType].contains(auditID));
	self->audits[auditType][auditID] = audit;
	return;
}

inline std::shared_ptr<DDAudit> getAuditFromAuditMap(Reference<DataDistributor> self,
                                                     AuditType auditType,
                                                     UID auditID) {
	TraceEvent(SevDebug, "AuditMapOps", self->ddId)
	    .detail("Ops", "getAuditFromAuditMap")
	    .detail("AuditType", auditType)
	    .detail("AuditID", auditID);
	ASSERT(self->audits.contains(auditType) && self->audits[auditType].contains(auditID));
	return self->audits[auditType][auditID];
}

inline void removeAuditFromAuditMap(Reference<DataDistributor> self, AuditType auditType, UID auditID) {
	ASSERT(self->audits.contains(auditType) && self->audits[auditType].contains(auditID));
	std::shared_ptr<DDAudit> audit = self->audits[auditType][auditID];
	audit->cancel();
	self->audits[auditType].erase(auditID);
	TraceEvent(SevDebug, "AuditMapOps", self->ddId)
	    .detail("Ops", "removeAuditFromAuditMap")
	    .detail("AuditType", auditType)
	    .detail("AuditID", auditID);
	return;
}

inline bool auditExistInAuditMap(Reference<DataDistributor> self, AuditType auditType, UID auditID) {
	return self->audits.contains(auditType) && self->audits[auditType].contains(auditID);
}

inline bool existAuditInAuditMapForType(Reference<DataDistributor> self, AuditType auditType) {
	return self->audits.contains(auditType) && !self->audits[auditType].empty();
}

inline std::unordered_map<UID, std::shared_ptr<DDAudit>> getAuditsForType(Reference<DataDistributor> self,
                                                                          AuditType auditType) {
	ASSERT(self->audits.contains(auditType));
	return self->audits[auditType];
}

// Periodically check and log the physicalShard status; clean up empty physicalShard;
ACTOR Future<Void> monitorPhysicalShardStatus(Reference<PhysicalShardCollection> self) {
	ASSERT(SERVER_KNOBS->SHARD_ENCODE_LOCATION_METADATA);
	ASSERT(SERVER_KNOBS->ENABLE_DD_PHYSICAL_SHARD);
	loop {
		self->cleanUpPhysicalShardCollection();
		self->logPhysicalShardCollection();
		wait(delay(SERVER_KNOBS->PHYSICAL_SHARD_METRICS_DELAY));
	}
}

// This actor must be a singleton
ACTOR Future<Void> prepareDataMigration(PrepareBlobRestoreRequest req,
                                        Reference<DDSharedContext> context,
                                        Database cx) {
	try {
		// Register as a storage server, so that DataDistributor could start data movement after
		std::pair<Version, Tag> verAndTag = wait(addStorageServer(cx, req.ssi));
		TraceEvent(SevDebug, "BlobRestorePrepare", context->id())
		    .detail("State", "BMAdded")
		    .detail("ReqId", req.requesterID)
		    .detail("Version", verAndTag.first)
		    .detail("Tag", verAndTag.second);

		wait(prepareBlobRestore(
		    cx, context->lock, context->ddEnabledState.get(), context->id(), req.keys, req.ssi.id(), req.requesterID));
		req.reply.send(PrepareBlobRestoreReply(PrepareBlobRestoreReply::SUCCESS));
	} catch (Error& e) {
		if (e.code() == error_code_actor_cancelled)
			throw e;
		req.reply.sendError(e);
	}

	ASSERT(context->ddEnabledState->trySetEnabled(req.requesterID));
	return Void();
}

ACTOR Future<Void> serveBlobMigratorRequests(Reference<DataDistributor> self,
                                             Reference<DataDistributionTracker> tracker,
                                             Reference<DDQueue> queue) {
	wait(self->initialized.getFuture());
	loop {
		PrepareBlobRestoreRequest req = waitNext(self->context->interface.prepareBlobRestoreReq.getFuture());
		if (BlobMigratorInterface::isBlobMigrator(req.ssi.id())) {
			if (self->context->ddEnabledState->sameId(req.requesterID) &&
			    self->context->ddEnabledState->isBlobRestorePreparing()) {
				// the sender use at-least once model, so we need to guarantee the idempotence
				CODE_PROBE(true, "Receive repeated PrepareBlobRestoreRequest");
				continue;
			}
			if (self->context->ddEnabledState->trySetBlobRestorePreparing(req.requesterID)) {
				// trySetBlobRestorePreparing won't destroy DataDistributor, but will destroy tracker and queue
				self->addActor.send(prepareDataMigration(req, self->context, self->txnProcessor->context()));
				// force reloading initData and restarting DD components
				throw dd_config_changed();
			} else {
				auto reason = self->context->ddEnabledState->isBlobRestorePreparing()
				                  ? PrepareBlobRestoreReply::CONFLICT_BLOB_RESTORE
				                  : PrepareBlobRestoreReply::CONFLICT_SNAPSHOT;
				req.reply.send(PrepareBlobRestoreReply(reason));
				continue;
			}
		} else {
			req.reply.sendError(operation_failed());
		}
	}
}

// Runs the data distribution algorithm for FDB, including the DD Queue, DD tracker, and DD team collection
ACTOR Future<Void> dataDistribution(Reference<DataDistributor> self,
                                    PromiseStream<GetMetricsListRequest> getShardMetricsList,
                                    IsMocked isMocked) {

	if (!isMocked) {
		Database cx = openDBOnServer(self->dbInfo, TaskPriority::DataDistributionLaunch, LockAware::True);
		cx->locationCacheSize = SERVER_KNOBS->DD_LOCATION_CACHE_SIZE;
		// cx->setOption( FDBDatabaseOptions::LOCATION_CACHE_SIZE, StringRef((uint8_t*)
		// &SERVER_KNOBS->DD_LOCATION_CACHE_SIZE, 8) ); ASSERT( cx->locationCacheSize ==
		// SERVER_KNOBS->DD_LOCATION_CACHE_SIZE
		// );
		self->txnProcessor = Reference<IDDTxnProcessor>(new DDTxnProcessor(cx));
		// wait(debugCheckCoalescing(self->txnProcessor->context()));
	} else {
		ASSERT(self->txnProcessor.isValid() && self->txnProcessor->isMocked());
	}

	// Make sure that the watcher has established a baseline before init() below so the watcher will
	// see any changes that occur after init() has read the config state.
	wait(self->initDDConfigWatch());

	loop {
		self->context->trackerCancelled = false;
		// whether all initial shard are tracked
		self->initialized = Promise<Void>();

		// Stored outside of data distribution tracker to avoid slow tasks
		// when tracker is cancelled
		state KeyRangeMap<ShardTrackedData> shards;
		state Promise<UID> removeFailedServer;
		try {

			wait(DataDistributor::init(self));

			// When/If this assertion fails, Evan owes Ben a pat on the back for his foresight
			ASSERT(self->configuration.storageTeamSize > 0);

			state PromiseStream<Promise<int64_t>> getAverageShardBytes;
			state PromiseStream<Promise<int>> getUnhealthyRelocationCount;
			state PromiseStream<GetMetricsRequest> getShardMetrics;
			state PromiseStream<GetTopKMetricsRequest> getTopKShardMetrics;
			state Reference<AsyncVar<bool>> processingUnhealthy(new AsyncVar<bool>(false));
			state Reference<AsyncVar<bool>> processingWiggle(new AsyncVar<bool>(false));

			if (SERVER_KNOBS->DD_TENANT_AWARENESS_ENABLED || SERVER_KNOBS->STORAGE_QUOTA_ENABLED) {
				wait(self->initTenantCache());
			}

			self->shardsAffectedByTeamFailure = makeReference<ShardsAffectedByTeamFailure>();
			self->physicalShardCollection = makeReference<PhysicalShardCollection>(self->txnProcessor);
			wait(self->resumeRelocations());

			std::vector<TeamCollectionInterface> tcis; // primary and remote region interface
			Reference<AsyncVar<bool>> anyZeroHealthyTeams; // true if primary or remote has zero healthy team
			std::vector<Reference<AsyncVar<bool>>> zeroHealthyTeams; // primary and remote

			tcis.push_back(TeamCollectionInterface());
			zeroHealthyTeams.push_back(makeReference<AsyncVar<bool>>(true));
			int replicaSize = self->configuration.storageTeamSize;

			std::vector<Future<Void>> actors; // the container of ACTORs
			actors.push_back(self->onConfigChange);

			if (self->configuration.usableRegions > 1) {
				tcis.push_back(TeamCollectionInterface());
				replicaSize = 2 * self->configuration.storageTeamSize;

				zeroHealthyTeams.push_back(makeReference<AsyncVar<bool>>(true));
				anyZeroHealthyTeams = makeReference<AsyncVar<bool>>(true);
				actors.push_back(anyTrue(zeroHealthyTeams, anyZeroHealthyTeams));
			} else {
				anyZeroHealthyTeams = zeroHealthyTeams[0];
			}

			actors.push_back(self->pollMoveKeysLock());

			self->context->tracker = makeReference<DataDistributionTracker>(
			    DataDistributionTrackerInitParams{ .db = self->txnProcessor,
			                                       .distributorId = self->ddId,
			                                       .readyToStart = self->initialized,
			                                       .output = self->relocationProducer,
			                                       .shardsAffectedByTeamFailure = self->shardsAffectedByTeamFailure,
			                                       .physicalShardCollection = self->physicalShardCollection,
			                                       .anyZeroHealthyTeams = anyZeroHealthyTeams,
			                                       .shards = &shards,
			                                       .trackerCancelled = &self->context->trackerCancelled,
			                                       .ddTenantCache = self->ddTenantCache });
			actors.push_back(reportErrorsExcept(DataDistributionTracker::run(self->context->tracker,
			                                                                 self->initData,
			                                                                 getShardMetrics.getFuture(),
			                                                                 getTopKShardMetrics.getFuture(),
			                                                                 getShardMetricsList.getFuture(),
			                                                                 getAverageShardBytes.getFuture()),
			                                    "DDTracker",
			                                    self->ddId,
			                                    &normalDDQueueErrors()));

			self->context->ddQueue = makeReference<DDQueue>(
			    DDQueueInitParams{ .id = self->ddId,
			                       .lock = self->lock,
			                       .db = self->txnProcessor,
			                       .teamCollections = tcis,
			                       .shardsAffectedByTeamFailure = self->shardsAffectedByTeamFailure,
			                       .physicalShardCollection = self->physicalShardCollection,
			                       .getAverageShardBytes = getAverageShardBytes,
			                       .teamSize = replicaSize,
			                       .singleRegionTeamSize = self->configuration.storageTeamSize,
			                       .relocationProducer = self->relocationProducer,
			                       .relocationConsumer = self->relocationConsumer.getFuture(),
			                       .getShardMetrics = getShardMetrics,
			                       .getTopKMetrics = getTopKShardMetrics });
			actors.push_back(reportErrorsExcept(DDQueue::run(self->context->ddQueue,
			                                                 processingUnhealthy,
			                                                 processingWiggle,
			                                                 getUnhealthyRelocationCount.getFuture(),
			                                                 self->context->ddEnabledState.get()),
			                                    "DDQueue",
			                                    self->ddId,
			                                    &normalDDQueueErrors()));

			if (self->ddTenantCache.present()) {
				actors.push_back(reportErrorsExcept(self->ddTenantCache.get()->monitorTenantMap(),
				                                    "DDTenantCacheMonitor",
				                                    self->ddId,
				                                    &normalDDQueueErrors()));
			}
			if (self->ddTenantCache.present() && SERVER_KNOBS->STORAGE_QUOTA_ENABLED) {
				actors.push_back(reportErrorsExcept(self->ddTenantCache.get()->monitorStorageQuota(),
				                                    "StorageQuotaTracker",
				                                    self->ddId,
				                                    &normalDDQueueErrors()));
				actors.push_back(reportErrorsExcept(self->ddTenantCache.get()->monitorStorageUsage(),
				                                    "StorageUsageTracker",
				                                    self->ddId,
				                                    &normalDDQueueErrors()));
			}

			std::vector<DDTeamCollection*> teamCollectionsPtrs;
			self->context->primaryTeamCollection = makeReference<DDTeamCollection>(DDTeamCollectionInitParams{
			    self->txnProcessor,
			    self->ddId,
			    self->lock,
			    self->relocationProducer,
			    self->shardsAffectedByTeamFailure,
			    self->configuration,
			    self->primaryDcId,
			    self->configuration.usableRegions > 1 ? self->remoteDcIds : std::vector<Optional<Key>>(),
			    self->initialized.getFuture(),
			    zeroHealthyTeams[0],
			    IsPrimary::True,
			    processingUnhealthy,
			    processingWiggle,
			    getShardMetrics,
			    removeFailedServer,
			    getUnhealthyRelocationCount,
			    getAverageShardBytes });
			teamCollectionsPtrs.push_back(self->context->primaryTeamCollection.getPtr());
			Reference<IAsyncListener<RequestStream<RecruitStorageRequest>>> recruitStorage;
			if (!isMocked) {
				recruitStorage = IAsyncListener<RequestStream<RecruitStorageRequest>>::create(
				    self->dbInfo, [](auto const& info) { return info.clusterInterface.recruitStorage; });
			}
			if (self->configuration.usableRegions > 1) {
				self->context->remoteTeamCollection = makeReference<DDTeamCollection>(
				    DDTeamCollectionInitParams{ self->txnProcessor,
				                                self->ddId,
				                                self->lock,
				                                self->relocationProducer,
				                                self->shardsAffectedByTeamFailure,
				                                self->configuration,
				                                self->remoteDcIds,
				                                Optional<std::vector<Optional<Key>>>(),
				                                self->initialized.getFuture() && remoteRecovered(self->dbInfo),
				                                zeroHealthyTeams[1],
				                                IsPrimary::False,
				                                processingUnhealthy,
				                                processingWiggle,
				                                getShardMetrics,
				                                removeFailedServer,
				                                getUnhealthyRelocationCount,
				                                getAverageShardBytes });
				teamCollectionsPtrs.push_back(self->context->remoteTeamCollection.getPtr());
				self->context->remoteTeamCollection->teamCollections = teamCollectionsPtrs;
				actors.push_back(reportErrorsExcept(DDTeamCollection::run(self->context->remoteTeamCollection,
				                                                          self->initData,
				                                                          tcis[1],
				                                                          recruitStorage,
				                                                          *self->context->ddEnabledState.get()),
				                                    "DDTeamCollectionSecondary",
				                                    self->ddId,
				                                    &normalDDQueueErrors()));
				actors.push_back(DDTeamCollection::printSnapshotTeamsInfo(self->context->remoteTeamCollection));
			}
			self->context->primaryTeamCollection->teamCollections = teamCollectionsPtrs;
			self->teamCollection = self->context->primaryTeamCollection.getPtr();
			actors.push_back(reportErrorsExcept(DDTeamCollection::run(self->context->primaryTeamCollection,
			                                                          self->initData,
			                                                          tcis[0],
			                                                          recruitStorage,
			                                                          *self->context->ddEnabledState.get()),
			                                    "DDTeamCollectionPrimary",
			                                    self->ddId,
			                                    &normalDDQueueErrors()));

			actors.push_back(DDTeamCollection::printSnapshotTeamsInfo(self->context->primaryTeamCollection));
			actors.push_back(yieldPromiseStream(self->relocationProducer.getFuture(), self->relocationConsumer));
			if (SERVER_KNOBS->SHARD_ENCODE_LOCATION_METADATA && SERVER_KNOBS->ENABLE_DD_PHYSICAL_SHARD) {
				actors.push_back(monitorPhysicalShardStatus(self->physicalShardCollection));
			}

			actors.push_back(serveBlobMigratorRequests(self, self->context->tracker, self->context->ddQueue));

			wait(waitForAll(actors));
			ASSERT_WE_THINK(false);
			return Void();
		} catch (Error& e) {
			self->context->tracker.clear();
			self->context->ddQueue.clear();
			self->context->markTrackerCancelled();
			state Error err = e;
			TraceEvent("DataDistributorDestroyTeamCollections", self->ddId).error(e);
			state std::vector<UID> teamForDroppedRange;
			if (removeFailedServer.getFuture().isReady() && !removeFailedServer.getFuture().isError()) {
				// Choose a random healthy team to host the to-be-dropped range.
				const UID serverID = removeFailedServer.getFuture().get();
				std::vector<UID> pTeam = self->context->primaryTeamCollection->getRandomHealthyTeam(serverID);
				teamForDroppedRange.insert(teamForDroppedRange.end(), pTeam.begin(), pTeam.end());
				if (self->configuration.usableRegions > 1) {
					std::vector<UID> rTeam = self->context->remoteTeamCollection->getRandomHealthyTeam(serverID);
					teamForDroppedRange.insert(teamForDroppedRange.end(), rTeam.begin(), rTeam.end());
				}
			}
			self->teamCollection = nullptr;
			self->context->primaryTeamCollection = Reference<DDTeamCollection>();
			self->context->remoteTeamCollection = Reference<DDTeamCollection>();
			if (err.code() == error_code_actor_cancelled) {
				// When cancelled, we cannot clear asyncronously because
				// this will result in invalid memory access. This should only
				// be an issue in simulation.
				if (!g_network->isSimulated()) {
					TraceEvent(SevWarn, "DataDistributorCancelled");
				}
				shards.clear();
				throw e;
			} else {
				wait(shards.clearAsync());
			}
			TraceEvent("DataDistributorTeamCollectionsDestroyed", self->ddId).error(err);
			if (removeFailedServer.getFuture().isReady() && !removeFailedServer.getFuture().isError()) {
				TraceEvent("RemoveFailedServer", removeFailedServer.getFuture().get()).error(err);
				wait(self->removeKeysFromFailedServer(removeFailedServer.getFuture().get(), teamForDroppedRange));
				wait(self->removeStorageServer(removeFailedServer.getFuture().get()));
			} else {
				if (err.code() != error_code_movekeys_conflict && err.code() != error_code_dd_config_changed) {
					throw err;
				}

				bool ddEnabled = wait(self->isDataDistributionEnabled());
				TraceEvent("DataDistributionError", self->ddId).error(err).detail("DataDistributionEnabled", ddEnabled);
				if (ddEnabled) {
					throw err;
				}
			}
		}
	}
}

static std::set<int> const& normalDataDistributorErrors() {
	static std::set<int> s;
	if (s.empty()) {
		s.insert(error_code_worker_removed);
		s.insert(error_code_broken_promise);
		s.insert(error_code_actor_cancelled);
		s.insert(error_code_please_reboot);
		s.insert(error_code_movekeys_conflict);
		s.insert(error_code_data_move_cancelled);
		s.insert(error_code_data_move_dest_team_not_found);
		s.insert(error_code_dd_config_changed);
		s.insert(error_code_audit_storage_failed);
	}
	return s;
}

ACTOR template <class Req>
Future<Void> sendSnapReq(RequestStream<Req> stream, Req req, Error e) {
	ErrorOr<REPLY_TYPE(Req)> reply = wait(stream.tryGetReply(req));
	if (reply.isError()) {
		TraceEvent("SnapDataDistributor_ReqError")
		    .errorUnsuppressed(reply.getError())
		    .detail("ConvertedErrorType", e.what())
		    .detail("Peer", stream.getEndpoint().getPrimaryAddress());
		throw e;
	}
	return Void();
}

ACTOR Future<ErrorOr<Void>> trySendSnapReq(RequestStream<WorkerSnapRequest> stream, WorkerSnapRequest req) {
	state int snapReqRetry = 0;
	state double snapRetryBackoff = FLOW_KNOBS->PREVENT_FAST_SPIN_DELAY;
	loop {
		ErrorOr<REPLY_TYPE(WorkerSnapRequest)> reply = wait(stream.tryGetReply(req));
		if (reply.isError()) {
			TraceEvent("SnapDataDistributor_ReqError")
			    .errorUnsuppressed(reply.getError())
			    .detail("Peer", stream.getEndpoint().getPrimaryAddress())
			    .detail("Retry", snapReqRetry);
			if (reply.getError().code() != error_code_request_maybe_delivered ||
			    ++snapReqRetry > SERVER_KNOBS->SNAP_NETWORK_FAILURE_RETRY_LIMIT)
				return ErrorOr<Void>(reply.getError());
			else {
				// retry for network failures with same snap UID to avoid snapshot twice
				req = WorkerSnapRequest(req.snapPayload, req.snapUID, req.role);
				wait(delay(snapRetryBackoff));
				snapRetryBackoff = snapRetryBackoff * 2;
			}
		} else
			break;
	}
	return ErrorOr<Void>(Void());
}

ACTOR Future<std::map<NetworkAddress, std::pair<WorkerInterface, std::string>>> getStatefulWorkers(
    Database cx,
    Reference<AsyncVar<ServerDBInfo> const> dbInfo,
    std::vector<TLogInterface>* tlogs,
    int* storageFaultTolerance) {
	state std::map<NetworkAddress, std::pair<WorkerInterface, std::string>> result;
	state std::map<NetworkAddress, WorkerInterface> workersMap;
	state Transaction tr(cx);
	state DatabaseConfiguration configuration;
	loop {
		try {
			// necessary options
			tr.setOption(FDBTransactionOptions::LOCK_AWARE);
			tr.setOption(FDBTransactionOptions::READ_SYSTEM_KEYS);

			// get database configuration
			DatabaseConfiguration _configuration = wait(getDatabaseConfiguration(&tr));
			configuration = _configuration;

			// get storages
			RangeResult serverList = wait(tr.getRange(serverListKeys, CLIENT_KNOBS->TOO_MANY));
			ASSERT(!serverList.more && serverList.size() < CLIENT_KNOBS->TOO_MANY);
			state std::vector<StorageServerInterface> storageServers;
			storageServers.reserve(serverList.size());
			for (int i = 0; i < serverList.size(); i++)
				storageServers.push_back(decodeServerListValue(serverList[i].value));

			// get workers
			state std::vector<WorkerDetails> workers = wait(getWorkers(dbInfo));
			for (const auto& worker : workers) {
				workersMap[worker.interf.address()] = worker.interf;
			}

			Optional<Value> regionsValue = wait(tr.get("usable_regions"_sr.withPrefix(configKeysPrefix)));
			int usableRegions = 1;
			if (regionsValue.present()) {
				usableRegions = atoi(regionsValue.get().toString().c_str());
			}
			auto masterDcId = dbInfo->get().master.locality.dcId();
			int storageFailures = 0;
			for (const auto& server : storageServers) {
				TraceEvent(SevDebug, "StorageServerDcIdInfo")
				    .detail("Address", server.address().toString())
				    .detail("ServerLocalityID", server.locality.dcId())
				    .detail("MasterDcID", masterDcId);
				if (usableRegions == 1 || server.locality.dcId() == masterDcId) {
					auto itr = workersMap.find(server.address());
					if (itr == workersMap.end()) {
						TraceEvent(SevWarn, "GetStorageWorkers")
						    .detail("Reason", "Could not find worker for storage server")
						    .detail("SS", server.id());
						++storageFailures;
					} else {
						if (result.count(server.address())) {
							ASSERT(itr->second.id() == result[server.address()].first.id());
							if (result[server.address()].second.find("storage") == std::string::npos)
								result[server.address()].second.append(",storage");
						} else {
							result[server.address()] = std::make_pair(itr->second, "storage");
						}
					}
				}
			}
			// calculate fault tolerance
			*storageFaultTolerance = std::min(static_cast<int>(SERVER_KNOBS->MAX_STORAGE_SNAPSHOT_FAULT_TOLERANCE),
			                                  configuration.storageTeamSize - 1) -
			                         storageFailures;
			if (*storageFaultTolerance < 0) {
				CODE_PROBE(true, "Too many failed storage servers to complete snapshot", probe::decoration::rare);
				throw snap_storage_failed();
			}
			// tlogs
			for (const auto& tlog : *tlogs) {
				TraceEvent(SevDebug, "GetStatefulWorkersTlog").detail("Addr", tlog.address());
				if (workersMap.find(tlog.address()) == workersMap.end()) {
					TraceEvent(SevWarn, "MissingTlogWorkerInterface").detail("TlogAddress", tlog.address());
					throw snap_tlog_failed();
				}
				if (result.count(tlog.address())) {
					ASSERT(workersMap[tlog.address()].id() == result[tlog.address()].first.id());
					result[tlog.address()].second.append(",tlog");
				} else {
					result[tlog.address()] = std::make_pair(workersMap[tlog.address()], "tlog");
				}
			}

			// get coordinators
			Optional<Value> coordinators = wait(tr.get(coordinatorsKey));
			if (!coordinators.present()) {
				CODE_PROBE(true, "Failed to read the coordinatorsKey", probe::decoration::rare);
				throw operation_failed();
			}
			ClusterConnectionString ccs(coordinators.get().toString());
			std::vector<NetworkAddress> coordinatorsAddr = wait(ccs.tryResolveHostnames());
			std::set<NetworkAddress> coordinatorsAddrSet(coordinatorsAddr.begin(), coordinatorsAddr.end());
			for (const auto& worker : workers) {
				// Note : only considers second address for coordinators,
				// as we use primary addresses from storage and tlog interfaces above
				NetworkAddress primary = worker.interf.address();
				Optional<NetworkAddress> secondary = worker.interf.tLog.getEndpoint().addresses.secondaryAddress;
				if (coordinatorsAddrSet.find(primary) != coordinatorsAddrSet.end() ||
				    (secondary.present() && (coordinatorsAddrSet.find(secondary.get()) != coordinatorsAddrSet.end()))) {
					if (result.count(primary)) {
						ASSERT(workersMap[primary].id() == result[primary].first.id());
						result[primary].second.append(",coord");
					} else {
						result[primary] = std::make_pair(workersMap[primary], "coord");
					}
				}
			}
			if (SERVER_KNOBS->SNAPSHOT_ALL_STATEFUL_PROCESSES) {
				for (const auto& worker : workers) {
					const auto& processAddress = worker.interf.address();
					// skip processes that are already included
					if (result.count(processAddress))
						continue;
					const auto& processClassType = worker.processClass.classType();
					// coordinators are always configured to be recruited
					if (processClassType == ProcessClass::StorageClass) {
						result[processAddress] = std::make_pair(worker.interf, "storage");
						TraceEvent(SevInfo, "SnapUnRecruitedStorageProcess").detail("ProcessAddress", processAddress);
					} else if (processClassType == ProcessClass::TransactionClass ||
					           processClassType == ProcessClass::LogClass) {
						result[processAddress] = std::make_pair(worker.interf, "tlog");
						TraceEvent(SevInfo, "SnapUnRecruitedLogProcess").detail("ProcessAddress", processAddress);
					}
				}
			}
			return result;
		} catch (Error& e) {
			wait(tr.onError(e));
			result.clear();
		}
	}
}

ACTOR Future<Void> ddSnapCreateCore(DistributorSnapRequest snapReq, Reference<AsyncVar<ServerDBInfo> const> db) {
	state Database cx = openDBOnServer(db, TaskPriority::DefaultDelay, LockAware::True);

	state ReadYourWritesTransaction tr(cx);
	loop {
		try {
			tr.setOption(FDBTransactionOptions::ACCESS_SYSTEM_KEYS);
			tr.setOption(FDBTransactionOptions::LOCK_AWARE);
			TraceEvent("SnapDataDistributor_WriteFlagAttempt")
			    .detail("SnapPayload", snapReq.snapPayload)
			    .detail("SnapUID", snapReq.snapUID);
			tr.set(writeRecoveryKey, writeRecoveryKeyTrue);
			wait(tr.commit());
			break;
		} catch (Error& e) {
			TraceEvent("SnapDataDistributor_WriteFlagError").error(e);
			wait(tr.onError(e));
		}
	}
	TraceEvent("SnapDataDistributor_SnapReqEnter")
	    .detail("SnapPayload", snapReq.snapPayload)
	    .detail("SnapUID", snapReq.snapUID);
	try {
		// disable tlog pop on local tlog nodes
		state std::vector<TLogInterface> tlogs = db->get().logSystemConfig.allLocalLogs(false);
		std::vector<Future<Void>> disablePops;
		disablePops.reserve(tlogs.size());
		for (const auto& tlog : tlogs) {
			disablePops.push_back(sendSnapReq(
			    tlog.disablePopRequest, TLogDisablePopRequest{ snapReq.snapUID }, snap_disable_tlog_pop_failed()));
		}
		wait(waitForAll(disablePops));

		TraceEvent("SnapDataDistributor_AfterDisableTLogPop")
		    .detail("SnapPayload", snapReq.snapPayload)
		    .detail("SnapUID", snapReq.snapUID);

		state int storageFaultTolerance;
		// snap stateful nodes
		state std::map<NetworkAddress, std::pair<WorkerInterface, std::string>> statefulWorkers =
		    wait(transformErrors(getStatefulWorkers(cx, db, &tlogs, &storageFaultTolerance), snap_storage_failed()));

		TraceEvent("SnapDataDistributor_GotStatefulWorkers")
		    .detail("SnapPayload", snapReq.snapPayload)
		    .detail("SnapUID", snapReq.snapUID)
		    .detail("StorageFaultTolerance", storageFaultTolerance);

		// we need to snapshot storage nodes before snapshot any tlogs
		std::vector<Future<ErrorOr<Void>>> storageSnapReqs;
		for (const auto& [addr, entry] : statefulWorkers) {
			auto& [interf, role] = entry;
			if (role.find("storage") != std::string::npos)
				storageSnapReqs.push_back(trySendSnapReq(
				    interf.workerSnapReq, WorkerSnapRequest(snapReq.snapPayload, snapReq.snapUID, "storage"_sr)));
		}
		wait(waitForMost(storageSnapReqs, storageFaultTolerance, snap_storage_failed()));
		TraceEvent("SnapDataDistributor_AfterSnapStorage")
		    .detail("SnapPayload", snapReq.snapPayload)
		    .detail("SnapUID", snapReq.snapUID);

		std::vector<Future<ErrorOr<Void>>> tLogSnapReqs;
		tLogSnapReqs.reserve(tlogs.size());
		for (const auto& [addr, entry] : statefulWorkers) {
			auto& [interf, role] = entry;
			if (role.find("tlog") != std::string::npos)
				tLogSnapReqs.push_back(trySendSnapReq(
				    interf.workerSnapReq, WorkerSnapRequest(snapReq.snapPayload, snapReq.snapUID, "tlog"_sr)));
		}
		wait(waitForMost(tLogSnapReqs, 0, snap_tlog_failed()));

		TraceEvent("SnapDataDistributor_AfterTLogStorage")
		    .detail("SnapPayload", snapReq.snapPayload)
		    .detail("SnapUID", snapReq.snapUID);

		// enable tlog pop on local tlog nodes
		std::vector<Future<Void>> enablePops;
		enablePops.reserve(tlogs.size());
		for (const auto& tlog : tlogs) {
			enablePops.push_back(sendSnapReq(
			    tlog.enablePopRequest, TLogEnablePopRequest{ snapReq.snapUID }, snap_enable_tlog_pop_failed()));
		}
		wait(waitForAll(enablePops));

		TraceEvent("SnapDataDistributor_AfterEnableTLogPops")
		    .detail("SnapPayload", snapReq.snapPayload)
		    .detail("SnapUID", snapReq.snapUID);

		std::vector<Future<ErrorOr<Void>>> coordSnapReqs;
		for (const auto& [addr, entry] : statefulWorkers) {
			auto& [interf, role] = entry;
			if (role.find("coord") != std::string::npos)
				coordSnapReqs.push_back(trySendSnapReq(
				    interf.workerSnapReq, WorkerSnapRequest(snapReq.snapPayload, snapReq.snapUID, "coord"_sr)));
		}
		// At present, the fault injection workload doesn't repect the KNOB MAX_COORDINATOR_SNAPSHOT_FAULT_TOLERANCE
		// Consequently, we ignore it in simulation tests
		auto const coordFaultTolerance = std::min<int>(
		    std::max<int>(0, (coordSnapReqs.size() - 1) / 2),
		    g_simulator->isSimulated() ? coordSnapReqs.size() : SERVER_KNOBS->MAX_COORDINATOR_SNAPSHOT_FAULT_TOLERANCE);
		wait(waitForMost(coordSnapReqs, coordFaultTolerance, snap_coord_failed()));

		TraceEvent("SnapDataDistributor_AfterSnapCoords")
		    .detail("SnapPayload", snapReq.snapPayload)
		    .detail("SnapUID", snapReq.snapUID);
		tr.reset();
		loop {
			try {
				tr.setOption(FDBTransactionOptions::ACCESS_SYSTEM_KEYS);
				tr.setOption(FDBTransactionOptions::LOCK_AWARE);
				TraceEvent("SnapDataDistributor_ClearFlagAttempt")
				    .detail("SnapPayload", snapReq.snapPayload)
				    .detail("SnapUID", snapReq.snapUID);
				tr.clear(writeRecoveryKey);
				wait(tr.commit());
				break;
			} catch (Error& e) {
				TraceEvent("SnapDataDistributor_ClearFlagError").error(e);
				wait(tr.onError(e));
			}
		}
	} catch (Error& err) {
		state Error e = err;
		TraceEvent("SnapDataDistributor_SnapReqExit")
		    .errorUnsuppressed(e)
		    .detail("SnapPayload", snapReq.snapPayload)
		    .detail("SnapUID", snapReq.snapUID);
		if (e.code() == error_code_snap_storage_failed || e.code() == error_code_snap_tlog_failed ||
		    e.code() == error_code_operation_cancelled || e.code() == error_code_snap_disable_tlog_pop_failed) {
			// enable tlog pop on local tlog nodes
			std::vector<TLogInterface> tlogs = db->get().logSystemConfig.allLocalLogs(false);
			try {
				std::vector<Future<Void>> enablePops;
				enablePops.reserve(tlogs.size());
				for (const auto& tlog : tlogs) {
					enablePops.push_back(transformErrors(
					    throwErrorOr(tlog.enablePopRequest.tryGetReply(TLogEnablePopRequest(snapReq.snapUID))),
					    snap_enable_tlog_pop_failed()));
				}
				wait(waitForAll(enablePops));
			} catch (Error& error) {
				TraceEvent(SevDebug, "IgnoreEnableTLogPopFailure").log();
			}
		}
		throw e;
	}
	return Void();
}

ACTOR Future<Void> ddSnapCreate(
    DistributorSnapRequest snapReq,
    Reference<AsyncVar<ServerDBInfo> const> db,
    DDEnabledState* ddEnabledState,
    std::map<UID, DistributorSnapRequest>* ddSnapMap /* ongoing snapshot requests */,
    std::map<UID, ErrorOr<Void>>*
        ddSnapResultMap /* finished snapshot requests, expired in SNAP_MINIMUM_TIME_GAP seconds */) {
	state Future<Void> dbInfoChange = db->onChange();
	if (!ddEnabledState->trySetSnapshot(snapReq.snapUID)) {
		// disable DD before doing snapCreate, if previous snap req has already disabled DD then this operation fails
		// here
		TraceEvent("SnapDDSetDDEnabledFailedInMemoryCheck").detail("SnapUID", snapReq.snapUID);
		ddSnapMap->at(snapReq.snapUID).reply.sendError(operation_failed());
		ddSnapMap->erase(snapReq.snapUID);
		(*ddSnapResultMap)[snapReq.snapUID] = ErrorOr<Void>(operation_failed());
		return Void();
	}
	try {
		choose {
			when(wait(dbInfoChange)) {
				TraceEvent("SnapDDCreateDBInfoChanged")
				    .detail("SnapPayload", snapReq.snapPayload)
				    .detail("SnapUID", snapReq.snapUID);
				ddSnapMap->at(snapReq.snapUID).reply.sendError(snap_with_recovery_unsupported());
				ddSnapMap->erase(snapReq.snapUID);
				(*ddSnapResultMap)[snapReq.snapUID] = ErrorOr<Void>(snap_with_recovery_unsupported());
			}
			when(wait(ddSnapCreateCore(snapReq, db))) {
				TraceEvent("SnapDDCreateSuccess")
				    .detail("SnapPayload", snapReq.snapPayload)
				    .detail("SnapUID", snapReq.snapUID);
				ddSnapMap->at(snapReq.snapUID).reply.send(Void());
				ddSnapMap->erase(snapReq.snapUID);
				(*ddSnapResultMap)[snapReq.snapUID] = ErrorOr<Void>(Void());
			}
			when(wait(delay(SERVER_KNOBS->SNAP_CREATE_MAX_TIMEOUT))) {
				TraceEvent("SnapDDCreateTimedOut")
				    .detail("SnapPayload", snapReq.snapPayload)
				    .detail("SnapUID", snapReq.snapUID);
				ddSnapMap->at(snapReq.snapUID).reply.sendError(timed_out());
				ddSnapMap->erase(snapReq.snapUID);
				(*ddSnapResultMap)[snapReq.snapUID] = ErrorOr<Void>(timed_out());
			}
		}
	} catch (Error& e) {
		TraceEvent("SnapDDCreateError")
		    .errorUnsuppressed(e)
		    .detail("SnapPayload", snapReq.snapPayload)
		    .detail("SnapUID", snapReq.snapUID);
		if (e.code() != error_code_operation_cancelled) {
			ddSnapMap->at(snapReq.snapUID).reply.sendError(e);
			ddSnapMap->erase(snapReq.snapUID);
			(*ddSnapResultMap)[snapReq.snapUID] = ErrorOr<Void>(e);
		} else {
			// enable DD should always succeed
			bool success = ddEnabledState->trySetEnabled(snapReq.snapUID);
			ASSERT(success);
			throw e;
		}
	}
	// enable DD should always succeed
	bool success = ddEnabledState->trySetEnabled(snapReq.snapUID);
	ASSERT(success);
	return Void();
}

ACTOR Future<Void> ddExclusionSafetyCheck(DistributorExclusionSafetyCheckRequest req,
                                          Reference<DataDistributor> self,
                                          Database cx) {
	TraceEvent("DDExclusionSafetyCheckBegin", self->ddId).log();
	std::vector<StorageServerInterface> ssis = wait(getStorageServers(cx));
	DistributorExclusionSafetyCheckReply reply(true);
	if (!self->teamCollection) {
		TraceEvent("DDExclusionSafetyCheckTeamCollectionInvalid", self->ddId).log();
		reply.safe = false;
		req.reply.send(reply);
		return Void();
	}
	// If there is only 1 team, unsafe to mark failed: team building can get stuck due to lack of servers left
	if (self->teamCollection->teams.size() <= 1) {
		TraceEvent("DDExclusionSafetyCheckNotEnoughTeams", self->ddId).log();
		reply.safe = false;
		req.reply.send(reply);
		return Void();
	}
	std::vector<UID> excludeServerIDs;
	// Go through storage server interfaces and translate Address -> server ID (UID)
	for (const AddressExclusion& excl : req.exclusions) {
		for (const auto& ssi : ssis) {
			if (excl.excludes(ssi.address()) ||
			    (ssi.secondaryAddress().present() && excl.excludes(ssi.secondaryAddress().get()))) {
				excludeServerIDs.push_back(ssi.id());
			}
		}
	}
	reply.safe = self->teamCollection->exclusionSafetyCheck(excludeServerIDs);
	TraceEvent("DDExclusionSafetyCheckFinish", self->ddId).log();
	req.reply.send(reply);
	return Void();
}

ACTOR Future<Void> waitFailCacheServer(Database* db, StorageServerInterface ssi) {
	state Transaction tr(*db);
	state Key key = storageCacheServerKey(ssi.id());
	wait(waitFailureClient(ssi.waitFailure));
	loop {
		tr.setOption(FDBTransactionOptions::ACCESS_SYSTEM_KEYS);
		try {
			tr.addReadConflictRange(storageCacheServerKeys);
			tr.clear(key);
			wait(tr.commit());
			break;
		} catch (Error& e) {
			wait(tr.onError(e));
		}
	}
	return Void();
}

ACTOR Future<Void> cacheServerWatcher(Database* db) {
	state Transaction tr(*db);
	state ActorCollection actors(false);
	state std::set<UID> knownCaches;
	loop {
		tr.setOption(FDBTransactionOptions::ACCESS_SYSTEM_KEYS);
		try {
			RangeResult range = wait(tr.getRange(storageCacheServerKeys, CLIENT_KNOBS->TOO_MANY));
			ASSERT(!range.more);
			std::set<UID> caches;
			for (auto& kv : range) {
				UID id;
				BinaryReader reader{ kv.key.removePrefix(storageCacheServersPrefix), Unversioned() };
				reader >> id;
				caches.insert(id);
				if (knownCaches.find(id) == knownCaches.end()) {
					StorageServerInterface ssi;
					BinaryReader reader{ kv.value, IncludeVersion() };
					reader >> ssi;
					actors.add(waitFailCacheServer(db, ssi));
				}
			}
			knownCaches = std::move(caches);
			tr.reset();
			wait(delay(5.0) || actors.getResult());
			ASSERT(!actors.getResult().isReady());
		} catch (Error& e) {
			wait(tr.onError(e));
		}
	}
}

static int64_t getMedianShardSize(VectorRef<DDMetricsRef> metricVec) {
	std::nth_element(metricVec.begin(),
	                 metricVec.begin() + metricVec.size() / 2,
	                 metricVec.end(),
	                 [](const DDMetricsRef& d1, const DDMetricsRef& d2) { return d1.shardBytes < d2.shardBytes; });
	return metricVec[metricVec.size() / 2].shardBytes;
}

GetStorageWigglerStateReply getStorageWigglerStates(Reference<DataDistributor> self) {
	GetStorageWigglerStateReply reply;
	if (self->teamCollection) {
		std::tie(reply.primary, reply.lastStateChangePrimary) = self->teamCollection->getStorageWigglerState();
		if (self->teamCollection->teamCollections.size() > 1) {
			std::tie(reply.remote, reply.lastStateChangeRemote) =
			    self->teamCollection->teamCollections[1]->getStorageWigglerState();
		}
	}
	return reply;
}

TenantsOverStorageQuotaReply getTenantsOverStorageQuota(Reference<DataDistributor> self) {
	TenantsOverStorageQuotaReply reply;
	if (self->ddTenantCache.present() && SERVER_KNOBS->STORAGE_QUOTA_ENABLED) {
		reply.tenants = self->ddTenantCache.get()->getTenantsOverQuota();
	}
	return reply;
}

ACTOR Future<Void> ddGetMetrics(GetDataDistributorMetricsRequest req,
                                PromiseStream<GetMetricsListRequest> getShardMetricsList) {
	ErrorOr<Standalone<VectorRef<DDMetricsRef>>> result = wait(
	    errorOr(brokenPromiseToNever(getShardMetricsList.getReply(GetMetricsListRequest(req.keys, req.shardLimit)))));

	if (result.isError()) {
		req.reply.sendError(result.getError());
	} else {
		GetDataDistributorMetricsReply rep;
		if (!req.midOnly) {
			rep.storageMetricsList = result.get();
		} else {
			auto& metricVec = result.get();
			if (metricVec.empty())
				rep.midShardSize = 0;
			else {
				rep.midShardSize = getMedianShardSize(metricVec.contents());
			}
		}
		req.reply.send(rep);
	}

	return Void();
}

<<<<<<< HEAD
=======
ACTOR Future<bool> checkAuditProgressCompleteForSSShard(Database cx, std::shared_ptr<DDAudit> audit) {
	ASSERT(audit->coreState.getType() == AuditType::ValidateStorageServerShard);
	state ActorCollection actors(true);
	state std::unordered_map<UID, bool> res;
	state std::vector<StorageServerInterface> interfs = wait(getStorageServers(cx));
	state std::shared_ptr<AsyncVar<int>> remainingBudget =
	    std::make_shared<AsyncVar<int>>(SERVER_KNOBS->CONCURRENT_AUDIT_TASK_COUNT_MAX);
	state UID serverId;
	state bool allFinish = true;
	state int i = 0;
	TraceEvent(SevDebug, "CheckAuditProgressCompleteForSSShardStart")
	    .detail("TotalSS", interfs.size())
	    .detail("InitBudget", remainingBudget->get());
	for (; i < interfs.size(); i++) {
		serverId = interfs[i].uniqueID;
		if (audit->serverProgressFinishMap.contains(serverId) && audit->serverProgressFinishMap[serverId]) {
			TraceEvent(SevDebug, "CheckAuditProgressCompleteForSSShardSkipCheck").detail("ServerId", serverId);
			continue; // skip if already complete
		}
		ASSERT(remainingBudget->get() >= 0);
		while (remainingBudget->get() == 0) {
			wait(remainingBudget->onChange());
			ASSERT(remainingBudget->get() >= 0);
		}
		remainingBudget->set(remainingBudget->get() - 1);
		TraceEvent(SevDebug, "CheckAuditProgressCompleteForSSShardBudget")
		    .detail("RemainingBudget", remainingBudget->get())
		    .detail("ServerId", serverId);
		ASSERT(remainingBudget->get() >= 0);
		if (actors.getResult().isReady()) {
			actors.clear(true);
		}
		actors.add(store(res[serverId],
		                 checkAuditProgressCompleteByServer(
		                     cx, audit->coreState.getType(), audit->coreState.id, allKeys, serverId, remainingBudget)));
	}
	wait(actors.getResult());
	for (const auto& [serverId, finish] : res) {
		audit->serverProgressFinishMap[serverId] = finish;
		TraceEvent(SevDebug, "CheckAuditProgressCompleteForSSShardRes")
		    .detail("AuditState", audit->coreState.toString())
		    .detail("ServerId", serverId)
		    .detail("Finish", finish);
		if (!finish) {
			allFinish = false;
		}
	}
	return allFinish;
}

>>>>>>> 83dc9ff6
// Maintain an alive state of an audit until the audit completes
// Automatically retry until if errors of the auditing process happen
// Return if (1) audit completes; (2) retry times exceed the maximum retry times
// Throw error if this actor gets cancelled
ACTOR Future<Void> auditStorageCore(Reference<DataDistributor> self,
                                    UID auditID,
                                    AuditType auditType,
                                    int currentRetryCount) {
	ASSERT(auditID.isValid());
	state std::shared_ptr<DDAudit> audit = getAuditFromAuditMap(self, auditType, auditID);

	state MoveKeyLockInfo lockInfo;
	lockInfo.myOwner = self->lock.myOwner;
	lockInfo.prevOwner = self->lock.prevOwner;
	lockInfo.prevWrite = self->lock.prevWrite;

	try {
		ASSERT(audit != nullptr);
		ASSERT(audit->coreState.ddId == self->ddId);
		loadAndDispatchAudit(self, audit, audit->coreState.range);
		TraceEvent(SevInfo, "DDAuditStorageCoreScheduled", self->ddId)
		    .detail("Context", audit->getDDAuditContext())
		    .detail("AuditID", audit->coreState.id)
		    .detail("Range", audit->coreState.range)
		    .detail("AuditType", audit->coreState.getType())
		    .detail("AuditStorageCoreGeneration", currentRetryCount)
		    .detail("RetryCount", audit->retryCount);
		wait(audit->actors.getResult()); // goto exception handler if any actor is failed
		TraceEvent(SevInfo, "DDAuditStorageCoreAllActorsComplete", self->ddId)
		    .detail("AuditID", audit->coreState.id)
		    .detail("Range", audit->coreState.range)
		    .detail("AuditType", audit->coreState.getType())
		    .detail("AuditStorageCoreGeneration", currentRetryCount)
		    .detail("RetryCount", audit->retryCount)
		    .detail("DDDoAuditTasksIssued", audit->overallIssuedDoAuditCount)
		    .detail("DDDoAuditTasksComplete", audit->overallCompleteDoAuditCount);
		// reset for the usage for future retry
		audit->overallCompleteDoAuditCount = 0;
		audit->overallIssuedDoAuditCount = 0;

		if (audit->foundError) {
			audit->coreState.setPhase(AuditPhase::Error);
		} else if (audit->auditStorageAnyChildFailed) {
			audit->auditStorageAnyChildFailed = false;
			throw retry();
		} else {
			// Check audit persist progress to double check if any range omitted to be check
			if (audit->coreState.getType() == AuditType::ValidateHA ||
<<<<<<< HEAD
			    audit->coreState.getType() == AuditType::ValidateReplica ||
			    audit->coreState.getType() == AuditType::ValidateLocationMetadata) {
				bool allFinish = wait(checkAuditProgressComplete(self->txnProcessor->context(),
				                                                 audit->coreState.getType(),
				                                                 audit->coreState.id,
				                                                 audit->coreState.range));
				if (!allFinish) {
					throw retry();
				}
=======
			    audit->coreState.getType() == AuditType::ValidateReplica) {
				bool allFinish = wait(checkAuditProgressCompleteByRange(self->txnProcessor->context(),
				                                                        audit->coreState.getType(),
				                                                        audit->coreState.id,
				                                                        audit->coreState.range));
				if (!allFinish) {
					throw retry();
				}
			} else if (audit->coreState.getType() == AuditType::ValidateLocationMetadata) {
				bool allFinish = wait(checkAuditProgressCompleteByRange(
				    self->txnProcessor->context(), audit->coreState.getType(), audit->coreState.id, allKeys));
				if (!allFinish) {
					throw retry();
				}
			} else {
				bool allFinish = wait(checkAuditProgressCompleteForSSShard(self->txnProcessor->context(), audit));
				if (!allFinish) {
					throw retry();
				}
			}
			audit->coreState.setPhase(AuditPhase::Complete);
		}
		TraceEvent(SevVerbose, "DDAuditStorageCoreCompleteAudit", self->ddId)
		    .detail("Context", audit->getDDAuditContext())
		    .detail("AuditState", audit->coreState.toString())
		    .detail("AuditStorageCoreGeneration", currentRetryCount)
		    .detail("RetryCount", audit->retryCount);
		wait(persistAuditState(self->txnProcessor->context(),
		                       audit->coreState,
		                       "AuditStorageCore",
		                       lockInfo,
		                       self->context->isDDEnabled()));
		TraceEvent(SevVerbose, "DDAuditStorageCoreSetResult", self->ddId)
		    .detail("Context", audit->getDDAuditContext())
		    .detail("AuditState", audit->coreState.toString())
		    .detail("AuditStorageCoreGeneration", currentRetryCount)
		    .detail("RetryCount", audit->retryCount);
		removeAuditFromAuditMap(self, audit->coreState.getType(),
		                        audit->coreState.id); // remove audit

		TraceEvent(SevInfo, "DDAuditStorageCoreEnd", self->ddId)
		    .detail("Context", audit->getDDAuditContext())
		    .detail("AuditID", auditID)
		    .detail("AuditType", auditType)
		    .detail("Range", audit->coreState.range)
		    .detail("AuditStorageCoreGeneration", currentRetryCount)
		    .detail("RetryCount", audit->retryCount);
	} catch (Error& e) {
		if (e.code() == error_code_actor_cancelled) {
			// If this audit is cancelled, the place where cancelling
			// this audit does removeAuditFromAuditMap
			throw e;
		}
		TraceEvent(SevDebug, "DDAuditStorageCoreError", self->ddId)
		    .errorUnsuppressed(e)
		    .detail("Context", audit->getDDAuditContext())
		    .detail("AuditID", auditID)
		    .detail("AuditStorageCoreGeneration", currentRetryCount)
		    .detail("RetryCount", audit->retryCount)
		    .detail("AuditType", auditType)
		    .detail("Range", audit->coreState.range);
		if (e.code() == error_code_movekeys_conflict) {
			removeAuditFromAuditMap(self, audit->coreState.getType(),
			                        audit->coreState.id); // remove audit
			// Silently exit
		} else if (e.code() == error_code_audit_storage_cancelled) {
			// If this audit is cancelled, the place where cancelling
			// this audit does removeAuditFromAuditMap
		} else if (audit->retryCount < SERVER_KNOBS->AUDIT_RETRY_COUNT_MAX && e.code() != error_code_not_implemented) {
			audit->retryCount++;
			audit->actors.clear(true);
			TraceEvent(SevVerbose, "DDAuditStorageCoreRetry", self->ddId)
			    .detail("AuditID", auditID)
			    .detail("AuditType", auditType)
			    .detail("AuditStorageCoreGeneration", currentRetryCount)
			    .detail("RetryCount", audit->retryCount)
			    .detail("Contains", self->audits.contains(auditType) && self->audits[auditType].contains(auditID));
			wait(delay(0.1));
			TraceEvent(SevVerbose, "DDAuditStorageCoreRetryAfterWait", self->ddId)
			    .detail("AuditID", auditID)
			    .detail("AuditType", auditType)
			    .detail("AuditStorageCoreGeneration", currentRetryCount)
			    .detail("RetryCount", audit->retryCount)
			    .detail("Contains", self->audits.contains(auditType) && self->audits[auditType].contains(auditID));
			// Erase the old audit from map and spawn a new audit inherit from the old audit
			removeAuditFromAuditMap(self, audit->coreState.getType(),
			                        audit->coreState.id); // remove audit
			runAuditStorage(self, audit->coreState, audit->retryCount, DDAuditContext::Retry);
		} else {
			try {
				audit->coreState.setPhase(AuditPhase::Failed);
				wait(persistAuditState(self->txnProcessor->context(),
				                       audit->coreState,
				                       "AuditStorageCoreError",
				                       lockInfo,
				                       self->context->isDDEnabled()));
				TraceEvent(SevWarn, "DDAuditStorageCoreSetAuditFailed", self->ddId)
				    .detail("Context", audit->getDDAuditContext())
				    .detail("AuditID", auditID)
				    .detail("AuditType", auditType)
				    .detail("AuditStorageCoreGeneration", currentRetryCount)
				    .detail("RetryCount", audit->retryCount)
				    .detail("AuditState", audit->coreState.toString());
			} catch (Error& e) {
				TraceEvent(SevWarn, "DDAuditStorageCoreErrorWhenSetAuditFailed", self->ddId)
				    .errorUnsuppressed(e)
				    .detail("Context", audit->getDDAuditContext())
				    .detail("AuditID", auditID)
				    .detail("AuditType", auditType)
				    .detail("AuditStorageCoreGeneration", currentRetryCount)
				    .detail("RetryCount", audit->retryCount)
				    .detail("AuditState", audit->coreState.toString());
				// unexpected error when persistAuditState
				// However, we do not want any audit error kills the DD
				// So, we silently remove audit from auditMap
				// As a result, this audit can be in RUNNING state on disk but not alive
				// We call this audit a zombie audit
				// Note that a client may wait for the state on disk to proceed to "complete"
				// However, this progress can never happen to a zombie audit
				// For this case, the client should be able to be timed out
				// A zombie aduit will be either: (1) resumed by the next DD; (2) removed by client
			}
			removeAuditFromAuditMap(self, audit->coreState.getType(),
			                        audit->coreState.id); // remove audit
		}
	}
	return Void();
}

// runAuditStorage is the only entry to start an Audit entity
// Three scenarios when using runAuditStorage:
// (1) When DD receives an Audit request;
// (2) When DD restarts and resume an Audit;
// (3) When an Audit gets failed and retries.
// runAuditStorage is a non-flow function which starts an audit for auditState
// with four steps (the four steps are atomic):
// (1) Validate input auditState; (2) Create audit data structure based on input auditState;
// (3) register it to dd->audits, (4) run auditStorageCore
void runAuditStorage(Reference<DataDistributor> self,
                     AuditStorageState auditState,
                     int retryCount,
                     DDAuditContext context) {
	// Validate input auditState
	if (auditState.getType() != AuditType::ValidateHA && auditState.getType() != AuditType::ValidateReplica &&
	    auditState.getType() != AuditType::ValidateLocationMetadata &&
	    auditState.getType() != AuditType::ValidateStorageServerShard) {
		throw not_implemented();
	}
	TraceEvent(SevDebug, "DDRunAuditStorage", self->ddId)
	    .detail("AuditState", auditState.toString())
	    .detail("Context", context);
	ASSERT(auditState.id.isValid());
	ASSERT(!auditState.range.empty());
	ASSERT(auditState.getPhase() == AuditPhase::Running);
	auditState.ddId = self->ddId; // make sure any existing audit state claims the current DD
	std::shared_ptr<DDAudit> audit = std::make_shared<DDAudit>(auditState);
	audit->retryCount = retryCount;
	audit->setDDAuditContext(context);
	addAuditToAuditMap(self, audit);
	audit->setAuditRunActor(auditStorageCore(self, audit->coreState.id, audit->coreState.getType(), audit->retryCount));
	return;
}

// Get audit for auditRange and auditType, if not exist, launch a new one
ACTOR Future<UID> launchAudit(Reference<DataDistributor> self, KeyRange auditRange, AuditType auditType) {
	state MoveKeyLockInfo lockInfo;
	lockInfo.myOwner = self->lock.myOwner;
	lockInfo.prevOwner = self->lock.prevOwner;
	lockInfo.prevWrite = self->lock.prevWrite;

	state UID auditID;
	try {
		TraceEvent(SevInfo, "DDAuditStorageLaunchStarts", self->ddId)
		    .detail("AuditType", auditType)
		    .detail("RequestedRange", auditRange);
		wait(self->auditStorageInitialized.getFuture());
		// Start an audit if no audit exists
		// If existing an audit for a different purpose, send error to client
		// aka, we only allow one audit at a time for all purposes
		if (existAuditInAuditMapForType(self, auditType)) {
			std::shared_ptr<DDAudit> audit;
			// find existing audit with requested type and range
			for (auto& [id, currentAudit] : getAuditsForType(self, auditType)) {
				TraceEvent(SevInfo, "DDAuditStorageLaunchCheckExisting", self->ddId)
				    .detail("AuditID", currentAudit->coreState.id)
				    .detail("AuditType", currentAudit->coreState.getType())
				    .detail("AuditPhase", currentAudit->coreState.getPhase())
				    .detail("AuditRange", currentAudit->coreState.range)
				    .detail("AuditRetryTime", currentAudit->retryCount);
				// We do not want to distinguish audit phase here
				// An audit will be gracefully removed from the map after
				// the audit enters the complete/error/failed phase
				// If an audit gets removed from the map, we think this
				// audit finishes and a new audit can be created for the
				// same time.
				if (currentAudit->coreState.range.contains(auditRange)) {
					ASSERT(auditType == currentAudit->coreState.getType());
					auditID = currentAudit->coreState.id;
					audit = currentAudit;
					break;
				}
			}
			if (audit == nullptr) { // Only one ongoing audit is allowed at a time
				throw audit_storage_exceeded_request_limit();
			}
			TraceEvent(SevInfo, "DDAuditStorageLaunchExist", self->ddId)
			    .detail("AuditType", auditType)
			    .detail("AuditID", auditID)
			    .detail("RequestedRange", auditRange)
			    .detail("ExistingState", audit->coreState.toString());
		} else {
			state AuditStorageState auditState;
			auditState.setType(auditType);
			auditState.range = auditRange;
			auditState.setPhase(AuditPhase::Running);
			auditState.ddId = self->ddId; // persist ddId to new ddAudit metadata
			TraceEvent(SevVerbose, "DDAuditStorageLaunchPersistNewAuditIDBefore", self->ddId)
			    .detail("AuditType", auditType)
			    .detail("Range", auditRange);
			UID auditID_ = wait(persistNewAuditState(
			    self->txnProcessor->context(), auditState, lockInfo, self->context->isDDEnabled()));
			self->addActor.send(clearAuditMetadataForType(self->txnProcessor->context(),
			                                              auditState.getType(),
			                                              auditID_,
			                                              SERVER_KNOBS->PERSIST_FINISH_AUDIT_COUNT));
			// data distribution could restart in the middle of persistNewAuditState
			// It is possible that the auditState has been written to disk before data distribution restarts,
			// hence a new audit resumption loads audits from disk and launch the audits
			// Since the resumed audit has already taken over the launchAudit job,
			// we simply retry this launchAudit, then return the audit id to client
			if (g_network->isSimulated() && deterministicRandom()->coinflip()) {
				TraceEvent(SevDebug, "DDAuditStorageLaunchInjectActorCancelWhenPersist", self->ddId)
				    .detail("AuditID", auditID_)
				    .detail("AuditType", auditType)
				    .detail("Range", auditRange);
				throw operation_failed(); // Trigger DD restart and check if resume audit is correct
			}
			TraceEvent(SevInfo, "DDAuditStorageLaunchPersistNewAuditID", self->ddId)
			    .detail("AuditID", auditID_)
			    .detail("AuditType", auditType)
			    .detail("Range", auditRange);
			auditState.id = auditID_;
			auditID = auditID_;
			if (self->audits.contains(auditType) && self->audits[auditType].contains(auditID)) {
				// It is possible that the current DD is running this audit
				// Suppose DDinit re-runs right after a new audit is persisted
				// For this case, auditResume sees the new audit and resumes it
				// At this point, the new audit is already in the audit map
				return auditID;
			}
			runAuditStorage(self, auditState, 0, DDAuditContext::Launch);
		}
	} catch (Error& e) {
		if (e.code() == error_code_actor_cancelled) {
			throw e;
		}
		TraceEvent(SevInfo, "DDAuditStorageLaunchError", self->ddId)
		    .errorUnsuppressed(e)
		    .detail("AuditType", auditType)
		    .detail("Range", auditRange);
		throw e;
	}
	return auditID;
}

ACTOR Future<Void> cancelAuditStorage(Reference<DataDistributor> self, TriggerAuditRequest req) {
	state FlowLock::Releaser holder;
	if (req.getType() == AuditType::ValidateHA) {
		wait(self->auditStorageHaLaunchingLock.take(TaskPriority::DefaultYield));
		holder = FlowLock::Releaser(self->auditStorageHaLaunchingLock);
	} else if (req.getType() == AuditType::ValidateReplica) {
		wait(self->auditStorageReplicaLaunchingLock.take(TaskPriority::DefaultYield));
		holder = FlowLock::Releaser(self->auditStorageReplicaLaunchingLock);
	} else if (req.getType() == AuditType::ValidateLocationMetadata) {
		wait(self->auditStorageLocationMetadataLaunchingLock.take(TaskPriority::DefaultYield));
		holder = FlowLock::Releaser(self->auditStorageLocationMetadataLaunchingLock);
	} else if (req.getType() == AuditType::ValidateStorageServerShard) {
		wait(self->auditStorageSsShardLaunchingLock.take(TaskPriority::DefaultYield));
		holder = FlowLock::Releaser(self->auditStorageSsShardLaunchingLock);
	} else {
		req.reply.sendError(not_implemented());
		return Void();
	}

	try {
		ASSERT(req.cancel);
		ASSERT(req.id.isValid());
		TraceEvent(SevDebug, "DDCancelAuditStorageStart", self->ddId)
		    .detail("AuditType", req.getType())
		    .detail("AuditID", req.id);
		wait(cancelAuditMetadata(self->txnProcessor->context(), req.getType(), req.id));
		// Once auditMetadata cancelled, any ongoing audit will stop
		// Then clear ongoing audit D/S
		if (auditExistInAuditMap(self, req.getType(), req.id)) {
			removeAuditFromAuditMap(self, req.getType(), req.id);
		}
		TraceEvent(SevVerbose, "DDCancelAuditStorageReply", self->ddId)
		    .detail("AuditType", req.getType())
		    .detail("AuditID", req.id);
		req.reply.send(req.id);
	} catch (Error& e) {
		if (e.code() == error_code_actor_cancelled) {
			throw e;
		}
		TraceEvent(SevWarn, "DDCancelAuditStorageError", self->ddId)
		    .errorUnsuppressed(e)
		    .detail("AuditID", req.id)
		    .detail("AuditType", req.getType());
		req.reply.sendError(cancel_audit_storage_failed());
	}
	return Void();
}

// Handling audit requests
// For each request, launch audit storage and reply to CC with following three replies:
// (1) auditID: reply auditID when the audit is successfully launch
// (2) error_code_audit_storage_exceeded_request_limit: reply this error when dd
// already has a running auditStorage
// (3) error_code_audit_storage_failed: reply this error when: 1. the retry time exceeds the maximum;
// 2. failed to persist new audit state; 3. DD is cancelled during persisting new audit state
// For 1 and 2, we believe no new audit is persisted; For 3, we do not know whether a new
// audit is persisted.
ACTOR Future<Void> auditStorage(Reference<DataDistributor> self, TriggerAuditRequest req) {
	state FlowLock::Releaser holder;
	if (req.getType() == AuditType::ValidateHA) {
		wait(self->auditStorageHaLaunchingLock.take(TaskPriority::DefaultYield));
		holder = FlowLock::Releaser(self->auditStorageHaLaunchingLock);
	} else if (req.getType() == AuditType::ValidateReplica) {
		wait(self->auditStorageReplicaLaunchingLock.take(TaskPriority::DefaultYield));
		holder = FlowLock::Releaser(self->auditStorageReplicaLaunchingLock);
	} else if (req.getType() == AuditType::ValidateLocationMetadata) {
		wait(self->auditStorageLocationMetadataLaunchingLock.take(TaskPriority::DefaultYield));
		holder = FlowLock::Releaser(self->auditStorageLocationMetadataLaunchingLock);
	} else if (req.getType() == AuditType::ValidateStorageServerShard) {
		wait(self->auditStorageSsShardLaunchingLock.take(TaskPriority::DefaultYield));
		holder = FlowLock::Releaser(self->auditStorageSsShardLaunchingLock);
	} else {
		req.reply.sendError(not_implemented());
		return Void();
	}

	if (req.range.empty()) {
		req.reply.sendError(audit_storage_failed());
		return Void();
	}

	state int retryCount = 0;
	loop {
		try {
			TraceEvent(SevDebug, "DDAuditStorageStart", self->ddId)
			    .detail("RetryCount", retryCount)
			    .detail("AuditType", req.getType())
			    .detail("Range", req.range);
			UID auditID = wait(launchAudit(self, req.range, req.getType()));
			req.reply.send(auditID);
			TraceEvent(SevVerbose, "DDAuditStorageReply", self->ddId)
			    .detail("RetryCount", retryCount)
			    .detail("AuditType", req.getType())
			    .detail("Range", req.range)
			    .detail("AuditID", auditID);
		} catch (Error& e) {
			if (e.code() == error_code_actor_cancelled) {
				throw e;
			}
			TraceEvent(SevInfo, "DDAuditStorageError", self->ddId)
			    .errorUnsuppressed(e)
			    .detail("RetryCount", retryCount)
			    .detail("AuditType", req.getType())
			    .detail("Range", req.range);
			if (e.code() == error_code_operation_failed && g_network->isSimulated()) {
				throw audit_storage_failed(); // to trigger dd restart
			} else if (e.code() == error_code_audit_storage_exceeded_request_limit) {
				req.reply.sendError(audit_storage_exceeded_request_limit());
			} else if (e.code() == error_code_persist_new_audit_metadata_error) {
				req.reply.sendError(audit_storage_failed());
			} else if (retryCount < SERVER_KNOBS->AUDIT_RETRY_COUNT_MAX) {
				retryCount++;
				wait(delay(0.1));
				continue;
			} else {
				req.reply.sendError(audit_storage_failed());
>>>>>>> 83dc9ff6
			}
			// TODO: check audit persist progress for ssshard type
			audit->coreState.setPhase(AuditPhase::Complete);
		}
		TraceEvent(SevVerbose, "DDAuditStorageCoreCompleteAudit", self->ddId)
		    .detail("Context", audit->getDDAuditContext())
		    .detail("AuditState", audit->coreState.toString())
		    .detail("AuditStorageCoreGeneration", currentRetryCount)
		    .detail("RetryCount", audit->retryCount);
		wait(persistAuditState(self->txnProcessor->context(),
		                       audit->coreState,
		                       "AuditStorageCore",
		                       lockInfo,
		                       self->context->isDDEnabled()));
		TraceEvent(SevVerbose, "DDAuditStorageCoreSetResult", self->ddId)
		    .detail("Context", audit->getDDAuditContext())
		    .detail("AuditState", audit->coreState.toString())
		    .detail("AuditStorageCoreGeneration", currentRetryCount)
		    .detail("RetryCount", audit->retryCount);
		removeAuditFromAuditMap(self, audit->coreState.getType(),
		                        audit->coreState.id); // remove audit

		TraceEvent(SevInfo, "DDAuditStorageCoreEnd", self->ddId)
		    .detail("Context", audit->getDDAuditContext())
		    .detail("AuditID", auditID)
		    .detail("AuditType", auditType)
		    .detail("Range", audit->coreState.range)
		    .detail("AuditStorageCoreGeneration", currentRetryCount)
		    .detail("RetryCount", audit->retryCount);
	} catch (Error& e) {
		if (e.code() == error_code_actor_cancelled) {
			// If this audit is cancelled, the place where cancelling
			// this audit does removeAuditFromAuditMap
			throw e;
		}
		TraceEvent(SevDebug, "DDAuditStorageCoreError", self->ddId)
		    .errorUnsuppressed(e)
		    .detail("Context", audit->getDDAuditContext())
		    .detail("AuditID", auditID)
		    .detail("AuditStorageCoreGeneration", currentRetryCount)
		    .detail("RetryCount", audit->retryCount)
		    .detail("AuditType", auditType)
		    .detail("Range", audit->coreState.range);
		if (e.code() == error_code_movekeys_conflict) {
			removeAuditFromAuditMap(self, audit->coreState.getType(),
			                        audit->coreState.id); // remove audit
			// Silently exit
		} else if (e.code() == error_code_audit_storage_cancelled) {
			// If this audit is cancelled, the place where cancelling
			// this audit does removeAuditFromAuditMap
		} else if (audit->retryCount < SERVER_KNOBS->AUDIT_RETRY_COUNT_MAX && e.code() != error_code_not_implemented) {
			audit->retryCount++;
			audit->actors.clear(true);
			TraceEvent(SevVerbose, "DDAuditStorageCoreRetry", self->ddId)
			    .detail("AuditID", auditID)
			    .detail("AuditType", auditType)
			    .detail("AuditStorageCoreGeneration", currentRetryCount)
			    .detail("RetryCount", audit->retryCount)
			    .detail("Contains", self->audits.contains(auditType) && self->audits[auditType].contains(auditID));
			wait(delay(0.1));
			TraceEvent(SevVerbose, "DDAuditStorageCoreRetryAfterWait", self->ddId)
			    .detail("AuditID", auditID)
			    .detail("AuditType", auditType)
			    .detail("AuditStorageCoreGeneration", currentRetryCount)
			    .detail("RetryCount", audit->retryCount)
			    .detail("Contains", self->audits.contains(auditType) && self->audits[auditType].contains(auditID));
			// Erase the old audit from map and spawn a new audit inherit from the old audit
			removeAuditFromAuditMap(self, audit->coreState.getType(),
			                        audit->coreState.id); // remove audit
			runAuditStorage(self, audit->coreState, audit->retryCount, DDAuditContext::Retry);
		} else {
			try {
				audit->coreState.setPhase(AuditPhase::Failed);
				wait(persistAuditState(self->txnProcessor->context(),
				                       audit->coreState,
				                       "AuditStorageCoreError",
				                       lockInfo,
				                       self->context->isDDEnabled()));
				TraceEvent(SevWarn, "DDAuditStorageCoreSetAuditFailed", self->ddId)
				    .detail("Context", audit->getDDAuditContext())
				    .detail("AuditID", auditID)
				    .detail("AuditType", auditType)
				    .detail("AuditStorageCoreGeneration", currentRetryCount)
				    .detail("RetryCount", audit->retryCount)
				    .detail("AuditState", audit->coreState.toString());
			} catch (Error& e) {
				TraceEvent(SevWarn, "DDAuditStorageCoreErrorWhenSetAuditFailed", self->ddId)
				    .errorUnsuppressed(e)
				    .detail("Context", audit->getDDAuditContext())
				    .detail("AuditID", auditID)
				    .detail("AuditType", auditType)
				    .detail("AuditStorageCoreGeneration", currentRetryCount)
				    .detail("RetryCount", audit->retryCount)
				    .detail("AuditState", audit->coreState.toString());
				// unexpected error when persistAuditState
				// However, we do not want any audit error kills the DD
				// So, we silently remove audit from auditMap
				// As a result, this audit can be in RUNNING state on disk but not alive
				// We call this audit a zombie audit
				// Note that a client may wait for the state on disk to proceed to "complete"
				// However, this progress can never happen to a zombie audit
				// For this case, the client should be able to be timed out
				// A zombie aduit will be either: (1) resumed by the next DD; (2) removed by client
			}
			removeAuditFromAuditMap(self, audit->coreState.getType(),
			                        audit->coreState.id); // remove audit
		}
	}
	return Void();
}

<<<<<<< HEAD
// runAuditStorage is the only entry to start an Audit entity
// Three scenarios when using runAuditStorage:
// (1) When DD receives an Audit request;
// (2) When DD restarts and resume an Audit;
// (3) When an Audit gets failed and retries.
// runAuditStorage is a non-flow function which starts an audit for auditState
// with four steps (the four steps are atomic):
// (1) Validate input auditState; (2) Create audit data structure based on input auditState;
// (3) register it to dd->audits, (4) run auditStorageCore
void runAuditStorage(Reference<DataDistributor> self,
                     AuditStorageState auditState,
                     int retryCount,
                     DDAuditContext context) {
	// Validate input auditState
	if (auditState.getType() != AuditType::ValidateHA && auditState.getType() != AuditType::ValidateReplica &&
	    auditState.getType() != AuditType::ValidateLocationMetadata &&
	    auditState.getType() != AuditType::ValidateStorageServerShard) {
		throw not_implemented();
	}
	TraceEvent(SevDebug, "DDRunAuditStorage", self->ddId)
	    .detail("AuditState", auditState.toString())
	    .detail("Context", context);
	ASSERT(auditState.id.isValid());
	ASSERT(!auditState.range.empty());
	ASSERT(auditState.getPhase() == AuditPhase::Running);
	auditState.ddId = self->ddId; // make sure any existing audit state claims the current DD
	std::shared_ptr<DDAudit> audit = std::make_shared<DDAudit>(auditState);
	audit->retryCount = retryCount;
	audit->setDDAuditContext(context);
	addAuditToAuditMap(self, audit);
	audit->setAuditRunActor(auditStorageCore(self, audit->coreState.id, audit->coreState.getType(), audit->retryCount));
	return;
}

// Get audit for auditRange and auditType, if not exist, launch a new one
ACTOR Future<UID> launchAudit(Reference<DataDistributor> self, KeyRange auditRange, AuditType auditType) {
	state MoveKeyLockInfo lockInfo;
	lockInfo.myOwner = self->lock.myOwner;
	lockInfo.prevOwner = self->lock.prevOwner;
	lockInfo.prevWrite = self->lock.prevWrite;
=======
// The entry of starting a series of audit workers
// Decide which dispatch impl according to audit type
void loadAndDispatchAudit(Reference<DataDistributor> self, std::shared_ptr<DDAudit> audit, KeyRange range) {
	TraceEvent(SevInfo, "DDLoadAndDispatchAudit", self->ddId)
	    .detail("AuditID", audit->coreState.id)
	    .detail("AuditType", audit->coreState.getType())
	    .detail("AuditRange", range);

	if (audit->coreState.getType() == AuditType::ValidateHA) {
		audit->actors.add(dispatchAuditStorage(self, audit, range));
	} else if (audit->coreState.getType() == AuditType::ValidateReplica) {
		audit->actors.add(dispatchAuditStorage(self, audit, range));
	} else if (audit->coreState.getType() == AuditType::ValidateLocationMetadata) {
		audit->actors.add(scheduleAuditLocationMetadata(self, audit, allKeys));
	} else if (audit->coreState.getType() == AuditType::ValidateStorageServerShard) {
		audit->actors.add(dispatchAuditStorageServerShard(self, audit));
	} else {
		UNREACHABLE();
	}
	return;
}

// This function is for locationmetadata audits
// Schedule audit task on input range
ACTOR Future<Void> scheduleAuditLocationMetadata(Reference<DataDistributor> self,
                                                 std::shared_ptr<DDAudit> audit,
                                                 KeyRange range) {
	state const AuditType auditType = audit->coreState.getType();
	ASSERT(auditType == AuditType::ValidateLocationMetadata);
	TraceEvent(SevInfo, "DDScheduleAuditLocationMetadataBegin", self->ddId)
	    .detail("AuditID", audit->coreState.id)
	    .detail("AuditType", auditType);
	state Key begin = range.begin;
	state KeyRange currentRange = range;
	state std::vector<AuditStorageState> auditStates;
	state int64_t issueDoAuditCount = 0;
	state AuditStorageRequest req;
	state std::vector<StorageServerInterface> targetCandidates;
>>>>>>> 83dc9ff6

	state UID auditID;
	try {
<<<<<<< HEAD
		TraceEvent(SevInfo, "DDAuditStorageLaunchStarts", self->ddId)
		    .detail("AuditType", auditType)
		    .detail("RequestedRange", auditRange);
		wait(self->auditStorageInitialized.getFuture());
		// Start an audit if no audit exists
		// If existing an audit for a different purpose, send error to client
		// aka, we only allow one audit at a time for all purposes
		if (existAuditInAuditMapForType(self, auditType)) {
			std::shared_ptr<DDAudit> audit;
			// find existing audit with requested type and range
			for (auto& [id, currentAudit] : getAuditsForType(self, auditType)) {
				TraceEvent(SevInfo, "DDAuditStorageLaunchCheckExisting", self->ddId)
				    .detail("AuditID", currentAudit->coreState.id)
				    .detail("AuditType", currentAudit->coreState.getType())
				    .detail("AuditPhase", currentAudit->coreState.getPhase())
				    .detail("AuditRange", currentAudit->coreState.range)
				    .detail("AuditRetryTime", currentAudit->retryCount);
				// We do not want to distinguish audit phase here
				// An audit will be gracefully removed from the map after
				// the audit enters the complete/error/failed phase
				// If an audit gets removed from the map, we think this
				// audit finishes and a new audit can be created for the
				// same time.
				if (currentAudit->coreState.range.contains(auditRange)) {
					ASSERT(auditType == currentAudit->coreState.getType());
					auditID = currentAudit->coreState.id;
					audit = currentAudit;
					break;
				}
			}
			if (audit == nullptr) { // Only one ongoing audit is allowed at a time
				throw audit_storage_exceeded_request_limit();
			}
			TraceEvent(SevInfo, "DDAuditStorageLaunchExist", self->ddId)
			    .detail("AuditType", auditType)
			    .detail("AuditID", auditID)
			    .detail("RequestedRange", auditRange)
			    .detail("ExistingState", audit->coreState.toString());
		} else {
			state AuditStorageState auditState;
			auditState.setType(auditType);
			auditState.range = auditRange;
			auditState.setPhase(AuditPhase::Running);
			auditState.ddId = self->ddId; // persist ddId to new ddAudit metadata
			TraceEvent(SevVerbose, "DDAuditStorageLaunchPersistNewAuditIDBefore", self->ddId)
			    .detail("AuditType", auditType)
			    .detail("Range", auditRange);
			UID auditID_ = wait(persistNewAuditState(
			    self->txnProcessor->context(), auditState, lockInfo, self->context->isDDEnabled()));
			self->addActor.send(clearAuditMetadataForType(self->txnProcessor->context(),
			                                              auditState.getType(),
			                                              auditID_,
			                                              SERVER_KNOBS->PERSIST_FINISH_AUDIT_COUNT));
			// data distribution could restart in the middle of persistNewAuditState
			// It is possible that the auditState has been written to disk before data distribution restarts,
			// hence a new audit resumption loads audits from disk and launch the audits
			// Since the resumed audit has already taken over the launchAudit job,
			// we simply retry this launchAudit, then return the audit id to client
			if (g_network->isSimulated() && deterministicRandom()->coinflip()) {
				TraceEvent(SevDebug, "DDAuditStorageLaunchInjectActorCancelWhenPersist", self->ddId)
				    .detail("AuditID", auditID_)
				    .detail("AuditType", auditType)
				    .detail("Range", auditRange);
				throw operation_failed(); // Trigger DD restart and check if resume audit is correct
			}
			TraceEvent(SevInfo, "DDAuditStorageLaunchPersistNewAuditID", self->ddId)
			    .detail("AuditID", auditID_)
			    .detail("AuditType", auditType)
			    .detail("Range", auditRange);
			auditState.id = auditID_;
			auditID = auditID_;
			if (self->audits.contains(auditType) && self->audits[auditType].contains(auditID)) {
				// It is possible that the current DD is running this audit
				// Suppose DDinit re-runs right after a new audit is persisted
				// For this case, auditResume sees the new audit and resumes it
				// At this point, the new audit is already in the audit map
				return auditID;
			}
			runAuditStorage(self, auditState, 0, DDAuditContext::Launch);
		}
	} catch (Error& e) {
		if (e.code() == error_code_actor_cancelled) {
			throw e;
		}
		TraceEvent(SevInfo, "DDAuditStorageLaunchError", self->ddId)
		    .errorUnsuppressed(e)
		    .detail("AuditType", auditType)
		    .detail("Range", auditRange);
		throw e;
	}
	return auditID;
}

ACTOR Future<Void> cancelAuditStorage(Reference<DataDistributor> self, TriggerAuditRequest req) {
	state FlowLock::Releaser holder;
	if (req.getType() == AuditType::ValidateHA) {
		wait(self->auditStorageHaLaunchingLock.take(TaskPriority::DefaultYield));
		holder = FlowLock::Releaser(self->auditStorageHaLaunchingLock);
	} else if (req.getType() == AuditType::ValidateReplica) {
		wait(self->auditStorageReplicaLaunchingLock.take(TaskPriority::DefaultYield));
		holder = FlowLock::Releaser(self->auditStorageReplicaLaunchingLock);
	} else if (req.getType() == AuditType::ValidateLocationMetadata) {
		wait(self->auditStorageLocationMetadataLaunchingLock.take(TaskPriority::DefaultYield));
		holder = FlowLock::Releaser(self->auditStorageLocationMetadataLaunchingLock);
	} else if (req.getType() == AuditType::ValidateStorageServerShard) {
		wait(self->auditStorageSsShardLaunchingLock.take(TaskPriority::DefaultYield));
		holder = FlowLock::Releaser(self->auditStorageSsShardLaunchingLock);
	} else {
		req.reply.sendError(not_implemented());
		return Void();
	}

	try {
		ASSERT(req.cancel);
		ASSERT(req.id.isValid());
		TraceEvent(SevDebug, "DDCancelAuditStorageStart", self->ddId)
		    .detail("AuditType", req.getType())
		    .detail("AuditID", req.id);
		wait(cancelAuditMetadata(self->txnProcessor->context(), req.getType(), req.id));
		// Once auditMetadata cancelled, any ongoing audit will stop
		// Then clear ongoing audit D/S
		if (auditExistInAuditMap(self, req.getType(), req.id)) {
			removeAuditFromAuditMap(self, req.getType(), req.id);
		}
		TraceEvent(SevVerbose, "DDCancelAuditStorageReply", self->ddId)
		    .detail("AuditType", req.getType())
		    .detail("AuditID", req.id);
		req.reply.send(req.id);
	} catch (Error& e) {
		if (e.code() == error_code_actor_cancelled) {
			throw e;
		}
		TraceEvent(SevWarn, "DDCancelAuditStorageError", self->ddId)
		    .errorUnsuppressed(e)
		    .detail("AuditID", req.id)
		    .detail("AuditType", req.getType());
		req.reply.sendError(cancel_audit_storage_failed());
	}
	return Void();
}

// Handling audit requests
// For each request, launch audit storage and reply to CC with following three replies:
// (1) auditID: reply auditID when the audit is successfully launch
// (2) error_code_audit_storage_exceeded_request_limit: reply this error when dd
// already has a running auditStorage
// (3) error_code_audit_storage_failed: reply this error when: 1. the retry time exceeds the maximum;
// 2. failed to persist new audit state; 3. DD is cancelled during persisting new audit state
// For 1 and 2, we believe no new audit is persisted; For 3, we do not know whether a new
// audit is persisted, but DD will restart and the new audit will be resume if created.
ACTOR Future<Void> auditStorage(Reference<DataDistributor> self, TriggerAuditRequest req) {
	state FlowLock::Releaser holder;
	if (req.getType() == AuditType::ValidateHA) {
		wait(self->auditStorageHaLaunchingLock.take(TaskPriority::DefaultYield));
		holder = FlowLock::Releaser(self->auditStorageHaLaunchingLock);
	} else if (req.getType() == AuditType::ValidateReplica) {
		wait(self->auditStorageReplicaLaunchingLock.take(TaskPriority::DefaultYield));
		holder = FlowLock::Releaser(self->auditStorageReplicaLaunchingLock);
	} else if (req.getType() == AuditType::ValidateLocationMetadata) {
		wait(self->auditStorageLocationMetadataLaunchingLock.take(TaskPriority::DefaultYield));
		holder = FlowLock::Releaser(self->auditStorageLocationMetadataLaunchingLock);
	} else if (req.getType() == AuditType::ValidateStorageServerShard) {
		wait(self->auditStorageSsShardLaunchingLock.take(TaskPriority::DefaultYield));
		holder = FlowLock::Releaser(self->auditStorageSsShardLaunchingLock);
	} else {
		req.reply.sendError(not_implemented());
		return Void();
	}

	if (req.range.empty()) {
		req.reply.sendError(audit_storage_failed());
		return Void();
	}

	state int retryCount = 0;
	loop {
		try {
			TraceEvent(SevDebug, "DDAuditStorageStart", self->ddId)
			    .detail("RetryCount", retryCount)
			    .detail("AuditType", req.getType())
			    .detail("Range", req.range);
			UID auditID = wait(launchAudit(self, req.range, req.getType()));
			req.reply.send(auditID);
			TraceEvent(SevVerbose, "DDAuditStorageReply", self->ddId)
			    .detail("RetryCount", retryCount)
			    .detail("AuditType", req.getType())
			    .detail("Range", req.range)
			    .detail("AuditID", auditID);
		} catch (Error& e) {
			if (e.code() == error_code_actor_cancelled) {
				throw e;
			}
			TraceEvent(SevInfo, "DDAuditStorageError", self->ddId)
			    .errorUnsuppressed(e)
			    .detail("RetryCount", retryCount)
			    .detail("AuditType", req.getType())
			    .detail("Range", req.range);
			if (e.code() == error_code_operation_failed && g_network->isSimulated()) {
				throw audit_storage_failed(); // to trigger dd restart
			} else if (e.code() == error_code_audit_storage_exceeded_request_limit) {
				req.reply.sendError(audit_storage_exceeded_request_limit());
			} else if (e.code() == error_code_persist_new_audit_metadata_error) {
				req.reply.sendError(audit_storage_failed());
			} else if (retryCount < SERVER_KNOBS->AUDIT_RETRY_COUNT_MAX) {
				retryCount++;
				wait(delay(0.1));
				continue;
			} else {
				req.reply.sendError(audit_storage_failed());
=======
		while (begin < range.end) {
			currentRange = KeyRangeRef(begin, range.end);
			wait(store(
			    auditStates,
			    getAuditStateByRange(self->txnProcessor->context(), auditType, audit->coreState.id, currentRange)));
			ASSERT(!auditStates.empty());
			begin = auditStates.back().range.end;
			TraceEvent(SevInfo, "DDScheduleAuditLocationMetadataDispatch", self->ddId)
			    .detail("AuditID", audit->coreState.id)
			    .detail("CurrentRange", currentRange)
			    .detail("AuditType", auditType)
			    .detail("NextBegin", begin)
			    .detail("RangeEnd", range.end);
			state int i = 0;
			for (; i < auditStates.size(); i++) {
				state AuditPhase phase = auditStates[i].getPhase();
				ASSERT(phase != AuditPhase::Running && phase != AuditPhase::Failed);
				if (phase == AuditPhase::Complete) {
					continue; // pass
				} else if (phase == AuditPhase::Error) {
					audit->foundError = true;
				} else {
					ASSERT(phase == AuditPhase::Invalid);
					// Set doAuditOnStorageServer
					ASSERT(audit->remainingBudgetForAuditTasks.get() >= 0);
					while (audit->remainingBudgetForAuditTasks.get() == 0) {
						wait(audit->remainingBudgetForAuditTasks.onChange());
						ASSERT(audit->remainingBudgetForAuditTasks.get() >= 0);
					}
					audit->remainingBudgetForAuditTasks.set(audit->remainingBudgetForAuditTasks.get() - 1);
					ASSERT(audit->remainingBudgetForAuditTasks.get() >= 0);
					TraceEvent(SevDebug, "RemainingBudgetForAuditTasks")
					    .detail("Loc", "scheduleAuditLocationMetadata")
					    .detail("Ops", "Decrease")
					    .detail("Val", audit->remainingBudgetForAuditTasks.get())
					    .detail("AuditType", auditType);

					req = AuditStorageRequest(audit->coreState.id, auditStates[i].range, auditType);
					issueDoAuditCount++;
					req.ddId = self->ddId; // send this ddid to SS
					targetCandidates.clear();
					wait(store(targetCandidates, getStorageServers(self->txnProcessor->context())));
					StorageServerInterface targetServer = deterministicRandom()->randomChoice(targetCandidates);
					audit->actors.add(doAuditOnStorageServer(self, audit, targetServer, req));
				}
			}
			wait(delay(0.1));
		}
		TraceEvent(SevInfo, "DDScheduleAuditLocationMetadataEnd", self->ddId)
		    .detail("AuditID", audit->coreState.id)
		    .detail("AuditType", auditType)
		    .detail("IssuedDoAuditCount", issueDoAuditCount);

	} catch (Error& e) {
		if (e.code() == error_code_actor_cancelled) {
			throw e;
		}
		TraceEvent(SevWarn, "DDScheduleAuditLocationMetadataError", self->ddId)
		    .errorUnsuppressed(e)
		    .detail("AuditID", audit->coreState.id)
		    .detail("AuditType", auditType);
		audit->auditStorageAnyChildFailed = true;
	}

	return Void();
}

// This function dedicates to audit ssshard
// For each of storage servers, audits allKeys
ACTOR Future<Void> dispatchAuditStorageServerShard(Reference<DataDistributor> self, std::shared_ptr<DDAudit> audit) {
	state const AuditType auditType = audit->coreState.getType();
	ASSERT(auditType == AuditType::ValidateStorageServerShard);
	TraceEvent(SevInfo, "DDDispatchAuditStorageServerShardBegin", self->ddId)
	    .detail("AuditID", audit->coreState.id)
	    .detail("AuditType", auditType);
	try {
		state std::vector<StorageServerInterface> interfs = wait(getStorageServers(self->txnProcessor->context()));
		state int i = 0;
		for (; i < interfs.size(); ++i) {
			state StorageServerInterface targetServer = interfs[i];
			// Currently, Tss server may not follow the auit consistency rule
			// Thus, skip if the server is tss
			if (targetServer.isTss()) {
				continue;
			}
			ASSERT(audit->remainingBudgetForAuditTasks.get() >= 0);
			while (audit->remainingBudgetForAuditTasks.get() == 0) {
				wait(audit->remainingBudgetForAuditTasks.onChange());
				ASSERT(audit->remainingBudgetForAuditTasks.get() >= 0);
			}
			audit->actors.add(scheduleAuditStorageShardOnServer(self, audit, targetServer));
			wait(delay(0.1));
		}
		TraceEvent(SevInfo, "DDDispatchAuditStorageServerShardEnd", self->ddId)
		    .detail("AuditID", audit->coreState.id)
		    .detail("AuditType", auditType);

	} catch (Error& e) {
		if (e.code() == error_code_actor_cancelled) {
			throw e;
		}
		TraceEvent(SevWarn, "DDDispatchAuditStorageServerShardError", self->ddId)
		    .errorUnsuppressed(e)
		    .detail("AuditID", audit->coreState.id)
		    .detail("AuditType", auditType);
		audit->auditStorageAnyChildFailed = true;
	}

	return Void();
}

// Schedule audit ssshard task on the input storage server (ssi)
// Do audit on allKeys
// Automatically retry until complete or timed out
ACTOR Future<Void> scheduleAuditStorageShardOnServer(Reference<DataDistributor> self,
                                                     std::shared_ptr<DDAudit> audit,
                                                     StorageServerInterface ssi) {
	state UID serverId = ssi.uniqueID;
	state const AuditType auditType = audit->coreState.getType();
	ASSERT(auditType == AuditType::ValidateStorageServerShard);
	TraceEvent(SevInfo, "DDScheduleAuditStorageShardOnServerBegin", self->ddId)
	    .detail("ServerID", serverId)
	    .detail("AuditID", audit->coreState.id)
	    .detail("AuditType", auditType);
	state Key begin = allKeys.begin;
	state KeyRange currentRange = allKeys;
	state std::vector<AuditStorageState> auditStates;
	state int64_t issueDoAuditCount = 0;

	try {
		while (begin < allKeys.end) {
			currentRange = KeyRangeRef(begin, allKeys.end);
			wait(store(auditStates,
			           getAuditStateByServer(
			               self->txnProcessor->context(), auditType, audit->coreState.id, serverId, currentRange)));
			ASSERT(!auditStates.empty());
			begin = auditStates.back().range.end;
			TraceEvent(SevInfo, "DDScheduleAuditStorageShardOnServerDispatch", self->ddId)
			    .detail("ServerID", serverId)
			    .detail("AuditID", audit->coreState.id)
			    .detail("CurrentRange", currentRange)
			    .detail("AuditType", auditType)
			    .detail("NextBegin", begin)
			    .detail("RangeEnd", allKeys.end);
			state int i = 0;
			for (; i < auditStates.size(); i++) {
				state AuditPhase phase = auditStates[i].getPhase();
				ASSERT(phase != AuditPhase::Running && phase != AuditPhase::Failed);
				if (phase == AuditPhase::Complete) {
					continue; // pass
				} else if (phase == AuditPhase::Error) {
					audit->foundError = true;
				} else {
					ASSERT(phase == AuditPhase::Invalid);
					// Set doAuditOnStorageServer
					ASSERT(audit->remainingBudgetForAuditTasks.get() >= 0);
					while (audit->remainingBudgetForAuditTasks.get() == 0) {
						wait(audit->remainingBudgetForAuditTasks.onChange());
						ASSERT(audit->remainingBudgetForAuditTasks.get() >= 0);
					}
					audit->remainingBudgetForAuditTasks.set(audit->remainingBudgetForAuditTasks.get() - 1);
					ASSERT(audit->remainingBudgetForAuditTasks.get() >= 0);
					TraceEvent(SevDebug, "RemainingBudgetForAuditTasks")
					    .detail("Loc", "scheduleAuditStorageShardOnServer")
					    .detail("Ops", "Decrease")
					    .detail("Val", audit->remainingBudgetForAuditTasks.get())
					    .detail("AuditType", auditType);
					AuditStorageRequest req(audit->coreState.id, auditStates[i].range, auditType);
					issueDoAuditCount++;
					req.ddId = self->ddId; // send this ddid to SS
					wait(doAuditOnStorageServer(self, audit, ssi, req)); // do audit one by one
				}
>>>>>>> 83dc9ff6
			}
			wait(delay(0.1));
		}
<<<<<<< HEAD
		break;
	}
	return Void();
}

// The entry of starting a series of audit workers
// Decide which dispatch impl according to audit type
void loadAndDispatchAudit(Reference<DataDistributor> self, std::shared_ptr<DDAudit> audit, KeyRange range) {
	TraceEvent(SevInfo, "DDLoadAndDispatchAudit", self->ddId)
	    .detail("AuditID", audit->coreState.id)
	    .detail("AuditType", audit->coreState.getType())
	    .detail("AuditRange", range);

	if (audit->coreState.getType() == AuditType::ValidateHA) {
		audit->actors.add(dispatchAuditStorage(self, audit, range));
	} else if (audit->coreState.getType() == AuditType::ValidateReplica) {
		audit->actors.add(dispatchAuditStorage(self, audit, range));
	} else if (audit->coreState.getType() == AuditType::ValidateLocationMetadata) {
		audit->actors.add(dispatchAuditStorage(self, audit, allKeys));
	} else if (audit->coreState.getType() == AuditType::ValidateStorageServerShard) {
		audit->actors.add(dispatchAuditStorageServerShard(self, audit));
	} else {
		UNREACHABLE();
	}
	return;
}

// This function dedicates to audit ssshard
// For each of storage servers, audits allKeys
ACTOR Future<Void> dispatchAuditStorageServerShard(Reference<DataDistributor> self, std::shared_ptr<DDAudit> audit) {
	state const AuditType auditType = audit->coreState.getType();
	ASSERT(auditType == AuditType::ValidateStorageServerShard);
	TraceEvent(SevInfo, "DDDispatchAuditStorageServerShardBegin", self->ddId)
	    .detail("AuditID", audit->coreState.id)
	    .detail("AuditType", auditType);
	try {
		state ServerWorkerInfos serverWorkers = wait(self->txnProcessor->getServerListAndProcessClasses());
		state int i = 0;
		for (; i < serverWorkers.servers.size(); ++i) {
			state StorageServerInterface targetServer = serverWorkers.servers[i].first;
			// Currently, Tss server may not follow the auit consistency rule
			// Thus, skip if the server is tss
			if (targetServer.isTss()) {
				continue;
			}
			ASSERT(audit->remainingBudgetForAuditTasks.get() >= 0);
			while (audit->remainingBudgetForAuditTasks.get() == 0) {
				wait(audit->remainingBudgetForAuditTasks.onChange());
				ASSERT(audit->remainingBudgetForAuditTasks.get() >= 0);
			}
			audit->actors.add(scheduleAuditStorageShardOnServer(self, audit, targetServer));
			wait(delay(0.1));
		}
		TraceEvent(SevInfo, "DDDispatchAuditStorageServerShardEnd", self->ddId)
		    .detail("AuditID", audit->coreState.id)
		    .detail("AuditType", auditType);
=======

		TraceEvent(SevInfo, "DDScheduleAuditStorageShardOnServerEnd", self->ddId)
		    .detail("ServerID", serverId)
		    .detail("AuditID", audit->coreState.id)
		    .detail("AuditType", auditType)
		    .detail("IssuedDoAuditCount", issueDoAuditCount);
>>>>>>> 83dc9ff6

	} catch (Error& e) {
		if (e.code() == error_code_actor_cancelled) {
			throw e;
		}
<<<<<<< HEAD
		TraceEvent(SevWarn, "DDDispatchAuditStorageServerShardError", self->ddId)
		    .errorUnsuppressed(e)
		    .detail("AuditID", audit->coreState.id)
		    .detail("AuditType", auditType);
		audit->auditStorageAnyChildFailed = true;
=======
		TraceEvent(SevInfo, "DDScheduleAuditStorageShardOnServerError", self->ddId)
		    .errorUnsuppressed(e)
		    .detail("AuditID", audit->coreState.id)
		    .detail("AuditType", auditType)
		    .detail("IssuedDoAuditCount", issueDoAuditCount);

		if (e.code() == error_code_not_implemented || e.code() == error_code_audit_storage_cancelled) {
			throw e;
		} else if (e.code() == error_code_audit_storage_error) {
			audit->foundError = true;
		} else if (audit->retryCount >= SERVER_KNOBS->AUDIT_RETRY_COUNT_MAX) {
			throw audit_storage_failed();
		} else {
			if (e.code() != error_code_audit_storage_failed) {
				try {
					bool ssRemoved = wait(checkStorageServerRemoved(self->txnProcessor->context(), ssi.uniqueID));
					if (ssRemoved) {
						// It is possible that the input ss has been removed, then silently exit
						return Void();
					}
				} catch (Error& e) {
					// retry
				}
			}
			audit->retryCount++;
			audit->actors.add(scheduleAuditStorageShardOnServer(self, audit, ssi));
		}
>>>>>>> 83dc9ff6
	}

	return Void();
}

<<<<<<< HEAD
// Schedule audit ssshard task on the input storage server (ssi)
// Do audit on allKeys
// Automatically retry until complete or timed out
ACTOR Future<Void> scheduleAuditStorageShardOnServer(Reference<DataDistributor> self,
                                                     std::shared_ptr<DDAudit> audit,
                                                     StorageServerInterface ssi) {
	state UID serverId = ssi.uniqueID;
	state const AuditType auditType = audit->coreState.getType();
	ASSERT(auditType == AuditType::ValidateStorageServerShard);
	TraceEvent(SevInfo, "DDScheduleAuditStorageShardOnServerBegin", self->ddId)
	    .detail("ServerID", serverId)
	    .detail("AuditID", audit->coreState.id)
	    .detail("AuditType", auditType);
	state Key begin = allKeys.begin;
	state KeyRange currentRange = allKeys;
	state std::vector<AuditStorageState> auditStates;
	state int64_t issueDoAuditCount = 0;

	try {
		while (begin < allKeys.end) {
			currentRange = KeyRangeRef(begin, allKeys.end);
			wait(store(auditStates,
			           getAuditStateByServer(
			               self->txnProcessor->context(), auditType, audit->coreState.id, serverId, currentRange)));
			ASSERT(!auditStates.empty());
			begin = auditStates.back().range.end;
			TraceEvent(SevInfo, "DDScheduleAuditStorageShardOnServerDispatch", self->ddId)
			    .detail("ServerID", serverId)
			    .detail("AuditID", audit->coreState.id)
			    .detail("CurrentRange", currentRange)
			    .detail("AuditType", auditType)
			    .detail("NextBegin", begin)
			    .detail("RangeEnd", allKeys.end);
=======
// This function is for ha/replica/locationmetadata audits
// Schedule audit task on the input range
ACTOR Future<Void> dispatchAuditStorage(Reference<DataDistributor> self,
                                        std::shared_ptr<DDAudit> audit,
                                        KeyRange range) {
	state const AuditType auditType = audit->coreState.getType();
	ASSERT(auditType == AuditType::ValidateHA || auditType == AuditType::ValidateReplica);
	TraceEvent(SevInfo, "DDDispatchAuditStorageBegin", self->ddId)
	    .detail("AuditID", audit->coreState.id)
	    .detail("Range", range)
	    .detail("AuditType", auditType);
	state Key begin = range.begin;
	state KeyRange currentRange = range;
	state int64_t completedCount = 0;
	state int64_t totalCount = 0;
	try {
		while (begin < range.end) {
			currentRange = KeyRangeRef(begin, range.end);
			state std::vector<AuditStorageState> auditStates =
			    wait(getAuditStateByRange(self->txnProcessor->context(), auditType, audit->coreState.id, currentRange));
			ASSERT(!auditStates.empty());
			begin = auditStates.back().range.end;
			TraceEvent(SevInfo, "DDDispatchAuditStorageDispatch", self->ddId)
			    .detail("AuditID", audit->coreState.id)
			    .detail("Range", range)
			    .detail("CurrentRange", currentRange)
			    .detail("AuditType", auditType)
			    .detail("NextBegin", begin)
			    .detail("NumAuditStates", auditStates.size());
>>>>>>> 83dc9ff6
			state int i = 0;
			for (; i < auditStates.size(); i++) {
				state AuditPhase phase = auditStates[i].getPhase();
				ASSERT(phase != AuditPhase::Running && phase != AuditPhase::Failed);
<<<<<<< HEAD
				if (phase == AuditPhase::Complete) {
					continue; // pass
				} else if (phase == AuditPhase::Error) {
					audit->foundError = true;
				} else {
					ASSERT(phase == AuditPhase::Invalid);
					// Set doAuditOnStorageServer
=======
				totalCount++;
				if (phase == AuditPhase::Complete) {
					completedCount++;
				} else if (phase == AuditPhase::Error) {
					completedCount++;
					audit->foundError = true;
				} else {
					ASSERT(phase == AuditPhase::Invalid);
>>>>>>> 83dc9ff6
					ASSERT(audit->remainingBudgetForAuditTasks.get() >= 0);
					while (audit->remainingBudgetForAuditTasks.get() == 0) {
						wait(audit->remainingBudgetForAuditTasks.onChange());
						ASSERT(audit->remainingBudgetForAuditTasks.get() >= 0);
					}
<<<<<<< HEAD
					audit->remainingBudgetForAuditTasks.set(audit->remainingBudgetForAuditTasks.get() - 1);
					ASSERT(audit->remainingBudgetForAuditTasks.get() >= 0);
					TraceEvent(SevDebug, "RemainingBudgetForAuditTasks")
					    .detail("Loc", "scheduleAuditStorageShardOnServer")
					    .detail("Ops", "Decrease")
					    .detail("Val", audit->remainingBudgetForAuditTasks.get())
					    .detail("AuditType", auditType);
					AuditStorageRequest req(audit->coreState.id, auditStates[i].range, auditType);
					// Since remaining part is always successcive
					// We always issue exactly one audit task (for the remaining part) when schedule
					ASSERT(issueDoAuditCount == 0);
					issueDoAuditCount++;
					req.ddId = self->ddId; // send this ddid to SS
					wait(doAuditOnStorageServer(self, audit, ssi, req)); // do audit one by one
=======
					audit->actors.add(scheduleAuditOnRange(self, audit, auditStates[i].range));
>>>>>>> 83dc9ff6
				}
			}
			wait(delay(0.1));
		}
<<<<<<< HEAD

		TraceEvent(SevInfo, "DDScheduleAuditStorageShardOnServerEnd", self->ddId)
		    .detail("ServerID", serverId)
		    .detail("AuditID", audit->coreState.id)
		    .detail("AuditType", auditType)
		    .detail("IssuedDoAuditCount", issueDoAuditCount);
=======
		TraceEvent(SevInfo, "DDDispatchAuditStorageEnd", self->ddId)
		    .detail("AuditID", audit->coreState.id)
		    .detail("Range", range)
		    .detail("AuditType", auditType)
		    .detail("TotalRanges", totalCount)
		    .detail("TotalComplete", completedCount)
		    .detail("CompleteRatio", completedCount * 1.0 / totalCount);
>>>>>>> 83dc9ff6

	} catch (Error& e) {
		if (e.code() == error_code_actor_cancelled) {
			throw e;
<<<<<<< HEAD
		}
		TraceEvent(SevInfo, "DDScheduleAuditStorageShardOnServerError", self->ddId)
		    .errorUnsuppressed(e)
		    .detail("AuditID", audit->coreState.id)
		    .detail("AuditType", auditType)
		    .detail("IssuedDoAuditCount", issueDoAuditCount);

		if (e.code() == error_code_not_implemented || e.code() == error_code_audit_storage_cancelled) {
			throw e;
		} else if (e.code() == error_code_audit_storage_error) {
			audit->foundError = true;
		} else if (audit->retryCount >= SERVER_KNOBS->AUDIT_RETRY_COUNT_MAX) {
			throw audit_storage_failed();
		} else {
			if (e.code() != error_code_audit_storage_failed) {
				try {
					bool ssRemoved = wait(checkStorageServerRemoved(self->txnProcessor->context(), ssi.uniqueID));
					if (ssRemoved) {
						// It is possible that the input ss has been removed, then silently exit
						return Void();
					}
				} catch (Error& e) {
					// retry
				}
			}
			audit->retryCount++;
			audit->actors.add(scheduleAuditStorageShardOnServer(self, audit, ssi));
		}
=======
		}
		TraceEvent(SevWarn, "DDDispatchAuditStorageError", self->ddId)
		    .errorUnsuppressed(e)
		    .detail("AuditID", audit->coreState.id)
		    .detail("AuditType", auditType);
		audit->auditStorageAnyChildFailed = true;
>>>>>>> 83dc9ff6
	}

	return Void();
}

<<<<<<< HEAD
// This function is for ha/replica/locationmetadata audits
// Schedule audit task on the input range
ACTOR Future<Void> dispatchAuditStorage(Reference<DataDistributor> self,
                                        std::shared_ptr<DDAudit> audit,
                                        KeyRange range) {
	state const AuditType auditType = audit->coreState.getType();
	ASSERT(auditType == AuditType::ValidateHA || auditType == AuditType::ValidateReplica ||
	       auditType == AuditType::ValidateLocationMetadata);
	TraceEvent(SevInfo, "DDDispatchAuditStorageBegin", self->ddId)
	    .detail("AuditID", audit->coreState.id)
	    .detail("Range", range)
	    .detail("AuditType", auditType);
	state Key begin = range.begin;
	state KeyRange currentRange = range;
	state int64_t completedCount = 0;
	state int64_t totalCount = 0;
	try {
		while (begin < range.end) {
			currentRange = KeyRangeRef(begin, range.end);
			state std::vector<AuditStorageState> auditStates =
			    wait(getAuditStateByRange(self->txnProcessor->context(), auditType, audit->coreState.id, currentRange));
			ASSERT(!auditStates.empty());
			begin = auditStates.back().range.end;
			TraceEvent(SevInfo, "DDDispatchAuditStorageDispatch", self->ddId)
			    .detail("AuditID", audit->coreState.id)
			    .detail("Range", range)
			    .detail("CurrentRange", currentRange)
			    .detail("AuditType", auditType)
			    .detail("NextBegin", begin)
			    .detail("NumAuditStates", auditStates.size());
			state int i = 0;
			for (; i < auditStates.size(); i++) {
				state AuditPhase phase = auditStates[i].getPhase();
				ASSERT(phase != AuditPhase::Running && phase != AuditPhase::Failed);
				totalCount++;
				if (phase == AuditPhase::Complete) {
					completedCount++;
				} else if (phase == AuditPhase::Error) {
					completedCount++;
					audit->foundError = true;
				} else {
					ASSERT(phase == AuditPhase::Invalid);
					ASSERT(audit->remainingBudgetForAuditTasks.get() >= 0);
					while (audit->remainingBudgetForAuditTasks.get() == 0) {
						wait(audit->remainingBudgetForAuditTasks.onChange());
						ASSERT(audit->remainingBudgetForAuditTasks.get() >= 0);
					}
					audit->actors.add(scheduleAuditOnRange(self, audit, auditStates[i].range));
				}
			}
			wait(delay(0.1));
		}
		TraceEvent(SevInfo, "DDDispatchAuditStorageEnd", self->ddId)
		    .detail("AuditID", audit->coreState.id)
		    .detail("Range", range)
		    .detail("AuditType", auditType)
		    .detail("TotalRanges", totalCount)
		    .detail("TotalComplete", completedCount)
		    .detail("CompleteRatio", completedCount * 1.0 / totalCount);

	} catch (Error& e) {
		if (e.code() == error_code_actor_cancelled) {
			throw e;
		}
		TraceEvent(SevWarn, "DDDispatchAuditStorageError", self->ddId)
		    .errorUnsuppressed(e)
		    .detail("AuditID", audit->coreState.id)
		    .detail("AuditType", auditType);
		audit->auditStorageAnyChildFailed = true;
	}

	return Void();
}

// Partition the input range into multiple subranges according to the range ownership, and
// schedule ha/replica/locationmetadata audit tasks of each subrange on the server which owns the subrange
// Automatically retry until complete or timed out
ACTOR Future<Void> scheduleAuditOnRange(Reference<DataDistributor> self,
                                        std::shared_ptr<DDAudit> audit,
                                        KeyRange rangeToSchedule) {
	state const AuditType auditType = audit->coreState.getType();
	TraceEvent(SevInfo, "DDScheduleAuditOnRangeBegin", self->ddId)
	    .detail("AuditID", audit->coreState.id)
	    .detail("AuditRange", audit->coreState.range)
	    .detail("RangeToSchedule", rangeToSchedule)
	    .detail("AuditType", auditType)
	    .detail("RemainingBudget", audit->remainingBudgetForAuditTasks.get());

	state Key currentRangeToScheduleBegin = rangeToSchedule.begin;
	state KeyRange currentRangeToSchedule;
	state int64_t issueDoAuditCount = 0;

=======
// Partition the input range into multiple subranges according to the range ownership, and
// schedule ha/replica/locationmetadata audit tasks of each subrange on the server which owns the subrange
// Automatically retry until complete or timed out
ACTOR Future<Void> scheduleAuditOnRange(Reference<DataDistributor> self,
                                        std::shared_ptr<DDAudit> audit,
                                        KeyRange rangeToSchedule) {
	state const AuditType auditType = audit->coreState.getType();
	ASSERT(auditType == AuditType::ValidateHA || auditType == AuditType::ValidateReplica);
	TraceEvent(SevInfo, "DDScheduleAuditOnRangeBegin", self->ddId)
	    .detail("AuditID", audit->coreState.id)
	    .detail("AuditRange", audit->coreState.range)
	    .detail("RangeToSchedule", rangeToSchedule)
	    .detail("AuditType", auditType)
	    .detail("RemainingBudget", audit->remainingBudgetForAuditTasks.get());

	state Key currentRangeToScheduleBegin = rangeToSchedule.begin;
	state KeyRange currentRangeToSchedule;
	state int64_t issueDoAuditCount = 0;

>>>>>>> 83dc9ff6
	try {
		while (currentRangeToScheduleBegin < rangeToSchedule.end) {
			currentRangeToSchedule = Standalone(KeyRangeRef(currentRangeToScheduleBegin, rangeToSchedule.end));
			state std::vector<IDDTxnProcessor::DDRangeLocations> rangeLocations =
			    wait(self->txnProcessor->getSourceServerInterfacesForRange(currentRangeToSchedule));
			TraceEvent(SevInfo, "DDScheduleAuditOnCurrentRange", self->ddId)
			    .detail("AuditID", audit->coreState.id)
			    .detail("AuditType", auditType)
			    .detail("RangeToSchedule", rangeToSchedule)
			    .detail("CurrentRangeToSchedule", currentRangeToSchedule)
			    .detail("NumTaskRanges", rangeLocations.size())
			    .detail("RangeLocationsBackKey", rangeLocations.back().range.end);

			// Divide the audit job in to tasks according to KeyServers system mapping
			state int assignedRangeTasks = 0;
			state int rangeLocationIndex = 0;
			for (; rangeLocationIndex < rangeLocations.size(); ++rangeLocationIndex) {
				// For each task, check the progress, and create task request for the unfinished range
				state KeyRange taskRange = rangeLocations[rangeLocationIndex].range;
				TraceEvent(SevInfo, "DDScheduleAuditOnCurrentRangeTask", self->ddId)
				    .detail("AuditID", audit->coreState.id)
				    .detail("AuditType", auditType)
				    .detail("RangeToSchedule", rangeToSchedule)
				    .detail("CurrentRangeToSchedule", currentRangeToSchedule)
				    .detail("TaskRange", taskRange);

				state Key taskRangeBegin = taskRange.begin;
				while (taskRangeBegin < taskRange.end) {
					state std::vector<AuditStorageState> auditStates =
					    wait(getAuditStateByRange(self->txnProcessor->context(),
					                              auditType,
					                              audit->coreState.id,
					                              KeyRangeRef(taskRangeBegin, taskRange.end)));
					TraceEvent(SevInfo, "DDScheduleAuditOnRangeSubTask", self->ddId)
					    .detail("AuditID", audit->coreState.id)
					    .detail("AuditType", auditType)
					    .detail("AuditRange", audit->coreState.range)
					    .detail("RangeToSchedule", rangeToSchedule)
					    .detail("CurrentRangeToSchedule", currentRangeToSchedule)
					    .detail("TaskRange", taskRange)
					    .detail("SubTaskBegin", taskRangeBegin)
					    .detail("SubTaskEnd", auditStates.back().range.end)
					    .detail("NumAuditStates", auditStates.size());
					ASSERT(!auditStates.empty());

					state int auditStateIndex = 0;
					for (; auditStateIndex < auditStates.size(); ++auditStateIndex) {
						state AuditPhase phase = auditStates[auditStateIndex].getPhase();
						ASSERT(phase != AuditPhase::Running && phase != AuditPhase::Failed);
						if (phase == AuditPhase::Complete) {
							continue;
						} else if (phase == AuditPhase::Error) {
							audit->foundError = true;
							continue;
						}
						// Create audit task for the range where the phase is Invalid which indicates
						// this range has not been audited
						ASSERT(phase == AuditPhase::Invalid);
						state AuditStorageRequest req(
						    audit->coreState.id, auditStates[auditStateIndex].range, auditType);
						state StorageServerInterface targetServer;
						// Set req.targetServers and targetServer, which will be
						// used to doAuditOnStorageServer
						// Different audit types have different settings
						if (auditType == AuditType::ValidateHA) {
							if (rangeLocations[rangeLocationIndex].servers.size() < 2) {
								TraceEvent(SevInfo, "DDScheduleAuditOnRangeEnd", self->ddId)
								    .detail("Reason", "Single replica, ignore")
								    .detail("AuditID", audit->coreState.id)
								    .detail("AuditRange", audit->coreState.range)
								    .detail("AuditType", auditType);
								return Void();
							}
							// pick a server from primary DC
							auto it = rangeLocations[rangeLocationIndex].servers.begin();
							const int idx = deterministicRandom()->randomInt(0, it->second.size());
							targetServer = it->second[idx];
							++it;
							// pick a server from each remote DC
							for (; it != rangeLocations[rangeLocationIndex].servers.end(); ++it) {
								const int idx = deterministicRandom()->randomInt(0, it->second.size());
								req.targetServers.push_back(it->second[idx].id());
							}
						} else if (auditType == AuditType::ValidateReplica) {
							auto it = rangeLocations[rangeLocationIndex].servers.begin(); // always compare primary DC
							if (it->second.size() == 1) {
								TraceEvent(SevInfo, "DDScheduleAuditOnRangeEnd", self->ddId)
								    .detail("Reason", "Single replica, ignore")
								    .detail("AuditID", audit->coreState.id)
								    .detail("AuditRange", audit->coreState.range)
								    .detail("AuditType", auditType);
								return Void();
							}
							ASSERT(it->second.size() >= 2);
							const int idx = deterministicRandom()->randomInt(0, it->second.size());
							targetServer = it->second[idx];
							for (int i = 0; i < it->second.size(); ++i) {
								if (i == idx) {
									continue;
								}
								req.targetServers.push_back(it->second[i].id());
							}
<<<<<<< HEAD
						} else if (audit->coreState.getType() == AuditType::ValidateLocationMetadata) {
							auto it = rangeLocations[rangeLocationIndex].servers.begin(); // always do in primary DC
							const int idx = deterministicRandom()->randomInt(0, it->second.size());
							targetServer = it->second[idx];
=======
>>>>>>> 83dc9ff6
						} else {
							UNREACHABLE();
						}
						// Set doAuditOnStorageServer
						ASSERT(audit->remainingBudgetForAuditTasks.get() >= 0);
						while (audit->remainingBudgetForAuditTasks.get() == 0) {
							wait(audit->remainingBudgetForAuditTasks.onChange());
							ASSERT(audit->remainingBudgetForAuditTasks.get() >= 0);
						}
						audit->remainingBudgetForAuditTasks.set(audit->remainingBudgetForAuditTasks.get() - 1);
						ASSERT(audit->remainingBudgetForAuditTasks.get() >= 0);
						TraceEvent(SevDebug, "RemainingBudgetForAuditTasks")
						    .detail("Loc", "scheduleAuditOnRange1")
						    .detail("Ops", "Decrease")
						    .detail("Val", audit->remainingBudgetForAuditTasks.get())
						    .detail("AuditType", auditType);

						issueDoAuditCount++;
						req.ddId = self->ddId; // send this ddid to SS
						audit->actors.add(doAuditOnStorageServer(self, audit, targetServer, req));
					}

					taskRangeBegin = auditStates.back().range.end;
					TraceEvent(SevInfo, "DDScheduleAuditOnRangeSubTaskAssigned", self->ddId)
					    .detail("TaskRange", taskRange)
					    .detail("NextTaskRangeBegin", taskRangeBegin)
					    .detail("BreakRangeEnd", taskRange.end);
				}
				TraceEvent(SevInfo, "DDScheduleAuditOnCurrentRangeTaskAssigned", self->ddId);
				++assignedRangeTasks;
				wait(delay(0.1));
			}
			// Proceed to the next range if getSourceServerInterfacesForRange is partially read
			currentRangeToScheduleBegin = rangeLocations.back().range.end;
			TraceEvent(SevInfo, "DDScheduleAuditOnCurrentRangeAssigned", self->ddId)
			    .detail("AssignedRangeTasks", assignedRangeTasks)
			    .detail("NextCurrentRangeToScheduleBegin", currentRangeToScheduleBegin)
			    .detail("BreakRangeEnd", rangeToSchedule.end)
			    .detail("RangeToSchedule", rangeToSchedule);
		}

		TraceEvent(SevInfo, "DDScheduleAuditOnRangeEnd", self->ddId)
		    .detail("Reason", "End")
		    .detail("AuditID", audit->coreState.id)
		    .detail("AuditRange", audit->coreState.range)
		    .detail("RangeToSchedule", rangeToSchedule)
		    .detail("AuditType", auditType)
		    .detail("IssuedDoAuditCountInThisSchedule", issueDoAuditCount);

	} catch (Error& e) {
		if (e.code() == error_code_actor_cancelled) {
			throw e;
		}
		TraceEvent(SevInfo, "DDScheduleAuditOnRangeError", self->ddId)
		    .errorUnsuppressed(e)
		    .detail("AuditID", audit->coreState.id)
		    .detail("AuditRange", audit->coreState.range)
		    .detail("RangeToSchedule", rangeToSchedule)
		    .detail("AuditType", auditType)
		    .detail("IssuedDoAuditCount", issueDoAuditCount);
		audit->auditStorageAnyChildFailed = true;
	}

	return Void();
}

// Request SS to do the audit
// This actor is the only interface to SS to do the audit for
// all audit types
ACTOR Future<Void> doAuditOnStorageServer(Reference<DataDistributor> self,
                                          std::shared_ptr<DDAudit> audit,
                                          StorageServerInterface ssi,
                                          AuditStorageRequest req) {
	state AuditType auditType = req.getType();
	TraceEvent(SevInfo, "DDDoAuditOnStorageServerBegin", self->ddId)
	    .detail("AuditID", req.id)
	    .detail("Range", req.range)
	    .detail("AuditType", auditType)
	    .detail("StorageServer", ssi.toString())
	    .detail("TargetServers", describe(req.targetServers))
	    .detail("DDDoAuditTaskIssue", audit->overallIssuedDoAuditCount)
	    .detail("DDDoAuditTaskComplete", audit->overallCompleteDoAuditCount);

	try {
		audit->overallIssuedDoAuditCount++;
		ASSERT(req.ddId.isValid());
		ErrorOr<AuditStorageState> vResult = wait(ssi.auditStorage.getReplyUnlessFailedFor(
		    req, /*sustainedFailureDuration=*/2.0, /*sustainedFailureSlope=*/0));
		if (vResult.isError()) {
			throw vResult.getError();
		}
		audit->overallCompleteDoAuditCount++;
		TraceEvent(SevInfo, "DDDoAuditOnStorageServerResult", self->ddId)
		    .detail("AuditID", req.id)
		    .detail("Range", req.range)
		    .detail("AuditType", auditType)
		    .detail("StorageServer", ssi.toString())
		    .detail("TargetServers", describe(req.targetServers))
		    .detail("DDDoAuditTaskIssue", audit->overallIssuedDoAuditCount)
		    .detail("DDDoAuditTaskComplete", audit->overallCompleteDoAuditCount);
		audit->remainingBudgetForAuditTasks.set(audit->remainingBudgetForAuditTasks.get() + 1);
		ASSERT(audit->remainingBudgetForAuditTasks.get() <= SERVER_KNOBS->CONCURRENT_AUDIT_TASK_COUNT_MAX);
		TraceEvent(SevDebug, "RemainingBudgetForAuditTasks")
		    .detail("Loc", "doAuditOnStorageServer")
		    .detail("Ops", "Increase")
		    .detail("Val", audit->remainingBudgetForAuditTasks.get())
		    .detail("AuditType", auditType);
	} catch (Error& e) {
		if (e.code() == error_code_actor_cancelled) {
			throw e;
		}
		TraceEvent(SevInfo, "DDDoAuditOnStorageServerError", self->ddId)
		    .errorUnsuppressed(e)
		    .detail("AuditID", req.id)
		    .detail("Range", req.range)
		    .detail("AuditType", auditType)
		    .detail("StorageServer", ssi.toString())
		    .detail("TargetServers", describe(req.targetServers))
		    .detail("DDDoAuditTaskIssue", audit->overallIssuedDoAuditCount)
		    .detail("DDDoAuditTaskComplete", audit->overallCompleteDoAuditCount);
		audit->remainingBudgetForAuditTasks.set(audit->remainingBudgetForAuditTasks.get() + 1);
		ASSERT(audit->remainingBudgetForAuditTasks.get() <= SERVER_KNOBS->CONCURRENT_AUDIT_TASK_COUNT_MAX);
		TraceEvent(SevDebug, "RemainingBudgetForAuditTasks")
		    .detail("Loc", "doAuditOnStorageServerError")
		    .detail("Ops", "Increase")
		    .detail("Val", audit->remainingBudgetForAuditTasks.get())
		    .detail("AuditType", auditType);
		if (req.getType() == AuditType::ValidateStorageServerShard) {
			throw e; // handled by scheduleAuditStorageShardOnServer
		}
		if (e.code() == error_code_not_implemented || e.code() == error_code_audit_storage_exceeded_request_limit ||
		    e.code() == error_code_audit_storage_cancelled) {
			throw e;
		} else if (e.code() == error_code_audit_storage_error) {
			audit->foundError = true;
		} else if (audit->retryCount >= SERVER_KNOBS->AUDIT_RETRY_COUNT_MAX) {
			throw audit_storage_failed();
		} else {
			ASSERT(req.getType() != AuditType::ValidateStorageServerShard);
			audit->retryCount++;
<<<<<<< HEAD
			audit->actors.add(scheduleAuditOnRange(self, audit, req.range));
=======
			if (req.getType() == AuditType::ValidateLocationMetadata) {
				audit->actors.add(scheduleAuditLocationMetadata(self, audit, req.range));
			} else {
				audit->actors.add(scheduleAuditOnRange(self, audit, req.range));
			}
>>>>>>> 83dc9ff6
		}
	}
	return Void();
}

ACTOR Future<Void> dataDistributor_impl(DataDistributorInterface di,
                                        Reference<DataDistributor> self,
                                        IsMocked isMocked) {
	state Future<Void> collection = actorCollection(self->addActor.getFuture());
	state PromiseStream<GetMetricsListRequest> getShardMetricsList;
	state Database cx;
	state ActorCollection actors(false);
	state std::map<UID, DistributorSnapRequest> ddSnapReqMap;
	state std::map<UID, ErrorOr<Void>> ddSnapReqResultMap;

	TraceEvent("DataDistributorRunning", di.id()).detail("IsMocked", isMocked);
	self->addActor.send(actors.getResult());
	self->addActor.send(traceRole(Role::DATA_DISTRIBUTOR, di.id()));
	self->addActor.send(waitFailureServer(di.waitFailure.getFuture()));
	if (!isMocked) {
		cx = openDBOnServer(self->dbInfo, TaskPriority::DefaultDelay, LockAware::True);
		self->addActor.send(cacheServerWatcher(&cx));
	}
<<<<<<< HEAD

	state Future<Void> distributor = reportErrorsExcept(dataDistribution(self, getShardMetricsList, isMocked),
	                                                    "DataDistribution",
	                                                    di.id(),
	                                                    &normalDataDistributorErrors());

=======

	state Future<Void> distributor = reportErrorsExcept(dataDistribution(self, getShardMetricsList, isMocked),
	                                                    "DataDistribution",
	                                                    di.id(),
	                                                    &normalDataDistributorErrors());

>>>>>>> 83dc9ff6
	try {
		loop choose {
			when(wait(distributor || collection)) {
				ASSERT(false);
				throw internal_error();
			}
			when(HaltDataDistributorRequest req = waitNext(di.haltDataDistributor.getFuture())) {
				req.reply.send(Void());
				TraceEvent("DataDistributorHalted", di.id()).detail("ReqID", req.requesterID);
				break;
			}
			when(GetDataDistributorMetricsRequest req = waitNext(di.dataDistributorMetrics.getFuture())) {
				actors.add(ddGetMetrics(req, getShardMetricsList));
			}
			when(DistributorSnapRequest snapReq = waitNext(di.distributorSnapReq.getFuture())) {
				auto& snapUID = snapReq.snapUID;
				if (ddSnapReqResultMap.count(snapUID)) {
					CODE_PROBE(true,
					           "Data distributor received a duplicate finished snapshot request",
					           probe::decoration::rare);
					auto result = ddSnapReqResultMap[snapUID];
					result.isError() ? snapReq.reply.sendError(result.getError()) : snapReq.reply.send(result.get());
					TraceEvent("RetryFinishedDistributorSnapRequest")
					    .detail("SnapUID", snapUID)
					    .detail("Result", result.isError() ? result.getError().code() : 0);
				} else if (ddSnapReqMap.count(snapReq.snapUID)) {
					CODE_PROBE(true, "Data distributor received a duplicate ongoing snapshot request");
					TraceEvent("RetryOngoingDistributorSnapRequest").detail("SnapUID", snapUID);
					ASSERT(snapReq.snapPayload == ddSnapReqMap[snapUID].snapPayload);
					// Discard the old request if a duplicate new request is received
					ddSnapReqMap[snapUID].reply.sendError(duplicate_snapshot_request());
					ddSnapReqMap[snapUID] = snapReq;
				} else {
					ddSnapReqMap[snapUID] = snapReq;
					auto* ddSnapReqResultMapPtr = &ddSnapReqResultMap;
					actors.add(fmap(
					    [ddSnapReqResultMapPtr, snapUID](Void _) {
						    ddSnapReqResultMapPtr->erase(snapUID);
						    return Void();
					    },
					    delayed(ddSnapCreate(snapReq,
					                         self->dbInfo,
					                         self->context->ddEnabledState.get(),
					                         &ddSnapReqMap,
					                         &ddSnapReqResultMap),
					            SERVER_KNOBS->SNAP_MINIMUM_TIME_GAP)));
				}
			}
			when(DistributorExclusionSafetyCheckRequest exclCheckReq =
			         waitNext(di.distributorExclCheckReq.getFuture())) {
				actors.add(ddExclusionSafetyCheck(exclCheckReq, self, cx));
			}
			when(GetStorageWigglerStateRequest req = waitNext(di.storageWigglerState.getFuture())) {
				req.reply.send(getStorageWigglerStates(self));
			}
			when(TriggerAuditRequest req = waitNext(di.triggerAudit.getFuture())) {
				if (req.cancel) {
					ASSERT(req.id.isValid());
					actors.add(cancelAuditStorage(self, req));
					continue;
				}
				actors.add(auditStorage(self, req));
			}
			when(TenantsOverStorageQuotaRequest req = waitNext(di.tenantsOverStorageQuota.getFuture())) {
				req.reply.send(getTenantsOverStorageQuota(self));
			}
		}
	} catch (Error& err) {
		if (normalDataDistributorErrors().count(err.code()) == 0) {
			TraceEvent("DataDistributorError", di.id()).errorUnsuppressed(err);
			throw err;
		}
		TraceEvent("DataDistributorDied", di.id()).errorUnsuppressed(err);
	}

	return Void();
}

Future<Void> MockDataDistributor::run(Reference<DDSharedContext> context, Reference<DDMockTxnProcessor> txnProcessor) {
	Reference<DataDistributor> dd =
	    makeReference<DataDistributor>(Reference<AsyncVar<ServerDBInfo> const>(nullptr), context->ddId, context);
	dd->txnProcessor = txnProcessor;
	return dataDistributor_impl(context->interface, dd, IsMocked::True);
}

Future<Void> dataDistributor(DataDistributorInterface di, Reference<AsyncVar<ServerDBInfo> const> db) {
	return dataDistributor_impl(
	    di, makeReference<DataDistributor>(db, di.id(), makeReference<DDSharedContext>(di)), IsMocked::False);
}

namespace data_distribution_test {

inline DDShardInfo doubleToNoLocationShardInfo(double d, bool hasDest) {
	DDShardInfo res(doubleToTestKey(d), anonymousShardId, anonymousShardId);
	res.primarySrc.emplace_back((uint64_t)d, 0);
	if (hasDest) {
		res.primaryDest.emplace_back((uint64_t)d + 1, 0);
		res.hasDest = true;
	}
	return res;
}

inline int getRandomShardCount() {
#if defined(USE_SANITIZER)
	return deterministicRandom()->randomInt(1000, 24000); // 24000 * MAX_SHARD_SIZE = 12TB
#else
	return deterministicRandom()->randomInt(1000, CLIENT_KNOBS->TOO_MANY); // 2000000000; OOM
#endif
}

} // namespace data_distribution_test

TEST_CASE("/DataDistribution/StorageWiggler/Order") {
	StorageWiggler wiggler(nullptr);
	double startTime = now() - SERVER_KNOBS->DD_STORAGE_WIGGLE_MIN_SS_AGE_SEC - 0.4;
	wiggler.addServer(UID(1, 0), StorageMetadataType(startTime, KeyValueStoreType::SSD_BTREE_V2));
	wiggler.addServer(UID(2, 0), StorageMetadataType(startTime + 0.1, KeyValueStoreType::MEMORY, true));
	wiggler.addServer(UID(3, 0), StorageMetadataType(startTime + 0.2, KeyValueStoreType::SSD_ROCKSDB_V1, true));
	wiggler.addServer(UID(4, 0), StorageMetadataType(startTime + 0.3, KeyValueStoreType::SSD_BTREE_V2));

	std::vector<UID> correctOrder{ UID(2, 0), UID(3, 0), UID(1, 0), UID(4, 0) };
	for (int i = 0; i < correctOrder.size(); ++i) {
		auto id = wiggler.getNextServerId();
		std::cout << "Get " << id.get().shortString() << "\n";
		ASSERT(id == correctOrder[i]);
	}
	ASSERT(!wiggler.getNextServerId().present());
	return Void();
}

TEST_CASE("/DataDistribution/Initialization/ResumeFromShard") {
	state Reference<DDSharedContext> context(new DDSharedContext(UID()));
	state Reference<AsyncVar<ServerDBInfo> const> dbInfo;
	state Reference<DataDistributor> self(new DataDistributor(dbInfo, UID(), context));

	self->shardsAffectedByTeamFailure = makeReference<ShardsAffectedByTeamFailure>();
	if (SERVER_KNOBS->SHARD_ENCODE_LOCATION_METADATA && SERVER_KNOBS->ENABLE_DD_PHYSICAL_SHARD) {
		self->physicalShardCollection = makeReference<PhysicalShardCollection>();
	}
	self->initData = makeReference<InitialDataDistribution>();
	self->configuration.usableRegions = 1;
	self->configuration.storageTeamSize = 1;

	// add DDShardInfo
	self->shardsAffectedByTeamFailure->setCheckMode(
	    ShardsAffectedByTeamFailure::CheckMode::ForceNoCheck); // skip check when build
	int shardNum = data_distribution_test::getRandomShardCount();
	std::cout << "generating " << shardNum << " shards...\n";
	for (int i = 1; i <= SERVER_KNOBS->DD_MOVE_KEYS_PARALLELISM; ++i) {
		self->initData->shards.emplace_back(data_distribution_test::doubleToNoLocationShardInfo(i, true));
	}
	for (int i = SERVER_KNOBS->DD_MOVE_KEYS_PARALLELISM + 1; i <= shardNum; ++i) {
		self->initData->shards.emplace_back(data_distribution_test::doubleToNoLocationShardInfo(i, false));
	}
	self->initData->shards.emplace_back(DDShardInfo(allKeys.end));
	std::cout << "Start resuming...\n";
	wait(DataDistributor::resumeFromShards(self, false));
	std::cout << "Start validation...\n";
	auto relocateFuture = self->relocationProducer.getFuture();
	for (int i = 0; i < SERVER_KNOBS->DD_MOVE_KEYS_PARALLELISM; ++i) {
		ASSERT(relocateFuture.isReady());
		auto rs = relocateFuture.pop();
		ASSERT(rs.isRestore() == false);
		ASSERT(rs.cancelled == false);
		ASSERT(rs.dataMoveId == anonymousShardId);
		ASSERT(rs.priority == SERVER_KNOBS->PRIORITY_RECOVER_MOVE);
		// std::cout << rs.keys.begin.toString() << " " << self->initData->shards[i].key.toString() << " \n";
		ASSERT(rs.keys.begin.compare(self->initData->shards[i].key) == 0);
		ASSERT(rs.keys.end == self->initData->shards[i + 1].key);
	}
	self->shardsAffectedByTeamFailure->setCheckMode(ShardsAffectedByTeamFailure::CheckMode::ForceCheck);
	self->shardsAffectedByTeamFailure->check();
	return Void();
}<|MERGE_RESOLUTION|>--- conflicted
+++ resolved
@@ -105,10 +105,7 @@
 	int64_t overallCompleteDoAuditCount;
 	AsyncVar<int> remainingBudgetForAuditTasks;
 	uint8_t context;
-<<<<<<< HEAD
-=======
 	std::unordered_map<UID, bool> serverProgressFinishMap; // dedicated to ssshard
->>>>>>> 83dc9ff6
 
 	inline void setAuditRunActor(Future<Void> actor) { auditActor = actor; }
 	inline Future<Void> getAuditRunActor() { return auditActor; }
@@ -337,12 +334,9 @@
 ACTOR Future<Void> scheduleAuditStorageShardOnServer(Reference<DataDistributor> self,
                                                      std::shared_ptr<DDAudit> audit,
                                                      StorageServerInterface ssi);
-<<<<<<< HEAD
-=======
 ACTOR Future<Void> scheduleAuditLocationMetadata(Reference<DataDistributor> self,
                                                  std::shared_ptr<DDAudit> audit,
                                                  KeyRange range);
->>>>>>> 83dc9ff6
 ACTOR Future<Void> dispatchAuditStorage(Reference<DataDistributor> self,
                                         std::shared_ptr<DDAudit> audit,
                                         KeyRange range);
@@ -1792,8 +1786,6 @@
 	return Void();
 }
 
-<<<<<<< HEAD
-=======
 ACTOR Future<bool> checkAuditProgressCompleteForSSShard(Database cx, std::shared_ptr<DDAudit> audit) {
 	ASSERT(audit->coreState.getType() == AuditType::ValidateStorageServerShard);
 	state ActorCollection actors(true);
@@ -1843,8 +1835,6 @@
 	}
 	return allFinish;
 }
-
->>>>>>> 83dc9ff6
 // Maintain an alive state of an audit until the audit completes
 // Automatically retry until if errors of the auditing process happen
 // Return if (1) audit completes; (2) retry times exceed the maximum retry times
@@ -1893,17 +1883,6 @@
 		} else {
 			// Check audit persist progress to double check if any range omitted to be check
 			if (audit->coreState.getType() == AuditType::ValidateHA ||
-<<<<<<< HEAD
-			    audit->coreState.getType() == AuditType::ValidateReplica ||
-			    audit->coreState.getType() == AuditType::ValidateLocationMetadata) {
-				bool allFinish = wait(checkAuditProgressComplete(self->txnProcessor->context(),
-				                                                 audit->coreState.getType(),
-				                                                 audit->coreState.id,
-				                                                 audit->coreState.range));
-				if (!allFinish) {
-					throw retry();
-				}
-=======
 			    audit->coreState.getType() == AuditType::ValidateReplica) {
 				bool allFinish = wait(checkAuditProgressCompleteByRange(self->txnProcessor->context(),
 				                                                        audit->coreState.getType(),
@@ -2285,160 +2264,13 @@
 				continue;
 			} else {
 				req.reply.sendError(audit_storage_failed());
->>>>>>> 83dc9ff6
-			}
-			// TODO: check audit persist progress for ssshard type
-			audit->coreState.setPhase(AuditPhase::Complete);
-		}
-		TraceEvent(SevVerbose, "DDAuditStorageCoreCompleteAudit", self->ddId)
-		    .detail("Context", audit->getDDAuditContext())
-		    .detail("AuditState", audit->coreState.toString())
-		    .detail("AuditStorageCoreGeneration", currentRetryCount)
-		    .detail("RetryCount", audit->retryCount);
-		wait(persistAuditState(self->txnProcessor->context(),
-		                       audit->coreState,
-		                       "AuditStorageCore",
-		                       lockInfo,
-		                       self->context->isDDEnabled()));
-		TraceEvent(SevVerbose, "DDAuditStorageCoreSetResult", self->ddId)
-		    .detail("Context", audit->getDDAuditContext())
-		    .detail("AuditState", audit->coreState.toString())
-		    .detail("AuditStorageCoreGeneration", currentRetryCount)
-		    .detail("RetryCount", audit->retryCount);
-		removeAuditFromAuditMap(self, audit->coreState.getType(),
-		                        audit->coreState.id); // remove audit
-
-		TraceEvent(SevInfo, "DDAuditStorageCoreEnd", self->ddId)
-		    .detail("Context", audit->getDDAuditContext())
-		    .detail("AuditID", auditID)
-		    .detail("AuditType", auditType)
-		    .detail("Range", audit->coreState.range)
-		    .detail("AuditStorageCoreGeneration", currentRetryCount)
-		    .detail("RetryCount", audit->retryCount);
-	} catch (Error& e) {
-		if (e.code() == error_code_actor_cancelled) {
-			// If this audit is cancelled, the place where cancelling
-			// this audit does removeAuditFromAuditMap
-			throw e;
-		}
-		TraceEvent(SevDebug, "DDAuditStorageCoreError", self->ddId)
-		    .errorUnsuppressed(e)
-		    .detail("Context", audit->getDDAuditContext())
-		    .detail("AuditID", auditID)
-		    .detail("AuditStorageCoreGeneration", currentRetryCount)
-		    .detail("RetryCount", audit->retryCount)
-		    .detail("AuditType", auditType)
-		    .detail("Range", audit->coreState.range);
-		if (e.code() == error_code_movekeys_conflict) {
-			removeAuditFromAuditMap(self, audit->coreState.getType(),
-			                        audit->coreState.id); // remove audit
-			// Silently exit
-		} else if (e.code() == error_code_audit_storage_cancelled) {
-			// If this audit is cancelled, the place where cancelling
-			// this audit does removeAuditFromAuditMap
-		} else if (audit->retryCount < SERVER_KNOBS->AUDIT_RETRY_COUNT_MAX && e.code() != error_code_not_implemented) {
-			audit->retryCount++;
-			audit->actors.clear(true);
-			TraceEvent(SevVerbose, "DDAuditStorageCoreRetry", self->ddId)
-			    .detail("AuditID", auditID)
-			    .detail("AuditType", auditType)
-			    .detail("AuditStorageCoreGeneration", currentRetryCount)
-			    .detail("RetryCount", audit->retryCount)
-			    .detail("Contains", self->audits.contains(auditType) && self->audits[auditType].contains(auditID));
-			wait(delay(0.1));
-			TraceEvent(SevVerbose, "DDAuditStorageCoreRetryAfterWait", self->ddId)
-			    .detail("AuditID", auditID)
-			    .detail("AuditType", auditType)
-			    .detail("AuditStorageCoreGeneration", currentRetryCount)
-			    .detail("RetryCount", audit->retryCount)
-			    .detail("Contains", self->audits.contains(auditType) && self->audits[auditType].contains(auditID));
-			// Erase the old audit from map and spawn a new audit inherit from the old audit
-			removeAuditFromAuditMap(self, audit->coreState.getType(),
-			                        audit->coreState.id); // remove audit
-			runAuditStorage(self, audit->coreState, audit->retryCount, DDAuditContext::Retry);
-		} else {
-			try {
-				audit->coreState.setPhase(AuditPhase::Failed);
-				wait(persistAuditState(self->txnProcessor->context(),
-				                       audit->coreState,
-				                       "AuditStorageCoreError",
-				                       lockInfo,
-				                       self->context->isDDEnabled()));
-				TraceEvent(SevWarn, "DDAuditStorageCoreSetAuditFailed", self->ddId)
-				    .detail("Context", audit->getDDAuditContext())
-				    .detail("AuditID", auditID)
-				    .detail("AuditType", auditType)
-				    .detail("AuditStorageCoreGeneration", currentRetryCount)
-				    .detail("RetryCount", audit->retryCount)
-				    .detail("AuditState", audit->coreState.toString());
-			} catch (Error& e) {
-				TraceEvent(SevWarn, "DDAuditStorageCoreErrorWhenSetAuditFailed", self->ddId)
-				    .errorUnsuppressed(e)
-				    .detail("Context", audit->getDDAuditContext())
-				    .detail("AuditID", auditID)
-				    .detail("AuditType", auditType)
-				    .detail("AuditStorageCoreGeneration", currentRetryCount)
-				    .detail("RetryCount", audit->retryCount)
-				    .detail("AuditState", audit->coreState.toString());
-				// unexpected error when persistAuditState
-				// However, we do not want any audit error kills the DD
-				// So, we silently remove audit from auditMap
-				// As a result, this audit can be in RUNNING state on disk but not alive
-				// We call this audit a zombie audit
-				// Note that a client may wait for the state on disk to proceed to "complete"
-				// However, this progress can never happen to a zombie audit
-				// For this case, the client should be able to be timed out
-				// A zombie aduit will be either: (1) resumed by the next DD; (2) removed by client
-			}
-			removeAuditFromAuditMap(self, audit->coreState.getType(),
-			                        audit->coreState.id); // remove audit
-		}
+			}
+		}
+		break;
 	}
 	return Void();
 }
 
-<<<<<<< HEAD
-// runAuditStorage is the only entry to start an Audit entity
-// Three scenarios when using runAuditStorage:
-// (1) When DD receives an Audit request;
-// (2) When DD restarts and resume an Audit;
-// (3) When an Audit gets failed and retries.
-// runAuditStorage is a non-flow function which starts an audit for auditState
-// with four steps (the four steps are atomic):
-// (1) Validate input auditState; (2) Create audit data structure based on input auditState;
-// (3) register it to dd->audits, (4) run auditStorageCore
-void runAuditStorage(Reference<DataDistributor> self,
-                     AuditStorageState auditState,
-                     int retryCount,
-                     DDAuditContext context) {
-	// Validate input auditState
-	if (auditState.getType() != AuditType::ValidateHA && auditState.getType() != AuditType::ValidateReplica &&
-	    auditState.getType() != AuditType::ValidateLocationMetadata &&
-	    auditState.getType() != AuditType::ValidateStorageServerShard) {
-		throw not_implemented();
-	}
-	TraceEvent(SevDebug, "DDRunAuditStorage", self->ddId)
-	    .detail("AuditState", auditState.toString())
-	    .detail("Context", context);
-	ASSERT(auditState.id.isValid());
-	ASSERT(!auditState.range.empty());
-	ASSERT(auditState.getPhase() == AuditPhase::Running);
-	auditState.ddId = self->ddId; // make sure any existing audit state claims the current DD
-	std::shared_ptr<DDAudit> audit = std::make_shared<DDAudit>(auditState);
-	audit->retryCount = retryCount;
-	audit->setDDAuditContext(context);
-	addAuditToAuditMap(self, audit);
-	audit->setAuditRunActor(auditStorageCore(self, audit->coreState.id, audit->coreState.getType(), audit->retryCount));
-	return;
-}
-
-// Get audit for auditRange and auditType, if not exist, launch a new one
-ACTOR Future<UID> launchAudit(Reference<DataDistributor> self, KeyRange auditRange, AuditType auditType) {
-	state MoveKeyLockInfo lockInfo;
-	lockInfo.myOwner = self->lock.myOwner;
-	lockInfo.prevOwner = self->lock.prevOwner;
-	lockInfo.prevWrite = self->lock.prevWrite;
-=======
 // The entry of starting a series of audit workers
 // Decide which dispatch impl according to audit type
 void loadAndDispatchAudit(Reference<DataDistributor> self, std::shared_ptr<DDAudit> audit, KeyRange range) {
@@ -2477,221 +2309,8 @@
 	state int64_t issueDoAuditCount = 0;
 	state AuditStorageRequest req;
 	state std::vector<StorageServerInterface> targetCandidates;
->>>>>>> 83dc9ff6
-
-	state UID auditID;
+
 	try {
-<<<<<<< HEAD
-		TraceEvent(SevInfo, "DDAuditStorageLaunchStarts", self->ddId)
-		    .detail("AuditType", auditType)
-		    .detail("RequestedRange", auditRange);
-		wait(self->auditStorageInitialized.getFuture());
-		// Start an audit if no audit exists
-		// If existing an audit for a different purpose, send error to client
-		// aka, we only allow one audit at a time for all purposes
-		if (existAuditInAuditMapForType(self, auditType)) {
-			std::shared_ptr<DDAudit> audit;
-			// find existing audit with requested type and range
-			for (auto& [id, currentAudit] : getAuditsForType(self, auditType)) {
-				TraceEvent(SevInfo, "DDAuditStorageLaunchCheckExisting", self->ddId)
-				    .detail("AuditID", currentAudit->coreState.id)
-				    .detail("AuditType", currentAudit->coreState.getType())
-				    .detail("AuditPhase", currentAudit->coreState.getPhase())
-				    .detail("AuditRange", currentAudit->coreState.range)
-				    .detail("AuditRetryTime", currentAudit->retryCount);
-				// We do not want to distinguish audit phase here
-				// An audit will be gracefully removed from the map after
-				// the audit enters the complete/error/failed phase
-				// If an audit gets removed from the map, we think this
-				// audit finishes and a new audit can be created for the
-				// same time.
-				if (currentAudit->coreState.range.contains(auditRange)) {
-					ASSERT(auditType == currentAudit->coreState.getType());
-					auditID = currentAudit->coreState.id;
-					audit = currentAudit;
-					break;
-				}
-			}
-			if (audit == nullptr) { // Only one ongoing audit is allowed at a time
-				throw audit_storage_exceeded_request_limit();
-			}
-			TraceEvent(SevInfo, "DDAuditStorageLaunchExist", self->ddId)
-			    .detail("AuditType", auditType)
-			    .detail("AuditID", auditID)
-			    .detail("RequestedRange", auditRange)
-			    .detail("ExistingState", audit->coreState.toString());
-		} else {
-			state AuditStorageState auditState;
-			auditState.setType(auditType);
-			auditState.range = auditRange;
-			auditState.setPhase(AuditPhase::Running);
-			auditState.ddId = self->ddId; // persist ddId to new ddAudit metadata
-			TraceEvent(SevVerbose, "DDAuditStorageLaunchPersistNewAuditIDBefore", self->ddId)
-			    .detail("AuditType", auditType)
-			    .detail("Range", auditRange);
-			UID auditID_ = wait(persistNewAuditState(
-			    self->txnProcessor->context(), auditState, lockInfo, self->context->isDDEnabled()));
-			self->addActor.send(clearAuditMetadataForType(self->txnProcessor->context(),
-			                                              auditState.getType(),
-			                                              auditID_,
-			                                              SERVER_KNOBS->PERSIST_FINISH_AUDIT_COUNT));
-			// data distribution could restart in the middle of persistNewAuditState
-			// It is possible that the auditState has been written to disk before data distribution restarts,
-			// hence a new audit resumption loads audits from disk and launch the audits
-			// Since the resumed audit has already taken over the launchAudit job,
-			// we simply retry this launchAudit, then return the audit id to client
-			if (g_network->isSimulated() && deterministicRandom()->coinflip()) {
-				TraceEvent(SevDebug, "DDAuditStorageLaunchInjectActorCancelWhenPersist", self->ddId)
-				    .detail("AuditID", auditID_)
-				    .detail("AuditType", auditType)
-				    .detail("Range", auditRange);
-				throw operation_failed(); // Trigger DD restart and check if resume audit is correct
-			}
-			TraceEvent(SevInfo, "DDAuditStorageLaunchPersistNewAuditID", self->ddId)
-			    .detail("AuditID", auditID_)
-			    .detail("AuditType", auditType)
-			    .detail("Range", auditRange);
-			auditState.id = auditID_;
-			auditID = auditID_;
-			if (self->audits.contains(auditType) && self->audits[auditType].contains(auditID)) {
-				// It is possible that the current DD is running this audit
-				// Suppose DDinit re-runs right after a new audit is persisted
-				// For this case, auditResume sees the new audit and resumes it
-				// At this point, the new audit is already in the audit map
-				return auditID;
-			}
-			runAuditStorage(self, auditState, 0, DDAuditContext::Launch);
-		}
-	} catch (Error& e) {
-		if (e.code() == error_code_actor_cancelled) {
-			throw e;
-		}
-		TraceEvent(SevInfo, "DDAuditStorageLaunchError", self->ddId)
-		    .errorUnsuppressed(e)
-		    .detail("AuditType", auditType)
-		    .detail("Range", auditRange);
-		throw e;
-	}
-	return auditID;
-}
-
-ACTOR Future<Void> cancelAuditStorage(Reference<DataDistributor> self, TriggerAuditRequest req) {
-	state FlowLock::Releaser holder;
-	if (req.getType() == AuditType::ValidateHA) {
-		wait(self->auditStorageHaLaunchingLock.take(TaskPriority::DefaultYield));
-		holder = FlowLock::Releaser(self->auditStorageHaLaunchingLock);
-	} else if (req.getType() == AuditType::ValidateReplica) {
-		wait(self->auditStorageReplicaLaunchingLock.take(TaskPriority::DefaultYield));
-		holder = FlowLock::Releaser(self->auditStorageReplicaLaunchingLock);
-	} else if (req.getType() == AuditType::ValidateLocationMetadata) {
-		wait(self->auditStorageLocationMetadataLaunchingLock.take(TaskPriority::DefaultYield));
-		holder = FlowLock::Releaser(self->auditStorageLocationMetadataLaunchingLock);
-	} else if (req.getType() == AuditType::ValidateStorageServerShard) {
-		wait(self->auditStorageSsShardLaunchingLock.take(TaskPriority::DefaultYield));
-		holder = FlowLock::Releaser(self->auditStorageSsShardLaunchingLock);
-	} else {
-		req.reply.sendError(not_implemented());
-		return Void();
-	}
-
-	try {
-		ASSERT(req.cancel);
-		ASSERT(req.id.isValid());
-		TraceEvent(SevDebug, "DDCancelAuditStorageStart", self->ddId)
-		    .detail("AuditType", req.getType())
-		    .detail("AuditID", req.id);
-		wait(cancelAuditMetadata(self->txnProcessor->context(), req.getType(), req.id));
-		// Once auditMetadata cancelled, any ongoing audit will stop
-		// Then clear ongoing audit D/S
-		if (auditExistInAuditMap(self, req.getType(), req.id)) {
-			removeAuditFromAuditMap(self, req.getType(), req.id);
-		}
-		TraceEvent(SevVerbose, "DDCancelAuditStorageReply", self->ddId)
-		    .detail("AuditType", req.getType())
-		    .detail("AuditID", req.id);
-		req.reply.send(req.id);
-	} catch (Error& e) {
-		if (e.code() == error_code_actor_cancelled) {
-			throw e;
-		}
-		TraceEvent(SevWarn, "DDCancelAuditStorageError", self->ddId)
-		    .errorUnsuppressed(e)
-		    .detail("AuditID", req.id)
-		    .detail("AuditType", req.getType());
-		req.reply.sendError(cancel_audit_storage_failed());
-	}
-	return Void();
-}
-
-// Handling audit requests
-// For each request, launch audit storage and reply to CC with following three replies:
-// (1) auditID: reply auditID when the audit is successfully launch
-// (2) error_code_audit_storage_exceeded_request_limit: reply this error when dd
-// already has a running auditStorage
-// (3) error_code_audit_storage_failed: reply this error when: 1. the retry time exceeds the maximum;
-// 2. failed to persist new audit state; 3. DD is cancelled during persisting new audit state
-// For 1 and 2, we believe no new audit is persisted; For 3, we do not know whether a new
-// audit is persisted, but DD will restart and the new audit will be resume if created.
-ACTOR Future<Void> auditStorage(Reference<DataDistributor> self, TriggerAuditRequest req) {
-	state FlowLock::Releaser holder;
-	if (req.getType() == AuditType::ValidateHA) {
-		wait(self->auditStorageHaLaunchingLock.take(TaskPriority::DefaultYield));
-		holder = FlowLock::Releaser(self->auditStorageHaLaunchingLock);
-	} else if (req.getType() == AuditType::ValidateReplica) {
-		wait(self->auditStorageReplicaLaunchingLock.take(TaskPriority::DefaultYield));
-		holder = FlowLock::Releaser(self->auditStorageReplicaLaunchingLock);
-	} else if (req.getType() == AuditType::ValidateLocationMetadata) {
-		wait(self->auditStorageLocationMetadataLaunchingLock.take(TaskPriority::DefaultYield));
-		holder = FlowLock::Releaser(self->auditStorageLocationMetadataLaunchingLock);
-	} else if (req.getType() == AuditType::ValidateStorageServerShard) {
-		wait(self->auditStorageSsShardLaunchingLock.take(TaskPriority::DefaultYield));
-		holder = FlowLock::Releaser(self->auditStorageSsShardLaunchingLock);
-	} else {
-		req.reply.sendError(not_implemented());
-		return Void();
-	}
-
-	if (req.range.empty()) {
-		req.reply.sendError(audit_storage_failed());
-		return Void();
-	}
-
-	state int retryCount = 0;
-	loop {
-		try {
-			TraceEvent(SevDebug, "DDAuditStorageStart", self->ddId)
-			    .detail("RetryCount", retryCount)
-			    .detail("AuditType", req.getType())
-			    .detail("Range", req.range);
-			UID auditID = wait(launchAudit(self, req.range, req.getType()));
-			req.reply.send(auditID);
-			TraceEvent(SevVerbose, "DDAuditStorageReply", self->ddId)
-			    .detail("RetryCount", retryCount)
-			    .detail("AuditType", req.getType())
-			    .detail("Range", req.range)
-			    .detail("AuditID", auditID);
-		} catch (Error& e) {
-			if (e.code() == error_code_actor_cancelled) {
-				throw e;
-			}
-			TraceEvent(SevInfo, "DDAuditStorageError", self->ddId)
-			    .errorUnsuppressed(e)
-			    .detail("RetryCount", retryCount)
-			    .detail("AuditType", req.getType())
-			    .detail("Range", req.range);
-			if (e.code() == error_code_operation_failed && g_network->isSimulated()) {
-				throw audit_storage_failed(); // to trigger dd restart
-			} else if (e.code() == error_code_audit_storage_exceeded_request_limit) {
-				req.reply.sendError(audit_storage_exceeded_request_limit());
-			} else if (e.code() == error_code_persist_new_audit_metadata_error) {
-				req.reply.sendError(audit_storage_failed());
-			} else if (retryCount < SERVER_KNOBS->AUDIT_RETRY_COUNT_MAX) {
-				retryCount++;
-				wait(delay(0.1));
-				continue;
-			} else {
-				req.reply.sendError(audit_storage_failed());
-=======
 		while (begin < range.end) {
 			currentRange = KeyRangeRef(begin, range.end);
 			wait(store(
@@ -2755,10 +2374,8 @@
 		    .detail("AuditType", auditType);
 		audit->auditStorageAnyChildFailed = true;
 	}
-
 	return Void();
-}
-
+		}
 // This function dedicates to audit ssshard
 // For each of storage servers, audits allKeys
 ACTOR Future<Void> dispatchAuditStorageServerShard(Reference<DataDistributor> self, std::shared_ptr<DDAudit> audit) {
@@ -2802,7 +2419,6 @@
 
 	return Void();
 }
-
 // Schedule audit ssshard task on the input storage server (ssi)
 // Do audit on allKeys
 // Automatically retry until complete or timed out
@@ -2864,87 +2480,20 @@
 					req.ddId = self->ddId; // send this ddid to SS
 					wait(doAuditOnStorageServer(self, audit, ssi, req)); // do audit one by one
 				}
->>>>>>> 83dc9ff6
 			}
 			wait(delay(0.1));
 		}
-<<<<<<< HEAD
-		break;
-	}
-	return Void();
-}
-
-// The entry of starting a series of audit workers
-// Decide which dispatch impl according to audit type
-void loadAndDispatchAudit(Reference<DataDistributor> self, std::shared_ptr<DDAudit> audit, KeyRange range) {
-	TraceEvent(SevInfo, "DDLoadAndDispatchAudit", self->ddId)
-	    .detail("AuditID", audit->coreState.id)
-	    .detail("AuditType", audit->coreState.getType())
-	    .detail("AuditRange", range);
-
-	if (audit->coreState.getType() == AuditType::ValidateHA) {
-		audit->actors.add(dispatchAuditStorage(self, audit, range));
-	} else if (audit->coreState.getType() == AuditType::ValidateReplica) {
-		audit->actors.add(dispatchAuditStorage(self, audit, range));
-	} else if (audit->coreState.getType() == AuditType::ValidateLocationMetadata) {
-		audit->actors.add(dispatchAuditStorage(self, audit, allKeys));
-	} else if (audit->coreState.getType() == AuditType::ValidateStorageServerShard) {
-		audit->actors.add(dispatchAuditStorageServerShard(self, audit));
-	} else {
-		UNREACHABLE();
-	}
-	return;
-}
-
-// This function dedicates to audit ssshard
-// For each of storage servers, audits allKeys
-ACTOR Future<Void> dispatchAuditStorageServerShard(Reference<DataDistributor> self, std::shared_ptr<DDAudit> audit) {
-	state const AuditType auditType = audit->coreState.getType();
-	ASSERT(auditType == AuditType::ValidateStorageServerShard);
-	TraceEvent(SevInfo, "DDDispatchAuditStorageServerShardBegin", self->ddId)
-	    .detail("AuditID", audit->coreState.id)
-	    .detail("AuditType", auditType);
-	try {
-		state ServerWorkerInfos serverWorkers = wait(self->txnProcessor->getServerListAndProcessClasses());
-		state int i = 0;
-		for (; i < serverWorkers.servers.size(); ++i) {
-			state StorageServerInterface targetServer = serverWorkers.servers[i].first;
-			// Currently, Tss server may not follow the auit consistency rule
-			// Thus, skip if the server is tss
-			if (targetServer.isTss()) {
-				continue;
-			}
-			ASSERT(audit->remainingBudgetForAuditTasks.get() >= 0);
-			while (audit->remainingBudgetForAuditTasks.get() == 0) {
-				wait(audit->remainingBudgetForAuditTasks.onChange());
-				ASSERT(audit->remainingBudgetForAuditTasks.get() >= 0);
-			}
-			audit->actors.add(scheduleAuditStorageShardOnServer(self, audit, targetServer));
-			wait(delay(0.1));
-		}
-		TraceEvent(SevInfo, "DDDispatchAuditStorageServerShardEnd", self->ddId)
-		    .detail("AuditID", audit->coreState.id)
-		    .detail("AuditType", auditType);
-=======
 
 		TraceEvent(SevInfo, "DDScheduleAuditStorageShardOnServerEnd", self->ddId)
 		    .detail("ServerID", serverId)
 		    .detail("AuditID", audit->coreState.id)
 		    .detail("AuditType", auditType)
 		    .detail("IssuedDoAuditCount", issueDoAuditCount);
->>>>>>> 83dc9ff6
 
 	} catch (Error& e) {
 		if (e.code() == error_code_actor_cancelled) {
 			throw e;
 		}
-<<<<<<< HEAD
-		TraceEvent(SevWarn, "DDDispatchAuditStorageServerShardError", self->ddId)
-		    .errorUnsuppressed(e)
-		    .detail("AuditID", audit->coreState.id)
-		    .detail("AuditType", auditType);
-		audit->auditStorageAnyChildFailed = true;
-=======
 		TraceEvent(SevInfo, "DDScheduleAuditStorageShardOnServerError", self->ddId)
 		    .errorUnsuppressed(e)
 		    .detail("AuditID", audit->coreState.id)
@@ -2972,47 +2521,11 @@
 			audit->retryCount++;
 			audit->actors.add(scheduleAuditStorageShardOnServer(self, audit, ssi));
 		}
->>>>>>> 83dc9ff6
 	}
 
 	return Void();
 }
 
-<<<<<<< HEAD
-// Schedule audit ssshard task on the input storage server (ssi)
-// Do audit on allKeys
-// Automatically retry until complete or timed out
-ACTOR Future<Void> scheduleAuditStorageShardOnServer(Reference<DataDistributor> self,
-                                                     std::shared_ptr<DDAudit> audit,
-                                                     StorageServerInterface ssi) {
-	state UID serverId = ssi.uniqueID;
-	state const AuditType auditType = audit->coreState.getType();
-	ASSERT(auditType == AuditType::ValidateStorageServerShard);
-	TraceEvent(SevInfo, "DDScheduleAuditStorageShardOnServerBegin", self->ddId)
-	    .detail("ServerID", serverId)
-	    .detail("AuditID", audit->coreState.id)
-	    .detail("AuditType", auditType);
-	state Key begin = allKeys.begin;
-	state KeyRange currentRange = allKeys;
-	state std::vector<AuditStorageState> auditStates;
-	state int64_t issueDoAuditCount = 0;
-
-	try {
-		while (begin < allKeys.end) {
-			currentRange = KeyRangeRef(begin, allKeys.end);
-			wait(store(auditStates,
-			           getAuditStateByServer(
-			               self->txnProcessor->context(), auditType, audit->coreState.id, serverId, currentRange)));
-			ASSERT(!auditStates.empty());
-			begin = auditStates.back().range.end;
-			TraceEvent(SevInfo, "DDScheduleAuditStorageShardOnServerDispatch", self->ddId)
-			    .detail("ServerID", serverId)
-			    .detail("AuditID", audit->coreState.id)
-			    .detail("CurrentRange", currentRange)
-			    .detail("AuditType", auditType)
-			    .detail("NextBegin", begin)
-			    .detail("RangeEnd", allKeys.end);
-=======
 // This function is for ha/replica/locationmetadata audits
 // Schedule audit task on the input range
 ACTOR Future<Void> dispatchAuditStorage(Reference<DataDistributor> self,
@@ -3020,149 +2533,6 @@
                                         KeyRange range) {
 	state const AuditType auditType = audit->coreState.getType();
 	ASSERT(auditType == AuditType::ValidateHA || auditType == AuditType::ValidateReplica);
-	TraceEvent(SevInfo, "DDDispatchAuditStorageBegin", self->ddId)
-	    .detail("AuditID", audit->coreState.id)
-	    .detail("Range", range)
-	    .detail("AuditType", auditType);
-	state Key begin = range.begin;
-	state KeyRange currentRange = range;
-	state int64_t completedCount = 0;
-	state int64_t totalCount = 0;
-	try {
-		while (begin < range.end) {
-			currentRange = KeyRangeRef(begin, range.end);
-			state std::vector<AuditStorageState> auditStates =
-			    wait(getAuditStateByRange(self->txnProcessor->context(), auditType, audit->coreState.id, currentRange));
-			ASSERT(!auditStates.empty());
-			begin = auditStates.back().range.end;
-			TraceEvent(SevInfo, "DDDispatchAuditStorageDispatch", self->ddId)
-			    .detail("AuditID", audit->coreState.id)
-			    .detail("Range", range)
-			    .detail("CurrentRange", currentRange)
-			    .detail("AuditType", auditType)
-			    .detail("NextBegin", begin)
-			    .detail("NumAuditStates", auditStates.size());
->>>>>>> 83dc9ff6
-			state int i = 0;
-			for (; i < auditStates.size(); i++) {
-				state AuditPhase phase = auditStates[i].getPhase();
-				ASSERT(phase != AuditPhase::Running && phase != AuditPhase::Failed);
-<<<<<<< HEAD
-				if (phase == AuditPhase::Complete) {
-					continue; // pass
-				} else if (phase == AuditPhase::Error) {
-					audit->foundError = true;
-				} else {
-					ASSERT(phase == AuditPhase::Invalid);
-					// Set doAuditOnStorageServer
-=======
-				totalCount++;
-				if (phase == AuditPhase::Complete) {
-					completedCount++;
-				} else if (phase == AuditPhase::Error) {
-					completedCount++;
-					audit->foundError = true;
-				} else {
-					ASSERT(phase == AuditPhase::Invalid);
->>>>>>> 83dc9ff6
-					ASSERT(audit->remainingBudgetForAuditTasks.get() >= 0);
-					while (audit->remainingBudgetForAuditTasks.get() == 0) {
-						wait(audit->remainingBudgetForAuditTasks.onChange());
-						ASSERT(audit->remainingBudgetForAuditTasks.get() >= 0);
-					}
-<<<<<<< HEAD
-					audit->remainingBudgetForAuditTasks.set(audit->remainingBudgetForAuditTasks.get() - 1);
-					ASSERT(audit->remainingBudgetForAuditTasks.get() >= 0);
-					TraceEvent(SevDebug, "RemainingBudgetForAuditTasks")
-					    .detail("Loc", "scheduleAuditStorageShardOnServer")
-					    .detail("Ops", "Decrease")
-					    .detail("Val", audit->remainingBudgetForAuditTasks.get())
-					    .detail("AuditType", auditType);
-					AuditStorageRequest req(audit->coreState.id, auditStates[i].range, auditType);
-					// Since remaining part is always successcive
-					// We always issue exactly one audit task (for the remaining part) when schedule
-					ASSERT(issueDoAuditCount == 0);
-					issueDoAuditCount++;
-					req.ddId = self->ddId; // send this ddid to SS
-					wait(doAuditOnStorageServer(self, audit, ssi, req)); // do audit one by one
-=======
-					audit->actors.add(scheduleAuditOnRange(self, audit, auditStates[i].range));
->>>>>>> 83dc9ff6
-				}
-			}
-			wait(delay(0.1));
-		}
-<<<<<<< HEAD
-
-		TraceEvent(SevInfo, "DDScheduleAuditStorageShardOnServerEnd", self->ddId)
-		    .detail("ServerID", serverId)
-		    .detail("AuditID", audit->coreState.id)
-		    .detail("AuditType", auditType)
-		    .detail("IssuedDoAuditCount", issueDoAuditCount);
-=======
-		TraceEvent(SevInfo, "DDDispatchAuditStorageEnd", self->ddId)
-		    .detail("AuditID", audit->coreState.id)
-		    .detail("Range", range)
-		    .detail("AuditType", auditType)
-		    .detail("TotalRanges", totalCount)
-		    .detail("TotalComplete", completedCount)
-		    .detail("CompleteRatio", completedCount * 1.0 / totalCount);
->>>>>>> 83dc9ff6
-
-	} catch (Error& e) {
-		if (e.code() == error_code_actor_cancelled) {
-			throw e;
-<<<<<<< HEAD
-		}
-		TraceEvent(SevInfo, "DDScheduleAuditStorageShardOnServerError", self->ddId)
-		    .errorUnsuppressed(e)
-		    .detail("AuditID", audit->coreState.id)
-		    .detail("AuditType", auditType)
-		    .detail("IssuedDoAuditCount", issueDoAuditCount);
-
-		if (e.code() == error_code_not_implemented || e.code() == error_code_audit_storage_cancelled) {
-			throw e;
-		} else if (e.code() == error_code_audit_storage_error) {
-			audit->foundError = true;
-		} else if (audit->retryCount >= SERVER_KNOBS->AUDIT_RETRY_COUNT_MAX) {
-			throw audit_storage_failed();
-		} else {
-			if (e.code() != error_code_audit_storage_failed) {
-				try {
-					bool ssRemoved = wait(checkStorageServerRemoved(self->txnProcessor->context(), ssi.uniqueID));
-					if (ssRemoved) {
-						// It is possible that the input ss has been removed, then silently exit
-						return Void();
-					}
-				} catch (Error& e) {
-					// retry
-				}
-			}
-			audit->retryCount++;
-			audit->actors.add(scheduleAuditStorageShardOnServer(self, audit, ssi));
-		}
-=======
-		}
-		TraceEvent(SevWarn, "DDDispatchAuditStorageError", self->ddId)
-		    .errorUnsuppressed(e)
-		    .detail("AuditID", audit->coreState.id)
-		    .detail("AuditType", auditType);
-		audit->auditStorageAnyChildFailed = true;
->>>>>>> 83dc9ff6
-	}
-
-	return Void();
-}
-
-<<<<<<< HEAD
-// This function is for ha/replica/locationmetadata audits
-// Schedule audit task on the input range
-ACTOR Future<Void> dispatchAuditStorage(Reference<DataDistributor> self,
-                                        std::shared_ptr<DDAudit> audit,
-                                        KeyRange range) {
-	state const AuditType auditType = audit->coreState.getType();
-	ASSERT(auditType == AuditType::ValidateHA || auditType == AuditType::ValidateReplica ||
-	       auditType == AuditType::ValidateLocationMetadata);
 	TraceEvent(SevInfo, "DDDispatchAuditStorageBegin", self->ddId)
 	    .detail("AuditID", audit->coreState.id)
 	    .detail("Range", range)
@@ -3236,25 +2606,6 @@
                                         std::shared_ptr<DDAudit> audit,
                                         KeyRange rangeToSchedule) {
 	state const AuditType auditType = audit->coreState.getType();
-	TraceEvent(SevInfo, "DDScheduleAuditOnRangeBegin", self->ddId)
-	    .detail("AuditID", audit->coreState.id)
-	    .detail("AuditRange", audit->coreState.range)
-	    .detail("RangeToSchedule", rangeToSchedule)
-	    .detail("AuditType", auditType)
-	    .detail("RemainingBudget", audit->remainingBudgetForAuditTasks.get());
-
-	state Key currentRangeToScheduleBegin = rangeToSchedule.begin;
-	state KeyRange currentRangeToSchedule;
-	state int64_t issueDoAuditCount = 0;
-
-=======
-// Partition the input range into multiple subranges according to the range ownership, and
-// schedule ha/replica/locationmetadata audit tasks of each subrange on the server which owns the subrange
-// Automatically retry until complete or timed out
-ACTOR Future<Void> scheduleAuditOnRange(Reference<DataDistributor> self,
-                                        std::shared_ptr<DDAudit> audit,
-                                        KeyRange rangeToSchedule) {
-	state const AuditType auditType = audit->coreState.getType();
 	ASSERT(auditType == AuditType::ValidateHA || auditType == AuditType::ValidateReplica);
 	TraceEvent(SevInfo, "DDScheduleAuditOnRangeBegin", self->ddId)
 	    .detail("AuditID", audit->coreState.id)
@@ -3267,7 +2618,6 @@
 	state KeyRange currentRangeToSchedule;
 	state int64_t issueDoAuditCount = 0;
 
->>>>>>> 83dc9ff6
 	try {
 		while (currentRangeToScheduleBegin < rangeToSchedule.end) {
 			currentRangeToSchedule = Standalone(KeyRangeRef(currentRangeToScheduleBegin, rangeToSchedule.end));
@@ -3370,13 +2720,6 @@
 								}
 								req.targetServers.push_back(it->second[i].id());
 							}
-<<<<<<< HEAD
-						} else if (audit->coreState.getType() == AuditType::ValidateLocationMetadata) {
-							auto it = rangeLocations[rangeLocationIndex].servers.begin(); // always do in primary DC
-							const int idx = deterministicRandom()->randomInt(0, it->second.size());
-							targetServer = it->second[idx];
-=======
->>>>>>> 83dc9ff6
 						} else {
 							UNREACHABLE();
 						}
@@ -3517,15 +2860,11 @@
 		} else {
 			ASSERT(req.getType() != AuditType::ValidateStorageServerShard);
 			audit->retryCount++;
-<<<<<<< HEAD
-			audit->actors.add(scheduleAuditOnRange(self, audit, req.range));
-=======
 			if (req.getType() == AuditType::ValidateLocationMetadata) {
 				audit->actors.add(scheduleAuditLocationMetadata(self, audit, req.range));
 			} else {
 				audit->actors.add(scheduleAuditOnRange(self, audit, req.range));
 			}
->>>>>>> 83dc9ff6
 		}
 	}
 	return Void();
@@ -3549,21 +2888,12 @@
 		cx = openDBOnServer(self->dbInfo, TaskPriority::DefaultDelay, LockAware::True);
 		self->addActor.send(cacheServerWatcher(&cx));
 	}
-<<<<<<< HEAD
 
 	state Future<Void> distributor = reportErrorsExcept(dataDistribution(self, getShardMetricsList, isMocked),
 	                                                    "DataDistribution",
 	                                                    di.id(),
 	                                                    &normalDataDistributorErrors());
 
-=======
-
-	state Future<Void> distributor = reportErrorsExcept(dataDistribution(self, getShardMetricsList, isMocked),
-	                                                    "DataDistribution",
-	                                                    di.id(),
-	                                                    &normalDataDistributorErrors());
-
->>>>>>> 83dc9ff6
 	try {
 		loop choose {
 			when(wait(distributor || collection)) {
