--- conflicted
+++ resolved
@@ -2036,7 +2036,6 @@
 	}
 	return Void();
 }
-<<<<<<< HEAD
 
 // Handling audit requests
 // For each request, launch audit storage and reply to CC with following three replies:
@@ -2066,37 +2065,6 @@
 		return Void();
 	}
 
-=======
-
-// Handling audit requests
-// For each request, launch audit storage and reply to CC with following three replies:
-// (1) auditID: reply auditID when the audit is successfully launch
-// (2) error_code_audit_storage_exceeded_request_limit: reply this error when dd
-// already has a running auditStorage
-// (3) error_code_audit_storage_failed: reply this error when: 1. the retry time exceeds the maximum;
-// 2. failed to persist new audit state; 3. DD is cancelled during persisting new audit state
-// For 1 and 2, we believe no new audit is persisted; For 3, we do not know whether a new
-// audit is persisted, but DD will restart and the new audit will be resume if created.
-ACTOR Future<Void> auditStorage(Reference<DataDistributor> self, TriggerAuditRequest req) {
-	state FlowLock::Releaser holder;
-	if (req.getType() == AuditType::ValidateHA) {
-		wait(self->auditStorageHaLaunchingLock.take(TaskPriority::DefaultYield));
-		holder = FlowLock::Releaser(self->auditStorageHaLaunchingLock);
-	} else if (req.getType() == AuditType::ValidateReplica) {
-		wait(self->auditStorageReplicaLaunchingLock.take(TaskPriority::DefaultYield));
-		holder = FlowLock::Releaser(self->auditStorageReplicaLaunchingLock);
-	} else if (req.getType() == AuditType::ValidateLocationMetadata) {
-		wait(self->auditStorageLocationMetadataLaunchingLock.take(TaskPriority::DefaultYield));
-		holder = FlowLock::Releaser(self->auditStorageLocationMetadataLaunchingLock);
-	} else if (req.getType() == AuditType::ValidateStorageServerShard) {
-		wait(self->auditStorageSsShardLaunchingLock.take(TaskPriority::DefaultYield));
-		holder = FlowLock::Releaser(self->auditStorageSsShardLaunchingLock);
-	} else {
-		req.reply.sendError(not_implemented());
-		return Void();
-	}
-
->>>>>>> e3b440ca
 	state int retryCount = 0;
 	loop {
 		try {
@@ -2349,7 +2317,6 @@
 				}
 			}
 			wait(delay(0.1));
-<<<<<<< HEAD
 		}
 		TraceEvent(SevInfo, "DDDispatchAuditStorageEnd", self->ddId)
 		    .detail("AuditID", audit->coreState.id)
@@ -2363,21 +2330,6 @@
 		if (e.code() == error_code_actor_cancelled) {
 			throw e;
 		}
-=======
-		}
-		TraceEvent(SevInfo, "DDDispatchAuditStorageEnd", self->ddId)
-		    .detail("AuditID", audit->coreState.id)
-		    .detail("Range", range)
-		    .detail("AuditType", auditType)
-		    .detail("TotalRanges", totalCount)
-		    .detail("TotalComplete", completedCount)
-		    .detail("CompleteRatio", completedCount * 1.0 / totalCount);
-
-	} catch (Error& e) {
-		if (e.code() == error_code_actor_cancelled) {
-			throw e;
-		}
->>>>>>> e3b440ca
 		TraceEvent(SevWarn, "DDDispatchAuditStorageError", self->ddId)
 		    .errorUnsuppressed(e)
 		    .detail("AuditID", audit->coreState.id)
