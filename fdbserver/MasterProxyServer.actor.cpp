--- conflicted
+++ resolved
@@ -18,6 +18,7 @@
  * limitations under the License.
  */
 
+#include <tuple>
 #include <fdbclient/DatabaseContext.h>
 #include "fdbclient/Atomic.h"
 #include "fdbclient/DatabaseConfiguration.h"
@@ -51,7 +52,6 @@
 #include "flow/TDMetric.actor.h"
 #include "flow/Tracing.h"
 #include "flow/actorcompiler.h"  // This must be the last #include.
-#include <tuple>
 
 ACTOR Future<Void> broadcastTxnRequest(TxnStateRequest req, int sendAmount, bool sendReply) {
 	state ReplyPromise<Void> reply = req.reply;
@@ -623,8 +623,6 @@
 };
 
 ACTOR Future<Void> commitBatcher(ProxyCommitData *commitData, PromiseStream<std::pair<std::vector<CommitTransactionRequest>, int> > out, FutureStream<CommitTransactionRequest> in, int desiredBytes, int64_t memBytesLimit) {
-
-//	TraceEvent("CommitBatcherWaitFinish").detail("GrvProxiesSize", commitData->getGrvProxies()->size());
 	wait(delayJittered(commitData->commitBatchInterval, TaskPriority::ProxyCommitBatcher));
 
 	state double lastBatch = 0;
@@ -886,7 +884,7 @@
 			r->value().emplace_back(versionReply.resolverChangesVersion,it.dest);
 	}
 
-//	TraceEvent("ProxyGotVer").detail("Commit", commitVersion).detail("Prev", prevVersion);
+	//TraceEvent("ProxyGotVer", self->dbgid).detail("Commit", commitVersion).detail("Prev", prevVersion);
 
 	if (debugID.present())
 		g_traceBatch.addEvent("CommitDebug", debugID.get().first(), "MasterProxyServer.commitBatch.GotCommitVersion");
@@ -1215,16 +1213,10 @@
 					wait(yield());
 					break; 
 				}
-<<<<<<< HEAD
 				when(wait(self->cx->onProxiesChanged())) {}
-				when(GetReadVersionReply v = wait(basicLoadBalance(self->cx->getGrvProxies(false), &GrvProxyInterface::getConsistentReadVersion, GetReadVersionRequest(0, TransactionPriority::IMMEDIATE, GetReadVersionRequest::FLAG_CAUSAL_READ_RISKY), TaskPriority::GetLiveCommittedVersion))) {
+				when(GetReadVersionReply v = wait(basicLoadBalance(self->cx->getGrvProxies(false), &GrvProxyInterface::getConsistentReadVersion,
+				                                                   GetReadVersionRequest(waitVersionSpan.context, 0, TransactionPriority::IMMEDIATE, GetReadVersionRequest::FLAG_CAUSAL_READ_RISKY), TaskPriority::GetLiveCommittedVersion))) {
 					if(v.version > self->committedVersion.get()) {
-=======
-				when(GetReadVersionReply v = wait(self->getConsistentReadVersion.getReply(
-				         GetReadVersionRequest(waitVersionSpan.context, 0, TransactionPriority::IMMEDIATE,
-				                               GetReadVersionRequest::FLAG_CAUSAL_READ_RISKY)))) {
-					if (v.version > self->committedVersion.get()) {
->>>>>>> ab0d8b06
 						self->locked = v.locked;
 						self->metadataVersion = v.metadataVersion;
 						self->committedVersion.set(v.version);
@@ -1282,7 +1274,6 @@
 		}
 	}
 
-
 	/////// Phase 4: Logging (network bound; pipelined up to MAX_READ_TRANSACTION_LIFE_VERSIONS (limited by loop above))
 
 	try {
@@ -1326,8 +1317,6 @@
 		p.first.get().acknowledge.send(Void());
 		ASSERT(p.second.isReady());
 	}
-
-	TraceEvent("ProxyPhase43").detail("Commit", commitVersion).detail("Prev", prevVersion);
 
 	// After logging finishes, we report the commit version to master so that every other proxy can get the most
 	// up-to-date live committed version. We also maintain the invariant that master's committed version >= self->committedVersion
@@ -1342,7 +1331,6 @@
 		self->metadataVersion = metadataVersionAfter;
 		self->committedVersion.set(commitVersion);
 	}
-//	TraceEvent("AfterCommit").detail("V", self->committedVersion.get());
 
 	if (forceRecovery) {
 		TraceEvent(SevWarn, "RestartingTxnSubsystem", self->dbgid).detail("Stage", "ProxyShutdown");
@@ -1461,11 +1449,8 @@
 	//     and no other proxy could have already committed anything without first ending the epoch
 	state Span span("MP:getLiveCommittedVersion"_loc, parentSpan);
 	++commitData->stats.txnStartBatch;
-	state vector<Future<GetReadVersionReply>> proxyVersions;
-<<<<<<< HEAD
-	state Future<GetRawCommittedVersionReply> replyFromMasterFuture = commitData->master.getLiveCommittedVersion.getReply(GetRawCommittedVersionRequest(debugID), TaskPriority::GetLiveCommittedVersionReply);
-=======
-	state Future<GetReadVersionReply> replyFromMasterFuture;
+	state vector<Future<GetRawCommittedVersionReply>> proxyVersions;
+	state Future<GetRawCommittedVersionReply> replyFromMasterFuture;
 	if (SERVER_KNOBS->ASK_READ_VERSION_FROM_MASTER) {
 		replyFromMasterFuture = commitData->master.getLiveCommittedVersion.getReply(
 		    GetRawCommittedVersionRequest(span.context, debugID), TaskPriority::GetLiveCommittedVersionReply);
@@ -1473,7 +1458,6 @@
 		for (auto const& p : *otherProxies)
 			proxyVersions.push_back(brokenPromiseToNever(p.getRawCommittedVersion.getReply(GetRawCommittedVersionRequest(span.context, debugID), TaskPriority::TLogConfirmRunningReply)));
 	}
->>>>>>> ab0d8b06
 
 	if (!SERVER_KNOBS->ALWAYS_CAUSAL_READ_RISKY && !(flags&GetReadVersionRequest::FLAG_CAUSAL_READ_RISKY)) {
 		wait(updateLastCommit(commitData, debugID));
@@ -1491,10 +1475,21 @@
 	rep.version = commitData->committedVersion.get();
 
 	GetRawCommittedVersionReply replyFromMaster = wait(replyFromMasterFuture);
-	if (replyFromMaster.version > rep.version) {
-		rep.locked = replyFromMaster.locked;
-		rep.metadataVersion = replyFromMaster.metadataVersion;
-		rep.version = replyFromMaster.version;
+	if (SERVER_KNOBS->ASK_READ_VERSION_FROM_MASTER) {
+		if (replyFromMaster.version > rep.version) {
+			rep.locked = replyFromMaster.locked;
+			rep.metadataVersion = replyFromMaster.metadataVersion;
+			rep.version = replyFromMaster.version;
+		}
+	} else {
+		vector<GetRawCommittedVersionReply> versions = wait(getAll(proxyVersions));
+		for (auto v : versions) {
+			if (v.version > rep.version) {
+				rep.locked = replyFromMaster.locked;
+				rep.metadataVersion = replyFromMaster.metadataVersion;
+				rep.version = replyFromMaster.version;
+			}
+		}
 	}
 	rep.recentRequests = commitData->stats.getRecentRequests();
 
@@ -1593,25 +1588,17 @@
 	state PromiseStream<double> replyTimes;
 	state Span span;
 
-<<<<<<< HEAD
 	// Disabled for now since we don't need proxy to talk to ratekeeper
-//	addActor.send(getRate(proxy.id(), db, &transactionCount, &batchTransactionCount, &normalRateInfo, &batchRateInfo, healthMetricsReply, detailedHealthMetricsReply, &transactionTagCounter, &throttledTags));
+//	addActor.send(getRate(proxy.id(), db, &transactionCount, &batchTransactionCount, &normalRateInfo, &batchRateInfo,
+//	                      healthMetricsReply, detailedHealthMetricsReply, &transactionTagCounter, &throttledTags,
+//	                      &(commitData->transactionTagCommitCostEst)));
 //	addActor.send(queueTransactionStartRequests(db, &systemQueue, &defaultQueue, &batchQueue, proxy.getConsistentReadVersion.getFuture(),
 //	                                            GRVTimer, &lastGRVTime, &GRVBatchTime, replyTimes.getFuture(), &commitData->stats, &batchRateInfo,
 //	                                            &transactionTagCounter));
-=======
-	addActor.send(getRate(proxy.id(), db, &transactionCount, &batchTransactionCount, &normalRateInfo, &batchRateInfo,
-	                      healthMetricsReply, detailedHealthMetricsReply, &transactionTagCounter, &throttledTags,
-	                      &(commitData->transactionTagCommitCostEst)));
-	addActor.send(queueTransactionStartRequests(db, &systemQueue, &defaultQueue, &batchQueue, proxy.getConsistentReadVersion.getFuture(),
-	                                            GRVTimer, &lastGRVTime, &GRVBatchTime, replyTimes.getFuture(), &commitData->stats, &batchRateInfo,
-	                                            &transactionTagCounter));
->>>>>>> ab0d8b06
 
 	// Get a list of the other proxies that go together with us
 	while (std::find(db->get().client.masterProxies.begin(), db->get().client.masterProxies.end(), proxy) == db->get().client.masterProxies.end())
 		wait(db->onChange());
-	// TODO: remove other proxies because we don't
 	for (MasterProxyInterface mp : db->get().client.masterProxies) {
 		if (mp != proxy)
 			otherProxies.push_back(mp);
@@ -2118,6 +2105,7 @@
 
 	commitData.resolvers = commitData.db->get().resolvers;
 	ASSERT(commitData.resolvers.size() != 0);
+
 	auto rs = commitData.keyResolvers.modify(allKeys);
 	for(auto r = rs.begin(); r != rs.end(); ++r)
 		r->value().emplace_back(0,0);
