/*
 * ConsistencyScan.actor.cpp
 *
 * This source file is part of the FoundationDB open source project
 *
 * Copyright 2013-2019 Apple Inc. and the FoundationDB project authors
 *
 * Licensed under the Apache License, Version 2.0 (the "License");
 * you may not use this file except in compliance with the License.
 * You may obtain a copy of the License at
 *
 *     http://www.apache.org/licenses/LICENSE-2.0
 *
 * Unless required by applicable law or agreed to in writing, software
 * distributed under the License is distributed on an "AS IS" BASIS,
 * WITHOUT WARRANTIES OR CONDITIONS OF ANY KIND, either express or implied.
 * See the License for the specific language governing permissions and
 * limitations under the License.
 */

#include "fdbrpc/TenantInfo.h"
#include "fdbserver/WorkerInterface.actor.h"
#include "flow/IRandom.h"
#include "flow/IndexedSet.h"
#include "fdbrpc/FailureMonitor.h"
#include "fdbrpc/SimulatorProcessInfo.h"
#include "fdbrpc/Smoother.h"
#include "fdbrpc/simulator.h"
#include "fdbclient/DatabaseContext.h"
#include "fdbclient/ReadYourWrites.h"
#include "fdbclient/TagThrottle.actor.h"
#include "fdbclient/DataDistributionConfig.actor.h"
#include "fdbserver/Knobs.h"
#include "fdbserver/StorageMetrics.actor.h"
#include "fdbserver/DataDistribution.actor.h"
#include "fdbserver/RatekeeperInterface.h"
#include "fdbserver/ServerDBInfo.h"
#include "fdbserver/WaitFailure.h"
#include "fdbserver/TesterInterface.actor.h"
#include "flow/DeterministicRandom.h"
#include "flow/Trace.h"
#include "fdbserver/QuietDatabase.h"
#include "flow/actorcompiler.h" // This must be the last #include.

// Core of the data consistency checking (checkDataConsistency) and many of the supporting functions are shared between
// the ConsistencyScan role and the ConsistencyCheck workload. They are currently part of this file. ConsistencyScan
// role's main goal is to simply validate data across all shards, while ConsistencyCheck workload does more than that.
// Potentially a re-factor candidate!

struct ConsistencyScanData {
	UID id;
	Database db;

	DatabaseConfiguration configuration;
	PromiseStream<Future<Void>> addActor;

	// TODO: Consider holding a ConsistencyScanInfo object to use as its state, as many of the members are the same.
	int64_t restart = 1;
	int64_t maxRate = 0;
	int64_t targetInterval = 0;
	int64_t bytesReadInPrevRound = 0;
	int finishedRounds = 0;
	KeyRef progressKey;
	AsyncVar<bool> consistencyScanEnabled = false;
	bool success = true;

	ConsistencyScanData(UID id, Database db) : id(id), db(db) {}
};

// Gets a version at which to read from the storage servers
ACTOR Future<Version> getVersion(Database cx) {
	loop {
		state Transaction tr(cx);
		tr.setOption(FDBTransactionOptions::LOCK_AWARE);
		try {
			Version version = wait(tr.getReadVersion());
			return version;
		} catch (Error& e) {
			wait(tr.onError(e));
		}
	}
}

void testFailure(std::string message, bool performQuiescentChecks, bool* success, bool isError) {
	*success = false;
	TraceEvent failEvent(isError ? SevError : SevWarn, "TestFailure");
	if (performQuiescentChecks)
		failEvent.detail("Workload", "QuiescentCheck");
	else
		failEvent.detail("Workload", "ConsistencyCheck");

	failEvent.detail("Reason", "Consistency check: " + message);
}

// Get a list of storage servers(persisting keys within range "kr") from the master and compares them with the
// TLogs. If this is a quiescent check, then each commit proxy needs to respond, otherwise only one needs to
// respond. Returns false if there is a failure (in this case, keyServersPromise will never be set)
ACTOR Future<bool> getKeyServers(
    Database cx,
    Promise<std::vector<std::pair<KeyRange, std::vector<StorageServerInterface>>>> keyServersPromise,
    KeyRangeRef kr,
    bool performQuiescentChecks,
    bool failureIsError,
    bool* success) {
	state std::vector<std::pair<KeyRange, std::vector<StorageServerInterface>>> keyServers;

	// Try getting key server locations from the master proxies
	state std::vector<Future<ErrorOr<GetKeyServerLocationsReply>>> keyServerLocationFutures;
	state Key begin = kr.begin;
	state Key end = kr.end;
	state int limitKeyServers = BUGGIFY ? 1 : 100;
	state Span span(SpanContext(deterministicRandom()->randomUniqueID(), deterministicRandom()->randomUInt64()),
	                "WL:ConsistencyCheck"_loc);

	while (begin < end) {
		state Reference<CommitProxyInfo> commitProxyInfo =
		    wait(cx->getCommitProxiesFuture(UseProvisionalProxies::False));
		keyServerLocationFutures.clear();
		for (int i = 0; i < commitProxyInfo->size(); i++)
			keyServerLocationFutures.push_back(
			    commitProxyInfo->get(i, &CommitProxyInterface::getKeyServersLocations)
			        .getReplyUnlessFailedFor(
			            GetKeyServerLocationsRequest(
			                span.context, TenantInfo(), begin, end, limitKeyServers, false, latestVersion, Arena()),
			            2,
			            0));

		state bool keyServersInsertedForThisIteration = false;
		choose {
			when(wait(waitForAll(keyServerLocationFutures))) {
				// Read the key server location results
				for (int i = 0; i < keyServerLocationFutures.size(); i++) {
					ErrorOr<GetKeyServerLocationsReply> shards = keyServerLocationFutures[i].get();

					// If performing quiescent check, then all master proxies should be reachable.  Otherwise, only
					// one needs to be reachable
					if (performQuiescentChecks && !shards.present()) {
						TraceEvent("ConsistencyCheck_CommitProxyUnavailable")
						    .error(shards.getError())
						    .detail("CommitProxyID", commitProxyInfo->getId(i));
						testFailure("Commit proxy unavailable", performQuiescentChecks, success, failureIsError);
						return false;
					}

					// Get the list of shards if one was returned.  If not doing a quiescent check, we can break if
					// it is. If we are doing a quiescent check, then we only need to do this for the first shard.
					if (shards.present() && !keyServersInsertedForThisIteration) {
						keyServers.insert(keyServers.end(), shards.get().results.begin(), shards.get().results.end());
						keyServersInsertedForThisIteration = true;
						begin = shards.get().results.back().first.end;

						if (!performQuiescentChecks)
							break;
					}
				} // End of For
			}
			when(wait(cx->onProxiesChanged())) {}
		} // End of choose

		if (!keyServersInsertedForThisIteration) // Retry the entire workflow
			wait(delay(1.0));

	} // End of while

	keyServersPromise.send(keyServers);
	return true;
}

// Retrieves the locations of all shards in the database
// Returns false if there is a failure (in this case, keyLocationPromise will never be set)
ACTOR Future<bool> getKeyLocations(Database cx,
                                   std::vector<std::pair<KeyRange, std::vector<StorageServerInterface>>> shards,
                                   Promise<Standalone<VectorRef<KeyValueRef>>> keyLocationPromise,
                                   bool performQuiescentChecks,
                                   bool* success) {
	state Standalone<VectorRef<KeyValueRef>> keyLocations;
	state Key beginKey = allKeys.begin.withPrefix(keyServersPrefix);
	state Key endKey = allKeys.end.withPrefix(keyServersPrefix);
	state int i = 0;
	state Transaction onErrorTr(cx); // This transaction exists only to access onError and its backoff behavior

	// If the responses are too big, we may use multiple requests to get the key locations.  Each request begins
	// where the last left off
	for (; i < shards.size(); i++) {
		while (beginKey < std::min<KeyRef>(shards[i].first.end, endKey)) {
			try {
				Version version = wait(getVersion(cx));

				GetKeyValuesRequest req;
				req.begin = firstGreaterOrEqual(beginKey);
				req.end = firstGreaterOrEqual(std::min<KeyRef>(shards[i].first.end, endKey));
				req.limit = SERVER_KNOBS->MOVE_KEYS_KRM_LIMIT;
				req.limitBytes = SERVER_KNOBS->MOVE_KEYS_KRM_LIMIT_BYTES;
				req.version = version;
				req.tags = TagSet();

				// Try getting the shard locations from the key servers
				state std::vector<Future<ErrorOr<GetKeyValuesReply>>> keyValueFutures;
				for (const auto& kv : shards[i].second) {
					resetReply(req);
					if (SERVER_KNOBS->ENABLE_VERSION_VECTOR) {
						cx->getLatestCommitVersion(kv, req.version, req.ssLatestCommitVersions);
					}
					keyValueFutures.push_back(kv.getKeyValues.getReplyUnlessFailedFor(req, 2, 0));
				}

				wait(waitForAll(keyValueFutures));

				int firstValidStorageServer = -1;

				// Read the shard location results
				for (int j = 0; j < keyValueFutures.size(); j++) {
					ErrorOr<GetKeyValuesReply> reply = keyValueFutures[j].get();

					if (!reply.present() || reply.get().error.present()) {
						// If no storage servers replied, then throw all_alternatives_failed to force a retry
						if (firstValidStorageServer < 0 && j == keyValueFutures.size() - 1)
							throw all_alternatives_failed();
					}

					// If this is the first storage server, store the locations to send back to the caller
					else if (firstValidStorageServer < 0) {
						firstValidStorageServer = j;

						// Otherwise, compare the data to the results from the first storage server.  If they are
						// different, then the check fails
					} else if (reply.get().data != keyValueFutures[firstValidStorageServer].get().get().data ||
					           reply.get().more != keyValueFutures[firstValidStorageServer].get().get().more) {
						TraceEvent("ConsistencyCheck_InconsistentKeyServers")
						    .detail("StorageServer1", shards[i].second[firstValidStorageServer].id())
						    .detail("StorageServer2", shards[i].second[j].id());
						testFailure("Key servers inconsistent", performQuiescentChecks, success, true);
						return false;
					}
				}

				auto keyValueResponse = keyValueFutures[firstValidStorageServer].get().get();
				RangeResult currentLocations = krmDecodeRanges(
				    keyServersPrefix,
				    KeyRangeRef(beginKey.removePrefix(keyServersPrefix),
				                std::min<KeyRef>(shards[i].first.end, endKey).removePrefix(keyServersPrefix)),
				    RangeResultRef(keyValueResponse.data, keyValueResponse.more));

				if (keyValueResponse.data.size() && beginKey == keyValueResponse.data[0].key) {
					keyLocations.push_back_deep(keyLocations.arena(), currentLocations[0]);
				}

				if (currentLocations.size() > 2) {
					keyLocations.append_deep(keyLocations.arena(), &currentLocations[1], currentLocations.size() - 2);
				}

				// Next iteration should pick up where we left off
				ASSERT(currentLocations.size() > 1);
				if (!keyValueResponse.more) {
					beginKey = shards[i].first.end;
				} else {
					beginKey = keyValueResponse.data.end()[-1].key;
				}

				// If this is the last iteration, then push the allKeys.end KV pair
				if (beginKey >= endKey)
					keyLocations.push_back_deep(keyLocations.arena(), currentLocations.end()[-1]);
			} catch (Error& e) {
				state Error err = e;
				wait(onErrorTr.onError(err));
				TraceEvent("ConsistencyCheck_RetryGetKeyLocations").error(err);
			}
		}
	}

	keyLocationPromise.send(keyLocations);
	return true;
}

// Retrieves a vector of the storage servers' estimates for the size of a particular shard
// If a storage server can't be reached, its estimate will be -1
// If there is an error, then the returned vector will have 0 size
ACTOR Future<std::pair<std::vector<int64_t>, StorageMetrics>> getStorageSizeEstimate(
    std::vector<StorageServerInterface> storageServers,
    KeyRangeRef shard) {
	state std::vector<int64_t> estimatedBytes;
	state StorageMetrics metrics;

	state WaitMetricsRequest req;
	req.keys = shard;
	req.max.bytes = -1;
	req.min.bytes = 0;

	state std::vector<Future<ErrorOr<StorageMetrics>>> metricFutures;

	try {
		// Check the size of the shard on each storage server
		for (int i = 0; i < storageServers.size(); i++) {
			resetReply(req);
			metricFutures.push_back(storageServers[i].waitMetrics.getReplyUnlessFailedFor(req, 2, 0));
		}

		// Wait for the storage servers to respond
		wait(waitForAll(metricFutures));

		int firstValidStorageServer = -1;

		// Retrieve the size from the storage server responses
		for (int i = 0; i < storageServers.size(); i++) {
			ErrorOr<StorageMetrics> reply = metricFutures[i].get();

			// If the storage server doesn't reply, then return -1
			if (!reply.present()) {
				TraceEvent("ConsistencyCheck_FailedToFetchMetrics")
				    .error(reply.getError())
				    .detail("Begin", printable(shard.begin))
				    .detail("End", printable(shard.end))
				    .detail("StorageServer", storageServers[i].id())
				    .detail("IsTSS", storageServers[i].isTss() ? "True" : "False");
				estimatedBytes.push_back(-1);
			}

			// Add the result to the list of estimates
			else if (reply.present()) {
				int64_t numBytes = reply.get().bytes;
				estimatedBytes.push_back(numBytes);
				if (firstValidStorageServer < 0) {
					firstValidStorageServer = i;
					metrics = reply.get();
				} else if (estimatedBytes[firstValidStorageServer] != numBytes) {
					TraceEvent("ConsistencyCheck_InconsistentStorageMetrics")
					    .detail("ByteEstimate1", estimatedBytes[firstValidStorageServer])
					    .detail("ByteEstimate2", numBytes)
					    .detail("Begin", shard.begin)
					    .detail("End", shard.end)
					    .detail("StorageServer1", storageServers[firstValidStorageServer].id())
					    .detail("StorageServer2", storageServers[i].id())
					    .detail("IsTSS",
					            storageServers[i].isTss() || storageServers[firstValidStorageServer].isTss() ? "True"
					                                                                                         : "False");
				}
			}
		}
	} catch (Error& e) {
		TraceEvent("ConsistencyCheck_ErrorFetchingMetrics")
		    .error(e)
		    .detail("Begin", printable(shard.begin))
		    .detail("End", printable(shard.end));
		estimatedBytes.clear();
	}

	return std::make_pair(estimatedBytes, metrics);
}

ACTOR Future<int64_t> getDatabaseSize(Database cx) {
	state Transaction tr(cx);
	tr.setOption(FDBTransactionOptions::LOCK_AWARE);
	loop {
		try {
			StorageMetrics metrics =
			    wait(tr.getDatabase()->getStorageMetrics(KeyRangeRef(allKeys.begin, keyServersPrefix), 100000));
			return metrics.bytes;
		} catch (Error& e) {
			wait(tr.onError(e));
		}
	}
}

// Checks that the data in each shard is the same on each storage server that it resides on.  Also performs some
// sanity checks on the sizes of shards and storage servers. Returns false if there is a failure
// TODO: Future optimization: Use streaming reads
ACTOR Future<Void> checkDataConsistency(Database cx,
                                        VectorRef<KeyValueRef> keyLocations,
                                        DatabaseConfiguration configuration,
                                        std::map<UID, StorageServerInterface> tssMapping,
                                        bool performQuiescentChecks,
                                        bool performTSSCheck,
                                        bool firstClient,
                                        bool failureIsError,
                                        int clientId,
                                        int clientCount,
                                        bool distributed,
                                        bool shuffleShards,
                                        int shardSampleFactor,
                                        int64_t sharedRandomNumber,
                                        int64_t repetitions,
                                        int64_t* bytesReadInPrevRound,
                                        int restart,
                                        int64_t maxRate,
                                        int64_t targetInterval,
                                        KeyRef progressKey,
                                        bool* success) {
	// Stores the total number of bytes on each storage server
	// In a distributed test, this will be an estimated size
	state std::map<UID, int64_t> storageServerSizes;

	// Iterate through each shard, checking its values on all of its storage servers
	// If shardSampleFactor > 1, then not all shards are processed
	// Also, in a distributed data consistency check, each client processes a subset of the shards
	// Note: this may cause some shards to be processed more than once or not at all in a non-quiescent database
	state int effectiveClientCount = distributed ? clientCount : 1;
	state int i = clientId * (shardSampleFactor + 1);
	state int64_t rateLimitForThisRound =
	    *bytesReadInPrevRound == 0
	        ? maxRate
	        : std::min(maxRate, static_cast<int64_t>(ceil(*bytesReadInPrevRound / (float)targetInterval)));
	TraceEvent("ConsistencyCheck_RateLimitForThisRound")
	    .detail("RateLimit", rateLimitForThisRound)
	    .detail("BytesReadInPrevRound", *bytesReadInPrevRound)
	    .detail("TargetInterval", targetInterval)
	    .detail("MaxRate", maxRate);
	ASSERT(rateLimitForThisRound >= 0 && rateLimitForThisRound <= maxRate);
	state Reference<IRateControl> rateLimiter = Reference<IRateControl>(new SpeedLimit(rateLimitForThisRound, 1));
	state double rateLimiterStartTime = now();
	state int64_t bytesReadInthisRound = 0;
	state bool resume = !(restart || shuffleShards);
	state double rateLimiterCumulatedWaitTime = 0;
	state bool decideToRunAtMaxRate = false;

	state double dbSize = 100e12;
	state int ssCount = 1e6;
	if (g_network->isSimulated()) {
		// This call will get all shard ranges in the database, which is too expensive on real clusters.
		int64_t _dbSize = wait(getDatabaseSize(cx));
		dbSize = _dbSize;
		std::vector<StorageServerInterface> storageServers = wait(getStorageServers(cx));
		ssCount = 0;
		for (auto& it : storageServers) {
			if (!it.isTss()) {
				++ssCount;
			}
		}
	}

	state std::vector<KeyRangeRef> ranges;

	for (int k = 0; k < keyLocations.size() - 1; k++) {
		// TODO: check if this is sufficient
		if (resume && keyLocations[k].key < progressKey) {
			TraceEvent("ConsistencyCheck_SkippingRange")
			    .detail("KeyBegin", keyLocations[k].key.toString())
			    .detail("KeyEnd", keyLocations[k + 1].key.toString())
			    .detail("PrevKey", progressKey.toString());
			continue;
		}
		KeyRangeRef range(keyLocations[k].key, keyLocations[k + 1].key);
		ranges.push_back(range);
	}

	state std::vector<int> shardOrder;
	shardOrder.reserve(ranges.size());
	for (int k = 0; k < ranges.size(); k++)
		shardOrder.push_back(k);
	if (shuffleShards) {
		DeterministicRandom sharedRandom(sharedRandomNumber + repetitions);
		sharedRandom.randomShuffle(shardOrder);
	}

	state Reference<DDConfiguration::RangeConfigMapSnapshot> userRangeConfig =
	    wait(DDConfiguration().userRangeConfig().getSnapshot(
	        SystemDBWriteLockedNow(cx.getReference()), allKeys.begin, allKeys.end));
	state int customReplicatedShards = 0;
	state int underReplicatedShards = 0;
<<<<<<< HEAD
=======
	state int64_t numCheckedShard = 0;
	state int64_t numCheckedReadShard = 0;
>>>>>>> 57ccdb8f

	for (; i < ranges.size(); i++) {
		state int shard = shardOrder[i];

		state KeyRangeRef range = ranges[shard];
		state std::vector<UID> sourceStorageServers;
		state std::vector<UID> destStorageServers;
		state Transaction tr(cx);
		tr.setOption(FDBTransactionOptions::LOCK_AWARE);
		state int bytesReadInRange = 0;

		RangeResult UIDtoTagMap = wait(tr.getRange(serverTagKeys, CLIENT_KNOBS->TOO_MANY));
		ASSERT(!UIDtoTagMap.more && UIDtoTagMap.size() < CLIENT_KNOBS->TOO_MANY);
		decodeKeyServersValue(UIDtoTagMap, keyLocations[shard].value, sourceStorageServers, destStorageServers, false);

		// If the destStorageServers is non-empty, then this shard is being relocated
		state bool isRelocating = destStorageServers.size() > 0;

<<<<<<< HEAD
=======
		state double shardCheckStartTime = now();
		state double rateLimiterWaitTimeForThisShard = 0;
		state double dataConsistencyCheckTimeForThisShard = 0;

>>>>>>> 57ccdb8f
		int desiredReplicas = configuration.storageTeamSize;
		if (ddLargeTeamEnabled()) {
			// For every custom range that overlaps with this shard range, print it and update the replication count
			// There should only be one custom range, possibly the default range with no custom configuration at all
			for (auto it : userRangeConfig->intersectingRanges(range.begin, range.end)) {
				KeyRangeRef configuredRange(it->range().begin, it->range().end);

				CODE_PROBE(true, "Checked custom replication configuration.");
				TraceEvent("ConsistencyCheck_CheckCustomReplica")
				    .detail("ShardBegin", printable(range.begin))
				    .detail("ShardEnd", printable(range.end))
				    .detail("SourceTeamSize", sourceStorageServers.size())
				    .detail("DestServerSize", destStorageServers.size())
				    .detail("ConfigStorageTeamSize", configuration.storageTeamSize)
				    .detail("CustomBegin", configuredRange.begin)
				    .detail("CustomEnd", configuredRange.end)
				    .detail("CustomConfig", it->value())
				    .detail("UsableRegions", configuration.usableRegions)
				    .detail("First", firstClient)
				    .detail("Perform", performQuiescentChecks);

				// The custom range should completely contain the shard range or a shard boundary that should exist
				// does not exist.
				if (!configuredRange.contains(range)) {
					TraceEvent(SevWarn, "ConsistencyCheck_BoundaryMissing")
					    .detail("ShardBegin", printable(range.begin))
					    .detail("ShardEnd", printable(range.end))
					    .detail("CustomBegin", configuredRange.begin)
					    .detail("CustomEnd", configuredRange.end);
					testFailure("Custom shard boundary violated", performQuiescentChecks, success, failureIsError);
					return Void();
				}

				desiredReplicas = std::max(desiredReplicas, it->value().replicationFactor.orDefault(0));
			}
		}

		int expectedReplicas = std::min(desiredReplicas, ssCount);

		if (firstClient && performQuiescentChecks && configuration.usableRegions == 1 &&
		    expectedReplicas > configuration.storageTeamSize) {
			if (sourceStorageServers.size() < expectedReplicas) {
				underReplicatedShards++;
				TraceEvent("ConsistencyCheck_UnderReplicatedTeam")
				    .detail("ShardBegin", printable(range.begin))
				    .detail("ShardEnd", printable(range.end))
				    .detail("SourceTeamSize", sourceStorageServers.size())
				    .detail("DestServerSize", destStorageServers.size())
				    .detail("ConfigStorageTeamSize", configuration.storageTeamSize)
				    .detail("DesiredReplicas", desiredReplicas)
				    .detail("UsableRegions", configuration.usableRegions)
				    .detail("SSCount", ssCount);
			}
			if (sourceStorageServers.size() > configuration.storageTeamSize) {
				customReplicatedShards++;
				TraceEvent("ConsistencyCheck_CustomReplicatedTeam")
				    .detail("ShardBegin", printable(range.begin))
				    .detail("ShardEnd", printable(range.end))
				    .detail("SourceTeamSize", sourceStorageServers.size())
				    .detail("DestServerSize", destStorageServers.size())
				    .detail("ConfigStorageTeamSize", configuration.storageTeamSize)
				    .detail("DesiredReplicas", desiredReplicas)
				    .detail("UsableRegions", configuration.usableRegions)
				    .detail("SSCount", ssCount);
			}
		}

		// In a quiescent database, check that the team size is the same as the desired team size
		// FIXME: when usable_regions=2, we need to determine how many storage servers are alive in each DC
		if (firstClient && performQuiescentChecks &&
		    ((configuration.usableRegions == 1 && (sourceStorageServers.size() > expectedReplicas ||
		                                           sourceStorageServers.size() < configuration.storageTeamSize)) ||
		     sourceStorageServers.size() < configuration.usableRegions * configuration.storageTeamSize ||
		     sourceStorageServers.size() > configuration.usableRegions * expectedReplicas)) {
			TraceEvent("ConsistencyCheck_InvalidTeamSize")
			    .detail("ShardBegin", printable(range.begin))
			    .detail("ShardEnd", printable(range.end))
			    .detail("SourceTeamSize", sourceStorageServers.size())
			    .detail("DestServerSize", destStorageServers.size())
			    .detail("ConfigStorageTeamSize", configuration.storageTeamSize)
			    .detail("DesiredReplicas", desiredReplicas)
			    .detail("UsableRegions", configuration.usableRegions)
			    .detail("SSCount", ssCount);
			// Record the server reponsible for the problematic shards
			int k = 0;
			for (auto& id : sourceStorageServers) {
				TraceEvent("IncorrectSizeTeamInfo").detail("ServerUID", id).detail("TeamIndex", k++);
			}
			testFailure("Invalid team size", performQuiescentChecks, success, failureIsError);
			return Void();
		}

		state std::vector<UID> storageServers = (isRelocating) ? destStorageServers : sourceStorageServers;
		state std::vector<StorageServerInterface> storageServerInterfaces;

		loop {
			try {
				std::vector<Future<Optional<Value>>> serverListEntries;
				serverListEntries.reserve(storageServers.size());
				for (int s = 0; s < storageServers.size(); s++)
					serverListEntries.push_back(tr.get(serverListKeyFor(storageServers[s])));
				state std::vector<Optional<Value>> serverListValues = wait(getAll(serverListEntries));
				for (int s = 0; s < serverListValues.size(); s++) {
					if (serverListValues[s].present())
						storageServerInterfaces.push_back(decodeServerListValue(serverListValues[s].get()));
					else if (performQuiescentChecks)
						testFailure("/FF/serverList changing in a quiescent database",
						            performQuiescentChecks,
						            success,
						            failureIsError);
				}

				break;
			} catch (Error& e) {
				wait(tr.onError(e));
			}
		}

		// add TSS to end of list, if configured and if not relocating
		if (!isRelocating && performTSSCheck) {
			int initialSize = storageServers.size();
			for (int i = 0; i < initialSize; i++) {
				auto tssPair = tssMapping.find(storageServers[i]);
				if (tssPair != tssMapping.end()) {
					CODE_PROBE(true, "TSS checked in consistency check");
					storageServers.push_back(tssPair->second.id());
					storageServerInterfaces.push_back(tssPair->second);
				}
			}
		}

		std::pair<std::vector<int64_t>, StorageMetrics> estimatedBytesAndMetrics =
		    wait(getStorageSizeEstimate(storageServerInterfaces, range));
		state std::vector<int64_t> estimatedBytes = estimatedBytesAndMetrics.first;
		state StorageMetrics estimated = estimatedBytesAndMetrics.second;

		// Gets permitted size range of shard
		int64_t maxShardSize = getMaxShardSize(dbSize);
		state ShardSizeBounds shardBounds = getShardSizeBounds(range, maxShardSize);

		if (firstClient) {
			// If there was an error retrieving shard estimated size
			if (performQuiescentChecks && estimatedBytes.size() == 0)
				testFailure("Error fetching storage metrics", performQuiescentChecks, success, failureIsError);

			// If running a distributed test, storage server size is an accumulation of shard estimates
			else if (distributed && firstClient)
				for (int j = 0; j < storageServers.size(); j++)
					storageServerSizes[storageServers[j]] += std::max(estimatedBytes[j], (int64_t)0);
		}

		// The first client may need to skip the rest of the loop contents if it is just processing this shard to
		// get a size estimate
		if (!firstClient || shard % (effectiveClientCount * shardSampleFactor) == 0) {
			state int shardKeys = 0;
			state int shardBytes = 0;
			state int sampledBytes = 0;
			state int splitBytes = 0;
			state int firstKeySampledBytes = 0;
			state int sampledKeys = 0;
			state int sampledKeysWithProb = 0;
			state double shardVariance = 0;
			state bool canSplit = false;
			state Key lastSampleKey;
			state Key lastStartSampleKey;
			state int64_t totalReadAmount = 0;

			state KeySelector begin = firstGreaterOrEqual(range.begin);
			state Transaction onErrorTr(cx); // This transaction exists only to access onError and its backoff behavior

			// Read a limited number of entries at a time, repeating until all keys in the shard have been read
			loop {
				try {
					state double dataConsistencyCheckBeginTime = now();
					lastSampleKey = lastStartSampleKey;

					// Get the min version of the storage servers
					Version version = wait(getVersion(cx));

					state GetKeyValuesRequest req;
					req.begin = begin;
					req.end = firstGreaterOrEqual(range.end);
					req.limit = 1e4;
					req.limitBytes = CLIENT_KNOBS->REPLY_BYTE_LIMIT;
					req.version = version;
					req.tags = TagSet();

					// Try getting the entries in the specified range
					state std::vector<Future<ErrorOr<GetKeyValuesReply>>> keyValueFutures;
					state int j = 0;
					TraceEvent("ConsistencyCheck_StoringGetFutures").detail("SSISize", storageServerInterfaces.size());
					for (j = 0; j < storageServerInterfaces.size(); j++) {
						resetReply(req);
						if (SERVER_KNOBS->ENABLE_VERSION_VECTOR) {
							cx->getLatestCommitVersion(
							    storageServerInterfaces[j], req.version, req.ssLatestCommitVersions);
						}
						keyValueFutures.push_back(
						    storageServerInterfaces[j].getKeyValues.getReplyUnlessFailedFor(req, 2, 0));
					}

					wait(waitForAll(keyValueFutures));

					// Read the resulting entries
					state int firstValidServer = -1;
					totalReadAmount = 0;
					for (j = 0; j < storageServerInterfaces.size(); j++) {
						ErrorOr<GetKeyValuesReply> rangeResult = keyValueFutures[j].get();

						// Compare the results with other storage servers
						if (rangeResult.present() && !rangeResult.get().error.present()) {
							state GetKeyValuesReply current = rangeResult.get();
							TraceEvent("ConsistencyCheck_GetKeyValuesStream")
							    .detail("DataSize", current.data.size())
							    .detail(format("StorageServer%d", j).c_str(), storageServers[j].toString());
							totalReadAmount += current.data.expectedSize();
							// If we haven't encountered a valid storage server yet, then mark this as the baseline
							// to compare against
							if (firstValidServer == -1) {
								TraceEvent("ConsistencyCheck_FirstValidServer").detail("Iter", j);
								firstValidServer = j;
								// Compare this shard against the first
							} else {
								GetKeyValuesReply reference = keyValueFutures[firstValidServer].get().get();

								if (current.data != reference.data || current.more != reference.more) {
									// Be especially verbose if in simulation
									if (g_network->isSimulated()) {
										int invalidIndex = -1;
										printf("\n%sSERVER %d (%s); shard = %s - %s:\n",
										       "",
										       j,
										       storageServerInterfaces[j].address().toString().c_str(),
										       printable(req.begin.getKey()).c_str(),
										       printable(req.end.getKey()).c_str());
										for (int k = 0; k < current.data.size(); k++) {
											printf("%d. %s => %s\n",
											       k,
											       printable(current.data[k].key).c_str(),
											       printable(current.data[k].value).c_str());
											if (invalidIndex < 0 && (k >= reference.data.size() ||
											                         current.data[k].key != reference.data[k].key ||
											                         current.data[k].value != reference.data[k].value))
												invalidIndex = k;
										}

										printf("\n%sSERVER %d (%s); shard = %s - %s:\n",
										       "",
										       firstValidServer,
										       storageServerInterfaces[firstValidServer].address().toString().c_str(),
										       printable(req.begin.getKey()).c_str(),
										       printable(req.end.getKey()).c_str());
										for (int k = 0; k < reference.data.size(); k++) {
											printf("%d. %s => %s\n",
											       k,
											       printable(reference.data[k].key).c_str(),
											       printable(reference.data[k].value).c_str());
											if (invalidIndex < 0 && (k >= current.data.size() ||
											                         reference.data[k].key != current.data[k].key ||
											                         reference.data[k].value != current.data[k].value))
												invalidIndex = k;
										}

										printf("\nMISMATCH AT %d\n\n", invalidIndex);
									}

									// Data for trace event
									// The number of keys unique to the current shard
									int currentUniques = 0;
									// The number of keys unique to the reference shard
									int referenceUniques = 0;
									// The number of keys in both shards with conflicting values
									int valueMismatches = 0;
									// The number of keys in both shards with matching values
									int matchingKVPairs = 0;
									// Last unique key on the current shard
									KeyRef currentUniqueKey;
									// Last unique key on the reference shard
									KeyRef referenceUniqueKey;
									// Last value mismatch
									KeyRef valueMismatchKey;

									// Loop indeces
									int currentI = 0;
									int referenceI = 0;
									while (currentI < current.data.size() || referenceI < reference.data.size()) {
										if (currentI >= current.data.size()) {
											referenceUniqueKey = reference.data[referenceI].key;
											referenceUniques++;
											referenceI++;
										} else if (referenceI >= reference.data.size()) {
											currentUniqueKey = current.data[currentI].key;
											currentUniques++;
											currentI++;
										} else {
											KeyValueRef currentKV = current.data[currentI];
											KeyValueRef referenceKV = reference.data[referenceI];

											if (currentKV.key == referenceKV.key) {
												if (currentKV.value == referenceKV.value)
													matchingKVPairs++;
												else {
													valueMismatchKey = currentKV.key;
													valueMismatches++;
												}

												currentI++;
												referenceI++;
											} else if (currentKV.key < referenceKV.key) {
												currentUniqueKey = currentKV.key;
												currentUniques++;
												currentI++;
											} else {
												referenceUniqueKey = referenceKV.key;
												referenceUniques++;
												referenceI++;
											}
										}
									}

									bool isTss = (storageServerInterfaces)[j].isTss() ||
									             (storageServerInterfaces)[firstValidServer].isTss();
									bool isExpectedTSSMismatch =
									    g_network->isSimulated() &&
									    g_simulator->tssMode == ISimulator::TSSMode::EnabledDropMutations && isTss;

									// It's possible that the storage servers are inconsistent in KillRegion
									// workload where a forced recovery is performed. The killed storage server
									// in the killed region returned first with a higher version, and a later
									// response from a different region returned with a lower version (because
									// of the rollback of the forced recovery). In this case, we should not fail
									// the test. So we double check both process are live.
									bool isFailed =
									    g_network->isSimulated() &&
									    (g_simulator->getProcessByAddress((storageServerInterfaces)[j].address())
									         ->failed ||
									     g_simulator
									         ->getProcessByAddress(storageServerInterfaces[firstValidServer].address())
									         ->failed) &&
									    (g_simulator->getProcessByAddress((storageServerInterfaces)[j].address())
									         ->locality.dcId() !=
									     g_simulator
									         ->getProcessByAddress(
									             (storageServerInterfaces)[firstValidServer].address())
									         ->locality.dcId());
									TraceEvent(isExpectedTSSMismatch || isFailed ? SevWarn : SevError,
									           "ConsistencyCheck_DataInconsistent")
									    .detail(format("StorageServer%d", j).c_str(), storageServers[j].toString())
									    .detail(format("StorageServer%d", firstValidServer).c_str(),
									            storageServers[firstValidServer].toString())
									    .detail("ShardBegin", req.begin.getKey())
									    .detail("ShardEnd", req.end.getKey())
									    .detail("VersionNumber", req.version)
									    .detail(format("Server%dUniques", j).c_str(), currentUniques)
									    .detail(format("Server%dUniqueKey", j).c_str(), currentUniqueKey)
									    .detail(format("Server%dUniques", firstValidServer).c_str(), referenceUniques)
									    .detail(format("Server%dUniqueKey", firstValidServer).c_str(),
									            referenceUniqueKey)
									    .detail("ValueMismatches", valueMismatches)
									    .detail("ValueMismatchKey", valueMismatchKey)
									    .detail("MatchingKVPairs", matchingKVPairs)
									    .detail("IsTSS",
									            storageServerInterfaces[j].isTss() ||
									                    storageServerInterfaces[firstValidServer].isTss()
									                ? "True"
									                : "False");

									if (!isExpectedTSSMismatch && !isFailed) {
										testFailure("Data inconsistent", performQuiescentChecks, success, true);
									} else if (isFailed) {
										// If the storage servers are not live, we should retry.
										TraceEvent("ConsistencyCheck_StorageServerUnavailable")
										    .detail("StorageServer0", storageServerInterfaces[firstValidServer].id())
										    .detail("StorageServer1", storageServerInterfaces[j].id())
										    .detail("ShardBegin", printable(range.begin))
										    .detail("ShardEnd", printable(range.end));
										*success = false;
										return Void();
									}
								}
							}
						}

						// If the data is not available and we aren't relocating this shard
						else if (!isRelocating) {
							Error e = rangeResult.isError() ? rangeResult.getError() : rangeResult.get().error.get();

							TraceEvent("ConsistencyCheck_StorageServerUnavailable")
							    .errorUnsuppressed(e)
							    .suppressFor(1.0)
							    .detail("StorageServer", storageServers[j])
							    .detail("ShardBegin", printable(range.begin))
							    .detail("ShardEnd", printable(range.end))
							    .detail("Address", storageServerInterfaces[j].address())
							    .detail("UID", storageServerInterfaces[j].id())
							    .detail("Quiesced", performQuiescentChecks)
							    .detail("GetKeyValuesToken",
							            storageServerInterfaces[j].getKeyValues.getEndpoint().token)
							    .detail("IsTSS", storageServerInterfaces[j].isTss() ? "True" : "False");

							if (e.code() == error_code_request_maybe_delivered) {
								// SS in the team may be removed and we get this error.
								*success = false;
								return Void();
							}
							// All shards should be available in quiscence
							if (performQuiescentChecks && !storageServerInterfaces[j].isTss()) {
								testFailure(
								    "Storage server unavailable", performQuiescentChecks, success, failureIsError);
								return Void();
							}
						}
					}

					dataConsistencyCheckTimeForThisShard += (now() - dataConsistencyCheckBeginTime);

					if (firstValidServer >= 0) {
						state VectorRef<KeyValueRef> data = keyValueFutures[firstValidServer].get().get().data;

						// Persist the last key of the range we just verified as the progressKey
						if (data.size()) {
							state Reference<ReadYourWritesTransaction> csInfoTr =
							    makeReference<ReadYourWritesTransaction>(cx);
							progressKey = data[data.size() - 1].key;
							loop {
								try {
									csInfoTr->reset();
									csInfoTr->setOption(FDBTransactionOptions::PRIORITY_SYSTEM_IMMEDIATE);

									state Optional<Value> val = wait(ConsistencyScanInfo::getInfo(csInfoTr));
									wait(csInfoTr->commit());
									if (val.present()) {
										ConsistencyScanInfo consistencyScanInfo =
										    ObjectReader::fromStringRef<ConsistencyScanInfo>(val.get(),
										                                                     IncludeVersion());
										consistencyScanInfo.progress_key = progressKey;
										csInfoTr->reset();
										csInfoTr->setOption(FDBTransactionOptions::PRIORITY_SYSTEM_IMMEDIATE);
										wait(ConsistencyScanInfo::setInfo(csInfoTr, consistencyScanInfo));
										wait(csInfoTr->commit());
									}
									break;
								} catch (Error& e) {
									wait(csInfoTr->onError(e));
								}
							}
						}

						// Calculate the size of the shard, the variance of the shard size estimate, and the correct
						// shard size estimate
						for (int k = 0; k < data.size(); k++) {
							ByteSampleInfo sampleInfo = isKeyValueInSample(data[k]);
							shardBytes += sampleInfo.size;

							// Sanity check before putting probability into variance formula.
							ASSERT_GE(sampleInfo.probability, 0);
							ASSERT_LE(sampleInfo.probability, 1);

							// Variance of a single Bernoulli trial, for which X=n with probability p,
							// is p * (1-p) * n^2.
							shardVariance += sampleInfo.probability * (1 - sampleInfo.probability) *
							                 pow((double)sampleInfo.sampledSize, 2);

							if (sampleInfo.inSample) {
								sampledBytes += sampleInfo.sampledSize;
								if (!canSplit && sampledBytes >= shardBounds.min.bytes &&
								    data[k].key.size() <= CLIENT_KNOBS->SPLIT_KEY_SIZE_LIMIT &&
								    sampledBytes <=
								        shardBounds.max.bytes * CLIENT_KNOBS->STORAGE_METRICS_UNFAIR_SPLIT_LIMIT / 2) {
									canSplit = true;
									splitBytes = sampledBytes;
								}

								/*TraceEvent("ConsistencyCheck_ByteSample").detail("ShardBegin", printable(range.begin)).detail("ShardEnd", printable(range.end))
								  .detail("SampledBytes", sampleInfo.sampledSize).detail("Key",
								  printable(data[k].key)).detail("KeySize", data[k].key.size()).detail("ValueSize",
								  data[k].value.size());*/

								// In data distribution, the splitting process ignores the first key in a shard.
								// Thus, we shouldn't consider it when validating the upper bound of estimated shard
								// sizes
								if (k == 0)
									firstKeySampledBytes += sampleInfo.sampledSize;

								sampledKeys++;

								// Track sampled items with non-trivial variance,
								// i.e. not those withprobability 0 or 1.
								// Probability shouldn't be 0 here because we're
								// decided to sample this key.
								ASSERT_GT(sampleInfo.probability, 0);
								if (sampleInfo.probability < 1) {
									sampledKeysWithProb++;
								}
							}
						}

						// Accumulate number of keys in this shard
						shardKeys += data.size();
					}
					// after requesting each shard, enforce rate limit based on how much data will likely be read
					if (rateLimitForThisRound > 0) {
						TraceEvent("ConsistencyCheck_RateLimit")
						    .detail("RateLimitForThisRound", rateLimitForThisRound)
						    .detail("TotalAmountRead", totalReadAmount);
						state double rateLimiterBeforeWaitTime = now();
						wait(rateLimiter->getAllowance(totalReadAmount));
						double rateLimiterCurrentWaitTime = now() - rateLimiterBeforeWaitTime;
						rateLimiterWaitTimeForThisShard += rateLimiterCurrentWaitTime;
						rateLimiterCumulatedWaitTime += rateLimiterCurrentWaitTime;
						TraceEvent("ConsistencyCheck_AmountRead").detail("TotalAmountRead", totalReadAmount);
						// Set ratelimit to max allowed if current round has been going on for a while
						if (now() - rateLimiterStartTime > 1.1 * targetInterval && rateLimitForThisRound != maxRate) {
							rateLimitForThisRound = maxRate;
							rateLimiter = Reference<IRateControl>(new SpeedLimit(rateLimitForThisRound, 1));
							rateLimiterStartTime = now();
							TraceEvent(SevInfo, "ConsistencyCheck_RateLimitSetMaxForThisRound")
							    .detail("RateLimit", rateLimitForThisRound);
							decideToRunAtMaxRate = true;
						}
					}
					bytesReadInRange += totalReadAmount;
					bytesReadInthisRound += totalReadAmount;
					TraceEvent("ConsistencyCheck_BytesRead")
					    .detail("BytesReadInRange", bytesReadInRange)
					    .detail("BytesReadInthisRound", bytesReadInthisRound);

					// Advance to the next set of entries
					if (firstValidServer >= 0 && keyValueFutures[firstValidServer].get().get().more) {
						VectorRef<KeyValueRef> result = keyValueFutures[firstValidServer].get().get().data;
						ASSERT(result.size() > 0);
						begin = firstGreaterThan(result[result.size() - 1].key);
						ASSERT(begin.getKey() != allKeys.end);
						lastStartSampleKey = lastSampleKey;
					} else
						break;
				} catch (Error& e) {
					state Error err = e;
					wait(onErrorTr.onError(err));
					TraceEvent("ConsistencyCheck_RetryDataConsistency").error(err);
				}
			}

			canSplit = canSplit && sampledBytes - splitBytes >= shardBounds.min.bytes && sampledBytes > splitBytes;

			// Update the size of all storage servers containing this shard
			// This is only done in a non-distributed consistency check; the distributed check uses shard size
			// estimates
			if (!distributed)
				for (int j = 0; j < storageServers.size(); j++)
					storageServerSizes[storageServers[j]] += shardBytes;

			// If the storage servers' sampled estimate of shard size is different from ours
			if (performQuiescentChecks) {
				for (int j = 0; j < estimatedBytes.size(); j++) {
					if (estimatedBytes[j] >= 0 && estimatedBytes[j] != sampledBytes) {
						TraceEvent("ConsistencyCheck_IncorrectEstimate")
						    .detail("EstimatedBytes", estimatedBytes[j])
						    .detail("CorrectSampledBytes", sampledBytes)
						    .detail("StorageServer", storageServers[j])
						    .detail("Range", range)
						    .detail("IsTSS", storageServerInterfaces[j].isTss() ? "True" : "False");

						if (!storageServerInterfaces[j].isTss()) {
							testFailure("Storage servers had incorrect sampled estimate",
							            performQuiescentChecks,
							            success,
							            failureIsError);
						}

						break;
					} else if (estimatedBytes[j] < 0 && ((g_network->isSimulated() &&
					                                      g_simulator->tssMode <= ISimulator::TSSMode::EnabledNormal) ||
					                                     !storageServerInterfaces[j].isTss())) {
						// Ignore a non-responding TSS outside of simulation, or if tss fault injection is enabled
						break;
					}
				}
			}

			// Compute the difference between the shard size estimate and its actual size.  If it is sufficiently
			// large, then fail
			double stdDev = sqrt(shardVariance);

			double failErrorNumStdDev = 7;
			int estimateError = abs(shardBytes - sampledBytes);

			// Only perform the check if there are sufficient keys to get a distribution that should resemble a
			// normal distribution
			if (sampledKeysWithProb > 30 && estimateError > failErrorNumStdDev * stdDev) {
				double numStdDev = estimateError / sqrt(shardVariance);
				TraceEvent(SevWarn, "ConsistencyCheck_InaccurateShardEstimate")
				    .detail("Min", shardBounds.min.bytes)
				    .detail("Max", shardBounds.max.bytes)
				    .detail("Estimate", sampledBytes)
				    .detail("Actual", shardBytes)
				    .detail("NumStdDev", numStdDev)
				    .detail("Variance", shardVariance)
				    .detail("StdDev", stdDev)
				    .detail("ShardBegin", printable(range.begin))
				    .detail("ShardEnd", printable(range.end))
				    .detail("NumKeys", shardKeys)
				    .detail("NumSampledKeys", sampledKeys)
				    .detail("NumSampledKeysWithProb", sampledKeysWithProb);

				// NOTE: Shard sampling is known to be biased.
				// Disable this test failure until we have a proper solution.
				//
				// testFailure(format("Shard size is more than %f std dev from estimate", failErrorNumStdDev),
				//             performQuiescentChecks,
				//             success,
				//             false);
			}

			TraceEvent("ConsistencyCheck_CheckSplits").detail("Range", range).detail("CanSplit", canSplit);
			// Check if the storage server returns split point for the shard. There are cases where
			// the split point returned by storage server is discarded because it's an unfair split.
			// See splitStorageMetrics() in NativeAPI.actor.cpp.
			if (canSplit && sampledKeys > 5 && performQuiescentChecks) {
				StorageMetrics splitMetrics;
				splitMetrics.bytes = shardBounds.max.bytes / 2;
				splitMetrics.bytesWrittenPerKSecond = range.begin >= keyServersKeys.begin
				                                          ? splitMetrics.infinity
				                                          : SERVER_KNOBS->SHARD_SPLIT_BYTES_PER_KSEC;
				splitMetrics.iosPerKSecond = splitMetrics.infinity;
				splitMetrics.bytesReadPerKSecond = splitMetrics.infinity; // Don't split by readBandwidth

				Standalone<VectorRef<KeyRef>> splits = wait(cx->splitStorageMetrics(range, splitMetrics, estimated));
				if (splits.size() <= 2) {
					// Because the range's begin and end is included in splits, so this is the case
					// the returned split is unfair and is discarded.
					TraceEvent("ConsistencyCheck_DiscardSplits").detail("Range", range);
					canSplit = false;
				}
			}
			// In a quiescent database, check that the (estimated) size of the shard is within permitted bounds
			// Min and max shard sizes have a 3 * shardBounds.permittedError.bytes cushion for error since shard
			// sizes are not precise Shard splits ignore the first key in a shard, so its size shouldn't be
			// considered when checking the upper bound 0xff shards are not checked
			if (canSplit && sampledKeys > 5 && performQuiescentChecks && !range.begin.startsWith(keyServersPrefix) &&
			    (sampledBytes < shardBounds.min.bytes - 3 * shardBounds.permittedError.bytes ||
			     sampledBytes - firstKeySampledBytes > shardBounds.max.bytes + 3 * shardBounds.permittedError.bytes)) {
				TraceEvent("ConsistencyCheck_InvalidShardSize")
				    .detail("Min", shardBounds.min.bytes)
				    .detail("Max", shardBounds.max.bytes)
				    .detail("Size", shardBytes)
				    .detail("EstimatedSize", sampledBytes)
				    .detail("ShardBegin", printable(range.begin))
				    .detail("ShardEnd", printable(range.end))
				    .detail("ShardCount", ranges.size())
				    .detail("SampledKeys", sampledKeys);
				testFailure(format("Shard size in quiescent database is too %s",
				                   (sampledBytes < shardBounds.min.bytes) ? "small" : "large"),
				            performQuiescentChecks,
				            success,
				            failureIsError);
				return Void();
			}
		}

		if (bytesReadInRange > 0) {
			numCheckedReadShard++;
			TraceEvent("ConsistencyCheck_ReadRange")
			    .suppressFor(1.0)
			    .detail("Range", range)
			    .detail("BytesRead", bytesReadInRange);
		}
		numCheckedShard++;

		TraceEvent("ConsistencyCheck_ShardComplete")
		    .suppressFor(1.0)
		    .detail("Index", i)
		    .detail("BytesReadInthisRound", bytesReadInthisRound)
		    .detail("NumCheckedReadShard", numCheckedReadShard)
		    .detail("NumCheckedShard", numCheckedShard)
		    .detail("Range", range)
		    .detail("BytesRead", bytesReadInRange)
		    .detail("ShardCheckTime", now() - shardCheckStartTime)
		    .detail("DataConsistencyCheckTime", dataConsistencyCheckTimeForThisShard)
		    .detail("RateLimitTime", rateLimiterWaitTimeForThisShard)
		    .detail("CumulatedRateLimitTime", rateLimiterCumulatedWaitTime)
		    .detail("DecideToRunAtMaxRate", decideToRunAtMaxRate)
		    .detail("ClientId", clientId)
		    .detail("ClientCount", clientCount)
		    .detail("FirstClient", firstClient)
		    .detail("Distributed", distributed)
		    .detail("PerformTSSCheck", performTSSCheck)
		    .detail("ShardSampleFactor", shardSampleFactor)
		    .detail("EffectiveClientCount", effectiveClientCount);
	}

	if (customReplicatedShards > SERVER_KNOBS->DD_MAX_SHARDS_ON_LARGE_TEAMS) {
		TraceEvent(SevWarn, "ConsistencyCheck_TooManyShardsOnLargeTeams")
		    .detail("ShardsOnLargeTeams", customReplicatedShards)
		    .detail("Limit", SERVER_KNOBS->DD_MAX_SHARDS_ON_LARGE_TEAMS);
		testFailure("Too many shards on large teams", performQuiescentChecks, success, failureIsError);
		return Void();
	}

	if (customReplicatedShards < SERVER_KNOBS->DD_MAX_SHARDS_ON_LARGE_TEAMS && underReplicatedShards > 0) {
		TraceEvent(SevWarn, "ConsistencyCheck_TooFewShardsOnLargeTeams")
		    .detail("ShardsOnLargeTeams", customReplicatedShards)
		    .detail("Limit", SERVER_KNOBS->DD_MAX_SHARDS_ON_LARGE_TEAMS)
		    .detail("UnderReplicated", underReplicatedShards);
		testFailure("Too few shards on large teams", performQuiescentChecks, success, failureIsError);
		return Void();
	}

	if (customReplicatedShards == SERVER_KNOBS->DD_MAX_SHARDS_ON_LARGE_TEAMS && underReplicatedShards > 0) {
		CODE_PROBE(true, "Reached max shard on large team limit");
	}

	if (customReplicatedShards > SERVER_KNOBS->DD_MAX_SHARDS_ON_LARGE_TEAMS) {
		TraceEvent(SevWarn, "ConsistencyCheck_TooManyShardsOnLargeTeams")
		    .detail("ShardsOnLargeTeams", customReplicatedShards)
		    .detail("Limit", SERVER_KNOBS->DD_MAX_SHARDS_ON_LARGE_TEAMS);
		testFailure("Too many shards on large teams", performQuiescentChecks, success, failureIsError);
		return Void();
	}

	if (customReplicatedShards < SERVER_KNOBS->DD_MAX_SHARDS_ON_LARGE_TEAMS && underReplicatedShards > 0) {
		TraceEvent(SevWarn, "ConsistencyCheck_TooFewShardsOnLargeTeams")
		    .detail("ShardsOnLargeTeams", customReplicatedShards)
		    .detail("Limit", SERVER_KNOBS->DD_MAX_SHARDS_ON_LARGE_TEAMS)
		    .detail("UnderReplicated", underReplicatedShards);
		testFailure("Too few shards on large teams", performQuiescentChecks, success, failureIsError);
		return Void();
	}

	if (customReplicatedShards == SERVER_KNOBS->DD_MAX_SHARDS_ON_LARGE_TEAMS && underReplicatedShards > 0) {
		CODE_PROBE(true, "Reached max shard on large team limit");
	}

	*bytesReadInPrevRound = bytesReadInthisRound;
	return Void();
}

ACTOR Future<Void> runDataValidationCheck(ConsistencyScanData* self) {
	state Reference<ReadYourWritesTransaction> tr = makeReference<ReadYourWritesTransaction>(self->db);
	state ConsistencyScanInfo csInfo = ConsistencyScanInfo();
	csInfo.consistency_scan_enabled = true;
	csInfo.restart = self->restart;
	csInfo.max_rate = self->maxRate;
	csInfo.target_interval = self->targetInterval;
	csInfo.last_round_start = StorageMetadataType::currentTime();
	try {
		// Get a list of key servers; verify that the TLogs and master all agree about who the key servers are
		state Promise<std::vector<std::pair<KeyRange, std::vector<StorageServerInterface>>>> keyServerPromise;
		state std::map<UID, StorageServerInterface> tssMapping;
		bool keyServerResult =
		    wait(getKeyServers(self->db, keyServerPromise, keyServersKeys, false, false, &self->success));
		if (keyServerResult) {
			state std::vector<std::pair<KeyRange, std::vector<StorageServerInterface>>> keyServers =
			    keyServerPromise.getFuture().get();

			// Get the locations of all the shards in the database
			state Promise<Standalone<VectorRef<KeyValueRef>>> keyLocationPromise;
			bool keyLocationResult =
			    wait(getKeyLocations(self->db, keyServers, keyLocationPromise, false, &self->success));
			if (keyLocationResult) {
				state Standalone<VectorRef<KeyValueRef>> keyLocations = keyLocationPromise.getFuture().get();

				// Check that each shard has the same data on all storage servers that it resides on
				wait(checkDataConsistency(self->db,
				                          keyLocations,
				                          self->configuration,
				                          tssMapping,
				                          false /* quiescentCheck */,
				                          false /* tssCheck */,
				                          true /* firstClient */,
				                          false /* failureIsError */,
				                          0 /* clientId */,
				                          1 /* clientCount */,
				                          false /* distributed */,
				                          false /* shuffleShards */,
				                          1 /* shardSampleFactor */,
				                          deterministicRandom()->randomInt64(0, 10000000),
				                          self->finishedRounds /* repetitions */,
				                          &(self->bytesReadInPrevRound),
				                          self->restart,
				                          self->maxRate,
				                          self->targetInterval,
				                          self->progressKey,
				                          &self->success));
			}
		}
	} catch (Error& e) {
		if (e.code() == error_code_transaction_too_old || e.code() == error_code_future_version ||
		    e.code() == error_code_wrong_shard_server || e.code() == error_code_all_alternatives_failed ||
		    e.code() == error_code_process_behind || e.code() == error_code_actor_cancelled)
			TraceEvent("ConsistencyScan_Retry").error(e); // FIXME: consistency check does not retry in this case
		else
			throw;
	}

	TraceEvent("ConsistencyScan_FinishedCheck");

	//  Update the ConsistencyScanInfo object and persist to the database
	csInfo.last_round_finish = StorageMetadataType::currentTime();
	csInfo.finished_rounds = self->finishedRounds + 1;
	auto duration = csInfo.last_round_finish - csInfo.last_round_start;
	csInfo.smoothed_round_duration.setTotal((double)duration);
	csInfo.progress_key = self->progressKey;
	csInfo.bytes_read_prev_round = self->bytesReadInPrevRound;
	loop {
		try {
			tr->reset();
			tr->setOption(FDBTransactionOptions::PRIORITY_SYSTEM_IMMEDIATE);
			wait(ConsistencyScanInfo::setInfo(tr, csInfo));
			wait(tr->commit());
			break;
		} catch (Error& e) {
			wait(tr->onError(e));
		}
	}

	return Void();
}

ACTOR Future<Void> watchConsistencyScanInfoKey(ConsistencyScanData* self) {
	state Reference<ReadYourWritesTransaction> tr = makeReference<ReadYourWritesTransaction>(self->db);

	loop {
		try {
			tr->reset();
			tr->setOption(FDBTransactionOptions::PRIORITY_SYSTEM_IMMEDIATE);

			state Optional<Value> val = wait(ConsistencyScanInfo::getInfo(tr));
			if (val.present()) {
				ConsistencyScanInfo consistencyScanInfo =
				    ObjectReader::fromStringRef<ConsistencyScanInfo>(val.get(), IncludeVersion());
				self->restart = consistencyScanInfo.restart;
				self->maxRate = consistencyScanInfo.max_rate;
				self->targetInterval = consistencyScanInfo.target_interval;
				self->progressKey = consistencyScanInfo.progress_key;
				self->bytesReadInPrevRound = consistencyScanInfo.bytes_read_prev_round;
				self->finishedRounds = consistencyScanInfo.finished_rounds;
				self->consistencyScanEnabled.set(consistencyScanInfo.consistency_scan_enabled);
				//TraceEvent("ConsistencyScan_WatchGotVal", self->id)
				//  .detail("Enabled", consistencyScanInfo.consistency_scan_enabled)
				//  .detail("MaxRateRead", consistencyScanInfo.max_rate)
				//  .detail("MaxRateSelf", self->maxRate);
			}
			state Future<Void> watch = tr->watch(consistencyScanInfoKey);
			wait(tr->commit());
			wait(watch);
		} catch (Error& e) {
			wait(tr->onError(e));
		}
	}
}

ACTOR Future<Void> consistencyScan(ConsistencyScanInterface csInterf, Reference<AsyncVar<ServerDBInfo> const> dbInfo) {
	state ConsistencyScanData self(csInterf.id(),
	                               openDBOnServer(dbInfo, TaskPriority::DefaultEndpoint, LockAware::True));
	state Future<Void> collection = actorCollection(self.addActor.getFuture());
	state ConsistencyScanInfo csInfo = ConsistencyScanInfo();

	TraceEvent("ConsistencyScan_Starting", csInterf.id()).log();

	// Randomly enable consistencyScan in simulation
	if (g_network->isSimulated()) {
		if (deterministicRandom()->random01() < 0.5) {
			csInfo.consistency_scan_enabled = false;
		} else {
			csInfo.consistency_scan_enabled = true;
			csInfo.restart = false;
			csInfo.max_rate = 50e6;
			csInfo.target_interval = 24 * 7 * 60 * 60;
		}
		TraceEvent("SimulatedConsistencyScanConfigRandom")
		    .detail("ConsistencyScanEnabled", csInfo.consistency_scan_enabled)
		    .detail("MaxRate", csInfo.max_rate)
		    .detail("Interval", csInfo.target_interval);
		state Reference<ReadYourWritesTransaction> tr = makeReference<ReadYourWritesTransaction>(self.db);
		loop {
			try {
				tr->reset();
				tr->setOption(FDBTransactionOptions::PRIORITY_SYSTEM_IMMEDIATE);
				wait(ConsistencyScanInfo::setInfo(tr, csInfo));
				wait(tr->commit());
				break;
			} catch (Error& e) {
				wait(tr->onError(e));
			}
		}
	}

	self.addActor.send(waitFailureServer(csInterf.waitFailure.getFuture()));
	self.addActor.send(traceRole(Role::CONSISTENCYSCAN, csInterf.id()));
	self.addActor.send(watchConsistencyScanInfoKey(&self));

	loop {
		if (self.consistencyScanEnabled.get()) {
			try {
				loop choose {
					when(wait(runDataValidationCheck(&self))) {
						if (self.success) {
							TraceEvent("ConsistencyScan_Done", csInterf.id()).log();
							return Void();
						} else {
							self.success = true;
							TraceEvent("ConsistencyScan_Failed", csInterf.id()).log();
							wait(delay(1.0));
						}
					}
					when(HaltConsistencyScanRequest req = waitNext(csInterf.haltConsistencyScan.getFuture())) {
						req.reply.send(Void());
						TraceEvent("ConsistencyScan_Halted", csInterf.id()).detail("ReqID", req.requesterID);
						break;
					}
					when(wait(collection)) {
						ASSERT(false);
						throw internal_error();
					}
				}
			} catch (Error& err) {
				if (err.code() == error_code_actor_cancelled) {
					TraceEvent("ConsistencyScan_ActorCanceled", csInterf.id()).errorUnsuppressed(err);
					return Void();
				}
				TraceEvent("ConsistencyScan_Died", csInterf.id()).errorUnsuppressed(err);
			}
		} else {
			TraceEvent("ConsistencyScan_WaitingForConfigChange", self.id).log();
			wait(self.consistencyScanEnabled.onChange());
		}
	}
}<|MERGE_RESOLUTION|>--- conflicted
+++ resolved
@@ -456,11 +456,8 @@
 	        SystemDBWriteLockedNow(cx.getReference()), allKeys.begin, allKeys.end));
 	state int customReplicatedShards = 0;
 	state int underReplicatedShards = 0;
-<<<<<<< HEAD
-=======
 	state int64_t numCheckedShard = 0;
 	state int64_t numCheckedReadShard = 0;
->>>>>>> 57ccdb8f
 
 	for (; i < ranges.size(); i++) {
 		state int shard = shardOrder[i];
@@ -479,13 +476,10 @@
 		// If the destStorageServers is non-empty, then this shard is being relocated
 		state bool isRelocating = destStorageServers.size() > 0;
 
-<<<<<<< HEAD
-=======
 		state double shardCheckStartTime = now();
 		state double rateLimiterWaitTimeForThisShard = 0;
 		state double dataConsistencyCheckTimeForThisShard = 0;
 
->>>>>>> 57ccdb8f
 		int desiredReplicas = configuration.storageTeamSize;
 		if (ddLargeTeamEnabled()) {
 			// For every custom range that overlaps with this shard range, print it and update the replication count
@@ -1198,27 +1192,6 @@
 		CODE_PROBE(true, "Reached max shard on large team limit");
 	}
 
-	if (customReplicatedShards > SERVER_KNOBS->DD_MAX_SHARDS_ON_LARGE_TEAMS) {
-		TraceEvent(SevWarn, "ConsistencyCheck_TooManyShardsOnLargeTeams")
-		    .detail("ShardsOnLargeTeams", customReplicatedShards)
-		    .detail("Limit", SERVER_KNOBS->DD_MAX_SHARDS_ON_LARGE_TEAMS);
-		testFailure("Too many shards on large teams", performQuiescentChecks, success, failureIsError);
-		return Void();
-	}
-
-	if (customReplicatedShards < SERVER_KNOBS->DD_MAX_SHARDS_ON_LARGE_TEAMS && underReplicatedShards > 0) {
-		TraceEvent(SevWarn, "ConsistencyCheck_TooFewShardsOnLargeTeams")
-		    .detail("ShardsOnLargeTeams", customReplicatedShards)
-		    .detail("Limit", SERVER_KNOBS->DD_MAX_SHARDS_ON_LARGE_TEAMS)
-		    .detail("UnderReplicated", underReplicatedShards);
-		testFailure("Too few shards on large teams", performQuiescentChecks, success, failureIsError);
-		return Void();
-	}
-
-	if (customReplicatedShards == SERVER_KNOBS->DD_MAX_SHARDS_ON_LARGE_TEAMS && underReplicatedShards > 0) {
-		CODE_PROBE(true, "Reached max shard on large team limit");
-	}
-
 	*bytesReadInPrevRound = bytesReadInthisRound;
 	return Void();
 }
