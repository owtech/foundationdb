--- conflicted
+++ resolved
@@ -871,11 +871,8 @@
 								}
 							}
 
-<<<<<<< HEAD
-=======
 							// throttle always includes replicated bytes read in total read bytes for throttling
 							totalReadBytesFromStorageServers += replicatedBytesReadThisLoop;
->>>>>>> 3426fc3c
 							if (!failedRequest.present() && !newErrors) {
 								ASSERT(firstValidServer.present());
 								GetKeyValuesReply rangeResult = keyValueFutures[firstValidServer.get()].get().get();
@@ -934,11 +931,7 @@
 								ASSERT(failedRequest.get().code() != error_code_operation_cancelled);
 								// don't include replicated bytes this loop in metrics to avoid getting replication
 								// factor wrong, but make sure we stil throttle based on it
-<<<<<<< HEAD
-								totalReadBytesFromStorageServers += replicatedBytesReadThisLoop + 100000;
-=======
 								totalReadBytesFromStorageServers += 100000;
->>>>>>> 3426fc3c
 								break;
 							}
 
@@ -965,10 +958,6 @@
 						memState->stats.logicalBytesScanned += logicalBytesRead;
 						memState->stats.replicatedBytesRead += replicatedBytesRead;
 
-<<<<<<< HEAD
-						totalReadBytesFromStorageServers += replicatedBytesRead;
-=======
->>>>>>> 3426fc3c
 						if (DEBUG_SCAN_PROGRESS) {
 							TraceEvent(SevDebug, "ConsistencyScanProgressScanRangeEnd", memState->csId)
 							    .detail("BytesRead", logicalBytesRead)
