--- conflicted
+++ resolved
@@ -1010,21 +1010,13 @@
 			return result;
 		}
 
-<<<<<<< HEAD
-		// Read the next item at the cursor (if < upperBound), moving to a new page first if the current page is
-		// exhausted If locked is true, this call owns the mutex, which would have been locked by readNext() before a
-		// recursive call
-		Future<Optional<T>> readNext(const Optional<T>& upperBound = {}, FlowMutex::Lock* lock = nullptr) {
-			if ((mode != POP && mode != READONLY) || pageID == invalidPhysicalPageID || pageID == endPageID) {
-=======
 		// Read the next item from the cursor, possibly moving to and waiting for a new page if the prior page was
 		// exhausted. If the item is <= inclusiveMaximum, then return it after advancing the cursor to the next item.
 		// Otherwise, return nothing and do not advance the cursor.
 		// If locked is true, this call owns the mutex, which would have been locked by readNext() before a recursive
 		// call. See waitThenReadNext() for more detail.
 		Future<Optional<T>> readNext(const Optional<T>& inclusiveMaximum = {}, FlowMutex::Lock* lock = nullptr) {
-			if ((mode != POP && mode != READONLY) || pageID == invalidLogicalPageID || pageID == endPageID) {
->>>>>>> f09bdc84
+			if ((mode != POP && mode != READONLY) || pageID == invalidPhysicalPageID || pageID == endPageID) {
 				debug_printf("FIFOQueue::Cursor(%s) readNext returning nothing\n", toString().c_str());
 				return Optional<T>();
 			}
@@ -1243,7 +1235,6 @@
 					    .error(e)
 					    .detail("PageID", c.pageID)
 					    .detail("PageSize", self->pager->getPhysicalPageSize())
-<<<<<<< HEAD
 					    .detail("Offset", c.pageID * self->pager->getPhysicalPageSize());
 
 					debug_printf("FIFOQueue::Cursor(%s) peekALLExt getSubPage error=%s for %s. Offset %d ",
@@ -1252,12 +1243,6 @@
 					             toString(c.pageID).c_str(),
 					             c.pageID * self->pager->getPhysicalPageSize());
 					throw;
-=======
-					    .detail("Offset", c.pageID * self->pager->getPhysicalPageSize())
-					    .detail("CalculatedChecksum", page->calculateChecksum(c.pageID))
-					    .detail("ChecksumInPage", page->getChecksum());
-					throw e;
->>>>>>> f09bdc84
 				}
 
 				const QueuePage* p = (const QueuePage*)(page->data());
@@ -1552,15 +1537,9 @@
 	int64_t numPages;
 	int64_t numEntries;
 	int pagesPerExtent;
-<<<<<<< HEAD
-	bool usesExtents;
-	bool tailPageNewExtent;
+	bool usesExtents;// = false;
+	bool tailPageNewExtent;// = false;
 	PhysicalPageID prevExtentEndPageID;
-=======
-	bool usesExtents = false;
-	bool tailPageNewExtent = false;
-	LogicalPageID prevExtentEndPageID;
->>>>>>> f09bdc84
 
 	Cursor headReader;
 	Cursor tailWriter;
@@ -1933,9 +1912,9 @@
 			       !evictionOrder.empty()) {
 				Entry& toEvict = evictionOrder.front();
 
-				debug_printf("Evictor count=%" PRId64 " sizeUsed=%" PRId64 " sizeLimit=%" PRId64 " sizePenalty=%" PRId64
+				debug_printf("Evictor count=%d sizeUsed=%" PRId64 " sizeLimit=%" PRId64 " sizePenalty=%" PRId64
 				             " needed=%d  Trying to evict %s evictable %d\n",
-				             evictionOrder.size(),
+				             (int)evictionOrder.size(),
 				             sizeUsed,
 				             sizeLimit,
 				             reservedSize,
@@ -2055,34 +2034,8 @@
 			entry.hits = 0;
 			entry.size = size;
 
-<<<<<<< HEAD
-				debug_printf("currentSize is %" PRId64
-				             " and input size is %u. Trying to evict %s to make room for %s\n",
-				             currentSize,
-				             size,
-				             toString(toEvict.index).c_str(),
-				             toString(index).c_str());
-
-				if (!toEvict.item.evictable()) {
-					// shift the front to the back
-					evictionOrder.shift_forward(1);
-					++g_redwoodMetrics.metric.pagerEvictFail;
-					break;
-				} else {
-					if (toEvict.hits == 0) {
-						++g_redwoodMetrics.metric.pagerEvictUnhit;
-					}
-					currentSize -= toEvict.size;
-					debug_printf(
-					    "Evicting %s to make room for %s\n", toString(toEvict.index).c_str(), toString(index).c_str());
-					evictionOrder.pop_front();
-					cache.erase(toEvict.index);
-				}
-			}
-=======
 			pEvictor->trim(entry.size);
 			pEvictor->addNew(entry);
->>>>>>> f09bdc84
 		}
 
 		return entry.item;
@@ -2242,12 +2195,8 @@
 
 	// If the file already exists, pageSize might be different than desiredPageSize
 	// Use pageCacheSizeBytes == 0 to use default from flow knobs
-<<<<<<< HEAD
-	// If filename is empty, the pager will exist only in memory and once the cache is full writes will fail.
+	// If memoryOnly is true, the pager will exist only in memory and once the cache is full writes will fail.
 	// Note that ownership is not taken for keyProvider and it must outlive the pager
-=======
-	// If memoryOnly is true, the pager will exist only in memory and once the cache is full writes will fail.
->>>>>>> f09bdc84
 	DWALPager(int desiredPageSize,
 	          int desiredExtentSize,
 	          std::string filename,
@@ -2257,24 +2206,17 @@
 	          bool memoryOnly,
 	          std::shared_ptr<IEncryptionKeyProvider> keyProvider,
 	          Promise<Void> errorPromise = {})
-<<<<<<< HEAD
 	  : keyProvider(keyProvider), ioLock(FLOW_KNOBS->MAX_OUTSTANDING, ioMaxPriority, FLOW_KNOBS->MAX_OUTSTANDING / 2),
 	    pageCacheBytes(pageCacheSizeBytes), desiredPageSize(desiredPageSize), desiredExtentSize(desiredExtentSize),
-	    filename(filename), memoryOnly(memoryOnly), errorPromise(errorPromise), remapCleanupWindow(remapCleanupWindow),
+	    filename(filename), memoryOnly(memoryOnly), errorPromise(errorPromise), remapCleanupWindowBytes(remapCleanupWindowBytes),
 	    concurrentExtentReads(new FlowLock(concurrentExtentReads)) {
 
 		if (keyProvider == nullptr) {
 			keyProvider = std::make_shared<NullKeyProvider>();
 		}
-=======
-	  : ioLock(FLOW_KNOBS->MAX_OUTSTANDING, ioMaxPriority, FLOW_KNOBS->MAX_OUTSTANDING / 2),
-	    pageCacheBytes(pageCacheSizeBytes), pHeader(nullptr), desiredPageSize(desiredPageSize),
-	    desiredExtentSize(desiredExtentSize), filename(filename), memoryOnly(memoryOnly), errorPromise(errorPromise),
-	    remapCleanupWindowBytes(remapCleanupWindowBytes), concurrentExtentReads(new FlowLock(concurrentExtentReads)) {
 
 		// This sets the page cache size for all PageCacheT instances using the same evictor
 		pageCache.evictor().sizeLimit = pageCacheBytes;
->>>>>>> f09bdc84
 
 		if (!g_redwoodMetricsActor.isValid()) {
 			g_redwoodMetricsActor = redwoodMetricsLogger();
@@ -2295,14 +2237,7 @@
 		// logicalPageSize bytes
 		int blocks = 1 + ((logicalPageSize - 1) / smallestPhysicalBlock);
 		physicalPageSize = blocks * smallestPhysicalBlock;
-<<<<<<< HEAD
 		header.pageSize = logicalPageSize;
-		pageCache.setSizeLimit(1 + ((pageCacheBytes - 1) / physicalPageSize));
-=======
-		if (pHeader != nullptr) {
-			pHeader->pageSize = logicalPageSize;
-		}
->>>>>>> f09bdc84
 	}
 
 	void setExtentSize(int size) {
@@ -2314,17 +2249,7 @@
 			pagesPerExtent = 1 + ((size - 1) / physicalPageSize);
 		}
 		physicalExtentSize = pagesPerExtent * physicalPageSize;
-
-<<<<<<< HEAD
 		header.extentSize = size;
-
-		// TODO: How should this cache be sized - not really a cache. it should hold all extentIDs?
-		extentCache.setSizeLimit(100000);
-=======
-		if (pHeader != nullptr) {
-			pHeader->extentSize = size;
-		}
->>>>>>> f09bdc84
 	}
 
 	void updateHeaderPage() {
@@ -2394,7 +2319,7 @@
 				     e.code() == error_code_page_decoding_failed || e.code() == error_code_page_header_checksum_failed);
 
 				TraceEvent(SevWarn, "RedwoodRecoveryErrorPrimaryHeaderFailed")
-				    .error(e, true)
+				    .errorUnsuppressed(e)
 				    .detail("Filename", self->filename)
 				    .detail("PageID", primaryHeaderPageID)
 				    .detail("TryingBackupHeader", tryBackupHeader);
@@ -2405,7 +2330,6 @@
 				}
 			}
 
-<<<<<<< HEAD
 			// If primary header wasn't valid, try backup header
 			if (!self->headerPage.isValid()) {
 				// Try to read backup header
@@ -2419,11 +2343,6 @@
 					    .detail("Filename", self->filename)
 					    .detail("PageID", backupHeaderPageID);
 					throw;
-=======
-					Error e = checksum_failed();
-					TraceEvent(SevError, "RedwoodRecoveryFailed").error(e).detail("Filename", self->filename);
-					throw e;
->>>>>>> f09bdc84
 				}
 			}
 
@@ -2433,19 +2352,11 @@
 
 			if (self->header.formatVersion != PagerCommitHeader::FORMAT_VERSION) {
 				Error e = unsupported_format_version();
-<<<<<<< HEAD
-				TraceEvent(SevWarn, "RedwoodRecoveryError")
+				TraceEvent(SevWarn, "RedwoodRecoveryFailedWrongVersion")
 				    .error(e)
 				    .detail("Filename", self->filename)
 				    .detail("Version", self->header.formatVersion)
 				    .detail("ExpectedVersion", PagerCommitHeader::FORMAT_VERSION);
-=======
-				TraceEvent(SevWarn, "RedwoodRecoveryFailedWrongVersion")
-				    .error(e)
-				    .detail("Filename", self->filename)
-				    .detail("Version", self->pHeader->formatVersion)
-				    .detail("ExpectedVersion", Header::FORMAT_VERSION);
->>>>>>> f09bdc84
 				throw e;
 			}
 
@@ -2840,7 +2751,6 @@
 		int blockSize = header ? smallestPhysicalBlock : physicalPageSize;
 		Future<Void> f;
 		if (pageIDs.size() == 1) {
-<<<<<<< HEAD
 			f = writePhysicalBlock(this, page->rawData(), reason, level, pageIDs.front(), blockSize, header);
 		} else {
 			std::vector<Future<Void>> writers;
@@ -2850,24 +2760,14 @@
 				writers.push_back(p);
 			}
 			f = waitForAll(writers);
-=======
-			f = writePhysicalPage_impl(this, (Void*)page->mutate(), reason, level, pageIDs.front(), blockSize, header);
-			operations.push_back(f);
-			return f;
->>>>>>> f09bdc84
 		}
 
 		// If the page was copied, hold the copy alive until f is ready
 		if (copy) {
 			f = holdWhile(page, f);
 		}
-<<<<<<< HEAD
-
-		operations.add(f);
-=======
-		f = waitForAll(writers);
+
 		operations.push_back(f);
->>>>>>> f09bdc84
 		return f;
 	}
 
@@ -3092,32 +2992,11 @@
 		             page->rawData(),
 		             readBytes);
 
-<<<<<<< HEAD
 		try {
 			page->postReadHeader(pageID);
 			if (page->isEncrypted()) {
 				EncryptionKey k = wait(self->keyProvider->getSecrets(page->encryptionKey));
 				page->encryptionKey = k;
-=======
-		// Header reads are checked explicitly during recovery
-		if (!header) {
-			if (!page->verifyChecksum(pageID)) {
-				debug_printf(
-				    "DWALPager(%s) checksum failed for %s\n", self->filename.c_str(), toString(pageID).c_str());
-				Error e = checksum_failed();
-				if (g_network->isSimulated() && g_simulator.checkInjectedCorruption())
-					e = e.asInjectedFault();
-				TraceEvent(SevError, "RedwoodChecksumFailed")
-				    .error(e)
-				    .detail("Filename", self->filename.c_str())
-				    .detail("PageID", pageID)
-				    .detail("PageSize", self->physicalPageSize)
-				    .detail("Offset", pageID * self->physicalPageSize)
-				    .detail("CalculatedChecksum", page->calculateChecksum(pageID))
-				    .detail("ChecksumInPage", page->getChecksum());
-				ASSERT(false);
-				throw e;
->>>>>>> f09bdc84
 			}
 			page->postReadPayload(pageID);
 			debug_printf("DWALPager(%s) op=readPhysicalVerified %s ptr=%p\n",
@@ -3139,7 +3018,7 @@
 			    .detail("PageSize", self->physicalPageSize)
 			    .detail("Offset", pageID * self->physicalPageSize);
 
-			debug_printf("DWALPager(%s) checksum failed for %s with %s\n",
+			debug_printf("DWALPager(%s) postread failed for %s with %s\n",
 			             self->filename.c_str(),
 			             toString(pageID).c_str(),
 			             err.what());
@@ -3180,7 +3059,6 @@
 		             toString(pageIDs).c_str(),
 		             page->rawData(),
 		             pageIDs.size() * blockSize);
-<<<<<<< HEAD
 
 		try {
 			page->postReadHeader(pageIDs.front());
@@ -3197,33 +3075,17 @@
 		} catch (Error& e) {
 			// For header pages, error is a warning because recovery may still be possible
 			TraceEvent(SevError, "RedwoodPageError")
-=======
-		// Header reads are checked explicitly during recovery
-		if (!page->verifyChecksum(pageIDs.front())) {
-			debug_printf("DWALPager(%s) checksum failed for %s\n", self->filename.c_str(), toString(pageIDs).c_str());
-			Error e = checksum_failed();
-			TraceEvent(SevError, "RedwoodChecksumFailed")
->>>>>>> f09bdc84
 			    .error(e)
 			    .detail("Filename", self->filename.c_str())
 			    .detail("PageIDs", pageIDs)
-			    .detail("PageSize", self->physicalPageSize)
-<<<<<<< HEAD
-			    .detail("Offset", pageIDs.front() * self->physicalPageSize);
-
-			debug_printf("DWALPager(%s) checksum failed for %s with %s\n",
+			    .detail("PageSize", self->physicalPageSize);
+
+			debug_printf("DWALPager(%s) postread failed for %s with %s\n",
 			             self->filename.c_str(),
 			             toString(pageIDs).c_str(),
 			             e.what());
 
 			throw;
-=======
-			    .detail("Offset", pageIDs.front() * self->physicalPageSize)
-			    .detail("CalculatedChecksum", page->calculateChecksum(pageIDs.front()))
-			    .detail("ChecksumInPage", page->getChecksum());
-			ASSERT(false);
-			throw e;
->>>>>>> f09bdc84
 		}
 
 		return page;
@@ -3724,7 +3586,7 @@
 		                                : SERVER_KNOBS->REDWOOD_REMAP_CLEANUP_TOLERANCE_RATIO;
 		// For simplicity, we assume each entry in the remap queue corresponds to one remapped page.
 		uint64_t remapCleanupWindowEntries =
-		    static_cast<uint64_t>(self->remapCleanupWindowBytes / self->pHeader->pageSize);
+		    static_cast<uint64_t>(self->remapCleanupWindowBytes / self->header.pageSize);
 		state uint64_t minRemapEntries = static_cast<uint64_t>(remapCleanupWindowEntries * (1.0 - toleranceRatio));
 		state uint64_t maxRemapEntries = static_cast<uint64_t>(remapCleanupWindowEntries * (1.0 + toleranceRatio));
 
@@ -3734,7 +3596,7 @@
 		             self->filename.c_str(),
 		             oldestRetainedVersion,
 		             self->remapCleanupWindowBytes,
-		             self->pHeader->pageSize,
+		             self->header.pageSize,
 		             minRemapEntries,
 		             maxRemapEntries,
 		             self->remapQueue.numEntries);
@@ -3992,15 +3854,9 @@
 		return StorageBytes(free, total, pagerSize - reusable, free + reusable, temp);
 	}
 
-<<<<<<< HEAD
-	int64_t getPageCacheCount() override { return (int64_t)pageCache.count(); }
+	int64_t getPageCacheCount() override { return pageCache.getCount(); }
 	int64_t getPageCount() override { return header.pageCount; }
-	int64_t getExtentCacheCount() override { return (int64_t)extentCache.count(); }
-=======
-	int64_t getPageCacheCount() override { return pageCache.getCount(); }
-	int64_t getPageCount() override { return pHeader->pageCount; }
 	int64_t getExtentCacheCount() override { return extentCache.getCount(); }
->>>>>>> f09bdc84
 
 	ACTOR static Future<Void> getUserPageCount_cleanup(DWALPager* self) {
 		// Wait for the remap eraser to finish all of its work (not triggering stop)
@@ -4103,22 +3959,13 @@
 		state int attempt = 0;
 		for (attempt = 0; attempt < 2; attempt++) {
 			self->setOldestReadableVersion(self->getLastCommittedVersion());
-<<<<<<< HEAD
-			wait(self->commit(self->getLastCommittedVersion() + self->remapCleanupWindow + 1, self->getCommitRecord()));
-=======
-			wait(self->commit(self->getLastCommittedVersion() + 1));
->>>>>>> f09bdc84
+			wait(self->commit(self->getLastCommittedVersion() + 1, self->getCommitRecord()));
 		}
 		ASSERT(self->remapQueue.numEntries == 0);
 
-<<<<<<< HEAD
-		// One final commit because the active commit cycle may have popped from the remap queue
-		wait(self->commit(self->getLastCommittedVersion() + 1, self->getCommitRecord()));
-=======
 		// Restore remap cleanup window.
 		if (remapCleanupWindowBytes != 0)
 			self->remapCleanupWindowBytes = remapCleanupWindowBytes;
->>>>>>> f09bdc84
 
 		TraceEvent e("RedwoodClearRemapQueue");
 		self->toTraceEvent(e);
@@ -4140,12 +3987,8 @@
 	int physicalExtentSize;
 	int pagesPerExtent;
 
-<<<<<<< HEAD
-private:
 	std::shared_ptr<IEncryptionKeyProvider> keyProvider;
 
-=======
->>>>>>> f09bdc84
 	PriorityMultiLock ioLock;
 
 	int64_t pageCacheBytes;
@@ -4887,13 +4730,8 @@
 
 	bool isLeaf() const { return height == 1; }
 
-<<<<<<< HEAD
-	std::string toString(bool write,
+	std::string toString(const char* context,
 	                     BTreeNodeLinkRef id,
-=======
-	std::string toString(const char* context,
-	                     BTreePageIDRef id,
->>>>>>> f09bdc84
 	                     Version ver,
 	                     const RedwoodRecordRef& lowerBound,
 	                     const RedwoodRecordRef& upperBound) const {
@@ -4963,34 +4801,6 @@
 	}
 };
 
-<<<<<<< HEAD
-=======
-#pragma pack(push, 1)
-template <typename T, typename SizeT = int8_t>
-struct InPlaceArray {
-	SizeT count;
-
-	const T* begin() const { return (T*)(this + 1); }
-
-	T* begin() { return (T*)(this + 1); }
-
-	const T* end() const { return begin() + count; }
-
-	T* end() { return begin() + count; }
-
-	VectorRef<T> get() { return VectorRef<T>(begin(), count); }
-
-	void set(VectorRef<T> v, int availableSpace) {
-		ASSERT(sizeof(T) * v.size() <= availableSpace);
-		count = v.size();
-		memcpy(begin(), v.begin(), sizeof(T) * v.size());
-	}
-
-	int size() const { return count; }
-	int sizeBytes() const { return count * sizeof(T); }
-};
-#pragma pack(pop)
-
 // DecodeBoundaryVerifier provides simulation-only verification of DeltaTree boundaries between
 // reads and writes by using a static structure to track boundaries used during DeltaTree generation
 // for all writes and updates across cold starts and virtual process restarts.
@@ -5032,7 +4842,7 @@
 		return boundarySamples[deterministicRandom()->randomInt(0, boundarySamples.size())];
 	}
 
-	void update(BTreePageIDRef id, Version v, Key lowerBound, Key upperBound) {
+	void update(BTreeNodeLinkRef id, Version v, Key lowerBound, Key upperBound) {
 		sampleBoundary(lowerBound);
 		sampleBoundary(upperBound);
 		debug_printf("decodeBoundariesUpdate %s %s '%s' to '%s'\n",
@@ -5105,7 +4915,6 @@
 	}
 };
 
->>>>>>> f09bdc84
 class VersionedBTree {
 public:
 	// The first possible internal record possible in the tree
@@ -5418,12 +5227,6 @@
 
 		debug_printf("Recovered pager to version %" PRId64 ", oldest version is %" PRId64 "\n",
 		             self->getLastCommittedVersion(),
-<<<<<<< HEAD
-		             self->m_pager->getOldestReadableVersion());
-
-		state Value btreeHeader = self->m_pager->getCommitRecord();
-		if (btreeHeader.size() == 0) {
-=======
 		             self->m_newOldestVersion);
 
 		// Clear any changes that occurred after the latest committed version
@@ -5431,30 +5234,19 @@
 			self->m_pBoundaryVerifier->removeAfterVersion(self->getLastCommittedVersion());
 		}
 
-		state Key meta = self->m_pager->getMetaKey();
-		if (meta.size() == 0) {
->>>>>>> f09bdc84
+		state Value btreeHeader = self->m_pager->getCommitRecord();
+		if (btreeHeader.size() == 0) {
 			// Create new BTree
 			self->m_header.formatVersion = BTreeCommitHeader::FORMAT_VERSION;
 			self->m_header.encodingType = self->m_encodingType;
 			self->m_header.height = 1;
 
 			LogicalPageID id = wait(self->m_pager->newPageID());
-<<<<<<< HEAD
 			self->m_header.root = BTreeNodeLinkRef((LogicalPageID*)&id, 1);
 			debug_printf("new root %s\n", toString(self->m_header.root).c_str());
 
 			Reference<ArenaPage> page = wait(makeEmptyRoot(self));
 			self->m_pager->updatePage(PagerEventReasons::MetaData, nonBtreeLevel, self->m_header.root, page);
-=======
-			BTreePageIDRef newRoot((LogicalPageID*)&id, 1);
-			debug_printf("new root %s\n", toString(newRoot).c_str());
-			self->m_pHeader->root.set(newRoot, self->m_headerSpace - sizeof(MetaKey));
-			self->m_pHeader->height = 1;
-			Reference<ArenaPage> page = self->m_pager->newPageBuffer();
-			self->makeEmptyRoot(page);
-			self->m_pager->updatePage(PagerEventReasons::MetaData, nonBtreeLevel, newRoot, page);
->>>>>>> f09bdc84
 
 			LogicalPageID newQueuePage = wait(self->m_pager->newPageID());
 			self->m_lazyClearQueue.create(
@@ -5996,10 +5788,10 @@
 	}
 
 	void makeEmptyRoot(Reference<ArenaPage> page) {
-		BTreePage* btpage = (BTreePage*)page->begin();
+		BTreePage* btpage = (BTreePage*)page->mutateData();
 		btpage->height = 1;
 		btpage->kvBytes = 0;
-		btpage->tree()->build(page->size(), nullptr, nullptr, nullptr, nullptr);
+		btpage->tree()->build(page->dataSize(), nullptr, nullptr, nullptr, nullptr);
 	}
 
 	// Writes entries to 1 or more pages and return a vector of boundary keys with their ArenaPage(s)
@@ -6234,13 +6026,8 @@
 	ACTOR static Future<Reference<const ArenaPage>> readPage(VersionedBTree* self,
 	                                                         PagerEventReasons reason,
 	                                                         unsigned int level,
-<<<<<<< HEAD
-	                                                         Reference<IPagerSnapshot> snapshot,
+	                                                         IPagerSnapshot* snapshot,
 	                                                         BTreeNodeLinkRef id,
-=======
-	                                                         IPagerSnapshot* snapshot,
-	                                                         BTreePageIDRef id,
->>>>>>> f09bdc84
 	                                                         int priority,
 	                                                         bool forLazyClear,
 	                                                         bool cacheable) {
@@ -6285,29 +6072,20 @@
 	                                               const RedwoodRecordRef& lowerBound,
 	                                               const RedwoodRecordRef& upperBound) {
 		if (page->userData == nullptr) {
-<<<<<<< HEAD
-			debug_printf("Creating DecodeCache for ptr=%p lower=%s upper=%s\n",
+			debug_printf("Creating DecodeCache for ptr=%p lower=%s upper=%s %s\n",
 			             page->data(),
-			             lowerBound.toString().c_str(),
-			             upperBound.toString().c_str());
-
-			BTreePage::BinaryTree::DecodeCache* cache = new BTreePage::BinaryTree::DecodeCache(lowerBound, upperBound);
-=======
-			debug_printf("Creating DecodeCache for ptr=%p lower=%s upper=%s %s\n",
-			             page->begin(),
 			             lowerBound.toString(false).c_str(),
 			             upperBound.toString(false).c_str(),
-			             ((BTreePage*)page->begin())
+			             ((BTreePage*)page->data())
 			                 ->toString("cursor",
-			                            lowerBound.value.present() ? lowerBound.getChildPage() : BTreePageIDRef(),
+			                            lowerBound.value.present() ? lowerBound.getChildPage() : BTreeNodeLinkRef(),
 			                            -1,
 			                            lowerBound,
 			                            upperBound)
 			                 .c_str());
 
-			BTreePage::BinaryTree::DecodeCache* cache =
-			    new BTreePage::BinaryTree::DecodeCache(lowerBound, upperBound, m_pDecodeCacheMemory);
->>>>>>> f09bdc84
+			BTreePage::BinaryTree::DecodeCache* cache = new BTreePage::BinaryTree::DecodeCache(lowerBound, upperBound, m_pDecodeCacheMemory);
+
 			page->userData = cache;
 			page->userDataDestructor = [](void* cache) { ((BTreePage::BinaryTree::DecodeCache*)cache)->delref(); };
 		}
@@ -6338,11 +6116,7 @@
 		}
 	}
 
-<<<<<<< HEAD
-	void freeBTreePage(BTreeNodeLinkRef btPageID, Version v) {
-=======
-	void freeBTreePage(int height, BTreePageIDRef btPageID, Version v) {
->>>>>>> f09bdc84
+	void freeBTreePage(int height, BTreeNodeLinkRef btPageID, Version v) {
 		// Free individual pages at v
 		for (LogicalPageID id : btPageID) {
 			m_pager->freePage(id, v);
@@ -6369,13 +6143,9 @@
 		if (REDWOOD_DEBUG) {
 			const BTreePage* btPage = (const BTreePage*)page->mutateData();
 			BTreePage::BinaryTree::DecodeCache* cache = (BTreePage::BinaryTree::DecodeCache*)page->userData;
-<<<<<<< HEAD
-			debug_printf(
-			    "updateBTreePage(%s, %s) %s\n",
-=======
+
 			debug_printf_always(
 			    "updateBTreePage(%s, %s) start, page:\n%s\n",
->>>>>>> f09bdc84
 			    ::toString(oldID).c_str(),
 			    ::toString(writeVersion).c_str(),
 			    cache == nullptr
@@ -6775,11 +6545,7 @@
 		}
 
 		state Reference<const ArenaPage> page =
-<<<<<<< HEAD
-		    wait(readPage(self, PagerEventReasons::Commit, height, batch->snapshot, rootID, height, false, true));
-=======
-		    wait(readPage(PagerEventReasons::Commit, height, batch->snapshot.getPtr(), rootID, height, false, true));
->>>>>>> f09bdc84
+		    wait(readPage(self, PagerEventReasons::Commit, height, batch->snapshot.getPtr(), rootID, height, false, true));
 
 		// If the page exists in the cache, it must be copied before modification.
 		// That copy will be referenced by pageCopy, as page must stay in scope in case anything references its
@@ -7546,22 +7312,12 @@
 		if (all.childrenChanged) {
 			if (all.newLinks.empty()) {
 				debug_printf("Writing new empty root.\n");
-<<<<<<< HEAD
-				state LogicalPageID newRootID = wait(self->m_pager->newPageID());
-				rootNodeLink = BTreeNodeLinkRef(&newRootID, 1);
+				LogicalPageID newRootID = wait(self->m_pager->newPageID());
+				rootNodeLink = BTreeNodeLinkRef((LogicalPageID*)&newRootID, 1);
 				self->m_header.height = 1;
 
 				Reference<ArenaPage> page = wait(makeEmptyRoot(self));
 				self->m_pager->updatePage(PagerEventReasons::Commit, self->m_header.height, rootNodeLink, page);
-=======
-				LogicalPageID newRootID = wait(self->m_pager->newPageID());
-				Reference<ArenaPage> page = self->m_pager->newPageBuffer();
-				self->makeEmptyRoot(page);
-				self->m_pHeader->height = 1;
-				VectorRef<LogicalPageID> rootID((LogicalPageID*)&newRootID, 1);
-				self->m_pager->updatePage(PagerEventReasons::Commit, self->m_pHeader->height, rootID, page);
-				rootPageID = BTreePageIDRef((LogicalPageID*)&newRootID, 1);
->>>>>>> f09bdc84
 			} else {
 				Standalone<VectorRef<RedwoodRecordRef>> newRootRecords(all.newLinks, all.newLinks.arena());
 				if (newRootRecords.size() == 1) {
@@ -7699,11 +7455,7 @@
 
 		Future<Void> pushPage(BTreeNodeLinkRef id) {
 			debug_printf("pushPage(root=%s)\n", ::toString(id).c_str());
-<<<<<<< HEAD
-			return map(readPage(btree, reason, btree->m_header.height, pager, id, ioMaxPriority, false, true),
-=======
-			return map(readPage(reason, btree->m_pHeader->height, pager.getPtr(), id, ioMaxPriority, false, true),
->>>>>>> f09bdc84
+			return map(readPage(btree, reason, btree->m_header.height, pager.getPtr(), id, ioMaxPriority, false, true),
 			           [=](Reference<const ArenaPage> p) {
 #if REDWOOD_DEBUG
 				           path.push_back({ p, btree->getCursor(p.getPtr(), dbBegin, dbEnd), id });
@@ -10008,7 +9760,6 @@
 	    params.getDouble("clearKnownNodeBoundaryProbability").orDefault(deterministicRandom()->random01() * .1);
 	state double clearPostSetProbability =
 	    params.getDouble("clearPostSetProbability").orDefault(deterministicRandom()->random01() * .1);
-	state int maxColdStarts = params.getInt("coldStartsAllowed").orDefault(300);
 	state double coldStartProbability =
 	    params.getDouble("coldStartProbability").orDefault(pagerMemoryOnly ? 0 : (deterministicRandom()->random01()));
 	state double advanceOldVersionProbability =
@@ -10025,34 +9776,27 @@
 	state int concurrentExtentReads =
 	    params.getInt("concurrentExtentReads").orDefault(SERVER_KNOBS->REDWOOD_EXTENT_CONCURRENT_READS);
 
-<<<<<<< HEAD
-	state EncodingType encodingType = EncodingType::XXHash64;
-	state std::shared_ptr<IEncryptionKeyProvider> keyProvider;
-
-	if (deterministicRandom()->coinflip()) {
-		encodingType = EncodingType::XOREncryption;
-		keyProvider = std::make_shared<XOREncryptionKeyProvider>(file);
-	}
-
-	printf("\n");
-	printf("file: %s\n", file.c_str());
-	printf("encodingType: %d\n", encodingType);
-	printf("targetPageOps: %" PRId64 "\n", targetPageOps);
-=======
 	// These settings are an attempt to keep the test execution real reasonably short
 	state int64_t maxPageOps = params.getInt("maxPageOps").orDefault((shortTest || serialTest) ? 50e3 : 1e6);
 	state int maxVerificationMapEntries = params.getInt("maxVerificationMapEntries").orDefault(300e3);
 	state int maxColdStarts = params.getInt("maxColdStarts").orDefault(300);
-
 	// Max number of records in the BTree or the versioned written map to visit
 	state int64_t maxRecordsRead = params.getInt("maxRecordsRead").orDefault(300e6);
 
+	state EncodingType encodingType = EncodingType::XXHash64;
+	state std::shared_ptr<IEncryptionKeyProvider> keyProvider;
+
+	if (deterministicRandom()->coinflip()) {
+		encodingType = EncodingType::XOREncryption;
+		keyProvider = std::make_shared<XOREncryptionKeyProvider>(file);
+	}
+
 	printf("\n");
 	printf("file: %s\n", file.c_str());
+	printf("encodingType: %d\n", encodingType);
 	printf("maxPageOps: %" PRId64 "\n", maxPageOps);
 	printf("maxVerificationMapEntries: %d\n", maxVerificationMapEntries);
 	printf("maxRecordsRead: %" PRId64 "\n", maxRecordsRead);
->>>>>>> f09bdc84
 	printf("pagerMemoryOnly: %d\n", pagerMemoryOnly);
 	printf("serialTest: %d\n", serialTest);
 	printf("shortTest: %d\n", shortTest);
@@ -10079,21 +9823,15 @@
 	deleteFile(file);
 
 	printf("Initializing...\n");
-<<<<<<< HEAD
 	pager = new DWALPager(pageSize,
 	                      extentSize,
 	                      file,
-	                      cacheSizeBytes,
-	                      remapCleanupWindow,
+	                      pageCacheBytes,
+	                      remapCleanupWindowBytes,
 	                      concurrentExtentReads,
 	                      pagerMemoryOnly,
 	                      keyProvider);
 	state VersionedBTree* btree = new VersionedBTree(pager, file, encodingType, keyProvider);
-=======
-	pager = new DWALPager(
-	    pageSize, extentSize, file, pageCacheBytes, remapCleanupWindowBytes, concurrentExtentReads, pagerMemoryOnly);
-	state VersionedBTree* btree = new VersionedBTree(pager, file);
->>>>>>> f09bdc84
 	wait(btree->init());
 
 	state DecodeBoundaryVerifier* pBoundaries = DecodeBoundaryVerifier::getVerifier(file);
@@ -10329,21 +10067,16 @@
 				wait(closedFuture);
 
 				printf("Reopening btree from disk.\n");
-<<<<<<< HEAD
 				IPager2* pager = new DWALPager(pageSize,
 				                               extentSize,
 				                               file,
-				                               cacheSizeBytes,
-				                               remapCleanupWindow,
+				                               pageCacheBytes,
+											   remapCleanupWindowBytes,
 				                               concurrentExtentReads,
 				                               false,
 				                               keyProvider);
 				btree = new VersionedBTree(pager, file, encodingType, keyProvider);
-=======
-				IPager2* pager = new DWALPager(
-				    pageSize, extentSize, file, pageCacheBytes, remapCleanupWindowBytes, concurrentExtentReads);
-				btree = new VersionedBTree(pager, file);
->>>>>>> f09bdc84
+
 				wait(btree->init());
 
 				Version v = btree->getLastCommittedVersion();
@@ -10382,20 +10115,12 @@
 	state Future<Void> closedFuture = btree->onClosed();
 	btree->close();
 	wait(closedFuture);
-<<<<<<< HEAD
 	btree = new VersionedBTree(
 	    new DWALPager(
-	        pageSize, extentSize, file, cacheSizeBytes, 0, concurrentExtentReads, pagerMemoryOnly, keyProvider),
+	        pageSize, extentSize, file, pageCacheBytes, (BUGGIFY ? 0 : remapCleanupWindowBytes), concurrentExtentReads, pagerMemoryOnly, keyProvider),
 	    file,
 	    encodingType,
 	    keyProvider);
-=======
-	// If buggify, test starting with empty remap cleanup window.
-	btree = new VersionedBTree(
-	    new DWALPager(
-	        pageSize, extentSize, file, pageCacheBytes, (BUGGIFY ? 0 : remapCleanupWindowBytes), concurrentExtentReads),
-	    file);
->>>>>>> f09bdc84
 	wait(btree->init());
 
 	wait(btree->clearAllAndCheckSanity());
@@ -10532,11 +10257,7 @@
 	// Do random pushes into the queue and commit periodically
 	if (reload) {
 		pager = new DWALPager(
-<<<<<<< HEAD
-		    pageSize, extentSize, fileName, cacheSizeBytes, remapCleanupWindow, concurrentExtentReads, false, nullptr);
-=======
-		    pageSize, extentSize, fileName, cacheSizeBytes, remapCleanupWindowBytes, concurrentExtentReads);
->>>>>>> f09bdc84
+		    pageSize, extentSize, fileName, cacheSizeBytes, remapCleanupWindowBytes, concurrentExtentReads, false, nullptr);
 
 		wait(success(pager->init()));
 
@@ -10587,13 +10308,8 @@
 	}
 
 	printf("Reopening pager file from disk.\n");
-<<<<<<< HEAD
 	pager = new DWALPager(
-	    pageSize, extentSize, fileName, cacheSizeBytes, remapCleanupWindow, concurrentExtentReads, false, nullptr);
-=======
-	pager =
-	    new DWALPager(pageSize, extentSize, fileName, cacheSizeBytes, remapCleanupWindowBytes, concurrentExtentReads);
->>>>>>> f09bdc84
+	    pageSize, extentSize, fileName, cacheSizeBytes, remapCleanupWindowBytes, concurrentExtentReads, false, nullptr);
 	wait(success(pager->init()));
 
 	printf("Starting ExtentQueue FastPath Recovery from Disk.\n");
@@ -10731,21 +10447,15 @@
 		deleteFile(file);
 	}
 
-<<<<<<< HEAD
 	DWALPager* pager = new DWALPager(pageSize,
 	                                 extentSize,
 	                                 file,
 	                                 pageCacheBytes,
-	                                 remapCleanupWindow,
+	                                 remapCleanupWindowBytes,
 	                                 concurrentExtentReads,
 	                                 pagerMemoryOnly,
 	                                 nullptr);
 	state VersionedBTree* btree = new VersionedBTree(pager, file, EncodingType::XXHash64, nullptr);
-=======
-	DWALPager* pager = new DWALPager(
-	    pageSize, extentSize, file, pageCacheBytes, remapCleanupWindowBytes, concurrentExtentReads, pagerMemoryOnly);
-	state VersionedBTree* btree = new VersionedBTree(pager, file);
->>>>>>> f09bdc84
 	wait(btree->init());
 	printf("Initialized.  StorageBytes=%s\n", btree->getStorageBytes().toString().c_str());
 
