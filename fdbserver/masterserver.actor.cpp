/*
 * masterserver.actor.cpp
 *
 * This source file is part of the FoundationDB open source project
 *
 * Copyright 2013-2018 Apple Inc. and the FoundationDB project authors
 *
 * Licensed under the Apache License, Version 2.0 (the "License");
 * you may not use this file except in compliance with the License.
 * You may obtain a copy of the License at
 *
 *     http://www.apache.org/licenses/LICENSE-2.0
 *
 * Unless required by applicable law or agreed to in writing, software
 * distributed under the License is distributed on an "AS IS" BASIS,
 * WITHOUT WARRANTIES OR CONDITIONS OF ANY KIND, either express or implied.
 * See the License for the specific language governing permissions and
 * limitations under the License.
 */

#include <iterator>

#include "fdbclient/NativeAPI.actor.h"
#include "fdbclient/Notified.h"
#include "fdbclient/SystemData.h"
#include "fdbrpc/FailureMonitor.h"
#include "fdbrpc/PerfMetric.h"
#include "fdbrpc/sim_validation.h"
#include "fdbrpc/simulator.h"
#include "fdbserver/ApplyMetadataMutation.h"
#include "fdbserver/BackupProgress.actor.h"
#include "fdbserver/ConflictSet.h"
#include "fdbserver/CoordinatedState.h"
#include "fdbserver/CoordinationInterface.h" // copy constructors for ServerCoordinators class
#include "fdbserver/DBCoreState.h"
#include "fdbserver/DataDistribution.actor.h"
#include "fdbserver/IKeyValueStore.h"
#include "fdbserver/Knobs.h"
#include "fdbserver/LogSystem.h"
#include "fdbserver/LogSystemDiskQueueAdapter.h"
#include "fdbserver/MasterInterface.h"
#include "fdbserver/ProxyCommitData.actor.h"
#include "fdbserver/RecoveryState.h"
#include "fdbserver/ServerDBInfo.h"
#include "fdbserver/WaitFailure.h"
#include "fdbserver/WorkerInterface.actor.h"
#include "flow/ActorCollection.h"
#include "flow/Trace.h"
#include "fdbclient/VersionVector.h"

#include "flow/actorcompiler.h" // This must be the last #include.

using std::max;
using std::min;
using std::vector;

struct CommitProxyVersionReplies {
	std::map<uint64_t, GetCommitVersionReply> replies;
	NotifiedVersion latestRequestNum;

	CommitProxyVersionReplies(CommitProxyVersionReplies&& r) noexcept
	  : replies(std::move(r.replies)), latestRequestNum(std::move(r.latestRequestNum)) {}
	void operator=(CommitProxyVersionReplies&& r) noexcept {
		replies = std::move(r.replies);
		latestRequestNum = std::move(r.latestRequestNum);
	}

	CommitProxyVersionReplies() : latestRequestNum(0) {}
};

ACTOR Future<Void> masterTerminateOnConflict(UID dbgid,
                                             Promise<Void> fullyRecovered,
                                             Future<Void> onConflict,
                                             Future<Void> switchedState) {
	choose {
		when(wait(onConflict)) {
			if (!fullyRecovered.isSet()) {
				TraceEvent("MasterTerminated", dbgid).detail("Reason", "Conflict");
				TEST(true); // Coordinated state conflict, master dying
				throw worker_removed();
			}
			return Void();
		}
		when(wait(switchedState)) { return Void(); }
	}
}

class ReusableCoordinatedState : NonCopyable {
public:
	Promise<Void> fullyRecovered;
	DBCoreState prevDBState;
	DBCoreState myDBState;
	bool finalWriteStarted;
	Future<Void> previousWrite;

	ReusableCoordinatedState(ServerCoordinators const& coordinators,
	                         PromiseStream<Future<Void>> const& addActor,
	                         UID const& dbgid)
	  : finalWriteStarted(false), previousWrite(Void()), cstate(coordinators), coordinators(coordinators),
	    addActor(addActor), dbgid(dbgid) {}

	Future<Void> read() { return _read(this); }

	Future<Void> write(DBCoreState newState, bool finalWrite = false) {
		previousWrite = _write(this, newState, finalWrite);
		return previousWrite;
	}

	Future<Void> move(ClusterConnectionString const& nc) { return cstate.move(nc); }

private:
	MovableCoordinatedState cstate;
	ServerCoordinators coordinators;
	PromiseStream<Future<Void>> addActor;
	Promise<Void> switchedState;
	UID dbgid;

	ACTOR Future<Void> _read(ReusableCoordinatedState* self) {
		Value prevDBStateRaw = wait(self->cstate.read());
		Future<Void> onConflict = masterTerminateOnConflict(
		    self->dbgid, self->fullyRecovered, self->cstate.onConflict(), self->switchedState.getFuture());
		if (onConflict.isReady() && onConflict.isError()) {
			throw onConflict.getError();
		}
		self->addActor.send(onConflict);

		if (prevDBStateRaw.size()) {
			self->prevDBState = BinaryReader::fromStringRef<DBCoreState>(prevDBStateRaw, IncludeVersion());
			self->myDBState = self->prevDBState;
		}

		return Void();
	}

	ACTOR Future<Void> _write(ReusableCoordinatedState* self, DBCoreState newState, bool finalWrite) {
		if (self->finalWriteStarted) {
			wait(Future<Void>(Never()));
		}

		if (finalWrite) {
			self->finalWriteStarted = true;
		}

		try {
			wait(self->cstate.setExclusive(
			    BinaryWriter::toValue(newState, IncludeVersion(ProtocolVersion::withDBCoreState()))));
		} catch (Error& e) {
			TEST(true); // Master displaced during writeMasterState
			throw;
		}

		self->myDBState = newState;

		if (!finalWrite) {
			self->switchedState.send(Void());
			self->cstate = MovableCoordinatedState(self->coordinators);
			Value rereadDBStateRaw = wait(self->cstate.read());
			DBCoreState readState;
			if (rereadDBStateRaw.size())
				readState = BinaryReader::fromStringRef<DBCoreState>(rereadDBStateRaw, IncludeVersion());

			if (readState != newState) {
				TraceEvent("MasterTerminated", self->dbgid).detail("Reason", "CStateChanged");
				TEST(true); // Coordinated state changed between writing and reading, master dying
				throw worker_removed();
			}
			self->switchedState = Promise<Void>();
			self->addActor.send(masterTerminateOnConflict(
			    self->dbgid, self->fullyRecovered, self->cstate.onConflict(), self->switchedState.getFuture()));
		} else {
			self->fullyRecovered.send(Void());
		}

		return Void();
	}
};

struct MasterData : NonCopyable, ReferenceCounted<MasterData> {
	UID dbgid;

	AsyncTrigger registrationTrigger;
	Version lastEpochEnd, // The last version in the old epoch not (to be) rolled back in this recovery
	    recoveryTransactionVersion; // The first version in this epoch
	double lastCommitTime;

	NotifiedVersion prevTLogVersion; // Order of transactions to tlogs

	NotifiedVersion liveCommittedVersion; // The largest live committed version reported by commit proxies.
	bool databaseLocked;
	Optional<Value> proxyMetadataVersion;
	Version minKnownCommittedVersion;

	DatabaseConfiguration originalConfiguration;
	DatabaseConfiguration configuration;
	std::vector<Optional<Key>> primaryDcId;
	std::vector<Optional<Key>> remoteDcIds;
	bool hasConfiguration;

	ServerCoordinators coordinators;

	Reference<ILogSystem> logSystem;
	Version version; // The last version assigned to a proxy by getVersion()
	double lastVersionTime;
	LogSystemDiskQueueAdapter* txnStateLogAdapter;
	IKeyValueStore* txnStateStore;
	int64_t memoryLimit;
	std::map<Optional<Value>, int8_t> dcId_locality;
	std::vector<Tag> allTags;

	int8_t getNextLocality() {
		int8_t maxLocality = -1;
		for (auto it : dcId_locality) {
			maxLocality = std::max(maxLocality, it.second);
		}
		return maxLocality + 1;
	}

	std::vector<CommitProxyInterface> commitProxies;
	std::vector<CommitProxyInterface> provisionalCommitProxies;
	std::vector<GrvProxyInterface> grvProxies;
	std::vector<GrvProxyInterface> provisionalGrvProxies;
	std::vector<ResolverInterface> resolvers;

	std::map<UID, CommitProxyVersionReplies> lastCommitProxyVersionReplies;

	Standalone<StringRef> dbId;

	MasterInterface myInterface;
	const ClusterControllerFullInterface
	    clusterController; // If the cluster controller changes, this master will die, so this is immutable.

	ReusableCoordinatedState cstate;
	Promise<Void> cstateUpdated;
	Reference<AsyncVar<ServerDBInfo> const> dbInfo;
	int64_t registrationCount; // Number of different MasterRegistrationRequests sent to clusterController

	RecoveryState recoveryState;

	AsyncVar<Standalone<VectorRef<ResolverMoveRef>>> resolverChanges;
	Version resolverChangesVersion;
	std::set<UID> resolverNeedingChanges;

	PromiseStream<Future<Void>> addActor;
	Reference<AsyncVar<bool>> recruitmentStalled;
	bool forceRecovery;
	bool neverCreated;
	int8_t safeLocality;
	int8_t primaryLocality;

	std::vector<WorkerInterface> backupWorkers; // Recruited backup workers from cluster controller.

	// Captures the latest commit version targeted for each storage server in the cluster.
	// @todo We need to ensure that the latest commit versions of storage servers stay
	// up-to-date in the presence of key range splits/merges.
	VersionVector ssVersionVector;

	// The previous commit versions per tlog
	std::vector<Version> tpcvVector;
	CounterCollection cc;
	Counter changeCoordinatorsRequests;
	Counter getCommitVersionRequests;
	Counter backupWorkerDoneRequests;
	Counter getLiveCommittedVersionRequests;
	Counter reportLiveCommittedVersionRequests;

	Future<Void> logger;

	MasterData(Reference<AsyncVar<ServerDBInfo> const> const& dbInfo,
	           MasterInterface const& myInterface,
	           ServerCoordinators const& coordinators,
	           ClusterControllerFullInterface const& clusterController,
	           Standalone<StringRef> const& dbId,
	           PromiseStream<Future<Void>> const& addActor,
	           bool forceRecovery)
<<<<<<< HEAD
	  : dbgid(myInterface.id()), myInterface(myInterface), dbInfo(dbInfo), cstate(coordinators, addActor, dbgid),
	    coordinators(coordinators), clusterController(clusterController), dbId(dbId), forceRecovery(forceRecovery),
	    safeLocality(tagLocalityInvalid), primaryLocality(tagLocalityInvalid), neverCreated(false),
	    lastEpochEnd(invalidVersion), liveCommittedVersion(invalidVersion), prevTLogVersion(invalidVersion),
	    databaseLocked(false), minKnownCommittedVersion(invalidVersion), recoveryTransactionVersion(invalidVersion),
	    lastCommitTime(0), registrationCount(0), version(invalidVersion), lastVersionTime(0), txnStateStore(nullptr),
	    memoryLimit(2e9), addActor(addActor), hasConfiguration(false),
	    recruitmentStalled(makeReference<AsyncVar<bool>>(false)), cc("Master", dbgid.toString()),
=======

	  : dbgid(myInterface.id()), lastEpochEnd(invalidVersion), recoveryTransactionVersion(invalidVersion),
	    lastCommitTime(0), liveCommittedVersion(invalidVersion), databaseLocked(false),
	    minKnownCommittedVersion(invalidVersion), hasConfiguration(false), coordinators(coordinators),
	    version(invalidVersion), lastVersionTime(0), txnStateStore(nullptr), memoryLimit(2e9), dbId(dbId),
	    myInterface(myInterface), clusterController(clusterController), cstate(coordinators, addActor, dbgid),
	    dbInfo(dbInfo), registrationCount(0), addActor(addActor),
	    recruitmentStalled(makeReference<AsyncVar<bool>>(false)), forceRecovery(forceRecovery), neverCreated(false),
	    safeLocality(tagLocalityInvalid), primaryLocality(tagLocalityInvalid), cc("Master", dbgid.toString()),
>>>>>>> 3992b059
	    changeCoordinatorsRequests("ChangeCoordinatorsRequests", cc),
	    getCommitVersionRequests("GetCommitVersionRequests", cc),
	    backupWorkerDoneRequests("BackupWorkerDoneRequests", cc),
	    getLiveCommittedVersionRequests("GetLiveCommittedVersionRequests", cc),
	    reportLiveCommittedVersionRequests("ReportLiveCommittedVersionRequests", cc) {
		logger = traceCounters("MasterMetrics", dbgid, SERVER_KNOBS->WORKER_LOGGING_INTERVAL, &cc, "MasterMetrics");
		if (forceRecovery && !myInterface.locality.dcId().present()) {
			TraceEvent(SevError, "ForcedRecoveryRequiresDcID").log();
			forceRecovery = false;
		}
	}
	~MasterData() {
		if (txnStateStore)
			txnStateStore->close();
	}
};

ACTOR Future<Void> newCommitProxies(Reference<MasterData> self, RecruitFromConfigurationReply recr) {
	vector<Future<CommitProxyInterface>> initializationReplies;
	for (int i = 0; i < recr.commitProxies.size(); i++) {
		InitializeCommitProxyRequest req;
		req.master = self->myInterface;
		req.recoveryCount = self->cstate.myDBState.recoveryCount + 1;
		req.recoveryTransactionVersion = self->recoveryTransactionVersion;
		req.firstProxy = i == 0;
		TraceEvent("CommitProxyReplies", self->dbgid)
		    .detail("WorkerID", recr.commitProxies[i].id())
		    .detail("FirstProxy", req.firstProxy ? "True" : "False");
		initializationReplies.push_back(
		    transformErrors(throwErrorOr(recr.commitProxies[i].commitProxy.getReplyUnlessFailedFor(
		                        req, SERVER_KNOBS->TLOG_TIMEOUT, SERVER_KNOBS->MASTER_FAILURE_SLOPE_DURING_RECOVERY)),
		                    master_recovery_failed()));
	}

	vector<CommitProxyInterface> newRecruits = wait(getAll(initializationReplies));
	// It is required for the correctness of COMMIT_ON_FIRST_PROXY that self->commitProxies[0] is the firstCommitProxy.
	self->commitProxies = newRecruits;

	return Void();
}

ACTOR Future<Void> newGrvProxies(Reference<MasterData> self, RecruitFromConfigurationReply recr) {
	vector<Future<GrvProxyInterface>> initializationReplies;
	for (int i = 0; i < recr.grvProxies.size(); i++) {
		InitializeGrvProxyRequest req;
		req.master = self->myInterface;
		req.recoveryCount = self->cstate.myDBState.recoveryCount + 1;
		TraceEvent("GrvProxyReplies", self->dbgid).detail("WorkerID", recr.grvProxies[i].id());
		initializationReplies.push_back(
		    transformErrors(throwErrorOr(recr.grvProxies[i].grvProxy.getReplyUnlessFailedFor(
		                        req, SERVER_KNOBS->TLOG_TIMEOUT, SERVER_KNOBS->MASTER_FAILURE_SLOPE_DURING_RECOVERY)),
		                    master_recovery_failed()));
	}

	vector<GrvProxyInterface> newRecruits = wait(getAll(initializationReplies));
	self->grvProxies = newRecruits;
	return Void();
}

ACTOR Future<Void> newResolvers(Reference<MasterData> self, RecruitFromConfigurationReply recr) {
	vector<Future<ResolverInterface>> initializationReplies;
	for (int i = 0; i < recr.resolvers.size(); i++) {
		InitializeResolverRequest req;
		req.recoveryCount = self->cstate.myDBState.recoveryCount + 1;
		req.commitProxyCount = recr.commitProxies.size();
		req.resolverCount = recr.resolvers.size();
		TraceEvent("ResolverReplies", self->dbgid).detail("WorkerID", recr.resolvers[i].id());
		initializationReplies.push_back(
		    transformErrors(throwErrorOr(recr.resolvers[i].resolver.getReplyUnlessFailedFor(
		                        req, SERVER_KNOBS->TLOG_TIMEOUT, SERVER_KNOBS->MASTER_FAILURE_SLOPE_DURING_RECOVERY)),
		                    master_recovery_failed()));
	}

	vector<ResolverInterface> newRecruits = wait(getAll(initializationReplies));
	self->resolvers = newRecruits;

	return Void();
}

ACTOR Future<Void> newTLogServers(Reference<MasterData> self,
                                  RecruitFromConfigurationReply recr,
                                  Reference<ILogSystem> oldLogSystem,
                                  vector<Standalone<CommitTransactionRef>>* initialConfChanges) {
	if (self->configuration.usableRegions > 1) {
		state Optional<Key> remoteDcId = self->remoteDcIds.size() ? self->remoteDcIds[0] : Optional<Key>();
		if (!self->dcId_locality.count(recr.dcId)) {
			int8_t loc = self->getNextLocality();
			Standalone<CommitTransactionRef> tr;
			tr.set(tr.arena(), tagLocalityListKeyFor(recr.dcId), tagLocalityListValue(loc));
			initialConfChanges->push_back(tr);
			self->dcId_locality[recr.dcId] = loc;
			TraceEvent(SevWarn, "UnknownPrimaryDCID", self->dbgid).detail("PrimaryId", recr.dcId).detail("Loc", loc);
		}

		if (!self->dcId_locality.count(remoteDcId)) {
			int8_t loc = self->getNextLocality();
			Standalone<CommitTransactionRef> tr;
			tr.set(tr.arena(), tagLocalityListKeyFor(remoteDcId), tagLocalityListValue(loc));
			initialConfChanges->push_back(tr);
			self->dcId_locality[remoteDcId] = loc;
			TraceEvent(SevWarn, "UnknownRemoteDCID", self->dbgid).detail("RemoteId", remoteDcId).detail("Loc", loc);
		}

		std::vector<UID> exclusionWorkerIds;
		std::transform(recr.tLogs.begin(),
		               recr.tLogs.end(),
		               std::back_inserter(exclusionWorkerIds),
		               [](const WorkerInterface& in) { return in.id(); });
		std::transform(recr.satelliteTLogs.begin(),
		               recr.satelliteTLogs.end(),
		               std::back_inserter(exclusionWorkerIds),
		               [](const WorkerInterface& in) { return in.id(); });
		Future<RecruitRemoteFromConfigurationReply> fRemoteWorkers = brokenPromiseToNever(
		    self->clusterController.recruitRemoteFromConfiguration.getReply(RecruitRemoteFromConfigurationRequest(
		        self->configuration,
		        remoteDcId,
		        recr.tLogs.size() *
		            std::max<int>(1, self->configuration.desiredLogRouterCount / std::max<int>(1, recr.tLogs.size())),
		        exclusionWorkerIds)));

		self->primaryLocality = self->dcId_locality[recr.dcId];
		self->logSystem = Reference<ILogSystem>(); // Cancels the actors in the previous log system.
		Reference<ILogSystem> newLogSystem = wait(oldLogSystem->newEpoch(recr,
		                                                                 fRemoteWorkers,
		                                                                 self->configuration,
		                                                                 self->cstate.myDBState.recoveryCount + 1,
		                                                                 self->primaryLocality,
		                                                                 self->dcId_locality[remoteDcId],
		                                                                 self->allTags,
		                                                                 self->recruitmentStalled));
		self->logSystem = newLogSystem;
	} else {
		self->primaryLocality = tagLocalitySpecial;
		self->logSystem = Reference<ILogSystem>(); // Cancels the actors in the previous log system.
		Reference<ILogSystem> newLogSystem = wait(oldLogSystem->newEpoch(recr,
		                                                                 Never(),
		                                                                 self->configuration,
		                                                                 self->cstate.myDBState.recoveryCount + 1,
		                                                                 self->primaryLocality,
		                                                                 tagLocalitySpecial,
		                                                                 self->allTags,
		                                                                 self->recruitmentStalled));
		self->logSystem = newLogSystem;
	}
	return Void();
}

ACTOR Future<Void> newSeedServers(Reference<MasterData> self,
                                  RecruitFromConfigurationReply recruits,
                                  vector<StorageServerInterface>* servers) {
	// This is only necessary if the database is at version 0
	servers->clear();
	if (self->lastEpochEnd)
		return Void();

	state int idx = 0;
	state std::map<Optional<Value>, Tag> dcId_tags;
	state int8_t nextLocality = 0;
	while (idx < recruits.storageServers.size()) {
		TraceEvent("MasterRecruitingInitialStorageServer", self->dbgid)
		    .detail("CandidateWorker", recruits.storageServers[idx].locality.toString());

		InitializeStorageRequest isr;
		isr.seedTag = dcId_tags.count(recruits.storageServers[idx].locality.dcId())
		                  ? dcId_tags[recruits.storageServers[idx].locality.dcId()]
		                  : Tag(nextLocality, 0);
		isr.storeType = self->configuration.storageServerStoreType;
		isr.reqId = deterministicRandom()->randomUniqueID();
		isr.interfaceId = deterministicRandom()->randomUniqueID();

		ErrorOr<InitializeStorageReply> newServer = wait(recruits.storageServers[idx].storage.tryGetReply(isr));

		if (newServer.isError()) {
			if (!newServer.isError(error_code_recruitment_failed) &&
			    !newServer.isError(error_code_request_maybe_delivered))
				throw newServer.getError();

			TEST(true); // masterserver initial storage recuitment loop failed to get new server
			wait(delay(SERVER_KNOBS->STORAGE_RECRUITMENT_DELAY));
		} else {
			if (!dcId_tags.count(recruits.storageServers[idx].locality.dcId())) {
				dcId_tags[recruits.storageServers[idx].locality.dcId()] = Tag(nextLocality, 0);
				nextLocality++;
			}

			Tag& tag = dcId_tags[recruits.storageServers[idx].locality.dcId()];
			tag.id++;
			idx++;

			servers->push_back(newServer.get().interf);
		}
	}

	self->dcId_locality.clear();
	for (auto& it : dcId_tags) {
		self->dcId_locality[it.first] = it.second.locality;
	}

	TraceEvent("MasterRecruitedInitialStorageServers", self->dbgid)
	    .detail("TargetCount", self->configuration.storageTeamSize)
	    .detail("Servers", describe(*servers));

	return Void();
}

Future<Void> waitCommitProxyFailure(vector<CommitProxyInterface> const& commitProxies) {
	std::vector<Future<Void>> failed;
	failed.reserve(commitProxies.size());
	for (auto commitProxy : commitProxies) {
		failed.push_back(waitFailureClient(commitProxy.waitFailure,
		                                   SERVER_KNOBS->TLOG_TIMEOUT,
		                                   -SERVER_KNOBS->TLOG_TIMEOUT / SERVER_KNOBS->SECONDS_BEFORE_NO_FAILURE_DELAY,
		                                   /*trace=*/true));
	}
	ASSERT(failed.size() >= 1);
	return tagError<Void>(quorum(failed, 1), commit_proxy_failed());
}

Future<Void> waitGrvProxyFailure(vector<GrvProxyInterface> const& grvProxies) {
	vector<Future<Void>> failed;
	failed.reserve(grvProxies.size());
	for (int i = 0; i < grvProxies.size(); i++)
		failed.push_back(waitFailureClient(grvProxies[i].waitFailure,
		                                   SERVER_KNOBS->TLOG_TIMEOUT,
		                                   -SERVER_KNOBS->TLOG_TIMEOUT / SERVER_KNOBS->SECONDS_BEFORE_NO_FAILURE_DELAY,
		                                   /*trace=*/true));
	ASSERT(failed.size() >= 1);
	return tagError<Void>(quorum(failed, 1), grv_proxy_failed());
}

Future<Void> waitResolverFailure(vector<ResolverInterface> const& resolvers) {
	std::vector<Future<Void>> failed;
	failed.reserve(resolvers.size());
	for (auto resolver : resolvers) {
		failed.push_back(waitFailureClient(resolver.waitFailure,
		                                   SERVER_KNOBS->TLOG_TIMEOUT,
		                                   -SERVER_KNOBS->TLOG_TIMEOUT / SERVER_KNOBS->SECONDS_BEFORE_NO_FAILURE_DELAY,
		                                   /*trace=*/true));
	}
	ASSERT(failed.size() >= 1);
	return tagError<Void>(quorum(failed, 1), master_resolver_failed());
}

ACTOR Future<Void> updateLogsValue(Reference<MasterData> self, Database cx) {
	state Transaction tr(cx);
	loop {
		try {
			Optional<Standalone<StringRef>> value = wait(tr.get(logsKey));
			ASSERT(value.present());
			auto logs = decodeLogsValue(value.get());

			std::set<UID> logIds;
			for (auto& log : logs.first) {
				logIds.insert(log.first);
			}

			bool found = false;
			for (auto& logSet : self->logSystem->getLogSystemConfig().tLogs) {
				for (auto& log : logSet.tLogs) {
					if (logIds.count(log.id())) {
						found = true;
						break;
					}
				}
				if (found) {
					break;
				}
			}

			if (!found) {
				TEST(true); // old master attempted to change logsKey
				return Void();
			}

			tr.set(logsKey, self->logSystem->getLogsValue());
			wait(tr.commit());
			return Void();
		} catch (Error& e) {
			wait(tr.onError(e));
		}
	}
}

Future<Void> sendMasterRegistration(MasterData* self,
                                    LogSystemConfig const& logSystemConfig,
                                    vector<CommitProxyInterface> commitProxies,
                                    vector<GrvProxyInterface> grvProxies,
                                    vector<ResolverInterface> resolvers,
                                    DBRecoveryCount recoveryCount,
                                    vector<UID> priorCommittedLogServers) {
	RegisterMasterRequest masterReq;
	masterReq.id = self->myInterface.id();
	masterReq.mi = self->myInterface.locality;
	masterReq.logSystemConfig = logSystemConfig;
	masterReq.commitProxies = commitProxies;
	masterReq.grvProxies = grvProxies;
	masterReq.resolvers = resolvers;
	masterReq.recoveryCount = recoveryCount;
	if (self->hasConfiguration)
		masterReq.configuration = self->configuration;
	masterReq.registrationCount = ++self->registrationCount;
	masterReq.priorCommittedLogServers = priorCommittedLogServers;
	masterReq.recoveryState = self->recoveryState;
	masterReq.recoveryStalled = self->recruitmentStalled->get();
	return brokenPromiseToNever(self->clusterController.registerMaster.getReply(masterReq));
}

ACTOR Future<Void> updateRegistration(Reference<MasterData> self, Reference<ILogSystem> logSystem) {
	state Database cx = openDBOnServer(self->dbInfo, TaskPriority::DefaultEndpoint, LockAware::True);
	state Future<Void> trigger = self->registrationTrigger.onTrigger();
	state Future<Void> updateLogsKey;

	loop {
		wait(trigger);
		wait(delay(.001)); // Coalesce multiple changes

		trigger = self->registrationTrigger.onTrigger();

		auto logSystemConfig = logSystem->getLogSystemConfig();
		TraceEvent("MasterUpdateRegistration", self->dbgid)
		    .detail("RecoveryCount", self->cstate.myDBState.recoveryCount)
		    .detail("OldestBackupEpoch", logSystemConfig.oldestBackupEpoch)
		    .detail("Logs", describe(logSystemConfig.tLogs));

		if (!self->cstateUpdated.isSet()) {
			wait(sendMasterRegistration(self.getPtr(),
			                            logSystemConfig,
			                            self->provisionalCommitProxies,
			                            self->provisionalGrvProxies,
			                            self->resolvers,
			                            self->cstate.myDBState.recoveryCount,
			                            self->cstate.prevDBState.getPriorCommittedLogServers()));
		} else {
			updateLogsKey = updateLogsValue(self, cx);
			wait(sendMasterRegistration(self.getPtr(),
			                            logSystemConfig,
			                            self->commitProxies,
			                            self->grvProxies,
			                            self->resolvers,
			                            self->cstate.myDBState.recoveryCount,
			                            vector<UID>()));
		}
	}
}

ACTOR Future<Standalone<CommitTransactionRef>> provisionalMaster(Reference<MasterData> parent, Future<Void> activate) {
	wait(activate);

	// Register a fake commit proxy (to be provided right here) to make ourselves available to clients
	parent->provisionalCommitProxies = vector<CommitProxyInterface>(1);
	parent->provisionalCommitProxies[0].provisional = true;
	parent->provisionalCommitProxies[0].initEndpoints();
	parent->provisionalGrvProxies = vector<GrvProxyInterface>(1);
	parent->provisionalGrvProxies[0].provisional = true;
	parent->provisionalGrvProxies[0].initEndpoints();
	state Future<Void> waitCommitProxyFailure =
	    waitFailureServer(parent->provisionalCommitProxies[0].waitFailure.getFuture());
	state Future<Void> waitGrvProxyFailure =
	    waitFailureServer(parent->provisionalGrvProxies[0].waitFailure.getFuture());
	parent->registrationTrigger.trigger();

	auto lockedKey = parent->txnStateStore->readValue(databaseLockedKey).get();
	state bool locked = lockedKey.present() && lockedKey.get().size();

	state Optional<Value> metadataVersion = parent->txnStateStore->readValue(metadataVersionKey).get();

	// We respond to a minimal subset of the commit proxy protocol.  Our sole purpose is to receive a single write-only
	// transaction which might repair our configuration, and return it.
	loop choose {
		when(GetReadVersionRequest req =
		         waitNext(parent->provisionalGrvProxies[0].getConsistentReadVersion.getFuture())) {
			if (req.flags & GetReadVersionRequest::FLAG_CAUSAL_READ_RISKY && parent->lastEpochEnd) {
				GetReadVersionReply rep;
				rep.version = parent->lastEpochEnd;
				rep.locked = locked;
				rep.metadataVersion = metadataVersion;
				req.reply.send(rep);
			} else
				req.reply.send(Never()); // We can't perform causally consistent reads without recovering
		}
		when(CommitTransactionRequest req = waitNext(parent->provisionalCommitProxies[0].commit.getFuture())) {
			req.reply.send(Never()); // don't reply (clients always get commit_unknown_result)
			auto t = &req.transaction;
			if (t->read_snapshot == parent->lastEpochEnd && //< So no transactions can fall between the read snapshot
			                                                // and the recovery transaction this (might) be merged with
			                                                // vvv and also the changes we will make in the recovery
			                                                // transaction (most notably to lastEpochEndKey) BEFORE we
			                                                // merge initialConfChanges won't conflict
			    !std::any_of(t->read_conflict_ranges.begin(), t->read_conflict_ranges.end(), [](KeyRangeRef const& r) {
				    return r.contains(lastEpochEndKey);
			    })) {
				for (auto m = t->mutations.begin(); m != t->mutations.end(); ++m) {
					TraceEvent("PM_CTM", parent->dbgid)
					    .detail("MType", m->type)
					    .detail("Param1", m->param1)
					    .detail("Param2", m->param2);
					if (isMetadataMutation(*m)) {
						// We keep the mutations and write conflict ranges from this transaction, but not its read
						// conflict ranges
						Standalone<CommitTransactionRef> out;
						out.read_snapshot = invalidVersion;
						out.mutations.append_deep(out.arena(), t->mutations.begin(), t->mutations.size());
						out.write_conflict_ranges.append_deep(
						    out.arena(), t->write_conflict_ranges.begin(), t->write_conflict_ranges.size());
						return out;
					}
				}
			}
		}
		when(GetKeyServerLocationsRequest req =
		         waitNext(parent->provisionalCommitProxies[0].getKeyServersLocations.getFuture())) {
			req.reply.send(Never());
		}
		when(wait(waitCommitProxyFailure)) { throw worker_removed(); }
		when(wait(waitGrvProxyFailure)) { throw worker_removed(); }
	}
}

ACTOR Future<vector<Standalone<CommitTransactionRef>>> recruitEverything(Reference<MasterData> self,
                                                                         vector<StorageServerInterface>* seedServers,
                                                                         Reference<ILogSystem> oldLogSystem) {
	if (!self->configuration.isValid()) {
		RecoveryStatus::RecoveryStatus status;
		if (self->configuration.initialized) {
			TraceEvent(SevWarn, "MasterRecoveryInvalidConfiguration", self->dbgid)
			    .setMaxEventLength(11000)
			    .setMaxFieldLength(10000)
			    .detail("Conf", self->configuration.toString());
			status = RecoveryStatus::configuration_invalid;
		} else if (!self->cstate.prevDBState.tLogs.size()) {
			status = RecoveryStatus::configuration_never_created;
			self->neverCreated = true;
		} else {
			status = RecoveryStatus::configuration_missing;
		}
		TraceEvent("MasterRecoveryState", self->dbgid)
		    .detail("StatusCode", status)
		    .detail("Status", RecoveryStatus::names[status])
		    .trackLatest("MasterRecoveryState");
		return Never();
	} else
		TraceEvent("MasterRecoveryState", self->dbgid)
		    .detail("StatusCode", RecoveryStatus::recruiting_transaction_servers)
		    .detail("Status", RecoveryStatus::names[RecoveryStatus::recruiting_transaction_servers])
		    .detail("Conf", self->configuration.toString())
		    .detail("RequiredCommitProxies", 1)
		    .detail("RequiredGrvProxies", 1)
		    .detail("RequiredResolvers", 1)
		    .trackLatest("MasterRecoveryState");

	// FIXME: we only need log routers for the same locality as the master
	int maxLogRouters = self->cstate.prevDBState.logRouterTags;
	for (auto& old : self->cstate.prevDBState.oldTLogData) {
		maxLogRouters = std::max(maxLogRouters, old.logRouterTags);
	}

	state RecruitFromConfigurationReply recruits =
	    wait(brokenPromiseToNever(self->clusterController.recruitFromConfiguration.getReply(
	        RecruitFromConfigurationRequest(self->configuration, self->lastEpochEnd == 0, maxLogRouters))));

	std::string primaryDcIds, remoteDcIds;

	self->primaryDcId.clear();
	self->remoteDcIds.clear();
	if (recruits.dcId.present()) {
		self->primaryDcId.push_back(recruits.dcId);
		if (!primaryDcIds.empty()) {
			primaryDcIds += ',';
		}
		primaryDcIds += printable(recruits.dcId);
		if (self->configuration.regions.size() > 1) {
			Key remoteDcId = recruits.dcId.get() == self->configuration.regions[0].dcId
			                     ? self->configuration.regions[1].dcId
			                     : self->configuration.regions[0].dcId;
			self->remoteDcIds.push_back(remoteDcId);
			if (!remoteDcIds.empty()) {
				remoteDcIds += ',';
			}
			remoteDcIds += printable(remoteDcId);
		}
	}
	self->backupWorkers.swap(recruits.backupWorkers);

	TraceEvent("MasterRecoveryState", self->dbgid)
	    .detail("StatusCode", RecoveryStatus::initializing_transaction_servers)
	    .detail("Status", RecoveryStatus::names[RecoveryStatus::initializing_transaction_servers])
	    .detail("CommitProxies", recruits.commitProxies.size())
	    .detail("GrvProxies", recruits.grvProxies.size())
	    .detail("TLogs", recruits.tLogs.size())
	    .detail("Resolvers", recruits.resolvers.size())
	    .detail("SatelliteTLogs", recruits.satelliteTLogs.size())
	    .detail("OldLogRouters", recruits.oldLogRouters.size())
	    .detail("StorageServers", recruits.storageServers.size())
	    .detail("BackupWorkers", self->backupWorkers.size())
	    .detail("PrimaryDcIds", primaryDcIds)
	    .detail("RemoteDcIds", remoteDcIds)
	    .trackLatest("MasterRecoveryState");

	// Actually, newSeedServers does both the recruiting and initialization of the seed servers; so if this is a brand
	// new database we are sort of lying that we are past the recruitment phase.  In a perfect world we would split that
	// up so that the recruitment part happens above (in parallel with recruiting the transaction servers?).
	wait(newSeedServers(self, recruits, seedServers));
	state vector<Standalone<CommitTransactionRef>> confChanges;
	wait(newCommitProxies(self, recruits) && newGrvProxies(self, recruits) && newResolvers(self, recruits) &&
	     newTLogServers(self, recruits, oldLogSystem, &confChanges));
	return confChanges;
}

ACTOR Future<Void> updateLocalityForDcId(Optional<Key> dcId,
                                         Reference<ILogSystem> oldLogSystem,
                                         Reference<AsyncVar<PeekTxsInfo>> locality) {
	loop {
		std::pair<int8_t, int8_t> loc = oldLogSystem->getLogSystemConfig().getLocalityForDcId(dcId);
		Version ver = locality->get().knownCommittedVersion;
		if (ver == invalidVersion) {
			ver = oldLogSystem->getKnownCommittedVersion();
		}
		locality->set(PeekTxsInfo(loc.first, loc.second, ver));
		TraceEvent("UpdatedLocalityForDcId")
		    .detail("DcId", dcId)
		    .detail("Locality0", loc.first)
		    .detail("Locality1", loc.second)
		    .detail("Version", ver);
		wait(oldLogSystem->onLogSystemConfigChange() || oldLogSystem->onKnownCommittedVersionChange());
	}
}

ACTOR Future<Void> readTransactionSystemState(Reference<MasterData> self,
                                              Reference<ILogSystem> oldLogSystem,
                                              Version txsPoppedVersion) {
	state Reference<AsyncVar<PeekTxsInfo>> myLocality = Reference<AsyncVar<PeekTxsInfo>>(
	    new AsyncVar<PeekTxsInfo>(PeekTxsInfo(tagLocalityInvalid, tagLocalityInvalid, invalidVersion)));
	state Future<Void> localityUpdater =
	    updateLocalityForDcId(self->myInterface.locality.dcId(), oldLogSystem, myLocality);
	// Peek the txnStateTag in oldLogSystem and recover self->txnStateStore

	// For now, we also obtain the recovery metadata that the log system obtained during the end_epoch process for
	// comparison

	// Sets self->lastEpochEnd and self->recoveryTransactionVersion
	// Sets self->configuration to the configuration (FF/conf/ keys) at self->lastEpochEnd

	// Recover transaction state store
	if (self->txnStateStore)
		self->txnStateStore->close();
	self->txnStateLogAdapter = openDiskQueueAdapter(oldLogSystem, myLocality, txsPoppedVersion);
	self->txnStateStore =
	    keyValueStoreLogSystem(self->txnStateLogAdapter, self->dbgid, self->memoryLimit, false, false, true);

	// Versionstamped operations (particularly those applied from DR) define a minimum commit version
	// that we may recover to, as they embed the version in user-readable data and require that no
	// transactions will be committed at a lower version.
	Optional<Standalone<StringRef>> requiredCommitVersion =
	    wait(self->txnStateStore->readValue(minRequiredCommitVersionKey));
	Version minRequiredCommitVersion = -1;
	if (requiredCommitVersion.present()) {
		minRequiredCommitVersion = BinaryReader::fromStringRef<Version>(requiredCommitVersion.get(), Unversioned());
	}

	// Recover version info
	self->lastEpochEnd = oldLogSystem->getEnd() - 1;
	if (self->lastEpochEnd == 0) {
		self->recoveryTransactionVersion = 1;
	} else {
		if (self->forceRecovery) {
			self->recoveryTransactionVersion = self->lastEpochEnd + SERVER_KNOBS->MAX_VERSIONS_IN_FLIGHT_FORCED;
		} else {
			self->recoveryTransactionVersion = self->lastEpochEnd + SERVER_KNOBS->MAX_VERSIONS_IN_FLIGHT;
		}

		if (BUGGIFY) {
			self->recoveryTransactionVersion +=
			    deterministicRandom()->randomInt64(0, SERVER_KNOBS->MAX_VERSIONS_IN_FLIGHT);
		}
		if (self->recoveryTransactionVersion < minRequiredCommitVersion)
			self->recoveryTransactionVersion = minRequiredCommitVersion;
	}

	TraceEvent("MasterRecovering", self->dbgid)
	    .detail("LastEpochEnd", self->lastEpochEnd)
	    .detail("RecoveryTransactionVersion", self->recoveryTransactionVersion);

	RangeResult rawConf = wait(self->txnStateStore->readRange(configKeys));
	self->configuration.fromKeyValues(rawConf.castTo<VectorRef<KeyValueRef>>());
	self->originalConfiguration = self->configuration;
	self->hasConfiguration = true;

	TraceEvent("MasterRecoveredConfig", self->dbgid)
	    .setMaxEventLength(11000)
	    .setMaxFieldLength(10000)
	    .detail("Conf", self->configuration.toString())
	    .trackLatest("RecoveredConfig");

	RangeResult rawLocalities = wait(self->txnStateStore->readRange(tagLocalityListKeys));
	self->dcId_locality.clear();
	for (auto& kv : rawLocalities) {
		self->dcId_locality[decodeTagLocalityListKey(kv.key)] = decodeTagLocalityListValue(kv.value);
	}

	RangeResult rawTags = wait(self->txnStateStore->readRange(serverTagKeys));
	self->allTags.clear();
	if (self->lastEpochEnd > 0) {
		self->allTags.push_back(cacheTag);
	}

	if (self->forceRecovery) {
		self->safeLocality = oldLogSystem->getLogSystemConfig().tLogs[0].locality;
		for (auto& kv : rawTags) {
			Tag tag = decodeServerTagValue(kv.value);
			if (tag.locality == self->safeLocality) {
				self->allTags.push_back(tag);
			}
		}
	} else {
		for (auto& kv : rawTags) {
			self->allTags.push_back(decodeServerTagValue(kv.value));
		}
	}

	RangeResult rawHistoryTags = wait(self->txnStateStore->readRange(serverTagHistoryKeys));
	for (auto& kv : rawHistoryTags) {
		self->allTags.push_back(decodeServerTagValue(kv.value));
	}

	uniquify(self->allTags);

	// auto kvs = self->txnStateStore->readRange( systemKeys );
	// for( auto & kv : kvs.get() )
	//	TraceEvent("MasterRecoveredTXS", self->dbgid).detail("K", kv.key).detail("V", kv.value);

	self->txnStateLogAdapter->setNextVersion(
	    oldLogSystem->getEnd()); //< FIXME: (1) the log adapter should do this automatically after recovery; (2) if we
	                             // make KeyValueStoreMemory guarantee immediate reads, we should be able to get rid of
	                             // the discardCommit() below and not need a writable log adapter

	TraceEvent("RTSSComplete", self->dbgid).log();

	return Void();
}

ACTOR Future<Void> sendInitialCommitToResolvers(Reference<MasterData> self) {
	state KeyRange txnKeys = allKeys;
	state Sequence txnSequence = 0;
	ASSERT(self->recoveryTransactionVersion);

	state RangeResult data =
	    self->txnStateStore
	        ->readRange(txnKeys, BUGGIFY ? 3 : SERVER_KNOBS->DESIRED_TOTAL_BYTES, SERVER_KNOBS->DESIRED_TOTAL_BYTES)
	        .get();
	state std::vector<Future<Void>> txnReplies;
	state int64_t dataOutstanding = 0;

	state std::vector<Endpoint> endpoints;
	for (auto& it : self->commitProxies) {
		endpoints.push_back(it.txnState.getEndpoint());
	}

	loop {
		if (!data.size())
			break;
		((KeyRangeRef&)txnKeys) = KeyRangeRef(keyAfter(data.back().key, txnKeys.arena()), txnKeys.end);
		RangeResult nextData =
		    self->txnStateStore
		        ->readRange(txnKeys, BUGGIFY ? 3 : SERVER_KNOBS->DESIRED_TOTAL_BYTES, SERVER_KNOBS->DESIRED_TOTAL_BYTES)
		        .get();

		TxnStateRequest req;
		req.arena = data.arena();
		req.data = data;
		req.sequence = txnSequence;
		req.last = !nextData.size();
		req.broadcastInfo = endpoints;
		txnReplies.push_back(broadcastTxnRequest(req, SERVER_KNOBS->TXN_STATE_SEND_AMOUNT, false));
		dataOutstanding += SERVER_KNOBS->TXN_STATE_SEND_AMOUNT * data.arena().getSize();
		data = nextData;
		txnSequence++;

		if (dataOutstanding > SERVER_KNOBS->MAX_TXS_SEND_MEMORY) {
			wait(waitForAll(txnReplies));
			txnReplies = vector<Future<Void>>();
			dataOutstanding = 0;
		}

		wait(yield());
	}
	wait(waitForAll(txnReplies));
	TraceEvent("RecoveryInternal", self->dbgid)
	    .detail("StatusCode", RecoveryStatus::recovery_transaction)
	    .detail("Status", RecoveryStatus::names[RecoveryStatus::recovery_transaction])
	    .detail("Step", "SentTxnStateStoreToCommitProxies");

	vector<Future<ResolveTransactionBatchReply>> replies;
	for (auto& r : self->resolvers) {
		ResolveTransactionBatchRequest req;
		req.prevVersion = -1;
		req.version = self->lastEpochEnd;
		req.lastReceivedVersion = -1;

		replies.push_back(brokenPromiseToNever(r.resolve.getReply(req)));
	}

	wait(waitForAll(replies));
	TraceEvent("RecoveryInternal", self->dbgid)
	    .detail("StatusCode", RecoveryStatus::recovery_transaction)
	    .detail("Status", RecoveryStatus::names[RecoveryStatus::recovery_transaction])
	    .detail("Step", "InitializedAllResolvers");
	return Void();
}

ACTOR Future<Void> triggerUpdates(Reference<MasterData> self, Reference<ILogSystem> oldLogSystem) {
	loop {
		wait(oldLogSystem->onLogSystemConfigChange() || self->cstate.fullyRecovered.getFuture() ||
		     self->recruitmentStalled->onChange());
		if (self->cstate.fullyRecovered.isSet())
			return Void();

		self->registrationTrigger.trigger();
	}
}

ACTOR Future<Void> discardCommit(IKeyValueStore* store, LogSystemDiskQueueAdapter* adapter) {
	state Future<LogSystemDiskQueueAdapter::CommitMessage> fcm = adapter->getCommitMessage();
	state Future<Void> committed = store->commit();
	LogSystemDiskQueueAdapter::CommitMessage cm = wait(fcm);
	ASSERT(!committed.isReady());
	cm.acknowledge.send(Void());
	ASSERT(committed.isReady());
	return Void();
}

void updateConfigForForcedRecovery(Reference<MasterData> self,
                                   vector<Standalone<CommitTransactionRef>>* initialConfChanges) {
	bool regionsChanged = false;
	for (auto& it : self->configuration.regions) {
		if (it.dcId == self->myInterface.locality.dcId().get() && it.priority < 0) {
			it.priority = 1;
			regionsChanged = true;
		} else if (it.dcId != self->myInterface.locality.dcId().get() && it.priority >= 0) {
			it.priority = -1;
			regionsChanged = true;
		}
	}
	Standalone<CommitTransactionRef> regionCommit;
	regionCommit.mutations.push_back_deep(
	    regionCommit.arena(),
	    MutationRef(MutationRef::SetValue, configKeysPrefix.toString() + "usable_regions", LiteralStringRef("1")));
	self->configuration.applyMutation(regionCommit.mutations.back());
	if (regionsChanged) {
		std::sort(
		    self->configuration.regions.begin(), self->configuration.regions.end(), RegionInfo::sort_by_priority());
		StatusObject regionJSON;
		regionJSON["regions"] = self->configuration.getRegionJSON();
		regionCommit.mutations.push_back_deep(
		    regionCommit.arena(),
		    MutationRef(MutationRef::SetValue,
		                configKeysPrefix.toString() + "regions",
		                BinaryWriter::toValue(regionJSON, IncludeVersion(ProtocolVersion::withRegionConfiguration()))
		                    .toString()));
		self->configuration.applyMutation(
		    regionCommit.mutations.back()); // modifying the configuration directly does not change the configuration
		                                    // when it is re-serialized unless we call applyMutation
		TraceEvent("ForcedRecoveryConfigChange", self->dbgid)
		    .setMaxEventLength(11000)
		    .setMaxFieldLength(10000)
		    .detail("Conf", self->configuration.toString());
	}
	initialConfChanges->push_back(regionCommit);
}

ACTOR Future<Void> recoverFrom(Reference<MasterData> self,
                               Reference<ILogSystem> oldLogSystem,
                               vector<StorageServerInterface>* seedServers,
                               vector<Standalone<CommitTransactionRef>>* initialConfChanges,
                               Future<Version> poppedTxsVersion) {
	TraceEvent("MasterRecoveryState", self->dbgid)
	    .detail("StatusCode", RecoveryStatus::reading_transaction_system_state)
	    .detail("Status", RecoveryStatus::names[RecoveryStatus::reading_transaction_system_state])
	    .trackLatest("MasterRecoveryState");
	self->hasConfiguration = false;

	if (BUGGIFY)
		wait(delay(10.0));

	Version txsPoppedVersion = wait(poppedTxsVersion);
	wait(readTransactionSystemState(self, oldLogSystem, txsPoppedVersion));
	for (auto& itr : *initialConfChanges) {
		for (auto& m : itr.mutations) {
			self->configuration.applyMutation(m);
		}
	}

	if (self->forceRecovery) {
		updateConfigForForcedRecovery(self, initialConfChanges);
	}

	debug_checkMaxRestoredVersion(UID(), self->lastEpochEnd, "DBRecovery");

	// Ordinarily we pass through this loop once and recover.  We go around the loop if recovery stalls for more than a
	// second, a provisional master is initialized, and an "emergency transaction" is submitted that might change the
	// configuration so that we can finish recovery.

	state std::map<Optional<Value>, int8_t> originalLocalityMap = self->dcId_locality;
	state Future<vector<Standalone<CommitTransactionRef>>> recruitments =
	    recruitEverything(self, seedServers, oldLogSystem);
	state double provisionalDelay = SERVER_KNOBS->PROVISIONAL_START_DELAY;
	loop {
		state Future<Standalone<CommitTransactionRef>> provisional = provisionalMaster(self, delay(provisionalDelay));
		provisionalDelay =
		    std::min(SERVER_KNOBS->PROVISIONAL_MAX_DELAY, provisionalDelay * SERVER_KNOBS->PROVISIONAL_DELAY_GROWTH);
		choose {
			when(vector<Standalone<CommitTransactionRef>> confChanges = wait(recruitments)) {
				initialConfChanges->insert(initialConfChanges->end(), confChanges.begin(), confChanges.end());
				provisional.cancel();
				break;
			}
			when(Standalone<CommitTransactionRef> _req = wait(provisional)) {
				state Standalone<CommitTransactionRef> req = _req; // mutable
				TEST(true); // Emergency transaction processing during recovery
				TraceEvent("EmergencyTransaction", self->dbgid).log();
				for (auto m = req.mutations.begin(); m != req.mutations.end(); ++m)
					TraceEvent("EmergencyTransactionMutation", self->dbgid)
					    .detail("MType", m->type)
					    .detail("P1", m->param1)
					    .detail("P2", m->param2);

				DatabaseConfiguration oldConf = self->configuration;
				self->configuration = self->originalConfiguration;
				for (auto& m : req.mutations)
					self->configuration.applyMutation(m);

				initialConfChanges->clear();
				if (self->originalConfiguration.isValid() &&
				    self->configuration.usableRegions != self->originalConfiguration.usableRegions) {
					TraceEvent(SevWarnAlways, "CannotChangeUsableRegions", self->dbgid).log();
					self->configuration = self->originalConfiguration;
				} else {
					initialConfChanges->push_back(req);
				}
				if (self->forceRecovery) {
					updateConfigForForcedRecovery(self, initialConfChanges);
				}

				if (self->configuration != oldConf) { // confChange does not trigger when including servers
					self->dcId_locality = originalLocalityMap;
					recruitments = recruitEverything(self, seedServers, oldLogSystem);
				}
			}
		}

		provisional.cancel();
	}

	return Void();
}

ACTOR Future<Void> getVersion(Reference<MasterData> self, GetCommitVersionRequest req) {
	state Span span("M:getVersion"_loc, { req.spanContext });
	state std::map<UID, CommitProxyVersionReplies>::iterator proxyItr =
	    self->lastCommitProxyVersionReplies.find(req.requestingProxy); // lastCommitProxyVersionReplies never changes

	++self->getCommitVersionRequests;

	if (proxyItr == self->lastCommitProxyVersionReplies.end()) {
		// Request from invalid proxy (e.g. from duplicate recruitment request)
		req.reply.send(Never());
		return Void();
	}

	TEST(proxyItr->second.latestRequestNum.get() < req.requestNum - 1); // Commit version request queued up
	wait(proxyItr->second.latestRequestNum.whenAtLeast(req.requestNum - 1));

	auto itr = proxyItr->second.replies.find(req.requestNum);
	if (itr != proxyItr->second.replies.end()) {
		TEST(true); // Duplicate request for sequence
		req.reply.send(itr->second);
	} else if (req.requestNum <= proxyItr->second.latestRequestNum.get()) {
		TEST(true); // Old request for previously acknowledged sequence - may be impossible with current FlowTransport
		ASSERT(req.requestNum <
		       proxyItr->second.latestRequestNum.get()); // The latest request can never be acknowledged
		req.reply.send(Never());
	} else {
		GetCommitVersionReply rep;

		if (self->version == invalidVersion) {
			self->lastVersionTime = now();
			self->version = self->recoveryTransactionVersion;
			rep.prevVersion = self->lastEpochEnd;
		} else {
			double t1 = now();
			if (BUGGIFY) {
				t1 = self->lastVersionTime;
			}
			rep.prevVersion = self->version;
			self->version +=
			    std::max<Version>(1,
			                      std::min<Version>(SERVER_KNOBS->MAX_READ_TRANSACTION_LIFE_VERSIONS,
			                                        SERVER_KNOBS->VERSIONS_PER_SECOND * (t1 - self->lastVersionTime)));

			TEST(self->version - rep.prevVersion == 1); // Minimum possible version gap

			bool maxVersionGap = self->version - rep.prevVersion == SERVER_KNOBS->MAX_READ_TRANSACTION_LIFE_VERSIONS;
			TEST(maxVersionGap); // Maximum possible version gap
			self->lastVersionTime = t1;

			if (self->resolverNeedingChanges.count(req.requestingProxy)) {
				rep.resolverChanges = self->resolverChanges.get();
				rep.resolverChangesVersion = self->resolverChangesVersion;
				self->resolverNeedingChanges.erase(req.requestingProxy);

				if (self->resolverNeedingChanges.empty())
					self->resolverChanges.set(Standalone<VectorRef<ResolverMoveRef>>());
			}
		}

		rep.version = self->version;
		rep.requestNum = req.requestNum;

		proxyItr->second.replies.erase(proxyItr->second.replies.begin(),
		                               proxyItr->second.replies.upper_bound(req.mostRecentProcessedRequestNum));
		proxyItr->second.replies[req.requestNum] = rep;
		ASSERT(rep.prevVersion >= 0);
		req.reply.send(rep);

		ASSERT(proxyItr->second.latestRequestNum.get() == req.requestNum - 1);
		proxyItr->second.latestRequestNum.set(req.requestNum);
	}

	return Void();
}

ACTOR Future<Void> provideVersions(Reference<MasterData> self) {
	state ActorCollection versionActors(false);

	for (auto& p : self->commitProxies)
		self->lastCommitProxyVersionReplies[p.id()] = CommitProxyVersionReplies();

	loop {
		choose {
			when(GetCommitVersionRequest req = waitNext(self->myInterface.getCommitVersion.getFuture())) {
				versionActors.add(getVersion(self, req));
			}
			when(wait(versionActors.getResult())) {}
		}
	}
}

void updateLiveCommittedVersion(Reference<MasterData> self, ReportRawCommittedVersionRequest req) {
	self->minKnownCommittedVersion = std::max(self->minKnownCommittedVersion, req.minKnownCommittedVersion);
	if (SERVER_KNOBS->ENABLE_VERSION_VECTOR && req.writtenTags.present()) {
		// TraceEvent("Received ReportRawCommittedVersionRequest").detail("Version",req.version);
		self->ssVersionVector.setVersion(req.writtenTags.get(), req.version);
	}
	if (req.version > self->liveCommittedVersion.get()) {
		self->databaseLocked = req.locked;
		self->proxyMetadataVersion = req.metadataVersion;
		// Note the set call switches context to any waiters on liveCommittedVersion before continuing.
		self->liveCommittedVersion.set(req.version);
	}
	++self->reportLiveCommittedVersionRequests;
}

ACTOR Future<Void> waitForPrev(Reference<MasterData> self, ReportRawCommittedVersionRequest req) {
	wait(self->liveCommittedVersion.whenAtLeast(req.prevVersion.get()));
	updateLiveCommittedVersion(self, req);
	req.reply.send(Void());
	return Void();
}

ACTOR Future<Void> waitForTLogPrev(Reference<MasterData> self, GetTLogPrevCommitVersionRequest req) {
	// TraceEvent("WaitForTLogPrev").detail("Prev",req.prev).detail("CommitVersion",req.commitVersion).detail("PrevTLogVersion",self->prevTLogVersion.get());
	if (self->prevTLogVersion.get() != invalidVersion) {
		wait(self->prevTLogVersion.whenAtLeast(req.prev));
	} else {
		std::fill(self->tpcvVector.begin(), self->tpcvVector.end(), self->lastEpochEnd);
	}

	GetTLogPrevCommitVersionReply reply;
	for (uint16_t tLog : req.writtenTLogs) {
		reply.tpcvMap[tLog] = self->tpcvVector[tLog];
		self->tpcvVector[tLog] = req.commitVersion;
	}
	self->prevTLogVersion.set(req.commitVersion);
	req.reply.send(reply);
	return Void();
}

ACTOR Future<Void> serveLiveCommittedVersion(Reference<MasterData> self) {
	loop {
		choose {
			when(GetRawCommittedVersionRequest req = waitNext(self->myInterface.getLiveCommittedVersion.getFuture())) {
				if (req.debugID.present())
					g_traceBatch.addEvent("TransactionDebug",
					                      req.debugID.get().first(),
					                      "MasterServer.serveLiveCommittedVersion.GetRawCommittedVersion");

				if (self->liveCommittedVersion.get() == invalidVersion) {
					self->liveCommittedVersion.set(self->recoveryTransactionVersion);
				}
				++self->getLiveCommittedVersionRequests;
				GetRawCommittedVersionReply reply;
				reply.version = self->liveCommittedVersion.get();
				reply.locked = self->databaseLocked;
				reply.metadataVersion = self->proxyMetadataVersion;
				reply.minKnownCommittedVersion = self->minKnownCommittedVersion;
				self->ssVersionVector.getDelta(req.maxVersion, reply.ssVersionVectorDelta);
				req.reply.send(reply);
			}
			when(ReportRawCommittedVersionRequest req =
			         waitNext(self->myInterface.reportLiveCommittedVersion.getFuture())) {
				if (SERVER_KNOBS->ENABLE_VERSION_VECTOR && req.prevVersion.present() &&
				    (self->liveCommittedVersion.get() != invalidVersion) &&
				    (self->liveCommittedVersion.get() < req.prevVersion.get())) {
					self->addActor.send(waitForPrev(self, req));
				} else {
					updateLiveCommittedVersion(self, req);
					req.reply.send(Void());
				}
			}
			when(GetTLogPrevCommitVersionRequest req =
			         waitNext(self->myInterface.getTLogPrevCommitVersion.getFuture())) {
				self->addActor.send(waitForTLogPrev(self, req));
			}
		}
	}
}

std::pair<KeyRangeRef, bool> findRange(CoalescedKeyRangeMap<int>& key_resolver,
                                       Standalone<VectorRef<ResolverMoveRef>>& movedRanges,
                                       int src,
                                       int dest) {
	auto ranges = key_resolver.ranges();
	auto prev = ranges.begin();
	auto it = ranges.begin();
	++it;
	if (it == ranges.end()) {
		if (ranges.begin().value() != src ||
		    std::find(movedRanges.begin(), movedRanges.end(), ResolverMoveRef(ranges.begin()->range(), dest)) !=
		        movedRanges.end())
			throw operation_failed();
		return std::make_pair(ranges.begin().range(), true);
	}

	std::set<int> borders;
	// If possible expand an existing boundary between the two resolvers
	for (; it != ranges.end(); ++it) {
		if (it->value() == src && prev->value() == dest &&
		    std::find(movedRanges.begin(), movedRanges.end(), ResolverMoveRef(it->range(), dest)) ==
		        movedRanges.end()) {
			return std::make_pair(it->range(), true);
		}
		if (it->value() == dest && prev->value() == src &&
		    std::find(movedRanges.begin(), movedRanges.end(), ResolverMoveRef(prev->range(), dest)) ==
		        movedRanges.end()) {
			return std::make_pair(prev->range(), false);
		}
		if (it->value() == dest)
			borders.insert(prev->value());
		if (prev->value() == dest)
			borders.insert(it->value());
		++prev;
	}

	prev = ranges.begin();
	it = ranges.begin();
	++it;
	// If possible create a new boundry which doesn't exist yet
	for (; it != ranges.end(); ++it) {
		if (it->value() == src && !borders.count(prev->value()) &&
		    std::find(movedRanges.begin(), movedRanges.end(), ResolverMoveRef(it->range(), dest)) ==
		        movedRanges.end()) {
			return std::make_pair(it->range(), true);
		}
		if (prev->value() == src && !borders.count(it->value()) &&
		    std::find(movedRanges.begin(), movedRanges.end(), ResolverMoveRef(prev->range(), dest)) ==
		        movedRanges.end()) {
			return std::make_pair(prev->range(), false);
		}
		++prev;
	}

	it = ranges.begin();
	for (; it != ranges.end(); ++it) {
		if (it->value() == src &&
		    std::find(movedRanges.begin(), movedRanges.end(), ResolverMoveRef(it->range(), dest)) ==
		        movedRanges.end()) {
			return std::make_pair(it->range(), true);
		}
	}
	throw operation_failed(); // we are already attempting to move all of the data one resolver is assigned, so do not
	                          // move anything
}

ACTOR Future<Void> resolutionBalancing(Reference<MasterData> self) {
	state CoalescedKeyRangeMap<int> key_resolver;
	key_resolver.insert(allKeys, 0);
	loop {
		wait(delay(SERVER_KNOBS->MIN_BALANCE_TIME, TaskPriority::ResolutionMetrics));
		while (self->resolverChanges.get().size())
			wait(self->resolverChanges.onChange());
		state std::vector<Future<ResolutionMetricsReply>> futures;
		for (auto& p : self->resolvers)
			futures.push_back(
			    brokenPromiseToNever(p.metrics.getReply(ResolutionMetricsRequest(), TaskPriority::ResolutionMetrics)));
		wait(waitForAll(futures));
		state IndexedSet<std::pair<int64_t, int>, NoMetric> metrics;

		int64_t total = 0;
		for (int i = 0; i < futures.size(); i++) {
			total += futures[i].get().value;
			metrics.insert(std::make_pair(futures[i].get().value, i), NoMetric());
			//TraceEvent("ResolverMetric").detail("I", i).detail("Metric", futures[i].get());
		}
		if (metrics.lastItem()->first - metrics.begin()->first > SERVER_KNOBS->MIN_BALANCE_DIFFERENCE) {
			try {
				state int src = metrics.lastItem()->second;
				state int dest = metrics.begin()->second;
				state int64_t amount = std::min(metrics.lastItem()->first - total / self->resolvers.size(),
				                                total / self->resolvers.size() - metrics.begin()->first) /
				                       2;
				state Standalone<VectorRef<ResolverMoveRef>> movedRanges;

				loop {
					state std::pair<KeyRangeRef, bool> range = findRange(key_resolver, movedRanges, src, dest);

					ResolutionSplitRequest req;
					req.front = range.second;
					req.offset = amount;
					req.range = range.first;

					ResolutionSplitReply split =
					    wait(brokenPromiseToNever(self->resolvers[metrics.lastItem()->second].split.getReply(
					        req, TaskPriority::ResolutionMetrics)));
					KeyRangeRef moveRange = range.second ? KeyRangeRef(range.first.begin, split.key)
					                                     : KeyRangeRef(split.key, range.first.end);
					movedRanges.push_back_deep(movedRanges.arena(), ResolverMoveRef(moveRange, dest));
					TraceEvent("MovingResolutionRange")
					    .detail("Src", src)
					    .detail("Dest", dest)
					    .detail("Amount", amount)
					    .detail("StartRange", range.first)
					    .detail("MoveRange", moveRange)
					    .detail("Used", split.used)
					    .detail("KeyResolverRanges", key_resolver.size());
					amount -= split.used;
					if (moveRange != range.first || amount <= 0)
						break;
				}
				for (auto& it : movedRanges)
					key_resolver.insert(it.range, it.dest);
				// for(auto& it : key_resolver.ranges())
				//	TraceEvent("KeyResolver").detail("Range", it.range()).detail("Value", it.value());

				self->resolverChangesVersion = self->version + 1;
				for (auto& p : self->commitProxies)
					self->resolverNeedingChanges.insert(p.id());
				self->resolverChanges.set(movedRanges);
			} catch (Error& e) {
				if (e.code() != error_code_operation_failed)
					throw;
			}
		}
	}
}

static std::set<int> const& normalMasterErrors() {
	static std::set<int> s;
	if (s.empty()) {
		s.insert(error_code_tlog_stopped);
		s.insert(error_code_master_tlog_failed);
		s.insert(error_code_commit_proxy_failed);
		s.insert(error_code_grv_proxy_failed);
		s.insert(error_code_master_resolver_failed);
		s.insert(error_code_master_backup_worker_failed);
		s.insert(error_code_recruitment_failed);
		s.insert(error_code_no_more_servers);
		s.insert(error_code_master_recovery_failed);
		s.insert(error_code_coordinated_state_conflict);
		s.insert(error_code_master_max_versions_in_flight);
		s.insert(error_code_worker_removed);
		s.insert(error_code_new_coordinators_timed_out);
		s.insert(error_code_broken_promise);
	}
	return s;
}

ACTOR Future<Void> changeCoordinators(Reference<MasterData> self) {
	loop {
		ChangeCoordinatorsRequest req = waitNext(self->myInterface.changeCoordinators.getFuture());
		++self->changeCoordinatorsRequests;
		state ChangeCoordinatorsRequest changeCoordinatorsRequest = req;

		while (!self->cstate.previousWrite.isReady()) {
			wait(self->cstate.previousWrite);
			wait(delay(
			    0)); // if a new core state is ready to be written, have that take priority over our finalizing write;
		}

		if (!self->cstate.fullyRecovered.isSet()) {
			wait(self->cstate.write(self->cstate.myDBState, true));
		}

		try {
			wait(self->cstate.move(ClusterConnectionString(changeCoordinatorsRequest.newConnectionString.toString())));
		} catch (Error& e) {
			if (e.code() != error_code_actor_cancelled)
				changeCoordinatorsRequest.reply.sendError(e);

			throw;
		}

		throw internal_error();
	}
}

ACTOR Future<Void> rejoinRequestHandler(Reference<MasterData> self) {
	loop {
		TLogRejoinRequest req = waitNext(self->myInterface.tlogRejoin.getFuture());
		req.reply.send(true);
	}
}

// Keeps the coordinated state (cstate) updated as the set of recruited tlogs change through recovery.
ACTOR Future<Void> trackTlogRecovery(Reference<MasterData> self,
                                     Reference<AsyncVar<Reference<ILogSystem>>> oldLogSystems,
                                     Future<Void> minRecoveryDuration) {
	state Future<Void> rejoinRequests = Never();
	state DBRecoveryCount recoverCount = self->cstate.myDBState.recoveryCount + 1;
	state DatabaseConfiguration configuration =
	    self->configuration; // self-configuration can be changed by configurationMonitor so we need a copy
	loop {
		state DBCoreState newState;
		self->logSystem->toCoreState(newState);
		newState.recoveryCount = recoverCount;
		state Future<Void> changed = self->logSystem->onCoreStateChanged();

		ASSERT(newState.tLogs[0].tLogWriteAntiQuorum == configuration.tLogWriteAntiQuorum &&
		       newState.tLogs[0].tLogReplicationFactor == configuration.tLogReplicationFactor);

		state bool allLogs =
		    newState.tLogs.size() ==
		    configuration.expectedLogSets(self->primaryDcId.size() ? self->primaryDcId[0] : Optional<Key>());
		state bool finalUpdate = !newState.oldTLogData.size() && allLogs;
		wait(self->cstate.write(newState, finalUpdate));
		wait(minRecoveryDuration);
		self->logSystem->coreStateWritten(newState);
		if (self->cstateUpdated.canBeSet()) {
			self->cstateUpdated.send(Void());
		}

		if (finalUpdate) {
			self->recoveryState = RecoveryState::FULLY_RECOVERED;
			TraceEvent("MasterRecoveryState", self->dbgid)
			    .detail("StatusCode", RecoveryStatus::fully_recovered)
			    .detail("Status", RecoveryStatus::names[RecoveryStatus::fully_recovered])
			    .detail("FullyRecoveredAtVersion", self->version)
			    .trackLatest("MasterRecoveryState");

			TraceEvent("MasterRecoveryGenerations", self->dbgid)
			    .detail("ActiveGenerations", 1)
			    .trackLatest("MasterRecoveryGenerations");
		} else if (!newState.oldTLogData.size() && self->recoveryState < RecoveryState::STORAGE_RECOVERED) {
			self->recoveryState = RecoveryState::STORAGE_RECOVERED;
			TraceEvent("MasterRecoveryState", self->dbgid)
			    .detail("StatusCode", RecoveryStatus::storage_recovered)
			    .detail("Status", RecoveryStatus::names[RecoveryStatus::storage_recovered])
			    .trackLatest("MasterRecoveryState");
		} else if (allLogs && self->recoveryState < RecoveryState::ALL_LOGS_RECRUITED) {
			self->recoveryState = RecoveryState::ALL_LOGS_RECRUITED;
			TraceEvent("MasterRecoveryState", self->dbgid)
			    .detail("StatusCode", RecoveryStatus::all_logs_recruited)
			    .detail("Status", RecoveryStatus::names[RecoveryStatus::all_logs_recruited])
			    .trackLatest("MasterRecoveryState");
		}

		if (newState.oldTLogData.size() && configuration.repopulateRegionAntiQuorum > 0 &&
		    self->logSystem->remoteStorageRecovered()) {
			TraceEvent(SevWarnAlways, "RecruitmentStalled_RemoteStorageRecovered", self->dbgid).log();
			self->recruitmentStalled->set(true);
		}
		self->registrationTrigger.trigger();

		if (finalUpdate) {
			oldLogSystems->get()->stopRejoins();
			rejoinRequests = rejoinRequestHandler(self);
			return Void();
		}

		wait(changed);
	}
}

ACTOR Future<Void> configurationMonitor(Reference<MasterData> self, Database cx) {
	loop {
		state ReadYourWritesTransaction tr(cx);

		loop {
			try {
				tr.setOption(FDBTransactionOptions::ACCESS_SYSTEM_KEYS);
				RangeResult results = wait(tr.getRange(configKeys, CLIENT_KNOBS->TOO_MANY));
				ASSERT(!results.more && results.size() < CLIENT_KNOBS->TOO_MANY);

				DatabaseConfiguration conf;
				conf.fromKeyValues((VectorRef<KeyValueRef>)results);
				if (conf != self->configuration) {
					if (self->recoveryState != RecoveryState::ALL_LOGS_RECRUITED &&
					    self->recoveryState != RecoveryState::FULLY_RECOVERED) {
						throw master_recovery_failed();
					}

					self->configuration = conf;
					self->registrationTrigger.trigger();
				}

				state Future<Void> watchFuture =
				    tr.watch(moveKeysLockOwnerKey) || tr.watch(excludedServersVersionKey) ||
				    tr.watch(failedServersVersionKey) || tr.watch(excludedLocalityVersionKey) ||
				    tr.watch(failedLocalityVersionKey);
				wait(tr.commit());
				wait(watchFuture);
				break;
			} catch (Error& e) {
				wait(tr.onError(e));
			}
		}
	}
}

ACTOR static Future<Optional<Version>> getMinBackupVersion(Reference<MasterData> self, Database cx) {
	loop {
		state ReadYourWritesTransaction tr(cx);

		try {
			tr.setOption(FDBTransactionOptions::ACCESS_SYSTEM_KEYS);
			tr.setOption(FDBTransactionOptions::LOCK_AWARE);
			Optional<Value> value = wait(tr.get(backupStartedKey));
			Optional<Version> minVersion;
			if (value.present()) {
				auto uidVersions = decodeBackupStartedValue(value.get());
				TraceEvent e("GotBackupStartKey", self->dbgid);
				int i = 1;
				for (auto [uid, version] : uidVersions) {
					e.detail(format("BackupID%d", i), uid).detail(format("Version%d", i), version);
					i++;
					minVersion = minVersion.present() ? std::min(version, minVersion.get()) : version;
				}
			} else {
				TraceEvent("EmptyBackupStartKey", self->dbgid).log();
			}
			return minVersion;

		} catch (Error& e) {
			wait(tr.onError(e));
		}
	}
}

ACTOR static Future<Void> recruitBackupWorkers(Reference<MasterData> self, Database cx) {
	ASSERT(self->backupWorkers.size() > 0);

	// Avoid race between a backup worker's save progress and the reads below.
	wait(delay(SERVER_KNOBS->SECONDS_BEFORE_RECRUIT_BACKUP_WORKER));

	state LogEpoch epoch = self->cstate.myDBState.recoveryCount;
	state Reference<BackupProgress> backupProgress(
	    new BackupProgress(self->dbgid, self->logSystem->getOldEpochTagsVersionsInfo()));
	state Future<Void> gotProgress = getBackupProgress(cx, self->dbgid, backupProgress, /*logging=*/true);
	state std::vector<Future<InitializeBackupReply>> initializationReplies;

	state std::vector<std::pair<UID, Tag>> idsTags; // worker IDs and tags for current epoch
	state int logRouterTags = self->logSystem->getLogRouterTags();
	idsTags.reserve(logRouterTags);
	for (int i = 0; i < logRouterTags; i++) {
		idsTags.emplace_back(deterministicRandom()->randomUniqueID(), Tag(tagLocalityLogRouter, i));
	}

	const Version startVersion = self->logSystem->getBackupStartVersion();
	state int i = 0;
	for (; i < logRouterTags; i++) {
		const auto& worker = self->backupWorkers[i % self->backupWorkers.size()];
		InitializeBackupRequest req(idsTags[i].first);
		req.recruitedEpoch = epoch;
		req.backupEpoch = epoch;
		req.routerTag = idsTags[i].second;
		req.totalTags = logRouterTags;
		req.startVersion = startVersion;
		TraceEvent("BackupRecruitment", self->dbgid)
		    .detail("RequestID", req.reqId)
		    .detail("Tag", req.routerTag.toString())
		    .detail("Epoch", epoch)
		    .detail("BackupEpoch", epoch)
		    .detail("StartVersion", req.startVersion);
		initializationReplies.push_back(
		    transformErrors(throwErrorOr(worker.backup.getReplyUnlessFailedFor(
		                        req, SERVER_KNOBS->BACKUP_TIMEOUT, SERVER_KNOBS->MASTER_FAILURE_SLOPE_DURING_RECOVERY)),
		                    master_backup_worker_failed()));
	}

	state Future<Optional<Version>> fMinVersion = getMinBackupVersion(self, cx);
	wait(gotProgress && success(fMinVersion));
	TraceEvent("MinBackupVersion", self->dbgid).detail("Version", fMinVersion.get().present() ? fMinVersion.get() : -1);

	std::map<std::tuple<LogEpoch, Version, int>, std::map<Tag, Version>> toRecruit =
	    backupProgress->getUnfinishedBackup();
	for (const auto& [epochVersionTags, tagVersions] : toRecruit) {
		const Version oldEpochEnd = std::get<1>(epochVersionTags);
		if (!fMinVersion.get().present() || fMinVersion.get().get() + 1 >= oldEpochEnd) {
			TraceEvent("SkipBackupRecruitment", self->dbgid)
			    .detail("MinVersion", fMinVersion.get().present() ? fMinVersion.get() : -1)
			    .detail("Epoch", epoch)
			    .detail("OldEpoch", std::get<0>(epochVersionTags))
			    .detail("OldEpochEnd", oldEpochEnd);
			continue;
		}
		for (const auto& [tag, version] : tagVersions) {
			const auto& worker = self->backupWorkers[i % self->backupWorkers.size()];
			i++;
			InitializeBackupRequest req(deterministicRandom()->randomUniqueID());
			req.recruitedEpoch = epoch;
			req.backupEpoch = std::get<0>(epochVersionTags);
			req.routerTag = tag;
			req.totalTags = std::get<2>(epochVersionTags);
			req.startVersion = version; // savedVersion + 1
			req.endVersion = std::get<1>(epochVersionTags) - 1;
			TraceEvent("BackupRecruitment", self->dbgid)
			    .detail("RequestID", req.reqId)
			    .detail("Tag", req.routerTag.toString())
			    .detail("Epoch", epoch)
			    .detail("BackupEpoch", req.backupEpoch)
			    .detail("StartVersion", req.startVersion)
			    .detail("EndVersion", req.endVersion.get());
			initializationReplies.push_back(transformErrors(
			    throwErrorOr(worker.backup.getReplyUnlessFailedFor(
			        req, SERVER_KNOBS->BACKUP_TIMEOUT, SERVER_KNOBS->MASTER_FAILURE_SLOPE_DURING_RECOVERY)),
			    master_backup_worker_failed()));
		}
	}

	std::vector<InitializeBackupReply> newRecruits = wait(getAll(initializationReplies));
	self->logSystem->setBackupWorkers(newRecruits);
	TraceEvent("BackupRecruitmentDone", self->dbgid).log();
	self->registrationTrigger.trigger();
	return Void();
}

ACTOR Future<Void> masterCore(Reference<MasterData> self) {
	state TraceInterval recoveryInterval("MasterRecovery");
	state double recoverStartTime = now();

	self->addActor.send(waitFailureServer(self->myInterface.waitFailure.getFuture()));

	TraceEvent(recoveryInterval.begin(), self->dbgid);

	self->recoveryState = RecoveryState::READING_CSTATE;
	TraceEvent("MasterRecoveryState", self->dbgid)
	    .detail("StatusCode", RecoveryStatus::reading_coordinated_state)
	    .detail("Status", RecoveryStatus::names[RecoveryStatus::reading_coordinated_state])
	    .trackLatest("MasterRecoveryState");

	wait(self->cstate.read());

	self->recoveryState = RecoveryState::LOCKING_CSTATE;
	TraceEvent("MasterRecoveryState", self->dbgid)
	    .detail("StatusCode", RecoveryStatus::locking_coordinated_state)
	    .detail("Status", RecoveryStatus::names[RecoveryStatus::locking_coordinated_state])
	    .detail("TLogs", self->cstate.prevDBState.tLogs.size())
	    .detail("ActiveGenerations", self->cstate.myDBState.oldTLogData.size() + 1)
	    .detail("MyRecoveryCount", self->cstate.prevDBState.recoveryCount + 2)
	    .detail("ForceRecovery", self->forceRecovery)
	    .trackLatest("MasterRecoveryState");
	// for (const auto& old : self->cstate.prevDBState.oldTLogData) {
	//	TraceEvent("BWReadCoreState", self->dbgid).detail("Epoch", old.epoch).detail("Version", old.epochEnd);
	//}

	TraceEvent("MasterRecoveryGenerations", self->dbgid)
	    .detail("ActiveGenerations", self->cstate.myDBState.oldTLogData.size() + 1)
	    .trackLatest("MasterRecoveryGenerations");

	if (self->cstate.myDBState.oldTLogData.size() > CLIENT_KNOBS->MAX_GENERATIONS_OVERRIDE) {
		if (self->cstate.myDBState.oldTLogData.size() >= CLIENT_KNOBS->MAX_GENERATIONS) {
			TraceEvent(SevError, "RecoveryStoppedTooManyOldGenerations")
			    .detail("OldGenerations", self->cstate.myDBState.oldTLogData.size())
			    .detail("Reason",
			            "Recovery stopped because too many recoveries have happened since the last time the cluster "
			            "was fully_recovered. Set --knob_max_generations_override on your server processes to a value "
			            "larger than OldGenerations to resume recovery once the underlying problem has been fixed.");
			wait(Future<Void>(Never()));
		} else if (self->cstate.myDBState.oldTLogData.size() > CLIENT_KNOBS->RECOVERY_DELAY_START_GENERATION) {
			TraceEvent(SevError, "RecoveryDelayedTooManyOldGenerations")
			    .detail("OldGenerations", self->cstate.myDBState.oldTLogData.size())
			    .detail("Reason",
			            "Recovery is delayed because too many recoveries have happened since the last time the cluster "
			            "was fully_recovered. Set --knob_max_generations_override on your server processes to a value "
			            "larger than OldGenerations to resume recovery once the underlying problem has been fixed.");
			wait(delay(CLIENT_KNOBS->RECOVERY_DELAY_SECONDS_PER_GENERATION *
			           (self->cstate.myDBState.oldTLogData.size() - CLIENT_KNOBS->RECOVERY_DELAY_START_GENERATION)));
		}
		if (g_network->isSimulated() && self->cstate.myDBState.oldTLogData.size() > CLIENT_KNOBS->MAX_GENERATIONS_SIM) {
			g_simulator.connectionFailuresDisableDuration = 1e6;
			g_simulator.speedUpSimulation = true;
			TraceEvent(SevWarnAlways, "DisableConnectionFailures_TooManyGenerations").log();
		}
	}

	state Reference<AsyncVar<Reference<ILogSystem>>> oldLogSystems(new AsyncVar<Reference<ILogSystem>>);
	state Future<Void> recoverAndEndEpoch = ILogSystem::recoverAndEndEpoch(oldLogSystems,
	                                                                       self->dbgid,
	                                                                       self->cstate.prevDBState,
	                                                                       self->myInterface.tlogRejoin.getFuture(),
	                                                                       self->myInterface.locality,
	                                                                       &self->forceRecovery);

	DBCoreState newState = self->cstate.myDBState;
	newState.recoveryCount++;
	wait(self->cstate.write(newState) || recoverAndEndEpoch);

	self->recoveryState = RecoveryState::RECRUITING;

	state vector<StorageServerInterface> seedServers;
	state vector<Standalone<CommitTransactionRef>> initialConfChanges;
	state Future<Void> logChanges;
	state Future<Void> minRecoveryDuration;
	state Future<Version> poppedTxsVersion;

	loop {
		Reference<ILogSystem> oldLogSystem = oldLogSystems->get();
		if (oldLogSystem) {
			logChanges = triggerUpdates(self, oldLogSystem);
			if (!minRecoveryDuration.isValid()) {
				minRecoveryDuration = delay(SERVER_KNOBS->ENFORCED_MIN_RECOVERY_DURATION);
				poppedTxsVersion = oldLogSystem->getTxsPoppedVersion();
			}
		}

		state Future<Void> reg = oldLogSystem ? updateRegistration(self, oldLogSystem) : Never();
		self->registrationTrigger.trigger();

		choose {
			when(wait(oldLogSystem
			              ? recoverFrom(self, oldLogSystem, &seedServers, &initialConfChanges, poppedTxsVersion)
			              : Never())) {
				reg.cancel();
				break;
			}
			when(wait(oldLogSystems->onChange())) {}
			when(wait(reg)) { throw internal_error(); }
			when(wait(recoverAndEndEpoch)) { throw internal_error(); }
		}
	}

	if (self->neverCreated) {
		recoverStartTime = now();
	}

	recoverAndEndEpoch.cancel();

	ASSERT(self->commitProxies.size() <= self->configuration.getDesiredCommitProxies());
	ASSERT(self->commitProxies.size() >= 1);
	ASSERT(self->grvProxies.size() <= self->configuration.getDesiredGrvProxies());
	ASSERT(self->grvProxies.size() >= 1);
	ASSERT(self->resolvers.size() <= self->configuration.getDesiredResolvers());
	ASSERT(self->resolvers.size() >= 1);

	self->recoveryState = RecoveryState::RECOVERY_TRANSACTION;
	TraceEvent("MasterRecoveryState", self->dbgid)
	    .detail("StatusCode", RecoveryStatus::recovery_transaction)
	    .detail("Status", RecoveryStatus::names[RecoveryStatus::recovery_transaction])
	    .detail("PrimaryLocality", self->primaryLocality)
	    .detail("DcId", self->myInterface.locality.dcId())
	    .trackLatest("MasterRecoveryState");

	// Recovery transaction
	state bool debugResult = debug_checkMinRestoredVersion(UID(), self->lastEpochEnd, "DBRecovery", SevWarn);

	CommitTransactionRequest recoveryCommitRequest;
	recoveryCommitRequest.flags = recoveryCommitRequest.flags | CommitTransactionRequest::FLAG_IS_LOCK_AWARE;
	CommitTransactionRef& tr = recoveryCommitRequest.transaction;
	int mmApplied = 0; // The number of mutations in tr.mutations that have been applied to the txnStateStore so far
	if (self->lastEpochEnd != 0) {
		Optional<Value> snapRecoveryFlag = self->txnStateStore->readValue(writeRecoveryKey).get();
		TraceEvent("MasterRecoverySnapshotCheck")
		    .detail("SnapRecoveryFlag", snapRecoveryFlag.present() ? snapRecoveryFlag.get().toString() : "N/A")
		    .detail("LastEpochEnd", self->lastEpochEnd);
		if (snapRecoveryFlag.present()) {
			TEST(true); // Recovering from snapshot, writing to snapShotEndVersionKey
			BinaryWriter bw(Unversioned());
			tr.set(recoveryCommitRequest.arena, snapshotEndVersionKey, (bw << self->lastEpochEnd).toValue());
			// Pause the backups that got restored in this snapshot to avoid data corruption
			// Requires further operational work to abort the backup
			TraceEvent("MasterRecoveryPauseBackupAgents").log();
			Key backupPauseKey = FileBackupAgent::getPauseKey();
			tr.set(recoveryCommitRequest.arena, backupPauseKey, StringRef());
			// Clear the key so multiple recoveries will not overwrite the first version recorded
			tr.clear(recoveryCommitRequest.arena, singleKeyRange(writeRecoveryKey));
		}
		if (self->forceRecovery) {
			BinaryWriter bw(Unversioned());
			tr.set(recoveryCommitRequest.arena, killStorageKey, (bw << self->safeLocality).toValue());
		}

		// This transaction sets \xff/lastEpochEnd, which the shard servers can use to roll back speculatively
		//   processed semi-committed transactions from the previous epoch.
		// It also guarantees the shard servers and tlog servers eventually get versions in the new epoch, which
		//   clients might rely on.
		// This transaction is by itself in a batch (has its own version number), which simplifies storage servers
		// slightly (they assume there are no modifications to serverKeys in the same batch) The proxy also expects the
		// lastEpochEndKey mutation to be first in the transaction
		BinaryWriter bw(Unversioned());
		tr.set(recoveryCommitRequest.arena, lastEpochEndKey, (bw << self->lastEpochEnd).toValue());

		if (self->forceRecovery) {
			tr.set(recoveryCommitRequest.arena, rebootWhenDurableKey, StringRef());
			tr.set(recoveryCommitRequest.arena,
			       moveKeysLockOwnerKey,
			       BinaryWriter::toValue(deterministicRandom()->randomUniqueID(), Unversioned()));
		}
	} else {
		// Recruit and seed initial shard servers
		// This transaction must be the very first one in the database (version 1)
		seedShardServers(recoveryCommitRequest.arena, tr, seedServers);
	}
	// initialConfChanges have not been conflict checked against any earlier writes in the recovery transaction, so do
	// this as early as possible in the recovery transaction but see above comments as to why it can't be absolutely
	// first.  Theoretically emergency transactions should conflict check against the lastEpochEndKey.
	for (auto& itr : initialConfChanges) {
		tr.mutations.append_deep(recoveryCommitRequest.arena, itr.mutations.begin(), itr.mutations.size());
		tr.write_conflict_ranges.append_deep(
		    recoveryCommitRequest.arena, itr.write_conflict_ranges.begin(), itr.write_conflict_ranges.size());
	}

	tr.set(
	    recoveryCommitRequest.arena, primaryLocalityKey, BinaryWriter::toValue(self->primaryLocality, Unversioned()));
	tr.set(recoveryCommitRequest.arena, backupVersionKey, backupVersionValue);
	tr.set(recoveryCommitRequest.arena, coordinatorsKey, self->coordinators.ccf->getConnectionString().toString());
	tr.set(recoveryCommitRequest.arena, logsKey, self->logSystem->getLogsValue());
	tr.set(recoveryCommitRequest.arena,
	       primaryDatacenterKey,
	       self->myInterface.locality.dcId().present() ? self->myInterface.locality.dcId().get() : StringRef());

	tr.clear(recoveryCommitRequest.arena, tLogDatacentersKeys);
	for (auto& dc : self->primaryDcId) {
		tr.set(recoveryCommitRequest.arena, tLogDatacentersKeyFor(dc), StringRef());
	}
	if (self->configuration.usableRegions > 1) {
		for (auto& dc : self->remoteDcIds) {
			tr.set(recoveryCommitRequest.arena, tLogDatacentersKeyFor(dc), StringRef());
		}
	}

	applyMetadataMutations(SpanID(),
	                       self->dbgid,
	                       recoveryCommitRequest.arena,
	                       tr.mutations.slice(mmApplied, tr.mutations.size()),
	                       self->txnStateStore);
	mmApplied = tr.mutations.size();

	tr.read_snapshot = self->recoveryTransactionVersion; // lastEpochEnd would make more sense, but isn't in the initial
	                                                     // window of the resolver(s)

<<<<<<< HEAD
	// resize the TPCV vector to the number of tlogs and initialize to first transaction
	int numLogs = self->dbInfo->get().logSystemConfig.numLogs();
	self->tpcvVector.resize(1 + numLogs, 0);

	TraceEvent("MasterRecoveryCommit", self->dbgid);
=======
	TraceEvent("MasterRecoveryCommit", self->dbgid).log();
>>>>>>> 3992b059
	state Future<ErrorOr<CommitID>> recoveryCommit = self->commitProxies[0].commit.tryGetReply(recoveryCommitRequest);
	self->addActor.send(self->logSystem->onError());
	self->addActor.send(waitResolverFailure(self->resolvers));
	self->addActor.send(waitCommitProxyFailure(self->commitProxies));
	self->addActor.send(waitGrvProxyFailure(self->grvProxies));
	self->addActor.send(provideVersions(self));
	self->addActor.send(serveLiveCommittedVersion(self));
	self->addActor.send(reportErrors(updateRegistration(self, self->logSystem), "UpdateRegistration", self->dbgid));
	self->registrationTrigger.trigger();

	wait(discardCommit(self->txnStateStore, self->txnStateLogAdapter));

	// Wait for the recovery transaction to complete.
	// SOMEDAY: For faster recovery, do this and setDBState asynchronously and don't wait for them
	// unless we want to change TLogs
	wait((success(recoveryCommit) && sendInitialCommitToResolvers(self)));
	if (recoveryCommit.isReady() && recoveryCommit.get().isError()) {
		TEST(true); // Master recovery failed because of the initial commit failed
		throw master_recovery_failed();
	}

	ASSERT(self->recoveryTransactionVersion != 0);

	self->recoveryState = RecoveryState::WRITING_CSTATE;
	TraceEvent("MasterRecoveryState", self->dbgid)
	    .detail("StatusCode", RecoveryStatus::writing_coordinated_state)
	    .detail("Status", RecoveryStatus::names[RecoveryStatus::writing_coordinated_state])
	    .detail("TLogList", self->logSystem->describe())
	    .trackLatest("MasterRecoveryState");

	// Multiple masters prevent conflicts between themselves via CoordinatedState (self->cstate)
	//  1. If SetMaster succeeds, then by CS's contract, these "new" Tlogs are the immediate
	//     successors of the "old" ones we are replacing
	//  2. logSystem->recoverAndEndEpoch ensured that a co-quorum of the "old" tLogs were stopped at
	//     versions <= self->lastEpochEnd, so no versions > self->lastEpochEnd could be (fully) committed to them.
	//  3. No other master will attempt to commit anything to our "new" Tlogs
	//     because it didn't recruit them
	//  4. Therefore, no full commit can come between self->lastEpochEnd and the first commit
	//     we made to the new Tlogs (self->recoveryTransactionVersion), and only our own semi-commits can come between
	//     our first commit and the next new TLogs

	self->addActor.send(trackTlogRecovery(self, oldLogSystems, minRecoveryDuration));
	debug_advanceMaxCommittedVersion(UID(), self->recoveryTransactionVersion);
	wait(self->cstateUpdated.getFuture());
	debug_advanceMinCommittedVersion(UID(), self->recoveryTransactionVersion);

	if (debugResult) {
		TraceEvent(self->forceRecovery ? SevWarn : SevError, "DBRecoveryDurabilityError").log();
	}

	TraceEvent("MasterCommittedTLogs", self->dbgid)
	    .detail("TLogs", self->logSystem->describe())
	    .detail("RecoveryCount", self->cstate.myDBState.recoveryCount)
	    .detail("RecoveryTransactionVersion", self->recoveryTransactionVersion);

	TraceEvent(recoveryInterval.end(), self->dbgid)
	    .detail("RecoveryTransactionVersion", self->recoveryTransactionVersion);

	self->recoveryState = RecoveryState::ACCEPTING_COMMITS;
	double recoveryDuration = now() - recoverStartTime;

	TraceEvent((recoveryDuration > 4 && !g_network->isSimulated()) ? SevWarnAlways : SevInfo,
	           "MasterRecoveryDuration",
	           self->dbgid)
	    .detail("RecoveryDuration", recoveryDuration)
	    .trackLatest("MasterRecoveryDuration");

	TraceEvent("MasterRecoveryState", self->dbgid)
	    .detail("StatusCode", RecoveryStatus::accepting_commits)
	    .detail("Status", RecoveryStatus::names[RecoveryStatus::accepting_commits])
	    .detail("StoreType", self->configuration.storageServerStoreType)
	    .detail("RecoveryDuration", recoveryDuration)
	    .trackLatest("MasterRecoveryState");

	TraceEvent("MasterRecoveryAvailable", self->dbgid)
	    .detail("AvailableAtVersion", self->version)
	    .trackLatest("MasterRecoveryAvailable");

	if (self->resolvers.size() > 1)
		self->addActor.send(resolutionBalancing(self));

	self->addActor.send(changeCoordinators(self));
	Database cx = openDBOnServer(self->dbInfo, TaskPriority::DefaultEndpoint, LockAware::True);
	self->addActor.send(configurationMonitor(self, cx));
	if (self->configuration.backupWorkerEnabled) {
		self->addActor.send(recruitBackupWorkers(self, cx));
	} else {
		self->logSystem->setOldestBackupEpoch(self->cstate.myDBState.recoveryCount);
	}

	wait(Future<Void>(Never()));
	throw internal_error();
}

ACTOR Future<Void> masterServer(MasterInterface mi,
                                Reference<AsyncVar<ServerDBInfo> const> db,
                                Reference<AsyncVar<Optional<ClusterControllerFullInterface>>> ccInterface,
                                ServerCoordinators coordinators,
                                LifetimeToken lifetime,
                                bool forceRecovery) {
	state Future<Void> ccTimeout = delay(SERVER_KNOBS->CC_INTERFACE_TIMEOUT);
	while (!ccInterface->get().present() || db->get().clusterInterface != ccInterface->get().get()) {
		wait(ccInterface->onChange() || db->onChange() || ccTimeout);
		if (ccTimeout.isReady()) {
			TraceEvent("MasterTerminated", mi.id())
			    .detail("Reason", "Timeout")
			    .detail("CCInterface", ccInterface->get().present() ? ccInterface->get().get().id() : UID())
			    .detail("DBInfoInterface", db->get().clusterInterface.id());
			return Void();
		}
	}

	state Future<Void> onDBChange = Void();
	state PromiseStream<Future<Void>> addActor;
	state Reference<MasterData> self(new MasterData(
	    db, mi, coordinators, db->get().clusterInterface, LiteralStringRef(""), addActor, forceRecovery));
	state Future<Void> collection = actorCollection(self->addActor.getFuture());
	self->addActor.send(traceRole(Role::MASTER, mi.id()));

	TEST(!lifetime.isStillValid(db->get().masterLifetime, mi.id() == db->get().master.id())); // Master born doomed
	TraceEvent("MasterLifetime", self->dbgid).detail("LifetimeToken", lifetime.toString());

	try {
		state Future<Void> core = masterCore(self);
		loop choose {
			when(wait(core)) { break; }
			when(wait(onDBChange)) {
				onDBChange = db->onChange();
				if (!lifetime.isStillValid(db->get().masterLifetime, mi.id() == db->get().master.id())) {
					TraceEvent("MasterTerminated", mi.id())
					    .detail("Reason", "LifetimeToken")
					    .detail("MyToken", lifetime.toString())
					    .detail("CurrentToken", db->get().masterLifetime.toString());
					TEST(true); // Master replaced, dying
					if (BUGGIFY)
						wait(delay(5));
					throw worker_removed();
				}
				// resize the TPCV vector to the number of tlogs and initialize to first transaction
				int numLogs = self->dbInfo->get().logSystemConfig.numLogs();
				self->tpcvVector.resize(1 + numLogs, 0);
			}
			when(BackupWorkerDoneRequest req = waitNext(mi.notifyBackupWorkerDone.getFuture())) {
				if (self->logSystem.isValid() && self->logSystem->removeBackupWorker(req)) {
					self->registrationTrigger.trigger();
				}
				++self->backupWorkerDoneRequests;
				req.reply.send(Void());
			}
			when(wait(collection)) {
				ASSERT(false);
				throw internal_error();
			}
		}
	} catch (Error& e) {
		state Error err = e;
		if (e.code() != error_code_actor_cancelled) {
			wait(delay(0.0));
		}

		while (!self->addActor.isEmpty()) {
			self->addActor.getFuture().pop();
		}

		TEST(err.code() == error_code_master_tlog_failed); // Master: terminated due to tLog failure
		TEST(err.code() == error_code_commit_proxy_failed); // Master: terminated due to commit proxy failure
		TEST(err.code() == error_code_grv_proxy_failed); // Master: terminated due to GRV proxy failure
		TEST(err.code() == error_code_master_resolver_failed); // Master: terminated due to resolver failure
		TEST(err.code() == error_code_master_backup_worker_failed); // Master: terminated due to backup worker failure

		if (normalMasterErrors().count(err.code())) {
			TraceEvent("MasterTerminated", mi.id()).error(err);
			return Void();
		}
		throw err;
	}
	return Void();
}<|MERGE_RESOLUTION|>--- conflicted
+++ resolved
@@ -272,26 +272,15 @@
 	           Standalone<StringRef> const& dbId,
 	           PromiseStream<Future<Void>> const& addActor,
 	           bool forceRecovery)
-<<<<<<< HEAD
-	  : dbgid(myInterface.id()), myInterface(myInterface), dbInfo(dbInfo), cstate(coordinators, addActor, dbgid),
-	    coordinators(coordinators), clusterController(clusterController), dbId(dbId), forceRecovery(forceRecovery),
-	    safeLocality(tagLocalityInvalid), primaryLocality(tagLocalityInvalid), neverCreated(false),
-	    lastEpochEnd(invalidVersion), liveCommittedVersion(invalidVersion), prevTLogVersion(invalidVersion),
-	    databaseLocked(false), minKnownCommittedVersion(invalidVersion), recoveryTransactionVersion(invalidVersion),
-	    lastCommitTime(0), registrationCount(0), version(invalidVersion), lastVersionTime(0), txnStateStore(nullptr),
-	    memoryLimit(2e9), addActor(addActor), hasConfiguration(false),
-	    recruitmentStalled(makeReference<AsyncVar<bool>>(false)), cc("Master", dbgid.toString()),
-=======
 
 	  : dbgid(myInterface.id()), lastEpochEnd(invalidVersion), recoveryTransactionVersion(invalidVersion),
-	    lastCommitTime(0), liveCommittedVersion(invalidVersion), databaseLocked(false),
+	    lastCommitTime(0), prevTLogVersion(invalidVersion), liveCommittedVersion(invalidVersion), databaseLocked(false),
 	    minKnownCommittedVersion(invalidVersion), hasConfiguration(false), coordinators(coordinators),
 	    version(invalidVersion), lastVersionTime(0), txnStateStore(nullptr), memoryLimit(2e9), dbId(dbId),
 	    myInterface(myInterface), clusterController(clusterController), cstate(coordinators, addActor, dbgid),
 	    dbInfo(dbInfo), registrationCount(0), addActor(addActor),
 	    recruitmentStalled(makeReference<AsyncVar<bool>>(false)), forceRecovery(forceRecovery), neverCreated(false),
 	    safeLocality(tagLocalityInvalid), primaryLocality(tagLocalityInvalid), cc("Master", dbgid.toString()),
->>>>>>> 3992b059
 	    changeCoordinatorsRequests("ChangeCoordinatorsRequests", cc),
 	    getCommitVersionRequests("GetCommitVersionRequests", cc),
 	    backupWorkerDoneRequests("BackupWorkerDoneRequests", cc),
@@ -1950,15 +1939,11 @@
 	tr.read_snapshot = self->recoveryTransactionVersion; // lastEpochEnd would make more sense, but isn't in the initial
 	                                                     // window of the resolver(s)
 
-<<<<<<< HEAD
 	// resize the TPCV vector to the number of tlogs and initialize to first transaction
 	int numLogs = self->dbInfo->get().logSystemConfig.numLogs();
 	self->tpcvVector.resize(1 + numLogs, 0);
 
-	TraceEvent("MasterRecoveryCommit", self->dbgid);
-=======
 	TraceEvent("MasterRecoveryCommit", self->dbgid).log();
->>>>>>> 3992b059
 	state Future<ErrorOr<CommitID>> recoveryCommit = self->commitProxies[0].commit.tryGetReply(recoveryCommitRequest);
 	self->addActor.send(self->logSystem->onError());
 	self->addActor.send(waitResolverFailure(self->resolvers));
