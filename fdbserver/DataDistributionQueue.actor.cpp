/*
 * DataDistributionQueue.actor.cpp
 *
 * This source file is part of the FoundationDB open source project
 *
 * Copyright 2013-2022 Apple Inc. and the FoundationDB project authors
 *
 * Licensed under the Apache License, Version 2.0 (the "License");
 * you may not use this file except in compliance with the License.
 * You may obtain a copy of the License at
 *
 *     http://www.apache.org/licenses/LICENSE-2.0
 *
 * Unless required by applicable law or agreed to in writing, software
 * distributed under the License is distributed on an "AS IS" BASIS,
 * WITHOUT WARRANTIES OR CONDITIONS OF ANY KIND, either express or implied.
 * See the License for the specific language governing permissions and
 * limitations under the License.
 */

#include <limits>
#include <numeric>
#include <vector>

#include "flow/ActorCollection.h"
#include "flow/FastRef.h"
#include "flow/Trace.h"
#include "flow/Util.h"
#include "fdbrpc/sim_validation.h"
#include "fdbclient/SystemData.h"
#include "fdbserver/DataDistribution.actor.h"
#include "fdbclient/DatabaseContext.h"
#include "fdbserver/MoveKeys.actor.h"
#include "fdbserver/Knobs.h"
#include "fdbrpc/simulator.h"
#include "flow/actorcompiler.h" // This must be the last #include.

#define WORK_FULL_UTILIZATION 10000 // This is not a knob; it is a fixed point scaling factor!

struct RelocateData {
	KeyRange keys;
	int priority;
	int boundaryPriority;
	int healthPriority;

	double startTime;
	UID randomId;
	int workFactor;
	std::vector<UID> src;
	std::vector<UID> completeSources;
	std::vector<UID> completeDests;
	bool wantsNewServers;
	bool cancellable;
	TraceInterval interval;

	RelocateData()
	  : priority(-1), boundaryPriority(-1), healthPriority(-1), startTime(-1), workFactor(0), wantsNewServers(false),
	    cancellable(false), interval("QueuedRelocation") {}
	explicit RelocateData(RelocateShard const& rs)
	  : keys(rs.keys), priority(rs.priority), boundaryPriority(isBoundaryPriority(rs.priority) ? rs.priority : -1),
	    healthPriority(isHealthPriority(rs.priority) ? rs.priority : -1), startTime(now()),
	    randomId(deterministicRandom()->randomUniqueID()), workFactor(0),
	    wantsNewServers(rs.priority == SERVER_KNOBS->PRIORITY_REBALANCE_OVERUTILIZED_TEAM ||
	                    rs.priority == SERVER_KNOBS->PRIORITY_REBALANCE_UNDERUTILIZED_TEAM ||
	                    rs.priority == SERVER_KNOBS->PRIORITY_SPLIT_SHARD ||
	                    rs.priority == SERVER_KNOBS->PRIORITY_TEAM_REDUNDANT ||
	                    rs.priority == SERVER_KNOBS->PRIORITY_MANUAL_SHARD_SPLIT ||
	                    rs.priority == SERVER_KNOBS->PRIORITY_TEAM_STORAGE_QUEUE_TOO_LONG),
	    cancellable(true), interval("QueuedRelocation") {}

	static bool isHealthPriority(int priority) {
		return priority == SERVER_KNOBS->PRIORITY_POPULATE_REGION ||
		       priority == SERVER_KNOBS->PRIORITY_TEAM_UNHEALTHY || priority == SERVER_KNOBS->PRIORITY_TEAM_2_LEFT ||
		       priority == SERVER_KNOBS->PRIORITY_TEAM_1_LEFT || priority == SERVER_KNOBS->PRIORITY_TEAM_0_LEFT ||
		       priority == SERVER_KNOBS->PRIORITY_TEAM_REDUNDANT || priority == SERVER_KNOBS->PRIORITY_TEAM_HEALTHY ||
		       priority == SERVER_KNOBS->PRIORITY_TEAM_CONTAINS_UNDESIRED_SERVER ||
		       priority == SERVER_KNOBS->PRIORITY_PERPETUAL_STORAGE_WIGGLE;
	}

	static bool isBoundaryPriority(int priority) {
		return priority == SERVER_KNOBS->PRIORITY_SPLIT_SHARD || priority == SERVER_KNOBS->PRIORITY_MERGE_SHARD;
	}

	bool operator>(const RelocateData& rhs) const {
		return priority != rhs.priority
		           ? priority > rhs.priority
		           : (startTime != rhs.startTime ? startTime < rhs.startTime : randomId > rhs.randomId);
	}

	bool operator==(const RelocateData& rhs) const {
		return priority == rhs.priority && boundaryPriority == rhs.boundaryPriority &&
		       healthPriority == rhs.healthPriority && keys == rhs.keys && startTime == rhs.startTime &&
		       workFactor == rhs.workFactor && src == rhs.src && completeSources == rhs.completeSources &&
		       completeDests == rhs.completeDests && wantsNewServers == rhs.wantsNewServers && randomId == rhs.randomId;
	}
	bool operator!=(const RelocateData& rhs) const { return !(*this == rhs); }
};

class ParallelTCInfo final : public ReferenceCounted<ParallelTCInfo>, public IDataDistributionTeam {
	std::vector<Reference<IDataDistributionTeam>> teams;
	std::vector<UID> tempServerIDs;

	int64_t sum(std::function<int64_t(IDataDistributionTeam const&)> func) const {
		int64_t result = 0;
		for (const auto& team : teams) {
			result += func(*team);
		}
		return result;
	}

	template <class T>
	std::vector<T> collect(std::function<std::vector<T>(IDataDistributionTeam const&)> func) const {
		std::vector<T> result;

		for (const auto& team : teams) {
			std::vector<T> newItems = func(*team);
			result.insert(result.end(), newItems.begin(), newItems.end());
		}
		return result;
	}

	bool any(std::function<bool(IDataDistributionTeam const&)> func) const {
		for (const auto& team : teams) {
			if (func(*team)) {
				return true;
			}
		}
		return false;
	}

public:
	ParallelTCInfo() = default;

	void addTeam(Reference<IDataDistributionTeam> team) { teams.push_back(team); }

	void clear() { teams.clear(); }

	bool all(std::function<bool(IDataDistributionTeam const&)> func) const {
		return !any([func](IDataDistributionTeam const& team) { return !func(team); });
	}

	std::vector<StorageServerInterface> getLastKnownServerInterfaces() const override {
		return collect<StorageServerInterface>(
		    [](IDataDistributionTeam const& team) { return team.getLastKnownServerInterfaces(); });
	}

	int size() const override {
		int totalSize = 0;
		for (auto it = teams.begin(); it != teams.end(); it++) {
			totalSize += (*it)->size();
		}
		return totalSize;
	}

	std::vector<UID> const& getServerIDs() const override {
		static std::vector<UID> tempServerIDs;
		tempServerIDs.clear();
		for (const auto& team : teams) {
			std::vector<UID> const& childIDs = team->getServerIDs();
			tempServerIDs.insert(tempServerIDs.end(), childIDs.begin(), childIDs.end());
		}
		return tempServerIDs;
	}

	void addDataInFlightToTeam(int64_t delta) override {
		for (auto& team : teams) {
			team->addDataInFlightToTeam(delta);
		}
	}

	int64_t getDataInFlightToTeam() const override {
		return sum([](IDataDistributionTeam const& team) { return team.getDataInFlightToTeam(); });
	}

	int64_t getLoadBytes(bool includeInFlight = true, double inflightPenalty = 1.0) const override {
		return sum([includeInFlight, inflightPenalty](IDataDistributionTeam const& team) {
			return team.getLoadBytes(includeInFlight, inflightPenalty);
		});
	}

	Optional<int64_t> getLongestStorageQueueSize() const override {
		int64_t maxQueueSize = 0;
		for (const auto& team : teams) {
			Optional<int64_t> queueSize = team->getLongestStorageQueueSize();
			if (!queueSize.present()) {
				return Optional<int64_t>();
			}
			maxQueueSize = std::max(maxQueueSize, queueSize.get());
		}
		return maxQueueSize;
	}

	int64_t getMinAvailableSpace(bool includeInFlight = true) const override {
		int64_t result = std::numeric_limits<int64_t>::max();
		for (const auto& team : teams) {
			result = std::min(result, team->getMinAvailableSpace(includeInFlight));
		}
		return result;
	}

	double getMinAvailableSpaceRatio(bool includeInFlight = true) const override {
		double result = std::numeric_limits<double>::max();
		for (const auto& team : teams) {
			result = std::min(result, team->getMinAvailableSpaceRatio(includeInFlight));
		}
		return result;
	}

	bool hasHealthyAvailableSpace(double minRatio) const override {
		return all([minRatio](IDataDistributionTeam const& team) { return team.hasHealthyAvailableSpace(minRatio); });
	}

	Future<Void> updateStorageMetrics() override {
		std::vector<Future<Void>> futures;

		for (auto& team : teams) {
			futures.push_back(team->updateStorageMetrics());
		}
		return waitForAll(futures);
	}

	bool isOptimal() const override {
		return all([](IDataDistributionTeam const& team) { return team.isOptimal(); });
	}

	bool isWrongConfiguration() const override {
		return any([](IDataDistributionTeam const& team) { return team.isWrongConfiguration(); });
	}
	void setWrongConfiguration(bool wrongConfiguration) override {
		for (auto it = teams.begin(); it != teams.end(); it++) {
			(*it)->setWrongConfiguration(wrongConfiguration);
		}
	}

	bool isHealthy() const override {
		return all([](IDataDistributionTeam const& team) { return team.isHealthy(); });
	}

	void setHealthy(bool h) override {
		for (auto it = teams.begin(); it != teams.end(); it++) {
			(*it)->setHealthy(h);
		}
	}

	int getPriority() const override {
		int priority = 0;
		for (auto it = teams.begin(); it != teams.end(); it++) {
			priority = std::max(priority, (*it)->getPriority());
		}
		return priority;
	}

	void setPriority(int p) override {
		for (auto it = teams.begin(); it != teams.end(); it++) {
			(*it)->setPriority(p);
		}
	}
	void addref() const override { ReferenceCounted<ParallelTCInfo>::addref(); }
	void delref() const override { ReferenceCounted<ParallelTCInfo>::delref(); }

	void addServers(const std::vector<UID>& servers) override {
		ASSERT(!teams.empty());
		teams[0]->addServers(servers);
	}

	std::string getTeamID() const override {
		std::string id;
		for (int i = 0; i < teams.size(); i++) {
			auto const& team = teams[i];
			id += (i == teams.size() - 1) ? team->getTeamID() : format("%s, ", team->getTeamID().c_str());
		}
		return id;
	}
};

struct Busyness {
	std::vector<int> ledger;

	Busyness() : ledger(10, 0) {}

	bool canLaunch(int prio, int work) const {
		ASSERT(prio > 0 && prio < 1000);
		return ledger[prio / 100] <= WORK_FULL_UTILIZATION - work; // allow for rounding errors in double division
	}
	void addWork(int prio, int work) {
		ASSERT(prio > 0 && prio < 1000);
		for (int i = 0; i <= (prio / 100); i++)
			ledger[i] += work;
	}
	void removeWork(int prio, int work) { addWork(prio, -work); }
	std::string toString() {
		std::string result;
		for (int i = 1; i < ledger.size();) {
			int j = i + 1;
			while (j < ledger.size() && ledger[i] == ledger[j])
				j++;
			if (i != 1)
				result += ", ";
			result += i + 1 == j ? format("%03d", i * 100) : format("%03d/%03d", i * 100, (j - 1) * 100);
			result +=
			    format("=%1.02f (%d/%d)", (float)ledger[i] / WORK_FULL_UTILIZATION, ledger[i], WORK_FULL_UTILIZATION);
			i = j;
		}
		return result;
	}
};

// find the "workFactor" for this, were it launched now
int getSrcWorkFactor(RelocateData const& relocation, int singleRegionTeamSize) {
	if (relocation.healthPriority == SERVER_KNOBS->PRIORITY_TEAM_1_LEFT ||
	    relocation.healthPriority == SERVER_KNOBS->PRIORITY_TEAM_0_LEFT)
		return WORK_FULL_UTILIZATION / SERVER_KNOBS->RELOCATION_PARALLELISM_PER_SOURCE_SERVER;
	else if (relocation.healthPriority == SERVER_KNOBS->PRIORITY_TEAM_2_LEFT)
		return WORK_FULL_UTILIZATION / 2 / SERVER_KNOBS->RELOCATION_PARALLELISM_PER_SOURCE_SERVER;
	else // for now we assume that any message at a lower priority can best be assumed to have a full team left for work
		return WORK_FULL_UTILIZATION / singleRegionTeamSize / SERVER_KNOBS->RELOCATION_PARALLELISM_PER_SOURCE_SERVER;
}

int getDestWorkFactor(int priority) {
	if (priority == SERVER_KNOBS->PRIORITY_MANUAL_SHARD_SPLIT) {
		// We do not want many shards from manual split are moved to the same dest
		return WORK_FULL_UTILIZATION / SERVER_KNOBS->MANUAL_SPLIT_RELOCATION_PARALLELISM_PER_DEST_SERVER;
	} else {
		// Work of moving a shard is even across destination servers
		return WORK_FULL_UTILIZATION / SERVER_KNOBS->RELOCATION_PARALLELISM_PER_DEST_SERVER;
	}
}

// Data movement's resource control: Do not overload servers used for the RelocateData
// return true if servers are not too busy to launch the relocation
// This ensure source servers will not be overloaded.
bool canLaunchSrc(RelocateData& relocation,
                  int teamSize,
                  int singleRegionTeamSize,
                  std::map<UID, Busyness>& busymap,
                  std::vector<RelocateData> cancellableRelocations) {
	// assert this has not already been launched
	ASSERT(relocation.workFactor == 0);
	ASSERT(relocation.src.size() != 0);
	ASSERT(teamSize >= singleRegionTeamSize);

	// find the "workFactor" for this, were it launched now
	int workFactor = getSrcWorkFactor(relocation, singleRegionTeamSize);
	int neededServers = std::min<int>(relocation.src.size(), teamSize - singleRegionTeamSize + 1);
	if (SERVER_KNOBS->USE_OLD_NEEDED_SERVERS) {
		neededServers = std::max(1, (int)relocation.src.size() - teamSize + 1);
	}
	// see if each of the SS can launch this task
	for (int i = 0; i < relocation.src.size(); i++) {
		// For each source server for this relocation, copy and modify its busyness to reflect work that WOULD be
		// cancelled
		auto busyCopy = busymap[relocation.src[i]];
		for (int j = 0; j < cancellableRelocations.size(); j++) {
			auto& servers = cancellableRelocations[j].src;
			if (std::count(servers.begin(), servers.end(), relocation.src[i]))
				busyCopy.removeWork(cancellableRelocations[j].priority, cancellableRelocations[j].workFactor);
		}
		// Use this modified busyness to check if this relocation could be launched
		if (busyCopy.canLaunch(relocation.priority, workFactor)) {
			--neededServers;
			if (neededServers == 0)
				return true;
		}
	}
	return false;
}

// candidateTeams is a vector containing one team per datacenter, the team(s) DD is planning on moving the shard to.
bool canLaunchDest(const std::vector<std::pair<Reference<IDataDistributionTeam>, bool>>& candidateTeams,
                   int priority,
                   std::map<UID, Busyness>& busymapDest) {
	// fail switch if this is causing issues
	if (SERVER_KNOBS->RELOCATION_PARALLELISM_PER_DEST_SERVER <= 0) {
		return true;
	}
	int workFactor = getDestWorkFactor(priority);
	for (auto& team : candidateTeams) {
		for (UID id : team.first->getServerIDs()) {
			if (!busymapDest[id].canLaunch(priority, workFactor)) {
				return false;
			}
		}
	}
	return true;
}

// update busyness for each server
void launch(RelocateData& relocation, std::map<UID, Busyness>& busymap, int singleRegionTeamSize) {
	// if we are here this means that we can launch and should adjust all the work the servers can do
	relocation.workFactor = getSrcWorkFactor(relocation, singleRegionTeamSize);
	for (int i = 0; i < relocation.src.size(); i++)
		busymap[relocation.src[i]].addWork(relocation.priority, relocation.workFactor);
}

void launchDest(RelocateData& relocation,
                const std::vector<std::pair<Reference<IDataDistributionTeam>, bool>>& candidateTeams,
                std::map<UID, Busyness>& destBusymap) {
	ASSERT(relocation.completeDests.empty());
	int destWorkFactor = getDestWorkFactor(relocation.priority);
	for (auto& team : candidateTeams) {
		for (UID id : team.first->getServerIDs()) {
			relocation.completeDests.push_back(id);
			destBusymap[id].addWork(relocation.priority, destWorkFactor);
		}
	}
}

void completeDest(const RelocateData& relocation, std::map<UID, Busyness>& destBusymap) {
<<<<<<< HEAD
	int destWorkFactor = getDestWorkFactor();
=======
	int destWorkFactor = getDestWorkFactor(relocation.priority);
>>>>>>> 5fe02b50
	for (UID id : relocation.completeDests) {
		destBusymap[id].removeWork(relocation.priority, destWorkFactor);
	}
}

void complete(RelocateData const& relocation, std::map<UID, Busyness>& busymap, std::map<UID, Busyness>& destBusymap) {
	ASSERT(relocation.workFactor > 0);
	for (int i = 0; i < relocation.src.size(); i++)
		busymap[relocation.src[i]].removeWork(relocation.priority, relocation.workFactor);

	completeDest(relocation, destBusymap);
}

ACTOR Future<Void> dataDistributionRelocator(struct DDQueueData* self,
                                             RelocateData rd,
                                             const DDEnabledState* ddEnabledState);

struct DDQueueData {
	UID distributorId;
	MoveKeysLock lock;
	Database cx;

	std::vector<TeamCollectionInterface> teamCollections;
	Reference<ShardsAffectedByTeamFailure> shardsAffectedByTeamFailure;
	PromiseStream<Promise<int64_t>> getAverageShardBytes;

	FlowLock startMoveKeysParallelismLock;
	FlowLock finishMoveKeysParallelismLock;
	Reference<FlowLock> fetchSourceLock;

	int activeRelocations;
	int queuedRelocations;
	int64_t bytesWritten;
	int teamSize;
	int singleRegionTeamSize;

	std::map<UID, Busyness> busymap; // UID is serverID
	std::map<UID, Busyness> destBusymap; // UID is serverID

	KeyRangeMap<RelocateData> queueMap;
	std::set<RelocateData, std::greater<RelocateData>> fetchingSourcesQueue;
	std::set<RelocateData, std::greater<RelocateData>> fetchKeysComplete;
	KeyRangeActorMap getSourceActors;
	std::map<UID, std::set<RelocateData, std::greater<RelocateData>>>
	    queue; // Key UID is serverID, value is the serverID's set of RelocateData to relocate

	KeyRangeMap<RelocateData> inFlight;
	// Track all actors that relocates specified keys to a good place; Key: keyRange; Value: actor
	KeyRangeActorMap inFlightActors;

	Promise<Void> error;
	PromiseStream<RelocateData> dataTransferComplete;
	PromiseStream<RelocateData> relocationComplete;
	PromiseStream<RelocateData> fetchSourceServersComplete; // find source SSs for a relocate range

	PromiseStream<RelocateShard> output;
	FutureStream<RelocateShard> input;
	PromiseStream<GetMetricsRequest> getShardMetrics;

	double* lastLimited;
	double lastInterval;
	int suppressIntervals;

	Reference<AsyncVar<bool>> rawProcessingUnhealthy; // many operations will remove relocations before adding a new
	                                                  // one, so delay a small time before settling on a new number.
	Reference<AsyncVar<bool>> rawProcessingWiggle;

	std::map<int, int> priority_relocations;
	int unhealthyRelocations;

	Reference<EventCacheHolder> movedKeyServersEventHolder;

	void startRelocation(int priority, int healthPriority) {
		// Although PRIORITY_TEAM_REDUNDANT has lower priority than split and merge shard movement,
		// we must count it into unhealthyRelocations; because team removers relies on unhealthyRelocations to
		// ensure a team remover will not start before the previous one finishes removing a team and move away data
		// NOTE: split and merge shard have higher priority. If they have to wait for unhealthyRelocations = 0,
		// deadlock may happen: split/merge shard waits for unhealthyRelocations, while blocks team_redundant.
		if (healthPriority == SERVER_KNOBS->PRIORITY_POPULATE_REGION ||
		    healthPriority == SERVER_KNOBS->PRIORITY_TEAM_UNHEALTHY ||
		    healthPriority == SERVER_KNOBS->PRIORITY_TEAM_2_LEFT ||
		    healthPriority == SERVER_KNOBS->PRIORITY_TEAM_1_LEFT ||
		    healthPriority == SERVER_KNOBS->PRIORITY_TEAM_0_LEFT ||
		    healthPriority == SERVER_KNOBS->PRIORITY_TEAM_REDUNDANT) {
			unhealthyRelocations++;
			rawProcessingUnhealthy->set(true);
		}
		if (healthPriority == SERVER_KNOBS->PRIORITY_PERPETUAL_STORAGE_WIGGLE) {
			rawProcessingWiggle->set(true);
		}
		priority_relocations[priority]++;
	}
	void finishRelocation(int priority, int healthPriority) {
		if (healthPriority == SERVER_KNOBS->PRIORITY_POPULATE_REGION ||
		    healthPriority == SERVER_KNOBS->PRIORITY_TEAM_UNHEALTHY ||
		    healthPriority == SERVER_KNOBS->PRIORITY_TEAM_2_LEFT ||
		    healthPriority == SERVER_KNOBS->PRIORITY_TEAM_1_LEFT ||
		    healthPriority == SERVER_KNOBS->PRIORITY_TEAM_0_LEFT ||
		    healthPriority == SERVER_KNOBS->PRIORITY_TEAM_REDUNDANT) {
			unhealthyRelocations--;
			ASSERT(unhealthyRelocations >= 0);
			if (unhealthyRelocations == 0) {
				rawProcessingUnhealthy->set(false);
			}
		}
		priority_relocations[priority]--;
		if (priority_relocations[SERVER_KNOBS->PRIORITY_PERPETUAL_STORAGE_WIGGLE] == 0) {
			rawProcessingWiggle->set(false);
		}
	}

	DDQueueData(UID mid,
	            MoveKeysLock lock,
	            Database cx,
	            std::vector<TeamCollectionInterface> teamCollections,
	            Reference<ShardsAffectedByTeamFailure> sABTF,
	            PromiseStream<Promise<int64_t>> getAverageShardBytes,
	            int teamSize,
	            int singleRegionTeamSize,
	            PromiseStream<RelocateShard> output,
	            FutureStream<RelocateShard> input,
	            PromiseStream<GetMetricsRequest> getShardMetrics,
	            double* lastLimited)
	  : distributorId(mid), lock(lock), cx(cx), teamCollections(teamCollections), shardsAffectedByTeamFailure(sABTF),
	    getAverageShardBytes(getAverageShardBytes),
	    startMoveKeysParallelismLock(SERVER_KNOBS->DD_MOVE_KEYS_PARALLELISM),
	    finishMoveKeysParallelismLock(SERVER_KNOBS->DD_MOVE_KEYS_PARALLELISM),
	    fetchSourceLock(new FlowLock(SERVER_KNOBS->DD_FETCH_SOURCE_PARALLELISM)), activeRelocations(0),
	    queuedRelocations(0), bytesWritten(0), teamSize(teamSize), singleRegionTeamSize(singleRegionTeamSize),
	    output(output), input(input), getShardMetrics(getShardMetrics), lastLimited(lastLimited), lastInterval(0),
	    suppressIntervals(0), rawProcessingUnhealthy(new AsyncVar<bool>(false)),
	    rawProcessingWiggle(new AsyncVar<bool>(false)), unhealthyRelocations(0),
	    movedKeyServersEventHolder(makeReference<EventCacheHolder>("MovedKeyServers")) {}

	void validate() {
		if (EXPENSIVE_VALIDATION) {
			for (auto it = fetchingSourcesQueue.begin(); it != fetchingSourcesQueue.end(); ++it) {
				// relocates in the fetching queue do not have src servers yet.
				if (it->src.size())
					TraceEvent(SevError, "DDQueueValidateError1")
					    .detail("Problem", "relocates in the fetching queue do not have src servers yet");

				// relocates in the fetching queue do not have a work factor yet.
				if (it->workFactor != 0.0)
					TraceEvent(SevError, "DDQueueValidateError2")
					    .detail("Problem", "relocates in the fetching queue do not have a work factor yet");

				// relocates in the fetching queue are in the queueMap.
				auto range = queueMap.rangeContaining(it->keys.begin);
				if (range.value() != *it || range.range() != it->keys)
					TraceEvent(SevError, "DDQueueValidateError3")
					    .detail("Problem", "relocates in the fetching queue are in the queueMap");
			}

			/*
			for( auto it = queue.begin(); it != queue.end(); ++it ) {
			    for( auto rdit = it->second.begin(); rdit != it->second.end(); ++rdit ) {
			        // relocates in the queue are in the queueMap exactly.
			        auto range = queueMap.rangeContaining( rdit->keys.begin );
			        if( range.value() != *rdit || range.range() != rdit->keys )
			            TraceEvent(SevError, "DDQueueValidateError4").detail("Problem", "relocates in the queue are in the queueMap exactly")
			            .detail("RangeBegin", range.range().begin)
			            .detail("RangeEnd", range.range().end)
			            .detail("RelocateBegin2", range.value().keys.begin)
			            .detail("RelocateEnd2", range.value().keys.end)
			            .detail("RelocateStart", range.value().startTime)
			            .detail("MapStart", rdit->startTime)
			            .detail("RelocateWork", range.value().workFactor)
			            .detail("MapWork", rdit->workFactor)
			            .detail("RelocateSrc", range.value().src.size())
			            .detail("MapSrc", rdit->src.size())
			            .detail("RelocatePrio", range.value().priority)
			            .detail("MapPrio", rdit->priority);

			        // relocates in the queue have src servers
			        if( !rdit->src.size() )
			            TraceEvent(SevError, "DDQueueValidateError5").detail("Problem", "relocates in the queue have src servers");

			        // relocates in the queue do not have a work factor yet.
			        if( rdit->workFactor != 0.0 )
			            TraceEvent(SevError, "DDQueueValidateError6").detail("Problem", "relocates in the queue do not have a work factor yet");

			        bool contains = false;
			        for( int i = 0; i < rdit->src.size(); i++ ) {
			            if( rdit->src[i] == it->first ) {
			                contains = true;
			                break;
			            }
			        }
			        if( !contains )
			            TraceEvent(SevError, "DDQueueValidateError7").detail("Problem", "queued relocate data does not include ss under which its filed");
			    }
			}*/

			auto inFlightRanges = inFlight.ranges();
			for (auto it = inFlightRanges.begin(); it != inFlightRanges.end(); ++it) {
				for (int i = 0; i < it->value().src.size(); i++) {
					// each server in the inFlight map is in the busymap
					if (!busymap.count(it->value().src[i]))
						TraceEvent(SevError, "DDQueueValidateError8")
						    .detail("Problem", "each server in the inFlight map is in the busymap");

					// relocate data that is inFlight is not also in the queue
					if (queue[it->value().src[i]].count(it->value()))
						TraceEvent(SevError, "DDQueueValidateError9")
						    .detail("Problem", "relocate data that is inFlight is not also in the queue");
				}

				for (int i = 0; i < it->value().completeDests.size(); i++) {
					// each server in the inFlight map is in the dest busymap
					if (!destBusymap.count(it->value().completeDests[i]))
						TraceEvent(SevError, "DDQueueValidateError10")
						    .detail("Problem", "each server in the inFlight map is in the destBusymap");
				}

				// in flight relocates have source servers
				if (it->value().startTime != -1 && !it->value().src.size())
					TraceEvent(SevError, "DDQueueValidateError11")
					    .detail("Problem", "in flight relocates have source servers");

				if (inFlightActors.liveActorAt(it->range().begin)) {
					// the key range in the inFlight map matches the key range in the RelocateData message
					if (it->value().keys != it->range())
						TraceEvent(SevError, "DDQueueValidateError12")
						    .detail(
						        "Problem",
						        "the key range in the inFlight map matches the key range in the RelocateData message");
				} else if (it->value().cancellable) {
					TraceEvent(SevError, "DDQueueValidateError13")
					    .detail("Problem", "key range is cancellable but not in flight!")
					    .detail("Range", it->range());
				}
			}

			for (auto it = busymap.begin(); it != busymap.end(); ++it) {
				for (int i = 0; i < it->second.ledger.size() - 1; i++) {
					if (it->second.ledger[i] < it->second.ledger[i + 1])
						TraceEvent(SevError, "DDQueueValidateError14")
						    .detail("Problem", "ascending ledger problem")
						    .detail("LedgerLevel", i)
						    .detail("LedgerValueA", it->second.ledger[i])
						    .detail("LedgerValueB", it->second.ledger[i + 1]);
					if (it->second.ledger[i] < 0.0)
						TraceEvent(SevError, "DDQueueValidateError15")
						    .detail("Problem", "negative ascending problem")
						    .detail("LedgerLevel", i)
						    .detail("LedgerValue", it->second.ledger[i]);
				}
			}

			for (auto it = destBusymap.begin(); it != destBusymap.end(); ++it) {
				for (int i = 0; i < it->second.ledger.size() - 1; i++) {
					if (it->second.ledger[i] < it->second.ledger[i + 1])
						TraceEvent(SevError, "DDQueueValidateError16")
						    .detail("Problem", "ascending ledger problem")
						    .detail("LedgerLevel", i)
						    .detail("LedgerValueA", it->second.ledger[i])
						    .detail("LedgerValueB", it->second.ledger[i + 1]);
					if (it->second.ledger[i] < 0.0)
						TraceEvent(SevError, "DDQueueValidateError17")
						    .detail("Problem", "negative ascending problem")
						    .detail("LedgerLevel", i)
						    .detail("LedgerValue", it->second.ledger[i]);
				}
			}

			std::set<RelocateData, std::greater<RelocateData>> queuedRelocationsMatch;
			for (auto it = queue.begin(); it != queue.end(); ++it)
				queuedRelocationsMatch.insert(it->second.begin(), it->second.end());
			ASSERT(queuedRelocations == queuedRelocationsMatch.size() + fetchingSourcesQueue.size());

			int testActive = 0;
			for (auto it = priority_relocations.begin(); it != priority_relocations.end(); ++it)
				testActive += it->second;
			ASSERT(activeRelocations + queuedRelocations == testActive);
		}
	}

	ACTOR Future<Void> getSourceServersForRange(Database cx,
	                                            RelocateData input,
	                                            PromiseStream<RelocateData> output,
	                                            Reference<FlowLock> fetchLock) {
		state std::set<UID> servers;
		state Transaction tr(cx);

		// FIXME: is the merge case needed
		if (input.priority == SERVER_KNOBS->PRIORITY_MERGE_SHARD) {
			wait(delay(0.5, TaskPriority::DataDistributionVeryLow));
		} else {
			wait(delay(0.0001, TaskPriority::DataDistributionLaunch));
		}

		wait(fetchLock->take(TaskPriority::DataDistributionLaunch));
		state FlowLock::Releaser releaser(*fetchLock);

		loop {
			servers.clear();
			tr.setOption(FDBTransactionOptions::PRIORITY_SYSTEM_IMMEDIATE);
			try {
				state RangeResult UIDtoTagMap = wait(tr.getRange(serverTagKeys, CLIENT_KNOBS->TOO_MANY));
				ASSERT(!UIDtoTagMap.more && UIDtoTagMap.size() < CLIENT_KNOBS->TOO_MANY);
				RangeResult keyServersEntries = wait(tr.getRange(lastLessOrEqual(keyServersKey(input.keys.begin)),
				                                                 firstGreaterOrEqual(keyServersKey(input.keys.end)),
				                                                 SERVER_KNOBS->DD_QUEUE_MAX_KEY_SERVERS));

				if (keyServersEntries.size() < SERVER_KNOBS->DD_QUEUE_MAX_KEY_SERVERS) {
					for (int shard = 0; shard < keyServersEntries.size(); shard++) {
						std::vector<UID> src, dest;
						decodeKeyServersValue(UIDtoTagMap, keyServersEntries[shard].value, src, dest);
						ASSERT(src.size());
						for (int i = 0; i < src.size(); i++) {
							servers.insert(src[i]);
						}
						if (shard == 0) {
							input.completeSources = src;
						} else {
							for (int i = 0; i < input.completeSources.size(); i++) {
								if (std::find(src.begin(), src.end(), input.completeSources[i]) == src.end()) {
									swapAndPop(&input.completeSources, i--);
								}
							}
						}
					}

					ASSERT(servers.size() > 0);
				}

				// If the size of keyServerEntries is large, then just assume we are using all storage servers
				// Why the size can be large?
				// When a shard is inflight and DD crashes, some destination servers may have already got the data.
				// The new DD will treat the destination servers as source servers. So the size can be large.
				else {
					RangeResult serverList = wait(tr.getRange(serverListKeys, CLIENT_KNOBS->TOO_MANY));
					ASSERT(!serverList.more && serverList.size() < CLIENT_KNOBS->TOO_MANY);

					for (auto s = serverList.begin(); s != serverList.end(); ++s)
						servers.insert(decodeServerListValue(s->value).id());

					ASSERT(servers.size() > 0);
				}

				break;
			} catch (Error& e) {
				wait(tr.onError(e));
			}
		}

		input.src = std::vector<UID>(servers.begin(), servers.end());
		output.send(input);
		return Void();
	}

	// This function cannot handle relocation requests which split a shard into three pieces
	void queueRelocation(RelocateShard rs, std::set<UID>& serversToLaunchFrom) {
		//TraceEvent("QueueRelocationBegin").detail("Begin", rd.keys.begin).detail("End", rd.keys.end);

		// remove all items from both queues that are fully contained in the new relocation (i.e. will be overwritten)
		RelocateData rd(rs);
		bool hasHealthPriority = RelocateData::isHealthPriority(rd.priority);
		bool hasBoundaryPriority = RelocateData::isBoundaryPriority(rd.priority);

		auto ranges = queueMap.intersectingRanges(rd.keys);
		for (auto r = ranges.begin(); r != ranges.end(); ++r) {
			RelocateData& rrs = r->value();

			auto fetchingSourcesItr = fetchingSourcesQueue.find(rrs);
			bool foundActiveFetching = fetchingSourcesItr != fetchingSourcesQueue.end();
			std::set<RelocateData, std::greater<RelocateData>>* firstQueue;
			std::set<RelocateData, std::greater<RelocateData>>::iterator firstRelocationItr;
			bool foundActiveRelocation = false;

			if (!foundActiveFetching && rrs.src.size()) {
				firstQueue = &queue[rrs.src[0]];
				firstRelocationItr = firstQueue->find(rrs);
				foundActiveRelocation = firstRelocationItr != firstQueue->end();
			}

			// If there is a queued job that wants data relocation which we are about to cancel/modify,
			//  make sure that we keep the relocation intent for the job that we queue up
			if (foundActiveFetching || foundActiveRelocation) {
				rd.wantsNewServers |= rrs.wantsNewServers;
				rd.startTime = std::min(rd.startTime, rrs.startTime);
				if (!hasHealthPriority) {
					rd.healthPriority = std::max(rd.healthPriority, rrs.healthPriority);
				}
				if (!hasBoundaryPriority) {
					rd.boundaryPriority = std::max(rd.boundaryPriority, rrs.boundaryPriority);
				}
				rd.priority = std::max(rd.priority, std::max(rd.boundaryPriority, rd.healthPriority));
			}

			if (rd.keys.contains(rrs.keys)) {
				if (foundActiveFetching)
					fetchingSourcesQueue.erase(fetchingSourcesItr);
				else if (foundActiveRelocation) {
					firstQueue->erase(firstRelocationItr);
					for (int i = 1; i < rrs.src.size(); i++)
						queue[rrs.src[i]].erase(rrs);
				}
			}

			if (foundActiveFetching || foundActiveRelocation) {
				serversToLaunchFrom.insert(rrs.src.begin(), rrs.src.end());
				/*TraceEvent(rrs.interval.end(), mi.id()).detail("Result","Cancelled")
				    .detail("WasFetching", foundActiveFetching).detail("Contained", rd.keys.contains( rrs.keys ));*/
				queuedRelocations--;
				finishRelocation(rrs.priority, rrs.healthPriority);
			}
		}

		// determine the final state of the relocations map
		auto affectedQueuedItems = queueMap.getAffectedRangesAfterInsertion(rd.keys, rd);

		// put the new request into the global map of requests (modifies the ranges already present)
		queueMap.insert(rd.keys, rd);

		// cancel all the getSourceServers actors that intersect the new range that we will be getting
		getSourceActors.cancel(KeyRangeRef(affectedQueuedItems.front().begin, affectedQueuedItems.back().end));

		// update fetchingSourcesQueue and the per-server queue based on truncated ranges after insertion, (re-)launch
		// getSourceServers
		auto queueMapItr = queueMap.rangeContaining(affectedQueuedItems[0].begin);
		for (int r = 0; r < affectedQueuedItems.size(); ++r, ++queueMapItr) {
			// ASSERT(queueMapItr->value() == queueMap.rangeContaining(affectedQueuedItems[r].begin)->value());
			RelocateData& rrs = queueMapItr->value();

			if (rrs.src.size() == 0 && (rrs.keys == rd.keys || fetchingSourcesQueue.erase(rrs) > 0)) {
				rrs.keys = affectedQueuedItems[r];

				rrs.interval = TraceInterval("QueuedRelocation");
				/*TraceEvent(rrs.interval.begin(), distributorId);
				  .detail("KeyBegin", rrs.keys.begin).detail("KeyEnd", rrs.keys.end)
				    .detail("Priority", rrs.priority).detail("WantsNewServers", rrs.wantsNewServers);*/
				queuedRelocations++;
				startRelocation(rrs.priority, rrs.healthPriority);

				fetchingSourcesQueue.insert(rrs);
				getSourceActors.insert(rrs.keys,
				                       getSourceServersForRange(cx, rrs, fetchSourceServersComplete, fetchSourceLock));
			} else {
				RelocateData newData(rrs);
				newData.keys = affectedQueuedItems[r];
				ASSERT(rrs.src.size() || rrs.startTime == -1);

				bool foundActiveRelocation = false;
				for (int i = 0; i < rrs.src.size(); i++) {
					auto& serverQueue = queue[rrs.src[i]];

					if (serverQueue.erase(rrs) > 0) {
						if (!foundActiveRelocation) {
							newData.interval = TraceInterval("QueuedRelocation");
							/*TraceEvent(newData.interval.begin(), distributorId);
							  .detail("KeyBegin", newData.keys.begin).detail("KeyEnd", newData.keys.end)
							    .detail("Priority", newData.priority).detail("WantsNewServers",
							  newData.wantsNewServers);*/
							queuedRelocations++;
							startRelocation(newData.priority, newData.healthPriority);
							foundActiveRelocation = true;
						}

						serverQueue.insert(newData);
					} else
						break;
				}

				// We update the keys of a relocation even if it is "dead" since it helps validate()
				rrs.keys = affectedQueuedItems[r];
				rrs.interval = newData.interval;
			}
		}

		/*TraceEvent("ReceivedRelocateShard", distributorId)
		  .detail("KeyBegin", rd.keys.begin)
		  .detail("KeyEnd", rd.keys.end)
		    .detail("Priority", rd.priority)
		    .detail("AffectedRanges", affectedQueuedItems.size()); */
	}

	void completeSourceFetch(const RelocateData& results) {
		ASSERT(fetchingSourcesQueue.count(results));

		// logRelocation( results, "GotSourceServers" );

		fetchingSourcesQueue.erase(results);
		queueMap.insert(results.keys, results);
		for (int i = 0; i < results.src.size(); i++) {
			queue[results.src[i]].insert(results);
		}
	}

	void logRelocation(const RelocateData& rd, const char* title) {
		std::string busyString;
		for (int i = 0; i < rd.src.size() && i < teamSize * 2; i++)
			busyString += describe(rd.src[i]) + " - (" + busymap[rd.src[i]].toString() + "); ";

		TraceEvent(title, distributorId)
		    .detail("KeyBegin", rd.keys.begin)
		    .detail("KeyEnd", rd.keys.end)
		    .detail("Priority", rd.priority)
		    .detail("WorkFactor", rd.workFactor)
		    .detail("SourceServerCount", rd.src.size())
		    .detail("SourceServers", describe(rd.src, teamSize * 2))
		    .detail("SourceBusyness", busyString);
	}

	void launchQueuedWork(KeyRange keys, const DDEnabledState* ddEnabledState) {
		// combine all queued work in the key range and check to see if there is anything to launch
		std::set<RelocateData, std::greater<RelocateData>> combined;
		auto f = queueMap.intersectingRanges(keys);
		for (auto it = f.begin(); it != f.end(); ++it) {
			if (it->value().src.size() && queue[it->value().src[0]].count(it->value()))
				combined.insert(it->value());
		}
		launchQueuedWork(combined, ddEnabledState);
	}

	void launchQueuedWork(const std::set<UID>& serversToLaunchFrom, const DDEnabledState* ddEnabledState) {
		// combine all work from the source servers to see if there is anything new to launch
		std::set<RelocateData, std::greater<RelocateData>> combined;
		for (auto id : serversToLaunchFrom) {
			auto& queuedWork = queue[id];
			auto it = queuedWork.begin();
			for (int j = 0; j < teamSize && it != queuedWork.end(); j++) {
				combined.insert(*it);
				++it;
			}
		}
		launchQueuedWork(combined, ddEnabledState);
	}

	void launchQueuedWork(RelocateData launchData, const DDEnabledState* ddEnabledState) {
		// check a single RelocateData to see if it can be launched
		std::set<RelocateData, std::greater<RelocateData>> combined;
		combined.insert(launchData);
		launchQueuedWork(combined, ddEnabledState);
	}

	// For each relocateData rd in the queue, check if there exist inflight relocate data whose keyrange is overlapped
	// with rd. If there exist, cancel them by cancelling their actors and reducing the src servers' busyness of those
	// canceled inflight relocateData. Launch the relocation for the rd.
	void launchQueuedWork(std::set<RelocateData, std::greater<RelocateData>> combined,
	                      const DDEnabledState* ddEnabledState) {
		[[maybe_unused]] int startedHere = 0;
		double startTime = now();
		// kick off relocators from items in the queue as need be
		std::set<RelocateData, std::greater<RelocateData>>::iterator it = combined.begin();
		for (; it != combined.end(); it++) {
			RelocateData rd(*it);

			if (rd.priority == SERVER_KNOBS->PRIORITY_MANUAL_SHARD_SPLIT) {
				TraceEvent(SevInfo, "ManualShardSplitLaunchCombinedWork").detail("Range", rd.keys);
			}

			// Check if there is an inflight shard that is overlapped with the queued relocateShard (rd)
			bool overlappingInFlight = false;
			auto intersectingInFlight = inFlight.intersectingRanges(rd.keys);
			for (auto it = intersectingInFlight.begin(); it != intersectingInFlight.end(); ++it) {
				if (fetchKeysComplete.count(it->value()) && inFlightActors.liveActorAt(it->range().begin) &&
				    !rd.keys.contains(it->range()) && it->value().priority >= rd.priority &&
				    rd.healthPriority < SERVER_KNOBS->PRIORITY_TEAM_UNHEALTHY) {
					/*TraceEvent("OverlappingInFlight", distributorId)
					    .detail("KeyBegin", it->value().keys.begin)
					    .detail("KeyEnd", it->value().keys.end)
					    .detail("Priority", it->value().priority);*/
					overlappingInFlight = true;
					break;
				}
			}

			if (overlappingInFlight) {
				// logRelocation( rd, "SkippingOverlappingInFlight" );
				if (rd.priority == SERVER_KNOBS->PRIORITY_MANUAL_SHARD_SPLIT) {
					TraceEvent(SevWarn, "ManualShardSplitDDQueueSkipRange")
					    .detail("Range", rd.keys)
					    .detail("Reason", "OverlappingInFlight");
				}
				continue;
			}

			// Because the busyness of a server is decreased when a superseding relocation is issued, we
			//  need to consider what the busyness of a server WOULD be if
			auto containedRanges = inFlight.containedRanges(rd.keys);
			std::vector<RelocateData> cancellableRelocations;
			for (auto it = containedRanges.begin(); it != containedRanges.end(); ++it) {
				if (it.value().cancellable) {
					cancellableRelocations.push_back(it->value());
				}
			}

			// Data movement avoids overloading source servers in moving data.
			// SOMEDAY: the list of source servers may be outdated since they were fetched when the work was put in the
			// queue
			// FIXME: we need spare capacity even when we're just going to be cancelling work via TEAM_HEALTHY
			if (!canLaunchSrc(rd, teamSize, singleRegionTeamSize, busymap, cancellableRelocations)) {
				// logRelocation( rd, "SkippingQueuedRelocation" );
				if (rd.priority == SERVER_KNOBS->PRIORITY_MANUAL_SHARD_SPLIT) {
					TraceEvent(SevWarn, "ManualShardSplitDDQueueSkipRange")
					    .detail("Range", rd.keys)
					    .detail("Reason", "CannotLaunchSrc");
				}
				continue;
			}

			// From now on, the source servers for the RelocateData rd have enough resource to move the data away,
			// because they do not have too much inflight data movement.

			// logRelocation( rd, "LaunchingRelocation" );

			//TraceEvent(rd.interval.end(), distributorId).detail("Result","Success");
			queuedRelocations--;
			finishRelocation(rd.priority, rd.healthPriority);

			// now we are launching: remove this entry from the queue of all the src servers
			for (int i = 0; i < rd.src.size(); i++) {
				ASSERT(queue[rd.src[i]].erase(rd));
			}

			// If there is a job in flight that wants data relocation which we are about to cancel/modify,
			//     make sure that we keep the relocation intent for the job that we launch
			auto f = inFlight.intersectingRanges(rd.keys);
			for (auto it = f.begin(); it != f.end(); ++it) {
				if (inFlightActors.liveActorAt(it->range().begin)) {
					rd.wantsNewServers |= it->value().wantsNewServers;
				}
			}
			startedHere++;

			// update both inFlightActors and inFlight key range maps, cancelling deleted RelocateShards
			std::vector<KeyRange> ranges;
			inFlightActors.getRangesAffectedByInsertion(rd.keys, ranges);
			inFlightActors.cancel(KeyRangeRef(ranges.front().begin, ranges.back().end));
			inFlight.insert(rd.keys, rd);
			for (int r = 0; r < ranges.size(); r++) {
				RelocateData& rrs = inFlight.rangeContaining(ranges[r].begin)->value();
				rrs.keys = ranges[r];

				launch(rrs, busymap, singleRegionTeamSize);
				activeRelocations++;
				startRelocation(rrs.priority, rrs.healthPriority);
				// Start the actor that relocates data in the rrs.keys
				inFlightActors.insert(rrs.keys, dataDistributionRelocator(this, rrs, ddEnabledState));
			}

			// logRelocation( rd, "LaunchedRelocation" );
		}
		if (now() - startTime > .001 && deterministicRandom()->random01() < 0.001)
			TraceEvent(SevWarnAlways, "LaunchingQueueSlowx1000").detail("Elapsed", now() - startTime);

		/*if( startedHere > 0 ) {
		    TraceEvent("StartedDDRelocators", distributorId)
		        .detail("QueueSize", queuedRelocations)
		        .detail("StartedHere", startedHere)
		        .detail("ActiveRelocations", activeRelocations);
		} */

		validate();
	}

	int getHighestPriorityRelocation() const {
		int highestPriority{ 0 };
		for (const auto& [priority, count] : priority_relocations) {
			if (count > 0) {
				highestPriority = std::max(highestPriority, priority);
			}
		}
		return highestPriority;
	}
};

static std::string destServersString(std::vector<std::pair<Reference<IDataDistributionTeam>, bool>> const& bestTeams) {
	std::stringstream ss;

	for (auto& tc : bestTeams) {
		for (const auto& id : tc.first->getServerIDs()) {
			ss << id.toString() << " ";
		}
	}

	return std::move(ss).str();
}

// This actor relocates the specified keys to a good place.
// The inFlightActor key range map stores the actor for each RelocateData
ACTOR Future<Void> dataDistributionRelocator(DDQueueData* self, RelocateData rd, const DDEnabledState* ddEnabledState) {
	state Promise<Void> errorOut(self->error);
	state TraceInterval relocateShardInterval("RelocateShard");
	state PromiseStream<RelocateData> dataTransferComplete(self->dataTransferComplete);
	state PromiseStream<RelocateData> relocationComplete(self->relocationComplete);
	state bool signalledTransferComplete = false;
	state UID distributorId = self->distributorId;
	state ParallelTCInfo healthyDestinations;

	state bool anyHealthy = false;
	state bool allHealthy = true;
	state bool anyWithSource = false;
	state bool anyDestOverloaded = false;
	state int destOverloadedCount = 0;
	state int stuckCount = 0;
	state std::vector<std::pair<Reference<IDataDistributionTeam>, bool>> bestTeams;
	state double startTime = now();
	state std::vector<UID> destIds;

	if (rd.priority == SERVER_KNOBS->PRIORITY_MANUAL_SHARD_SPLIT) {
		TraceEvent(SevInfo, "ManualShardSplitDDRelocatorStart", distributorId)
		    .detail("Range", rd.keys)
		    .detail("RelocationID", relocateShardInterval.pairID);
	}

	try {
		if (now() - self->lastInterval < 1.0) {
			relocateShardInterval.severity = SevDebug;
			self->suppressIntervals++;
		}

		TraceEvent(relocateShardInterval.begin(), distributorId)
		    .detail("KeyBegin", rd.keys.begin)
		    .detail("KeyEnd", rd.keys.end)
		    .detail("Priority", rd.priority)
		    .detail("RelocationID", relocateShardInterval.pairID)
		    .detail("SuppressedEventCount", self->suppressIntervals);

		if (relocateShardInterval.severity != SevDebug) {
			self->lastInterval = now();
			self->suppressIntervals = 0;
		}

		state StorageMetrics metrics =
		    wait(brokenPromiseToNever(self->getShardMetrics.getReply(GetMetricsRequest(rd.keys))));

		ASSERT(rd.src.size());
		loop {
			destOverloadedCount = 0;
			stuckCount = 0;
			// state int bestTeamStuckThreshold = 50;
			loop {
				state int tciIndex = 0;
				state bool foundTeams = true;
				anyHealthy = false;
				allHealthy = true;
				anyWithSource = false;
				anyDestOverloaded = false;
				bestTeams.clear();
				// Get team from teamCollections in different DCs and find the best one
				while (tciIndex < self->teamCollections.size()) {
					double inflightPenalty = SERVER_KNOBS->INFLIGHT_PENALTY_HEALTHY;
					if (rd.healthPriority == SERVER_KNOBS->PRIORITY_TEAM_UNHEALTHY ||
					    rd.healthPriority == SERVER_KNOBS->PRIORITY_TEAM_2_LEFT)
						inflightPenalty = SERVER_KNOBS->INFLIGHT_PENALTY_UNHEALTHY;
					if (rd.healthPriority == SERVER_KNOBS->PRIORITY_POPULATE_REGION ||
					    rd.healthPriority == SERVER_KNOBS->PRIORITY_TEAM_1_LEFT ||
					    rd.healthPriority == SERVER_KNOBS->PRIORITY_TEAM_0_LEFT)
						inflightPenalty = SERVER_KNOBS->INFLIGHT_PENALTY_ONE_LEFT;

					auto req = GetTeamRequest(rd.wantsNewServers,
					                          rd.priority == SERVER_KNOBS->PRIORITY_REBALANCE_UNDERUTILIZED_TEAM,
					                          true,
					                          false,
					                          inflightPenalty);
					req.src = rd.src;
					req.completeSources = rd.completeSources;
					req.storageQueueAware = SERVER_KNOBS->ENABLE_STORAGE_QUEUE_AWARE_TEAM_SELECTION;
					req.relocationId = relocateShardInterval.pairID;
					if (SERVER_KNOBS->TRACE_STORAGE_QUEUE_AWARE_GET_TEAM_FOR_MANUAL_SPLIT_ONLY) {
						if (rd.priority == SERVER_KNOBS->PRIORITY_MANUAL_SHARD_SPLIT) {
							req.traceStorageQueueAware = true;
						} else {
							req.traceStorageQueueAware = false;
						}
					} else {
						req.traceStorageQueueAware = true;
					}
					// bestTeam.second = false if the bestTeam in the teamCollection (in the DC) does not have any
					// server that hosts the relocateData. This is possible, for example, in a fearless configuration
					// when the remote DC is just brought up.
					Future<std::pair<Optional<Reference<IDataDistributionTeam>>, bool>> fbestTeam =
					    brokenPromiseToNever(self->teamCollections[tciIndex].getTeam.getReply(req));
					state bool bestTeamReady = fbestTeam.isReady();
					std::pair<Optional<Reference<IDataDistributionTeam>>, bool> bestTeam = wait(fbestTeam);
					if (tciIndex > 0 && !bestTeamReady) {
						// self->shardsAffectedByTeamFailure->moveShard must be called without any waits after getting
						// the destination team or we could miss failure notifications for the storage servers in the
						// destination team
						TraceEvent("BestTeamNotReady");
						foundTeams = false;
						break;
					}
					// If a DC has no healthy team, we stop checking the other DCs until
					// the unhealthy DC is healthy again or is excluded.
					if (!bestTeam.first.present()) {
						foundTeams = false;
						break;
					}
					if (!bestTeam.first.get()->isHealthy()) {
						allHealthy = false;
					} else {
						anyHealthy = true;
					}

					if (bestTeam.second) {
						anyWithSource = true;
					}

					bestTeams.emplace_back(bestTeam.first.get(), bestTeam.second);
					tciIndex++;
				}
				// once we've found healthy candidate teams, make sure they're not overloaded with outstanding moves
				// already
				anyDestOverloaded = !canLaunchDest(bestTeams, rd.priority, self->destBusymap);

				if (foundTeams && anyHealthy && !anyDestOverloaded) {
					ASSERT(rd.completeDests.empty());
					break;
				}

				if (anyDestOverloaded) {
					TEST(true); // Destination overloaded throttled move
					destOverloadedCount++;
					TraceEvent(destOverloadedCount > 50 ? SevInfo : SevDebug, "DestSSBusy", distributorId)
					    .suppressFor(1.0)
					    .detail("StuckCount", stuckCount)
					    .detail("DestOverloadedCount", destOverloadedCount)
					    .detail("TeamCollectionId", tciIndex)
					    .detail("AnyDestOverloaded", anyDestOverloaded)
					    .detail("NumOfTeamCollections", self->teamCollections.size())
					    .detail("Servers", destServersString(bestTeams))
					    .detail("RelocationID", relocateShardInterval.pairID);
					wait(delay(SERVER_KNOBS->DEST_OVERLOADED_DELAY, TaskPriority::DataDistributionLaunch));
				} else {
					TEST(true); // did not find a healthy destination team on the first attempt
					stuckCount++;
					TraceEvent(stuckCount > 50 ? SevWarnAlways : SevWarn, "BestTeamStuck", distributorId)
					    .suppressFor(1.0)
					    .detail("StuckCount", stuckCount)
					    .detail("DestOverloadedCount", destOverloadedCount)
					    .detail("TeamCollectionId", tciIndex)
					    .detail("AnyDestOverloaded", anyDestOverloaded)
					    .detail("NumOfTeamCollections", self->teamCollections.size())
					    .detail("RelocationID", relocateShardInterval.pairID);
					wait(delay(SERVER_KNOBS->BEST_TEAM_STUCK_DELAY, TaskPriority::DataDistributionLaunch));
				}

				// TODO different trace event + knob for overloaded? Could wait on an async var for done moves
			}

			// set cancellable to false on inFlight's entry for this key range
			auto inFlightRange = self->inFlight.rangeContaining(rd.keys.begin);
			ASSERT(inFlightRange.range() == rd.keys);
			ASSERT(inFlightRange.value().randomId == rd.randomId);
			inFlightRange.value().cancellable = false;

			destIds.clear();
			state std::vector<UID> healthyIds;
			state std::vector<UID> extraIds;
			state std::vector<ShardsAffectedByTeamFailure::Team> destinationTeams;

			for (int i = 0; i < bestTeams.size(); i++) {
				auto& serverIds = bestTeams[i].first->getServerIDs();
				destinationTeams.push_back(ShardsAffectedByTeamFailure::Team(serverIds, i == 0));

				if (allHealthy && anyWithSource && !bestTeams[i].second) {
					// When all servers in bestTeams[i] do not hold the shard (!bestTeams[i].second), it indicates
					// the bestTeams[i] is in a new DC where data has not been replicated to.
					// To move data (specified in RelocateShard) to bestTeams[i] in the new DC AND reduce data movement
					// across DC, we randomly choose a server in bestTeams[i] as the shard's destination, and
					// move the shard to the randomly chosen server (in the remote DC), which will later
					// propogate its data to the servers in the same team. This saves data movement bandwidth across DC
					int idx = deterministicRandom()->randomInt(0, serverIds.size());
					destIds.push_back(serverIds[idx]);
					healthyIds.push_back(serverIds[idx]);
					for (int j = 0; j < serverIds.size(); j++) {
						if (j != idx) {
							extraIds.push_back(serverIds[j]);
						}
					}
					healthyDestinations.addTeam(bestTeams[i].first);
				} else {
					destIds.insert(destIds.end(), serverIds.begin(), serverIds.end());
					if (bestTeams[i].first->isHealthy()) {
						healthyIds.insert(healthyIds.end(), serverIds.begin(), serverIds.end());
						healthyDestinations.addTeam(bestTeams[i].first);
					}
				}
			}

			// Sanity check
			state int totalIds = 0;
			for (auto& destTeam : destinationTeams) {
				totalIds += destTeam.servers.size();
			}
			if (totalIds != self->teamSize) {
				TraceEvent(SevWarn, "IncorrectDestTeamSize")
				    .suppressFor(1.0)
				    .detail("ExpectedTeamSize", self->teamSize)
				    .detail("DestTeamSize", totalIds)
				    .detail("RelocationID", relocateShardInterval.pairID);
			}

			self->shardsAffectedByTeamFailure->moveShard(rd.keys, destinationTeams);

			// FIXME: do not add data in flight to servers that were already in the src.
			healthyDestinations.addDataInFlightToTeam(+metrics.bytes);

			launchDest(rd, bestTeams, self->destBusymap);

			if (SERVER_KNOBS->DD_ENABLE_VERBOSE_TRACING) {
				// StorageMetrics is the rd shard's metrics, e.g., bytes and write bandwidth
				TraceEvent(SevInfo, "RelocateShardDecision", distributorId)
				    .detail("PairId", relocateShardInterval.pairID)
				    .detail("Priority", rd.priority)
				    .detail("KeyBegin", rd.keys.begin)
				    .detail("KeyEnd", rd.keys.end)
				    .detail("StorageMetrics", metrics.toString())
				    .detail("SourceServers", describe(rd.src))
				    .detail("DestinationTeam", describe(destIds))
				    .detail("ExtraIds", describe(extraIds));
			} else {
				TraceEvent(relocateShardInterval.severity, "RelocateShardHasDestination", distributorId)
				    .detail("PairId", relocateShardInterval.pairID)
				    .detail("KeyBegin", rd.keys.begin)
				    .detail("KeyEnd", rd.keys.end)
				    .detail("SourceServers", describe(rd.src))
				    .detail("DestinationTeam", describe(destIds))
				    .detail("ExtraIds", describe(extraIds));
			}

			state Error error = success();
			state Promise<Void> dataMovementComplete;
			// Move keys from source to destination by changing the serverKeyList and keyServerList system keys
			state Future<Void> doMoveKeys = moveKeys(self->cx,
			                                         rd.keys,
			                                         destIds,
			                                         healthyIds,
			                                         self->lock,
			                                         dataMovementComplete,
			                                         &self->startMoveKeysParallelismLock,
			                                         &self->finishMoveKeysParallelismLock,
			                                         self->teamCollections.size() > 1,
			                                         relocateShardInterval.pairID,
			                                         ddEnabledState);
			state Future<Void> pollHealth =
			    signalledTransferComplete ? Never()
			                              : delay(SERVER_KNOBS->HEALTH_POLL_TIME, TaskPriority::DataDistributionLaunch);
			try {
				loop {
					choose {
						when(wait(doMoveKeys)) {
							if (extraIds.size()) {
								destIds.insert(destIds.end(), extraIds.begin(), extraIds.end());
								healthyIds.insert(healthyIds.end(), extraIds.begin(), extraIds.end());
								extraIds.clear();
								ASSERT(totalIds == destIds.size()); // Sanity check the destIDs before we move keys
								doMoveKeys = moveKeys(self->cx,
								                      rd.keys,
								                      destIds,
								                      healthyIds,
								                      self->lock,
								                      Promise<Void>(),
								                      &self->startMoveKeysParallelismLock,
								                      &self->finishMoveKeysParallelismLock,
								                      self->teamCollections.size() > 1,
								                      relocateShardInterval.pairID,
								                      ddEnabledState);
							} else {
								self->fetchKeysComplete.insert(rd);
								break;
							}
						}
						when(wait(pollHealth)) {
							if (!healthyDestinations.isHealthy()) {
								if (!signalledTransferComplete) {
									signalledTransferComplete = true;
									self->dataTransferComplete.send(rd);
								}
							}
							pollHealth = signalledTransferComplete ? Never()
							                                       : delay(SERVER_KNOBS->HEALTH_POLL_TIME,
							                                               TaskPriority::DataDistributionLaunch);
						}
						when(wait(signalledTransferComplete ? Never() : dataMovementComplete.getFuture())) {
							self->fetchKeysComplete.insert(rd);
							if (!signalledTransferComplete) {
								signalledTransferComplete = true;
								self->dataTransferComplete.send(rd);
							}
						}
					}
				}
			} catch (Error& e) {
				error = e;
			}

			//TraceEvent("RelocateShardFinished", distributorId).detail("RelocateId", relocateShardInterval.pairID);

			if (error.code() != error_code_move_to_removed_server) {
				if (!error.code()) {
					try {
						wait(healthyDestinations
						         .updateStorageMetrics()); // prevent a gap between the polling for an increase in
						                                   // storage metrics and decrementing data in flight
					} catch (Error& e) {
						error = e;
					}
				}

				healthyDestinations.addDataInFlightToTeam(-metrics.bytes);

				// onFinished.send( rs );
				if (!error.code()) {
					TraceEvent(relocateShardInterval.end(), distributorId)
					    .detail("Duration", now() - startTime)
					    .detail("Result", "Success");
					if (now() - startTime > 600) {
						TraceEvent(SevWarnAlways, "RelocateShardTooLong")
						    .detail("Duration", now() - startTime)
						    .detail("Dest", describe(destIds))
						    .detail("Src", describe(rd.src));
					}
					if (rd.keys.begin == keyServersPrefix) {
						TraceEvent("MovedKeyServerKeys")
						    .detail("Dest", describe(destIds))
						    .trackLatest(self->movedKeyServersEventHolder->trackingKey);
					}

					if (!signalledTransferComplete) {
						signalledTransferComplete = true;
						dataTransferComplete.send(rd);
					}

					self->bytesWritten += metrics.bytes;
					self->shardsAffectedByTeamFailure->finishMove(rd.keys);
					relocationComplete.send(rd);
					if (rd.priority == SERVER_KNOBS->PRIORITY_MANUAL_SHARD_SPLIT) {
						TraceEvent(SevInfo, "ManualShardSplitDDRelocatorComplete", distributorId)
						    .detail("Range", rd.keys)
						    .detail("Dest", describe(destIds))
						    .detail("Src", describe(rd.src))
						    .detail("Duration", now() - startTime)
						    .detail("RelocationID", relocateShardInterval.pairID);
					}
					return Void();
				} else {
					throw error;
				}
			} else {
				if (rd.priority == SERVER_KNOBS->PRIORITY_MANUAL_SHARD_SPLIT) {
					TraceEvent(SevInfo, "ManualShardSplitDDRelocatorError", distributorId)
					    .errorUnsuppressed(error)
					    .detail("Range", rd.keys)
					    .detail("RelocationID", relocateShardInterval.pairID);
				}
				TEST(true); // move to removed server
				healthyDestinations.addDataInFlightToTeam(-metrics.bytes);
				if (!signalledTransferComplete) {
					// Update destination busyness map to allow further movement to them.
					// signalling transferComplete calls completeDest() in complete(), so
					// doing so here would double-complete the work.
					completeDest(rd, self->destBusymap);
				}
				rd.completeDests.clear();
				wait(delay(SERVER_KNOBS->RETRY_RELOCATESHARD_DELAY, TaskPriority::DataDistributionLaunch));
			}
		}
	} catch (Error& e) {
		if (rd.priority == SERVER_KNOBS->PRIORITY_MANUAL_SHARD_SPLIT) {
			TraceEvent(SevInfo, "ManualShardSplitDDRelocatorError", distributorId)
			    .errorUnsuppressed(e)
			    .detail("Range", rd.keys)
			    .detail("RelocationID", relocateShardInterval.pairID);
		}
		TraceEvent(relocateShardInterval.end(), distributorId)
		    .errorUnsuppressed(e)
		    .detail("Duration", now() - startTime);
		if (now() - startTime > 600) {
			TraceEvent(SevWarnAlways, "RelocateShardTooLong")
			    .errorUnsuppressed(e)
			    .detail("Duration", now() - startTime)
			    .detail("Dest", describe(destIds))
			    .detail("Src", describe(rd.src));
		}
		if (!signalledTransferComplete)
			dataTransferComplete.send(rd);

		relocationComplete.send(rd);

		if (e.code() != error_code_actor_cancelled) {
			if (errorOut.canBeSet()) {
				errorOut.sendError(e);
			}
		}
		throw;
	}
}

// Move a random shard from sourceTeam if sourceTeam has much more data than provided destTeam
ACTOR static Future<bool> rebalanceTeams(DDQueueData* self,
                                         int priority,
                                         Reference<IDataDistributionTeam const> sourceTeam,
                                         Reference<IDataDistributionTeam const> destTeam,
                                         bool primary,
                                         TraceEvent* traceEvent) {
	if (g_network->isSimulated() && g_simulator.speedUpSimulation) {
		traceEvent->detail("CancelingDueToSimulationSpeedup", true);
		return false;
	}

	Promise<int64_t> req;
	self->getAverageShardBytes.send(req);

	state int64_t averageShardBytes = wait(req.getFuture());
	state std::vector<KeyRange> shards = self->shardsAffectedByTeamFailure->getShardsFor(
	    ShardsAffectedByTeamFailure::Team(sourceTeam->getServerIDs(), primary));

	traceEvent->detail("AverageShardBytes", averageShardBytes).detail("ShardsInSource", shards.size());

	if (!shards.size())
		return false;

	state KeyRange moveShard;
	state StorageMetrics metrics;
	state int retries = 0;
	while (retries < SERVER_KNOBS->REBALANCE_MAX_RETRIES) {
		state KeyRange testShard = deterministicRandom()->randomChoice(shards);
		StorageMetrics testMetrics =
		    wait(brokenPromiseToNever(self->getShardMetrics.getReply(GetMetricsRequest(testShard))));
		if (testMetrics.bytes > metrics.bytes) {
			moveShard = testShard;
			metrics = testMetrics;
			if (metrics.bytes > averageShardBytes) {
				break;
			}
		}
		retries++;
	}

	int64_t sourceBytes = sourceTeam->getLoadBytes(false);
	int64_t destBytes = destTeam->getLoadBytes();

	bool sourceAndDestTooSimilar =
	    sourceBytes - destBytes <= 3 * std::max<int64_t>(SERVER_KNOBS->MIN_SHARD_BYTES, metrics.bytes);
	traceEvent->detail("SourceBytes", sourceBytes)
	    .detail("DestBytes", destBytes)
	    .detail("ShardBytes", metrics.bytes)
	    .detail("SourceAndDestTooSimilar", sourceAndDestTooSimilar);

	if (sourceAndDestTooSimilar || metrics.bytes == 0) {
		return false;
	}

	// Verify the shard is still in ShardsAffectedByTeamFailure
	shards = self->shardsAffectedByTeamFailure->getShardsFor(
	    ShardsAffectedByTeamFailure::Team(sourceTeam->getServerIDs(), primary));
	for (int i = 0; i < shards.size(); i++) {
		if (moveShard == shards[i]) {
			traceEvent->detail("ShardStillPresent", true);
			self->output.send(RelocateShard(moveShard, priority));
			return true;
		}
	}

	traceEvent->detail("ShardStillPresent", false);
	return false;
}

ACTOR Future<Void> BgDDMountainChopper(DDQueueData* self, int teamCollectionIndex) {
	state double rebalancePollingInterval = SERVER_KNOBS->BG_REBALANCE_POLLING_INTERVAL;
	state int resetCount = SERVER_KNOBS->DD_REBALANCE_RESET_AMOUNT;
	state Transaction tr(self->cx);
	state double lastRead = 0;
	state bool skipCurrentLoop = false;
	loop {
		state std::pair<Optional<Reference<IDataDistributionTeam>>, bool> randomTeam;
		state bool moved = false;
		state TraceEvent traceEvent("BgDDMountainChopper", self->distributorId);
		traceEvent.suppressFor(5.0).detail("PollingInterval", rebalancePollingInterval);

		if (*self->lastLimited > 0) {
			traceEvent.detail("SecondsSinceLastLimited", now() - *self->lastLimited);
		}

		try {
			state Future<Void> delayF = delay(rebalancePollingInterval, TaskPriority::DataDistributionLaunch);
			if ((now() - lastRead) > SERVER_KNOBS->BG_REBALANCE_SWITCH_CHECK_INTERVAL) {
				tr.setOption(FDBTransactionOptions::LOCK_AWARE);
				Optional<Value> val = wait(tr.get(rebalanceDDIgnoreKey));
				lastRead = now();
				if (skipCurrentLoop && !val.present()) {
					// reset loop interval
					rebalancePollingInterval = SERVER_KNOBS->BG_REBALANCE_POLLING_INTERVAL;
				}
				skipCurrentLoop = val.present();
			}

			traceEvent.detail("Enabled", !skipCurrentLoop);

			wait(delayF);
			if (skipCurrentLoop) {
				// set loop interval to avoid busy wait here.
				rebalancePollingInterval =
				    std::max(rebalancePollingInterval, SERVER_KNOBS->BG_REBALANCE_SWITCH_CHECK_INTERVAL);
				continue;
			}

			traceEvent.detail("QueuedRelocations",
			                  self->priority_relocations[SERVER_KNOBS->PRIORITY_REBALANCE_OVERUTILIZED_TEAM]);
			if (self->priority_relocations[SERVER_KNOBS->PRIORITY_REBALANCE_OVERUTILIZED_TEAM] <
			    SERVER_KNOBS->DD_REBALANCE_PARALLELISM) {
				std::pair<Optional<Reference<IDataDistributionTeam>>, bool> _randomTeam =
				    wait(brokenPromiseToNever(self->teamCollections[teamCollectionIndex].getTeam.getReply(
				        GetTeamRequest(true, false, true, false))));
				randomTeam = _randomTeam;
				traceEvent.detail("DestTeam",
				                  printable(randomTeam.first.map<std::string>(
				                      [](const Reference<IDataDistributionTeam>& team) { return team->getDesc(); })));

				if (randomTeam.first.present()) {
					std::pair<Optional<Reference<IDataDistributionTeam>>, bool> loadedTeam =
					    wait(brokenPromiseToNever(self->teamCollections[teamCollectionIndex].getTeam.getReply(
					        GetTeamRequest(true, true, false, true))));

					traceEvent.detail(
					    "SourceTeam",
					    printable(loadedTeam.first.map<std::string>(
					        [](const Reference<IDataDistributionTeam>& team) { return team->getDesc(); })));

					if (loadedTeam.first.present()) {
						bool _moved = wait(rebalanceTeams(self,
						                                  SERVER_KNOBS->PRIORITY_REBALANCE_OVERUTILIZED_TEAM,
						                                  loadedTeam.first.get(),
						                                  randomTeam.first.get(),
						                                  teamCollectionIndex == 0,
						                                  &traceEvent));
						moved = _moved;
						if (moved) {
							resetCount = 0;
						} else {
							resetCount++;
						}
					}
				}
			}

			if (now() - (*self->lastLimited) < SERVER_KNOBS->BG_DD_SATURATION_DELAY) {
				rebalancePollingInterval = std::min(SERVER_KNOBS->BG_DD_MAX_WAIT,
				                                    rebalancePollingInterval * SERVER_KNOBS->BG_DD_INCREASE_RATE);
			} else {
				rebalancePollingInterval = std::max(SERVER_KNOBS->BG_DD_MIN_WAIT,
				                                    rebalancePollingInterval / SERVER_KNOBS->BG_DD_DECREASE_RATE);
			}

			if (resetCount >= SERVER_KNOBS->DD_REBALANCE_RESET_AMOUNT &&
			    rebalancePollingInterval < SERVER_KNOBS->BG_REBALANCE_POLLING_INTERVAL) {
				rebalancePollingInterval = SERVER_KNOBS->BG_REBALANCE_POLLING_INTERVAL;
				resetCount = SERVER_KNOBS->DD_REBALANCE_RESET_AMOUNT;
			}

			traceEvent.detail("ResetCount", resetCount);
			tr.reset();
		} catch (Error& e) {
			// Log actor_cancelled because it's not legal to suppress an event that's initialized
			traceEvent.errorUnsuppressed(e);
			wait(tr.onError(e));
		}

		traceEvent.detail("Moved", moved);
		traceEvent.log();
	}
}

ACTOR Future<Void> BgDDValleyFiller(DDQueueData* self, int teamCollectionIndex) {
	state double rebalancePollingInterval = SERVER_KNOBS->BG_REBALANCE_POLLING_INTERVAL;
	state int resetCount = SERVER_KNOBS->DD_REBALANCE_RESET_AMOUNT;
	state Transaction tr(self->cx);
	state double lastRead = 0;
	state bool skipCurrentLoop = false;

	loop {
		state std::pair<Optional<Reference<IDataDistributionTeam>>, bool> randomTeam;
		state bool moved = false;
		state TraceEvent traceEvent("BgDDValleyFiller", self->distributorId);
		traceEvent.suppressFor(5.0).detail("PollingInterval", rebalancePollingInterval);

		if (*self->lastLimited > 0) {
			traceEvent.detail("SecondsSinceLastLimited", now() - *self->lastLimited);
		}

		try {
			state Future<Void> delayF = delay(rebalancePollingInterval, TaskPriority::DataDistributionLaunch);
			if ((now() - lastRead) > SERVER_KNOBS->BG_REBALANCE_SWITCH_CHECK_INTERVAL) {
				tr.setOption(FDBTransactionOptions::LOCK_AWARE);
				Optional<Value> val = wait(tr.get(rebalanceDDIgnoreKey));
				lastRead = now();
				if (skipCurrentLoop && !val.present()) {
					// reset loop interval
					rebalancePollingInterval = SERVER_KNOBS->BG_REBALANCE_POLLING_INTERVAL;
				}
				skipCurrentLoop = val.present();
			}

			traceEvent.detail("Enabled", !skipCurrentLoop);

			wait(delayF);
			if (skipCurrentLoop) {
				// set loop interval to avoid busy wait here.
				rebalancePollingInterval =
				    std::max(rebalancePollingInterval, SERVER_KNOBS->BG_REBALANCE_SWITCH_CHECK_INTERVAL);
				continue;
			}

			traceEvent.detail("QueuedRelocations",
			                  self->priority_relocations[SERVER_KNOBS->PRIORITY_REBALANCE_UNDERUTILIZED_TEAM]);
			if (self->priority_relocations[SERVER_KNOBS->PRIORITY_REBALANCE_UNDERUTILIZED_TEAM] <
			    SERVER_KNOBS->DD_REBALANCE_PARALLELISM) {
				std::pair<Optional<Reference<IDataDistributionTeam>>, bool> _randomTeam =
				    wait(brokenPromiseToNever(self->teamCollections[teamCollectionIndex].getTeam.getReply(
				        GetTeamRequest(true, false, false, true))));
				randomTeam = _randomTeam;
				traceEvent.detail("SourceTeam",
				                  printable(randomTeam.first.map<std::string>(
				                      [](const Reference<IDataDistributionTeam>& team) { return team->getDesc(); })));

				if (randomTeam.first.present()) {
					std::pair<Optional<Reference<IDataDistributionTeam>>, bool> unloadedTeam =
					    wait(brokenPromiseToNever(self->teamCollections[teamCollectionIndex].getTeam.getReply(
					        GetTeamRequest(true, true, true, false))));

					traceEvent.detail(
					    "DestTeam",
					    printable(unloadedTeam.first.map<std::string>(
					        [](const Reference<IDataDistributionTeam>& team) { return team->getDesc(); })));

					if (unloadedTeam.first.present()) {
						bool _moved = wait(rebalanceTeams(self,
						                                  SERVER_KNOBS->PRIORITY_REBALANCE_UNDERUTILIZED_TEAM,
						                                  randomTeam.first.get(),
						                                  unloadedTeam.first.get(),
						                                  teamCollectionIndex == 0,
						                                  &traceEvent));
						moved = _moved;
						if (moved) {
							resetCount = 0;
						} else {
							resetCount++;
						}
					}
				}
			}

			if (now() - (*self->lastLimited) < SERVER_KNOBS->BG_DD_SATURATION_DELAY) {
				rebalancePollingInterval = std::min(SERVER_KNOBS->BG_DD_MAX_WAIT,
				                                    rebalancePollingInterval * SERVER_KNOBS->BG_DD_INCREASE_RATE);
			} else {
				rebalancePollingInterval = std::max(SERVER_KNOBS->BG_DD_MIN_WAIT,
				                                    rebalancePollingInterval / SERVER_KNOBS->BG_DD_DECREASE_RATE);
			}

			if (resetCount >= SERVER_KNOBS->DD_REBALANCE_RESET_AMOUNT &&
			    rebalancePollingInterval < SERVER_KNOBS->BG_REBALANCE_POLLING_INTERVAL) {
				rebalancePollingInterval = SERVER_KNOBS->BG_REBALANCE_POLLING_INTERVAL;
				resetCount = SERVER_KNOBS->DD_REBALANCE_RESET_AMOUNT;
			}

			traceEvent.detail("ResetCount", resetCount);
			tr.reset();
		} catch (Error& e) {
			// Log actor_cancelled because it's not legal to suppress an event that's initialized
			traceEvent.errorUnsuppressed(e);
			wait(tr.onError(e));
		}

		traceEvent.detail("Moved", moved);
		traceEvent.log();
	}
}

ACTOR Future<Void> dataDistributionQueue(Database cx,
                                         PromiseStream<RelocateShard> output,
                                         FutureStream<RelocateShard> input,
                                         PromiseStream<GetMetricsRequest> getShardMetrics,
                                         Reference<AsyncVar<bool>> processingUnhealthy,
                                         Reference<AsyncVar<bool>> processingWiggle,
                                         std::vector<TeamCollectionInterface> teamCollections,
                                         Reference<ShardsAffectedByTeamFailure> shardsAffectedByTeamFailure,
                                         MoveKeysLock lock,
                                         PromiseStream<Promise<int64_t>> getAverageShardBytes,
                                         FutureStream<Promise<int>> getUnhealthyRelocationCount,
                                         UID distributorId,
                                         int teamSize,
                                         int singleRegionTeamSize,
                                         double* lastLimited,
                                         const DDEnabledState* ddEnabledState) {
	state DDQueueData self(distributorId,
	                       lock,
	                       cx,
	                       teamCollections,
	                       shardsAffectedByTeamFailure,
	                       getAverageShardBytes,
	                       teamSize,
	                       singleRegionTeamSize,
	                       output,
	                       input,
	                       getShardMetrics,
	                       lastLimited);
	state std::set<UID> serversToLaunchFrom;
	state KeyRange keysToLaunchFrom;
	state RelocateData launchData;
	state Future<Void> recordMetrics = delay(SERVER_KNOBS->DD_QUEUE_LOGGING_INTERVAL);

	state std::vector<Future<Void>> balancingFutures;

	state ActorCollectionNoErrors actors;
	state PromiseStream<KeyRange> rangesComplete;
	state Future<Void> launchQueuedWorkTimeout = Never();

	for (int i = 0; i < teamCollections.size(); i++) {
		balancingFutures.push_back(BgDDMountainChopper(&self, i));
		balancingFutures.push_back(BgDDValleyFiller(&self, i));
	}
	balancingFutures.push_back(delayedAsyncVar(self.rawProcessingUnhealthy, processingUnhealthy, 0));
	balancingFutures.push_back(delayedAsyncVar(self.rawProcessingWiggle, processingWiggle, 0));

	try {
		loop {
			self.validate();

			// For the given servers that caused us to go around the loop, find the next item(s) that can be launched.
			if (launchData.startTime != -1) {
				// Launch dataDistributionRelocator actor to relocate the launchData
				self.launchQueuedWork(launchData, ddEnabledState);
				launchData = RelocateData();
			} else if (!keysToLaunchFrom.empty()) {
				self.launchQueuedWork(keysToLaunchFrom, ddEnabledState);
				keysToLaunchFrom = KeyRangeRef();
			}

			ASSERT(launchData.startTime == -1 && keysToLaunchFrom.empty());

			choose {
				when(RelocateShard rs = waitNext(self.input)) {
					if (rs.priority == SERVER_KNOBS->PRIORITY_MANUAL_SHARD_SPLIT) {
						TraceEvent(SevInfo, "ManualShardSplitDDQueueStart", self.distributorId)
						    .detail("Range", rs.keys);
					}
					bool wasEmpty = serversToLaunchFrom.empty();
					self.queueRelocation(rs, serversToLaunchFrom);
					if (wasEmpty && !serversToLaunchFrom.empty())
						launchQueuedWorkTimeout = delay(0, TaskPriority::DataDistributionLaunch);
				}
				when(wait(launchQueuedWorkTimeout)) {
					self.launchQueuedWork(serversToLaunchFrom, ddEnabledState);
					serversToLaunchFrom = std::set<UID>();
					launchQueuedWorkTimeout = Never();
				}
				when(RelocateData results = waitNext(self.fetchSourceServersComplete.getFuture())) {
					if (results.priority == SERVER_KNOBS->PRIORITY_MANUAL_SHARD_SPLIT) {
						TraceEvent(SevInfo, "ManualShardSplitDDQueueFetchSourceComplete").detail("Range", results.keys);
					}
					// This when is triggered by queueRelocation() which is triggered by sending self.input
					self.completeSourceFetch(results);
					launchData = results;
				}
				when(RelocateData done = waitNext(self.dataTransferComplete.getFuture())) {
					if (done.priority == SERVER_KNOBS->PRIORITY_MANUAL_SHARD_SPLIT) {
						TraceEvent(SevInfo, "ManualShardSplitDDQueueDataTransferComplete").detail("Range", done.keys);
					}
					complete(done, self.busymap, self.destBusymap);
					if (serversToLaunchFrom.empty() && !done.src.empty())
						launchQueuedWorkTimeout = delay(0, TaskPriority::DataDistributionLaunch);
					serversToLaunchFrom.insert(done.src.begin(), done.src.end());
				}
				when(RelocateData done = waitNext(self.relocationComplete.getFuture())) {
					if (done.priority == SERVER_KNOBS->PRIORITY_MANUAL_SHARD_SPLIT) {
						TraceEvent(SevInfo, "ManualShardSplitDDQueueRelocationComplete").detail("Range", done.keys);
					}
					self.activeRelocations--;
					self.finishRelocation(done.priority, done.healthPriority);
					self.fetchKeysComplete.erase(done);
					// self.logRelocation( done, "ShardRelocatorDone" );
					actors.add(tag(delay(0, TaskPriority::DataDistributionLaunch), done.keys, rangesComplete));
					if (g_network->isSimulated() && debug_isCheckRelocationDuration() && now() - done.startTime > 60) {
						TraceEvent(SevWarnAlways, "RelocationDurationTooLong")
						    .detail("Duration", now() - done.startTime);
						debug_setCheckRelocationDuration(false);
					}
				}
				when(KeyRange done = waitNext(rangesComplete.getFuture())) {
					keysToLaunchFrom = done;
				}
				when(wait(recordMetrics)) {
					Promise<int64_t> req;
					getAverageShardBytes.send(req);

					recordMetrics = delay(SERVER_KNOBS->DD_QUEUE_LOGGING_INTERVAL, TaskPriority::FlushTrace);

					auto const highestPriorityRelocation = self.getHighestPriorityRelocation();

					TraceEvent("MovingData", distributorId)
					    .detail("InFlight", self.activeRelocations)
					    .detail("InQueue", self.queuedRelocations)
					    .detail("AverageShardSize", req.getFuture().isReady() ? req.getFuture().get() : -1)
					    .detail("UnhealthyRelocations", self.unhealthyRelocations)
					    .detail("HighestPriority", highestPriorityRelocation)
					    .detail("BytesWritten", self.bytesWritten)
					    .detail("PriorityRecoverMove", self.priority_relocations[SERVER_KNOBS->PRIORITY_RECOVER_MOVE])
					    .detail("PriorityRebalanceUnderutilizedTeam",
					            self.priority_relocations[SERVER_KNOBS->PRIORITY_REBALANCE_UNDERUTILIZED_TEAM])
					    .detail("PriorityRebalanceOverutilizedTeam",
					            self.priority_relocations[SERVER_KNOBS->PRIORITY_REBALANCE_OVERUTILIZED_TEAM])
					    .detail("PriorityStorageWiggle",
					            self.priority_relocations[SERVER_KNOBS->PRIORITY_PERPETUAL_STORAGE_WIGGLE])
					    .detail("PriorityTeamHealthy", self.priority_relocations[SERVER_KNOBS->PRIORITY_TEAM_HEALTHY])
					    .detail("PriorityTeamContainsUndesiredServer",
					            self.priority_relocations[SERVER_KNOBS->PRIORITY_TEAM_CONTAINS_UNDESIRED_SERVER])
					    .detail("PriorityTeamRedundant",
					            self.priority_relocations[SERVER_KNOBS->PRIORITY_TEAM_REDUNDANT])
					    .detail("PriorityMergeShard", self.priority_relocations[SERVER_KNOBS->PRIORITY_MERGE_SHARD])
					    .detail("PriorityPopulateRegion",
					            self.priority_relocations[SERVER_KNOBS->PRIORITY_POPULATE_REGION])
					    .detail("PriorityTeamUnhealthy",
					            self.priority_relocations[SERVER_KNOBS->PRIORITY_TEAM_UNHEALTHY])
					    .detail("PriorityTeam2Left", self.priority_relocations[SERVER_KNOBS->PRIORITY_TEAM_2_LEFT])
					    .detail("PriorityTeam1Left", self.priority_relocations[SERVER_KNOBS->PRIORITY_TEAM_1_LEFT])
					    .detail("PriorityTeam0Left", self.priority_relocations[SERVER_KNOBS->PRIORITY_TEAM_0_LEFT])
					    .detail("PrioritySplitShard", self.priority_relocations[SERVER_KNOBS->PRIORITY_SPLIT_SHARD])
					    .trackLatest("MovingData"); // This trace event's trackLatest lifetime is controlled by
					                                // DataDistributorData::movingDataEventHolder. The track latest key
					                                // we use here must match the key used in the holder.
				}
				when(wait(self.error.getFuture())) {} // Propagate errors from dataDistributionRelocator
				when(wait(waitForAll(balancingFutures))) {}
				when(Promise<int> r = waitNext(getUnhealthyRelocationCount)) {
					r.send(self.unhealthyRelocations);
				}
			}
		}
	} catch (Error& e) {
		if (e.code() != error_code_broken_promise && // FIXME: Get rid of these broken_promise errors every time we are
		                                             // killed by the master dying
		    e.code() != error_code_movekeys_conflict)
			TraceEvent(SevError, "DataDistributionQueueError", distributorId).error(e);
		throw e;
	}
}<|MERGE_RESOLUTION|>--- conflicted
+++ resolved
@@ -406,11 +406,7 @@
 }
 
 void completeDest(const RelocateData& relocation, std::map<UID, Busyness>& destBusymap) {
-<<<<<<< HEAD
-	int destWorkFactor = getDestWorkFactor();
-=======
 	int destWorkFactor = getDestWorkFactor(relocation.priority);
->>>>>>> 5fe02b50
 	for (UID id : relocation.completeDests) {
 		destBusymap[id].removeWork(relocation.priority, destWorkFactor);
 	}
