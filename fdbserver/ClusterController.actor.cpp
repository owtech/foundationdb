--- conflicted
+++ resolved
@@ -1946,8 +1946,6 @@
 		    .detail("Range", req.range)
 		    .detail("AuditType", req.type);
 		req.reply.sendError(audit_storage_failed());
-<<<<<<< HEAD
-=======
 	}
 
 	return Void();
@@ -1978,7 +1976,6 @@
 		    .detail("AuditID", req.id)
 		    .detail("AuditType", req.getType());
 		req.reply.sendError(cancel_audit_storage_failed());
->>>>>>> 63371257
 	}
 
 	return Void();
@@ -2444,10 +2441,6 @@
 					}
 				} else {
 					TraceEvent("SkipBlobRestoreInitCommand", self->id).log();
-<<<<<<< HEAD
-					wait(BlobRestoreController::setError(restoreController, "Blob granules should be enabled first"));
-=======
->>>>>>> 63371257
 				}
 			}
 			self->db.blobRestoreEnabled.set(phase > BlobRestorePhase::UNINIT && phase < BlobRestorePhase::DONE);
