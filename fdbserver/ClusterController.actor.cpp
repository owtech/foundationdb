/*
 * ClusterController.actor.cpp
 *
 * This source file is part of the FoundationDB open source project
 *
 * Copyright 2013-2022 Apple Inc. and the FoundationDB project authors
 *
 * Licensed under the Apache License, Version 2.0 (the "License");
 * you may not use this file except in compliance with the License.
 * You may obtain a copy of the License at
 *
 *     http://www.apache.org/licenses/LICENSE-2.0
 *
 * Unless required by applicable law or agreed to in writing, software
 * distributed under the License is distributed on an "AS IS" BASIS,
 * WITHOUT WARRANTIES OR CONDITIONS OF ANY KIND, either express or implied.
 * See the License for the specific language governing permissions and
 * limitations under the License.
 */

#include <algorithm>
#include <iterator>
#include <map>
#include <memory>
#include <set>
#include <tuple>
#include <vector>

#include "fdbclient/BlobGranuleCommon.h"
#include "fdbclient/FDBTypes.h"
#include "fdbclient/SystemData.h"
#include "fdbclient/DatabaseContext.h"
#include "fdbrpc/FailureMonitor.h"
#include "fdbclient/EncryptKeyProxyInterface.h"
#include "fdbserver/BlobGranuleServerCommon.actor.h"
#include "fdbserver/BlobMigratorInterface.h"
#include "fdbserver/Knobs.h"
#include "fdbserver/WorkerInterface.actor.h"
#include "flow/ActorCollection.h"
#include "fdbclient/ClusterConnectionMemoryRecord.h"
#include "fdbclient/NativeAPI.actor.h"
#include "fdbclient/TenantManagement.actor.h"
#include "fdbserver/ApplyMetadataMutation.h"
#include "fdbserver/BackupInterface.h"
#include "fdbserver/BackupProgress.actor.h"
#include "fdbserver/ConfigBroadcaster.h"
#include "fdbserver/CoordinatedState.h"
#include "fdbserver/CoordinationInterface.h" // copy constructors for ServerCoordinators class
#include "fdbserver/ClusterController.actor.h"
#include "fdbserver/ClusterRecovery.actor.h"
#include "fdbserver/DataDistributorInterface.h"
#include "fdbserver/DBCoreState.h"
#include "fdbserver/MoveKeys.actor.h"
#include "fdbserver/LeaderElection.h"
#include "fdbserver/LogSystem.h"
#include "fdbserver/LogSystemConfig.h"
#include "fdbserver/LogSystemDiskQueueAdapter.h"
#include "fdbserver/WaitFailure.h"
#include "fdbserver/RatekeeperInterface.h"
#include "fdbserver/BlobManagerInterface.h"
#include "fdbserver/ServerDBInfo.h"
#include "fdbserver/SingletonRoles.h"
#include "fdbserver/Status.actor.h"
#include "fdbserver/LatencyBandConfig.h"
#include "fdbclient/GlobalConfig.actor.h"
#include "fdbserver/RecoveryState.h"
#include "fdbclient/ReadYourWrites.h"
#include "fdbrpc/Replication.h"
#include "fdbrpc/ReplicationUtils.h"
#include "fdbrpc/sim_validation.h"
#include "fdbclient/KeyBackedTypes.actor.h"
#include "flow/Error.h"
#include "flow/Trace.h"
#include "flow/Util.h"

#include "metacluster/MetaclusterMetrics.h"

#include "flow/actorcompiler.h" // This must be the last #include.

ACTOR Future<Optional<Value>> getPreviousCoordinators(ClusterControllerData* self) {
	state ReadYourWritesTransaction tr(self->db.db);
	loop {
		try {
			tr.setOption(FDBTransactionOptions::READ_SYSTEM_KEYS);
			tr.setOption(FDBTransactionOptions::LOCK_AWARE);
			tr.setOption(FDBTransactionOptions::PRIORITY_SYSTEM_IMMEDIATE);
			Optional<Value> previousCoordinators = wait(tr.get(previousCoordinatorsKey));
			return previousCoordinators;
		} catch (Error& e) {
			wait(tr.onError(e));
		}
	}
}

bool ClusterControllerData::transactionSystemContainsDegradedServers() {
	const ServerDBInfo& dbi = db.serverInfo->get();
	const Reference<ClusterRecoveryData> recoveryData = db.recoveryData;
	auto transactionWorkerInList = [&dbi, &recoveryData](const std::unordered_set<NetworkAddress>& serverList,
	                                                     bool skipSatellite,
	                                                     bool skipRemote) -> bool {
		for (const auto& server : serverList) {
			if (dbi.master.addresses().contains(server)) {
				return true;
			}

			// Getting the current log system config to check if any TLogs are degraded. recoveryData->logSystem has the
			// most up to date log system and we should use it whenever available.
			auto logSystemConfig = (recoveryData.isValid() && recoveryData->logSystem.isValid())
			                           ? recoveryData->logSystem->getLogSystemConfig()
			                           : dbi.logSystemConfig;
			for (const auto& logSet : logSystemConfig.tLogs) {
				if (skipSatellite && logSet.locality == tagLocalitySatellite) {
					continue;
				}

				if (skipRemote && !logSet.isLocal) {
					continue;
				}

				if (!logSet.isLocal) {
					// Only check log routers in the remote region.
					for (const auto& logRouter : logSet.logRouters) {
						if (logRouter.present() && logRouter.interf().addresses().contains(server)) {
							return true;
						}
					}
				} else {
					for (const auto& tlog : logSet.tLogs) {
						if (tlog.present() && tlog.interf().addresses().contains(server)) {
							return true;
						}
					}
				}
			}

<<<<<<< HEAD
			if (recoveryData.isValid() && recoveryData->recoveryState < RecoveryState::ACCEPTING_COMMITS) {
=======
			if (SERVER_KNOBS->GRAY_FAILURE_ENABLE_TLOG_RECOVERY_MONITORING && recoveryData.isValid() &&
			    recoveryData->recoveryState < RecoveryState::ACCEPTING_COMMITS) {
>>>>>>> 57ccdb8f
				// During recovery, TLogs may not be able to pull data from previous generation TLogs due to gray
				// failures. In this case, we rely on the latest recruitment information and see if any newly recruited
				// TLogs are degraded.
				for (const auto& tlog : recoveryData->primaryRecruitment.tLogs) {
					if (tlog.addresses().contains(server)) {
						return true;
					}
				}

				if (!skipSatellite) {
					for (const auto& satelliteLog : recoveryData->primaryRecruitment.satelliteTLogs) {
						if (satelliteLog.addresses().contains(server)) {
							return true;
						}
					}
				}
			}

			for (const auto& proxy : dbi.client.grvProxies) {
				if (proxy.addresses().contains(server)) {
					return true;
				}
			}

			for (const auto& proxy : dbi.client.commitProxies) {
				if (proxy.addresses().contains(server)) {
					return true;
				}
			}

			for (const auto& resolver : dbi.resolvers) {
				if (resolver.addresses().contains(server)) {
					return true;
				}
			}
		}
		return false;
	};

	// Check if transaction system contains degraded/disconnected servers. For satellite and remote regions, we only
	// check for disconnection since the latency between prmary and satellite is across WAN and may not be very
	// stable.
	return transactionWorkerInList(degradationInfo.degradedServers, /*skipSatellite=*/true, /*skipRemote=*/true) ||
	       transactionWorkerInList(degradationInfo.disconnectedServers,
	                               /*skipSatellite=*/false,
	                               /*skipRemote=*/!SERVER_KNOBS->CC_ENABLE_REMOTE_LOG_ROUTER_MONITORING);
}

bool ClusterControllerData::remoteTransactionSystemContainsDegradedServers() {
	if (db.config.usableRegions <= 1) {
		return false;
	}

	for (const auto& excludedServer : degradationInfo.degradedServers) {
		if (addressInDbAndRemoteDc(excludedServer, db.serverInfo)) {
			return true;
		}
	}

	for (const auto& excludedServer : degradationInfo.disconnectedServers) {
		if (addressInDbAndRemoteDc(excludedServer, db.serverInfo)) {
			return true;
		}
	}

	return false;
}

ACTOR Future<Void> clusterWatchDatabase(ClusterControllerData* cluster,
                                        ClusterControllerData::DBInfo* db,
                                        ServerCoordinators coordinators) {
	state MasterInterface iMaster;
	state PromiseStream<Future<Void>> addActor;
	state Future<Void> recoveryCore;

	// SOMEDAY: If there is already a non-failed master referenced by zkMasterInfo, use that one until it fails
	// When this someday is implemented, make sure forced failures still cause the master to be recruited again

	loop {
		TraceEvent("CCWDB", cluster->id).log();
		try {
			state double recoveryStart = now();
			state MasterInterface newMaster;
			state Future<Void> collection;

			TraceEvent("CCWDB", cluster->id).detail("Recruiting", "Master");
			wait(recruitNewMaster(cluster, db, std::addressof(newMaster)));

			iMaster = newMaster;

			db->masterRegistrationCount = 0;
			db->recoveryStalled = false;

			auto dbInfo = ServerDBInfo();
			dbInfo.master = iMaster;
			dbInfo.id = deterministicRandom()->randomUniqueID();
			dbInfo.infoGeneration = ++db->dbInfoCount;
			dbInfo.masterLifetime = db->serverInfo->get().masterLifetime;
			++dbInfo.masterLifetime;
			dbInfo.clusterInterface = db->serverInfo->get().clusterInterface;
			dbInfo.distributor = db->serverInfo->get().distributor;
			dbInfo.ratekeeper = db->serverInfo->get().ratekeeper;
			dbInfo.blobManager = db->serverInfo->get().blobManager;
			dbInfo.blobMigrator = db->serverInfo->get().blobMigrator;
			dbInfo.consistencyScan = db->serverInfo->get().consistencyScan;
			dbInfo.latencyBandConfig = db->serverInfo->get().latencyBandConfig;
			dbInfo.myLocality = db->serverInfo->get().myLocality;
			dbInfo.client = ClientDBInfo();
			dbInfo.client.encryptKeyProxy = db->serverInfo->get().client.encryptKeyProxy;
			dbInfo.client.tenantMode = TenantAPI::tenantModeForClusterType(db->clusterType, db->config.tenantMode);
			dbInfo.client.clusterId = db->serverInfo->get().client.clusterId;
			dbInfo.client.clusterType = db->clusterType;
			dbInfo.client.metaclusterName = db->metaclusterName;

			TraceEvent("CCWDB", cluster->id)
			    .detail("NewMaster", dbInfo.master.id().toString())
			    .detail("Lifetime", dbInfo.masterLifetime.toString())
			    .detail("ChangeID", dbInfo.id);
			db->serverInfo->set(dbInfo);

			state Future<Void> spinDelay = delay(
			    SERVER_KNOBS
			        ->MASTER_SPIN_DELAY); // Don't retry cluster recovery more than once per second, but don't delay
			                              // the "first" recovery after more than a second of normal operation

			TraceEvent("CCWDB", cluster->id).detail("Watching", iMaster.id());
			db->recoveryData = makeReference<ClusterRecoveryData>(cluster,
			                                                      db->serverInfo,
			                                                      db->serverInfo->get().master,
			                                                      db->serverInfo->get().masterLifetime,
			                                                      coordinators,
			                                                      db->serverInfo->get().clusterInterface,
			                                                      ""_sr,
			                                                      addActor,
			                                                      db->forceRecovery);

			collection = actorCollection(db->recoveryData->addActor.getFuture());
			recoveryCore = clusterRecoveryCore(db->recoveryData);

			// Master failure detection is pretty sensitive, but if we are in the middle of a very long recovery we
			// really don't want to have to start over
			loop choose {
				when(wait(recoveryCore)) {}
				when(wait(waitFailureClient(
				              iMaster.waitFailure,
				              db->masterRegistrationCount
				                  ? SERVER_KNOBS->MASTER_FAILURE_REACTION_TIME
				                  : (now() - recoveryStart) * SERVER_KNOBS->MASTER_FAILURE_SLOPE_DURING_RECOVERY,
				              db->masterRegistrationCount ? -SERVER_KNOBS->MASTER_FAILURE_REACTION_TIME /
				                                                SERVER_KNOBS->SECONDS_BEFORE_NO_FAILURE_DELAY
				                                          : SERVER_KNOBS->MASTER_FAILURE_SLOPE_DURING_RECOVERY) ||
				          db->forceMasterFailure.onTrigger())) {
					break;
				}
				when(wait(db->serverInfo->onChange())) {}
				when(BackupWorkerDoneRequest req =
				         waitNext(db->serverInfo->get().clusterInterface.notifyBackupWorkerDone.getFuture())) {
					if (db->recoveryData->logSystem.isValid() && db->recoveryData->logSystem->removeBackupWorker(req)) {
						db->recoveryData->registrationTrigger.trigger();
					}
					++db->recoveryData->backupWorkerDoneRequests;
					req.reply.send(Void());
					TraceEvent(SevDebug, "BackupWorkerDoneRequest", cluster->id).log();
				}
				when(wait(collection)) {
					throw internal_error();
				}
			}
			// failed master (better master exists) could happen while change-coordinators request processing is
			// in-progress
			if (cluster->shouldCommitSuicide) {
				throw restart_cluster_controller();
			}

			recoveryCore.cancel();
			wait(cleanupRecoveryActorCollection(db->recoveryData, /*exThrown=*/false));
			ASSERT(addActor.isEmpty());

			wait(spinDelay);

			CODE_PROBE(true, "clusterWatchDatabase() master failed");
			TraceEvent(SevWarn, "DetectedFailedRecovery", cluster->id).detail("OldMaster", iMaster.id());
		} catch (Error& e) {
			state Error err = e;
			TraceEvent("CCWDB", cluster->id).errorUnsuppressed(e).detail("Master", iMaster.id());
			if (e.code() != error_code_actor_cancelled)
				wait(delay(0.0));

			recoveryCore.cancel();
			wait(cleanupRecoveryActorCollection(db->recoveryData, /*exThrown=*/true));
			ASSERT(addActor.isEmpty());

			CODE_PROBE(err.code() == error_code_tlog_failed, "Terminated due to tLog failure");
			CODE_PROBE(err.code() == error_code_commit_proxy_failed, "Terminated due to commit proxy failure");
			CODE_PROBE(err.code() == error_code_grv_proxy_failed, "Terminated due to GRV proxy failure");
			CODE_PROBE(err.code() == error_code_resolver_failed, "Terminated due to resolver failure");
			CODE_PROBE(err.code() == error_code_backup_worker_failed, "Terminated due to backup worker failure");
			CODE_PROBE(err.code() == error_code_operation_failed,
			           "Terminated due to failed operation",
			           probe::decoration::rare);
			CODE_PROBE(err.code() == error_code_restart_cluster_controller,
			           "Terminated due to cluster-controller restart.");

			if (cluster->shouldCommitSuicide || err.code() == error_code_coordinators_changed) {
				TraceEvent("ClusterControllerTerminate", cluster->id).errorUnsuppressed(err);
				throw restart_cluster_controller();
			}

			if (isNormalClusterRecoveryError(err)) {
				TraceEvent(SevWarn, "ClusterRecoveryRetrying", cluster->id).error(err);
			} else {
				bool ok = err.code() == error_code_no_more_servers;
				TraceEvent(ok ? SevWarn : SevError, "ClusterWatchDatabaseRetrying", cluster->id).error(err);
				if (!ok)
					throw err;
			}
			wait(delay(SERVER_KNOBS->ATTEMPT_RECRUITMENT_DELAY));
		}
	}
}

ACTOR Future<Void> clusterGetServerInfo(ClusterControllerData::DBInfo* db,
                                        UID knownServerInfoID,
                                        ReplyPromise<ServerDBInfo> reply) {
	while (db->serverInfo->get().id == knownServerInfoID) {
		choose {
			when(wait(yieldedFuture(db->serverInfo->onChange()))) {}
			when(wait(delayJittered(300))) {
				break;
			} // The server might be long gone!
		}
	}
	reply.send(db->serverInfo->get());
	return Void();
}

ACTOR Future<Void> clusterOpenDatabase(ClusterControllerData::DBInfo* db, OpenDatabaseRequest req) {
	db->clientStatus[req.reply.getEndpoint().getPrimaryAddress()] = std::make_pair(now(), req);
	if (db->clientStatus.size() > 10000) {
		TraceEvent(SevWarnAlways, "TooManyClientStatusEntries").suppressFor(1.0);
	}

	while (db->clientInfo->get().id == req.knownClientInfoID) {
		choose {
			when(wait(db->clientInfo->onChange())) {}
			when(wait(delayJittered(SERVER_KNOBS->COORDINATOR_REGISTER_INTERVAL))) {
				break;
			} // The client might be long gone!
		}
	}

	req.reply.send(db->clientInfo->get());
	return Void();
}

void checkOutstandingRecruitmentRequests(ClusterControllerData* self) {
	for (int i = 0; i < self->outstandingRecruitmentRequests.size(); i++) {
		Reference<RecruitWorkersInfo> info = self->outstandingRecruitmentRequests[i];
		try {
			info->rep = self->findWorkersForConfiguration(info->req);
			if (info->dbgId.present()) {
				TraceEvent("CheckOutstandingRecruitment", info->dbgId.get())
				    .detail("Request", info->req.configuration.toString());
			}
			info->waitForCompletion.trigger();
			swapAndPop(&self->outstandingRecruitmentRequests, i--);
		} catch (Error& e) {
			if (e.code() == error_code_no_more_servers || e.code() == error_code_operation_failed) {
				TraceEvent(SevWarn, "RecruitTLogMatchingSetNotAvailable", self->id).error(e);
			} else {
				TraceEvent(SevError, "RecruitTLogsRequestError", self->id).error(e);
				throw;
			}
		}
	}
}

void checkOutstandingRemoteRecruitmentRequests(ClusterControllerData* self) {
	for (int i = 0; i < self->outstandingRemoteRecruitmentRequests.size(); i++) {
		Reference<RecruitRemoteWorkersInfo> info = self->outstandingRemoteRecruitmentRequests[i];
		try {
			info->rep = self->findRemoteWorkersForConfiguration(info->req);
			if (info->dbgId.present()) {
				TraceEvent("CheckOutstandingRemoteRecruitment", info->dbgId.get())
				    .detail("Request", info->req.configuration.toString());
			}
			info->waitForCompletion.trigger();
			swapAndPop(&self->outstandingRemoteRecruitmentRequests, i--);
		} catch (Error& e) {
			if (e.code() == error_code_no_more_servers || e.code() == error_code_operation_failed) {
				TraceEvent(SevWarn, "RecruitRemoteTLogMatchingSetNotAvailable", self->id).error(e);
			} else {
				TraceEvent(SevError, "RecruitRemoteTLogsRequestError", self->id).error(e);
				throw;
			}
		}
	}
}

void checkOutstandingStorageRequests(ClusterControllerData* self) {
	for (int i = 0; i < self->outstandingStorageRequests.size(); i++) {
		auto& req = self->outstandingStorageRequests[i];
		try {
			if (req.second < now()) {
				req.first.reply.sendError(timed_out());
				swapAndPop(&self->outstandingStorageRequests, i--);
			} else {
				if (!self->gotProcessClasses && !req.first.criticalRecruitment)
					throw no_more_servers();

				auto worker = self->getStorageWorker(req.first);
				RecruitStorageReply rep;
				rep.worker = worker.interf;
				rep.processClass = worker.processClass;
				req.first.reply.send(rep);
				swapAndPop(&self->outstandingStorageRequests, i--);
			}
		} catch (Error& e) {
			if (e.code() == error_code_no_more_servers) {
				TraceEvent(SevWarn, "RecruitStorageNotAvailable", self->id)
				    .errorUnsuppressed(e)
				    .suppressFor(1.0)
				    .detail("OutstandingReq", i)
				    .detail("IsCriticalRecruitment", req.first.criticalRecruitment);
			} else {
				TraceEvent(SevError, "RecruitStorageError", self->id).error(e);
				throw;
			}
		}
	}
}

// When workers aren't available at the time of request, the request
// gets added to a list of outstanding reqs. Here, we try to resolve these
// outstanding requests.
void checkOutstandingBlobWorkerRequests(ClusterControllerData* self) {
	for (int i = 0; i < self->outstandingBlobWorkerRequests.size(); i++) {
		auto& req = self->outstandingBlobWorkerRequests[i];
		try {
			if (req.second < now()) {
				req.first.reply.sendError(timed_out());
				swapAndPop(&self->outstandingBlobWorkerRequests, i--);
			} else {
				if (!self->gotProcessClasses)
					throw no_more_servers();

				auto worker = self->getBlobWorker(req.first);
				RecruitBlobWorkerReply rep;
				rep.worker = worker.interf;
				rep.processClass = worker.processClass;
				req.first.reply.send(rep);
				// can remove it once we know the worker was found
				swapAndPop(&self->outstandingBlobWorkerRequests, i--);
			}
		} catch (Error& e) {
			if (e.code() == error_code_no_more_servers) {
				TraceEvent(SevWarn, "RecruitBlobWorkerNotAvailable", self->id)
				    .errorUnsuppressed(e)
				    .suppressFor(1.0)
				    .detail("OutstandingReq", i);
			} else {
				TraceEvent(SevError, "RecruitBlobWorkerError", self->id).error(e);
				throw;
			}
		}
	}
}

// Finds and returns a new process for role
WorkerDetails findNewProcessForSingleton(ClusterControllerData* self,
                                         const ProcessClass::ClusterRole role,
                                         ClusterControllerData::WorkerUsages& id_used) {
	// find new process in cluster for role
	WorkerDetails newWorker =
	    self->getWorkerForRoleInDatacenter(
	            self->clusterControllerDcId, role, ProcessClass::NeverAssign, self->db.config, id_used, {}, true)
	        .worker;

	// check if master's process is actually better suited for role
	if (self->onMasterIsBetter(newWorker, role)) {
		newWorker = self->id_worker[self->masterProcessId.get()].details;
	}

	// acknowledge that the pid is now potentially used by this role as well
	id_used[newWorker.interf.locality.processId()].addRole(role);

	return newWorker;
}

// Return best possible fitness for singleton. Note that lower fitness is better.
ProcessClass::Fitness findBestFitnessForSingleton(const ClusterControllerData* self,
                                                  const WorkerDetails& worker,
                                                  const ProcessClass::ClusterRole& role) {
	auto bestFitness = worker.processClass.machineClassFitness(role);
	// If the process has been marked as excluded, we take the max with ExcludeFit to ensure its fit
	// is at least as bad as ExcludeFit. This assists with successfully offboarding such processes
	// and removing them from the cluster.
	if (self->db.config.isExcludedServer(worker.interf.addresses(), worker.interf.locality)) {
		bestFitness = std::max(bestFitness, ProcessClass::ExcludeFit);
	}
	return bestFitness;
}

// Returns true iff the singleton is healthy. "Healthy" here means that
// the singleton is stable (see below) and doesn't need to be rerecruited.
// Side effects: (possibly) initiates recruitment
template <class SingletonClass>
bool isHealthySingleton(ClusterControllerData* self,
                        const WorkerDetails& newWorker,
                        const SingletonClass& singleton,
                        const ProcessClass::Fitness& bestFitness,
                        const Optional<UID> recruitingID) {
	// A singleton is stable if it exists in cluster, has not been killed off of proc and is not being recruited
	bool isStableSingleton = singleton.isPresent() &&
	                         self->id_worker.count(singleton.getInterface().locality.processId()) &&
	                         (!recruitingID.present() || (recruitingID.get() == singleton.getInterface().id()));

	if (!isStableSingleton) {
		return false; // not healthy because unstable
	}

	auto& currWorker = self->id_worker[singleton.getInterface().locality.processId()];
	auto currFitness = currWorker.details.processClass.machineClassFitness(singleton.getClusterRole());
	if (currWorker.priorityInfo.isExcluded) {
		currFitness = ProcessClass::ExcludeFit;
	}
	// If any of the following conditions are met, we will switch the singleton's process:
	// - if the current proc is used by some non-master, non-singleton role
	// - if the current fitness is less than optimal (lower fitness is better)
	// - if currently at peak fitness but on same process as master, and the new worker is on different process
	bool shouldRerecruit =
	    self->isUsedNotMaster(currWorker.details.interf.locality.processId()) || bestFitness < currFitness ||
	    (currFitness == bestFitness && currWorker.details.interf.locality.processId() == self->masterProcessId &&
	     newWorker.interf.locality.processId() != self->masterProcessId);
	if (shouldRerecruit) {
		std::string roleAbbr = singleton.getRole().abbreviation;
		TraceEvent(("CCHalt" + roleAbbr).c_str(), self->id)
		    .detail(roleAbbr + "ID", singleton.getInterface().id())
		    .detail("Excluded", currWorker.priorityInfo.isExcluded)
		    .detail("Fitness", currFitness)
		    .detail("BestFitness", bestFitness);
		singleton.recruit(*self); // SIDE EFFECT: initiating recruitment
		return false; // not healthy since needed to be rerecruited
	} else {
		return true; // healthy because doesn't need to be rerecruited
	}
}

// Returns a mapping from pid->pidCount for pids
std::map<Optional<Standalone<StringRef>>, int> getColocCounts(
    const std::vector<Optional<Standalone<StringRef>>>& pids) {
	std::map<Optional<Standalone<StringRef>>, int> counts;
	for (const auto& pid : pids) {
		if (pid.present()) {
			++counts[pid];
		}
	}
	return counts;
}

// Checks if there exists a better process for each singleton (e.g. DD) compared
// to the process it is currently on.
// Note: there is a lot of extra logic here to only recruit the blob manager when gate is open.
// When adding new singletons, just follow the ratekeeper/data distributor examples.
void checkBetterSingletons(ClusterControllerData* self) {
	if (!self->masterProcessId.present() ||
	    self->db.serverInfo->get().recoveryState < RecoveryState::ACCEPTING_COMMITS) {
		return;
	}

	// note: this map doesn't consider pids used by existing singletons
	ClusterControllerData::WorkerUsages id_used = self->getUsedIds();

	// We prefer spreading out other roles more than separating singletons on their own process
	// so we artificially amplify the pid count for the processes used by non-singleton roles.
	// In other words, we make the processes used for other roles less desirable to be used
	// by singletons as well.
	for (auto& it : id_used) {
		it.second.multiplier *= PID_USED_AMP_FOR_NON_SINGLETON;
	}

	// Try to find a new process for each singleton.
	WorkerDetails newRKWorker = findNewProcessForSingleton(self, ProcessClass::Ratekeeper, id_used);
	WorkerDetails newDDWorker = findNewProcessForSingleton(self, ProcessClass::DataDistributor, id_used);
	WorkerDetails newCSWorker = findNewProcessForSingleton(self, ProcessClass::ConsistencyScan, id_used);

	WorkerDetails newBMWorker;
	WorkerDetails newMGWorker;
	if (self->db.blobGranulesEnabled.get()) {
		newBMWorker = findNewProcessForSingleton(self, ProcessClass::BlobManager, id_used);
		if (self->db.blobRestoreEnabled.get()) {
			newMGWorker = findNewProcessForSingleton(self, ProcessClass::BlobMigrator, id_used);
		}
	}

	WorkerDetails newEKPWorker;
	EncryptionAtRestMode encryptMode = self->db.config.encryptionAtRestMode;
	const bool enableKmsCommunication =
	    encryptMode.isEncryptionEnabled() || SERVER_KNOBS->ENABLE_REST_KMS_COMMUNICATION;
	if (enableKmsCommunication) {
		newEKPWorker = findNewProcessForSingleton(self, ProcessClass::EncryptKeyProxy, id_used);
	}

	// Find best possible fitnesses for each singleton.
	auto bestFitnessForRK = findBestFitnessForSingleton(self, newRKWorker, ProcessClass::Ratekeeper);
	auto bestFitnessForDD = findBestFitnessForSingleton(self, newDDWorker, ProcessClass::DataDistributor);
	auto bestFitnessForCS = findBestFitnessForSingleton(self, newCSWorker, ProcessClass::ConsistencyScan);

	ProcessClass::Fitness bestFitnessForBM;
	ProcessClass::Fitness bestFitnessForMG;
	if (self->db.blobGranulesEnabled.get()) {
		bestFitnessForBM = findBestFitnessForSingleton(self, newBMWorker, ProcessClass::BlobManager);
		if (self->db.blobRestoreEnabled.get()) {
			bestFitnessForMG = findBestFitnessForSingleton(self, newMGWorker, ProcessClass::BlobManager);
		}
	}

	ProcessClass::Fitness bestFitnessForEKP;
	if (enableKmsCommunication) {
		bestFitnessForEKP = findBestFitnessForSingleton(self, newEKPWorker, ProcessClass::EncryptKeyProxy);
	}

	auto& db = self->db.serverInfo->get();
	auto rkSingleton = RatekeeperSingleton(db.ratekeeper);
	auto ddSingleton = DataDistributorSingleton(db.distributor);
	ConsistencyScanSingleton csSingleton(db.consistencyScan);
	BlobManagerSingleton bmSingleton(db.blobManager);
	BlobMigratorSingleton mgSingleton(db.blobMigrator);
	EncryptKeyProxySingleton ekpSingleton(db.client.encryptKeyProxy);

	// Check if the singletons are healthy.
	// side effect: try to rerecruit the singletons to more optimal processes
	bool rkHealthy = isHealthySingleton<RatekeeperSingleton>(
	    self, newRKWorker, rkSingleton, bestFitnessForRK, self->recruitingRatekeeperID);

	bool ddHealthy = isHealthySingleton<DataDistributorSingleton>(
	    self, newDDWorker, ddSingleton, bestFitnessForDD, self->recruitingDistributorID);

	bool csHealthy = isHealthySingleton<ConsistencyScanSingleton>(
	    self, newCSWorker, csSingleton, bestFitnessForCS, self->recruitingConsistencyScanID);

	bool bmHealthy = true;
	bool mgHealthy = true;
	if (self->db.blobGranulesEnabled.get()) {
		bmHealthy = isHealthySingleton<BlobManagerSingleton>(
		    self, newBMWorker, bmSingleton, bestFitnessForBM, self->recruitingBlobManagerID);
		if (self->db.blobRestoreEnabled.get()) {
			mgHealthy = isHealthySingleton<BlobMigratorSingleton>(
			    self, newMGWorker, mgSingleton, bestFitnessForMG, self->recruitingBlobMigratorID);
		}
	}

	bool ekpHealthy = true;
	if (enableKmsCommunication) {
		ekpHealthy = isHealthySingleton<EncryptKeyProxySingleton>(
		    self, newEKPWorker, ekpSingleton, bestFitnessForEKP, self->recruitingEncryptKeyProxyID);
	}
	// if any of the singletons are unhealthy (rerecruited or not stable), then do not
	// consider any further re-recruitments
	if (!(rkHealthy && ddHealthy && bmHealthy && ekpHealthy && csHealthy && mgHealthy)) {
		return;
	}

	// if we reach here, we know that the singletons are healthy so let's
	// check if we can colocate the singletons in a more optimal way
	Optional<Standalone<StringRef>> currRKProcessId = rkSingleton.getInterface().locality.processId();
	Optional<Standalone<StringRef>> currDDProcessId = ddSingleton.getInterface().locality.processId();
	Optional<Standalone<StringRef>> currCSProcessId = csSingleton.getInterface().locality.processId();
	Optional<Standalone<StringRef>> newRKProcessId = newRKWorker.interf.locality.processId();
	Optional<Standalone<StringRef>> newDDProcessId = newDDWorker.interf.locality.processId();
	Optional<Standalone<StringRef>> newCSProcessId = newCSWorker.interf.locality.processId();

	Optional<Standalone<StringRef>> currBMProcessId, newBMProcessId;
	Optional<Standalone<StringRef>> currMGProcessId, newMGProcessId;
	if (self->db.blobGranulesEnabled.get()) {
		currBMProcessId = bmSingleton.getInterface().locality.processId();
		newBMProcessId = newBMWorker.interf.locality.processId();
		if (self->db.blobRestoreEnabled.get()) {
			currMGProcessId = mgSingleton.getInterface().locality.processId();
			newMGProcessId = newMGWorker.interf.locality.processId();
		}
	}

	Optional<Standalone<StringRef>> currEKPProcessId, newEKPProcessId;
	if (enableKmsCommunication) {
		currEKPProcessId = ekpSingleton.getInterface().locality.processId();
		newEKPProcessId = newEKPWorker.interf.locality.processId();
	}

	std::vector<Optional<Standalone<StringRef>>> currPids = { currRKProcessId, currDDProcessId, currCSProcessId };
	std::vector<Optional<Standalone<StringRef>>> newPids = { newRKProcessId, newDDProcessId, newCSProcessId };
	if (self->db.blobGranulesEnabled.get()) {
		currPids.emplace_back(currBMProcessId);
		newPids.emplace_back(newBMProcessId);
		if (self->db.blobRestoreEnabled.get()) {
			currPids.emplace_back(currMGProcessId);
			newPids.emplace_back(newMGProcessId);
		}
	}

	if (enableKmsCommunication) {
		currPids.emplace_back(currEKPProcessId);
		newPids.emplace_back(newEKPProcessId);
	}

	auto currColocMap = getColocCounts(currPids);
	auto newColocMap = getColocCounts(newPids);

	// if the knob is disabled, the BM coloc counts should have no affect on the coloc counts check below
	if (!self->db.blobGranulesEnabled.get()) {
		ASSERT(currColocMap[currBMProcessId] == 0);
		ASSERT(newColocMap[newBMProcessId] == 0);
		if (self->db.blobRestoreEnabled.get()) {
			ASSERT(currColocMap[currMGProcessId] == 0);
			ASSERT(newColocMap[newMGProcessId] == 0);
		}
	}

	// if the knob is disabled, the EKP coloc counts should have no affect on the coloc counts check below
	if (!enableKmsCommunication) {
		ASSERT(currColocMap[currEKPProcessId] == 0);
		ASSERT(newColocMap[newEKPProcessId] == 0);
	}

	// if the new coloc counts are collectively better (i.e. each singleton's coloc count has not increased)
	if (newColocMap[newRKProcessId] <= currColocMap[currRKProcessId] &&
	    newColocMap[newDDProcessId] <= currColocMap[currDDProcessId] &&
	    newColocMap[newBMProcessId] <= currColocMap[currBMProcessId] &&
	    newColocMap[newMGProcessId] <= currColocMap[currMGProcessId] &&
	    newColocMap[newEKPProcessId] <= currColocMap[currEKPProcessId] &&
	    newColocMap[newCSProcessId] <= currColocMap[currCSProcessId]) {
		// rerecruit the singleton for which we have found a better process, if any
		if (newColocMap[newRKProcessId] < currColocMap[currRKProcessId]) {
			rkSingleton.recruit(*self);
		} else if (newColocMap[newDDProcessId] < currColocMap[currDDProcessId]) {
			ddSingleton.recruit(*self);
		} else if (self->db.blobGranulesEnabled.get() && newColocMap[newBMProcessId] < currColocMap[currBMProcessId]) {
			bmSingleton.recruit(*self);
		} else if (self->db.blobGranulesEnabled.get() && self->db.blobRestoreEnabled.get() &&
		           newColocMap[newMGProcessId] < currColocMap[currMGProcessId]) {
			mgSingleton.recruit(*self);
		} else if (enableKmsCommunication && newColocMap[newEKPProcessId] < currColocMap[currEKPProcessId]) {
			ekpSingleton.recruit(*self);
		} else if (newColocMap[newCSProcessId] < currColocMap[currCSProcessId]) {
			csSingleton.recruit(*self);
		}
	}
}

ACTOR Future<Void> doCheckOutstandingRequests(ClusterControllerData* self) {
	try {
		wait(delay(SERVER_KNOBS->CHECK_OUTSTANDING_INTERVAL));
		while (now() - self->lastRecruitTime < SERVER_KNOBS->SINGLETON_RECRUIT_BME_DELAY ||
		       !self->goodRecruitmentTime.isReady()) {
			if (now() - self->lastRecruitTime < SERVER_KNOBS->SINGLETON_RECRUIT_BME_DELAY) {
				wait(delay(SERVER_KNOBS->SINGLETON_RECRUIT_BME_DELAY + 0.001 - (now() - self->lastRecruitTime)));
			}
			if (!self->goodRecruitmentTime.isReady()) {
				wait(self->goodRecruitmentTime);
			}
		}

		checkOutstandingRecruitmentRequests(self);
		checkOutstandingStorageRequests(self);

		if (self->db.blobGranulesEnabled.get()) {
			checkOutstandingBlobWorkerRequests(self);
		}
		checkBetterSingletons(self);

		self->checkRecoveryStalled();
		if (self->betterMasterExists()) {
			self->db.forceMasterFailure.trigger();
			TraceEvent("MasterRegistrationKill", self->id).detail("MasterId", self->db.serverInfo->get().master.id());
		}
	} catch (Error& e) {
		if (e.code() != error_code_no_more_servers) {
			TraceEvent(SevError, "CheckOutstandingError").error(e);
		}
	}
	return Void();
}

ACTOR Future<Void> doCheckOutstandingRemoteRequests(ClusterControllerData* self) {
	try {
		wait(delay(SERVER_KNOBS->CHECK_OUTSTANDING_INTERVAL));
		while (!self->goodRemoteRecruitmentTime.isReady()) {
			wait(self->goodRemoteRecruitmentTime);
		}

		checkOutstandingRemoteRecruitmentRequests(self);
	} catch (Error& e) {
		if (e.code() != error_code_no_more_servers) {
			TraceEvent(SevError, "CheckOutstandingError").error(e);
		}
	}
	return Void();
}

void checkOutstandingRequests(ClusterControllerData* self) {
	if (self->outstandingRemoteRequestChecker.isReady()) {
		self->outstandingRemoteRequestChecker = doCheckOutstandingRemoteRequests(self);
	}

	if (self->outstandingRequestChecker.isReady()) {
		self->outstandingRequestChecker = doCheckOutstandingRequests(self);
	}
}

ACTOR Future<Void> rebootAndCheck(ClusterControllerData* cluster, Optional<Standalone<StringRef>> processID) {
	{
		ASSERT(processID.present());
		auto watcher = cluster->id_worker.find(processID);
		ASSERT(watcher != cluster->id_worker.end());

		watcher->second.reboots++;
		wait(delay(g_network->isSimulated() ? SERVER_KNOBS->SIM_SHUTDOWN_TIMEOUT : SERVER_KNOBS->SHUTDOWN_TIMEOUT));
	}

	{
		auto watcher = cluster->id_worker.find(processID);
		if (watcher != cluster->id_worker.end()) {
			watcher->second.reboots--;
			if (watcher->second.reboots < 2)
				checkOutstandingRequests(cluster);
		}
	}

	return Void();
}

ACTOR Future<Void> workerAvailabilityWatch(WorkerInterface worker,
                                           ProcessClass startingClass,
                                           ClusterControllerData* cluster) {
	state Future<Void> failed =
	    (worker.address() == g_network->getLocalAddress() || startingClass.classType() == ProcessClass::TesterClass)
	        ? Never()
	        : waitFailureClient(worker.waitFailure, SERVER_KNOBS->WORKER_FAILURE_TIME);
	cluster->updateWorkerList.set(worker.locality.processId(),
	                              ProcessData(worker.locality, startingClass, worker.stableAddress()));
	// This switching avoids a race where the worker can be added to id_worker map after the workerAvailabilityWatch
	// fails for the worker.
	wait(delay(0));

	loop {
		choose {
			when(wait(IFailureMonitor::failureMonitor().onStateEqual(
			    worker.storage.getEndpoint(),
			    FailureStatus(
			        IFailureMonitor::failureMonitor().getState(worker.storage.getEndpoint()).isAvailable())))) {
				if (IFailureMonitor::failureMonitor().getState(worker.storage.getEndpoint()).isAvailable()) {
					cluster->ac.add(rebootAndCheck(cluster, worker.locality.processId()));
					checkOutstandingRequests(cluster);
				}
			}
			when(wait(failed)) { // remove workers that have failed
				WorkerInfo& failedWorkerInfo = cluster->id_worker[worker.locality.processId()];

				if (!failedWorkerInfo.reply.isSet()) {
					failedWorkerInfo.reply.send(
					    RegisterWorkerReply(failedWorkerInfo.details.processClass, failedWorkerInfo.priorityInfo));
				}
				if (worker.locality.processId() == cluster->masterProcessId) {
					cluster->masterProcessId = Optional<Key>();
				}
				TraceEvent("ClusterControllerWorkerFailed", cluster->id)
				    .detail("ProcessId", worker.locality.processId())
				    .detail("ProcessClass", failedWorkerInfo.details.processClass.toString())
				    .detail("Address", worker.address());
				cluster->removedDBInfoEndpoints.insert(worker.updateServerDBInfo.getEndpoint());
				cluster->id_worker.erase(worker.locality.processId());
				cluster->updateWorkerList.set(worker.locality.processId(), Optional<ProcessData>());
				return Void();
			}
		}
	}
}

struct FailureStatusInfo {
	FailureStatus status;
	double lastRequestTime;
	double penultimateRequestTime;

	FailureStatusInfo() : lastRequestTime(0), penultimateRequestTime(0) {}

	void insertRequest(double now) {
		penultimateRequestTime = lastRequestTime;
		lastRequestTime = now;
	}

	double latency(double now) const {
		return std::max(now - lastRequestTime, lastRequestTime - penultimateRequestTime);
	}
};

ACTOR Future<std::vector<TLogInterface>> requireAll(std::vector<Future<Optional<std::vector<TLogInterface>>>> in) {
	state std::vector<TLogInterface> out;
	state int i;
	for (i = 0; i < in.size(); i++) {
		Optional<std::vector<TLogInterface>> x = wait(in[i]);
		if (!x.present())
			throw recruitment_failed();
		out.insert(out.end(), x.get().begin(), x.get().end());
	}
	return out;
}

void clusterRecruitStorage(ClusterControllerData* self, RecruitStorageRequest req) {
	try {
		if (!self->gotProcessClasses && !req.criticalRecruitment)
			throw no_more_servers();
		auto worker = self->getStorageWorker(req);
		RecruitStorageReply rep;
		rep.worker = worker.interf;
		rep.processClass = worker.processClass;
		req.reply.send(rep);
	} catch (Error& e) {
		if (e.code() == error_code_no_more_servers) {
			self->outstandingStorageRequests.emplace_back(req, now() + SERVER_KNOBS->RECRUITMENT_TIMEOUT);
			TraceEvent(SevWarn, "RecruitStorageNotAvailable", self->id)
			    .error(e)
			    .detail("IsCriticalRecruitment", req.criticalRecruitment);
		} else {
			TraceEvent(SevError, "RecruitStorageError", self->id).error(e);
			throw; // Any other error will bring down the cluster controller
		}
	}
}

// Trys to send a reply to req with a worker (process) that a blob worker can be recruited on
// Otherwise, add the req to a list of outstanding reqs that will eventually be dealt with
void clusterRecruitBlobWorker(ClusterControllerData* self, RecruitBlobWorkerRequest req) {
	try {
		if (!self->gotProcessClasses)
			throw no_more_servers();
		auto worker = self->getBlobWorker(req);
		RecruitBlobWorkerReply rep;
		rep.worker = worker.interf;
		rep.processClass = worker.processClass;
		req.reply.send(rep);
	} catch (Error& e) {
		if (e.code() == error_code_no_more_servers) {
			self->outstandingBlobWorkerRequests.emplace_back(req, now() + SERVER_KNOBS->RECRUITMENT_TIMEOUT);
			TraceEvent(SevWarn, "RecruitBlobWorkerNotAvailable", self->id).error(e);
		} else {
			TraceEvent(SevError, "RecruitBlobWorkerError", self->id).error(e);
			throw; // Any other error will bring down the cluster controller
		}
	}
}

void clusterRegisterMaster(ClusterControllerData* self, RegisterMasterRequest const& req) {
	req.reply.send(Void());

	TraceEvent("MasterRegistrationReceived", self->id)
	    .detail("MasterId", req.id)
	    .detail("Master", req.mi.toString())
	    .detail("Tlogs", describe(req.logSystemConfig.tLogs))
	    .detail("Resolvers", req.resolvers.size())
	    .detail("RecoveryState", (int)req.recoveryState)
	    .detail("RegistrationCount", req.registrationCount)
	    .detail("CommitProxies", req.commitProxies.size())
	    .detail("GrvProxies", req.grvProxies.size())
	    .detail("RecoveryCount", req.recoveryCount)
	    .detail("Stalled", req.recoveryStalled)
	    .detail("OldestBackupEpoch", req.logSystemConfig.oldestBackupEpoch);

	// make sure the request comes from an active database
	auto db = &self->db;
	if (db->serverInfo->get().master.id() != req.id || req.registrationCount <= db->masterRegistrationCount) {
		TraceEvent("MasterRegistrationNotFound", self->id)
		    .detail("MasterId", req.id)
		    .detail("ExistingId", db->serverInfo->get().master.id())
		    .detail("RegCount", req.registrationCount)
		    .detail("ExistingRegCount", db->masterRegistrationCount);
		return;
	}

	if (req.recoveryState == RecoveryState::FULLY_RECOVERED) {
		self->db.unfinishedRecoveries = 0;
		self->db.logGenerations = 0;
		ASSERT(!req.logSystemConfig.oldTLogs.size());
	} else {
		// TODO(zhewu): Remove logGenerations. It is not used anywhere.
		self->db.logGenerations = req.logSystemConfig.oldTLogs.size();
	}

	db->masterRegistrationCount = req.registrationCount;
	db->recoveryStalled = req.recoveryStalled;
	if (req.configuration.present()) {
		db->config = req.configuration.get();

		if (req.recoveryState >= RecoveryState::ACCEPTING_COMMITS) {
			self->gotFullyRecoveredConfig = true;
			db->fullyRecoveredConfig = req.configuration.get();
			for (auto& it : self->id_worker) {
				bool isExcludedFromConfig = db->fullyRecoveredConfig.isExcludedServer(
				    it.second.details.interf.addresses(), it.second.details.interf.locality);
				if (it.second.priorityInfo.isExcluded != isExcludedFromConfig) {
					it.second.priorityInfo.isExcluded = isExcludedFromConfig;
					if (!it.second.reply.isSet()) {
						it.second.reply.send(
						    RegisterWorkerReply(it.second.details.processClass, it.second.priorityInfo));
					}
				}
			}
		}
	}

	bool isChanged = false;
	auto dbInfo = self->db.serverInfo->get();

	if (dbInfo.recoveryState != req.recoveryState) {
		dbInfo.recoveryState = req.recoveryState;
		isChanged = true;
	}

	if (dbInfo.priorCommittedLogServers != req.priorCommittedLogServers) {
		dbInfo.priorCommittedLogServers = req.priorCommittedLogServers;
		isChanged = true;
	}

	// Construct the client information
	if (db->clientInfo->get().commitProxies != req.commitProxies ||
	    db->clientInfo->get().grvProxies != req.grvProxies ||
	    db->clientInfo->get().tenantMode != db->config.tenantMode ||
	    db->clientInfo->get().clusterId != db->serverInfo->get().client.clusterId ||
	    db->clientInfo->get().clusterType != db->clusterType ||
	    db->clientInfo->get().metaclusterName != db->metaclusterName) {
		TraceEvent("PublishNewClientInfo", self->id)
		    .detail("Master", dbInfo.master.id())
		    .detail("GrvProxies", db->clientInfo->get().grvProxies)
		    .detail("ReqGrvProxies", req.grvProxies)
		    .detail("CommitProxies", db->clientInfo->get().commitProxies)
		    .detail("ReqCPs", req.commitProxies)
		    .detail("TenantMode", db->clientInfo->get().tenantMode.toString())
		    .detail("ReqTenantMode", db->config.tenantMode.toString())
		    .detail("ClusterId", db->serverInfo->get().client.clusterId)
		    .detail("ClientClusterId", db->clientInfo->get().clusterId)
		    .detail("ClusterType", db->clientInfo->get().clusterType)
		    .detail("ReqClusterType", db->clusterType)
		    .detail("MetaclusterName", db->clientInfo->get().metaclusterName)
		    .detail("ReqMetaclusterName", db->metaclusterName);
		isChanged = true;
		// TODO why construct a new one and not just copy the old one and change proxies + id?
		ClientDBInfo clientInfo;
		clientInfo.encryptKeyProxy = db->serverInfo->get().client.encryptKeyProxy;
		clientInfo.id = deterministicRandom()->randomUniqueID();
		clientInfo.commitProxies = req.commitProxies;
		clientInfo.grvProxies = req.grvProxies;
		clientInfo.tenantMode = TenantAPI::tenantModeForClusterType(db->clusterType, db->config.tenantMode);
		clientInfo.clusterId = db->serverInfo->get().client.clusterId;
		clientInfo.clusterType = db->clusterType;
		clientInfo.metaclusterName = db->metaclusterName;
		db->clientInfo->set(clientInfo);
		dbInfo.client = db->clientInfo->get();
	}

	if (!dbInfo.logSystemConfig.isEqual(req.logSystemConfig)) {
		isChanged = true;
		dbInfo.logSystemConfig = req.logSystemConfig;
	}

	if (dbInfo.resolvers != req.resolvers) {
		isChanged = true;
		dbInfo.resolvers = req.resolvers;
	}

	if (dbInfo.recoveryCount != req.recoveryCount) {
		isChanged = true;
		dbInfo.recoveryCount = req.recoveryCount;
	}

	if (isChanged) {
		dbInfo.id = deterministicRandom()->randomUniqueID();
		dbInfo.infoGeneration = ++self->db.dbInfoCount;
		self->db.serverInfo->set(dbInfo);
	}

	checkOutstandingRequests(self);
}

// Halts the registering (i.e. requesting) singleton if one is already in the process of being recruited
// or, halts the existing singleton in favour of the requesting one
template <class SingletonClass>
void haltRegisteringOrCurrentSingleton(ClusterControllerData* self,
                                       const WorkerInterface& worker,
                                       const SingletonClass& currSingleton,
                                       const SingletonClass& registeringSingleton,
                                       const Optional<UID> recruitingID) {
	ASSERT(currSingleton.getRole() == registeringSingleton.getRole());
	const UID registeringID = registeringSingleton.getInterface().id();
	const std::string roleName = currSingleton.getRole().roleName;
	const std::string roleAbbr = currSingleton.getRole().abbreviation;

	// halt the requesting singleton if it isn't the one currently being recruited
	if ((recruitingID.present() && recruitingID.get() != registeringID) ||
	    self->clusterControllerDcId != worker.locality.dcId()) {
		TraceEvent(("CCHaltRegistering" + roleName).c_str(), self->id)
		    .detail(roleAbbr + "ID", registeringID)
		    .detail("DcID", printable(self->clusterControllerDcId))
		    .detail("ReqDcID", printable(worker.locality.dcId()))
		    .detail("Recruiting" + roleAbbr + "ID", recruitingID.present() ? recruitingID.get() : UID());
		registeringSingleton.halt(*self, worker.locality.processId());
	} else if (!recruitingID.present()) {
		// if not currently recruiting, then halt previous one in favour of requesting one
		TraceEvent(("CCRegister" + roleName).c_str(), self->id).detail(roleAbbr + "ID", registeringID);
		if (currSingleton.isPresent() && currSingleton.getInterface().id() != registeringID &&
		    self->id_worker.count(currSingleton.getInterface().locality.processId())) {
			TraceEvent(("CCHaltPrevious" + roleName).c_str(), self->id)
			    .detail(roleAbbr + "ID", currSingleton.getInterface().id())
			    .detail("DcID", printable(self->clusterControllerDcId))
			    .detail("ReqDcID", printable(worker.locality.dcId()))
			    .detail("Recruiting" + roleAbbr + "ID", recruitingID.present() ? recruitingID.get() : UID());
			currSingleton.halt(*self, currSingleton.getInterface().locality.processId());
		}
		// set the curr singleton if it doesn't exist or its different from the requesting one
		if (!currSingleton.isPresent() || currSingleton.getInterface().id() != registeringID) {
			registeringSingleton.setInterfaceToDbInfo(*self);
		}
	}
}

ACTOR Future<Void> registerWorker(RegisterWorkerRequest req,
                                  ClusterControllerData* self,
                                  ClusterConnectionString cs,
                                  ConfigBroadcaster* configBroadcaster) {
	std::vector<NetworkAddress> coordinatorAddresses = wait(cs.tryResolveHostnames());

	const WorkerInterface& w = req.wi;
	if (req.clusterId.present() && self->clusterId->get().present() && req.clusterId != self->clusterId->get() &&
	    req.processClass != ProcessClass::TesterClass) {
		TraceEvent(g_network->isSimulated() ? SevWarnAlways : SevError, "WorkerBelongsToExistingCluster", self->id)
		    .detail("WorkerClusterId", req.clusterId)
		    .detail("ClusterControllerClusterId", self->clusterId->get())
		    .detail("WorkerId", w.id())
		    .detail("ProcessId", w.locality.processId());
		req.reply.sendError(invalid_cluster_id());
		return Void();
	}

	ProcessClass newProcessClass = req.processClass;
	auto info = self->id_worker.find(w.locality.processId());
	ClusterControllerPriorityInfo newPriorityInfo = req.priorityInfo;
	newPriorityInfo.processClassFitness = newProcessClass.machineClassFitness(ProcessClass::ClusterController);

	bool isCoordinator =
	    (std::find(coordinatorAddresses.begin(), coordinatorAddresses.end(), w.address()) !=
	     coordinatorAddresses.end()) ||
	    (w.secondaryAddress().present() &&
	     std::find(coordinatorAddresses.begin(), coordinatorAddresses.end(), w.secondaryAddress().get()) !=
	         coordinatorAddresses.end());

	for (auto it : req.incompatiblePeers) {
		self->db.incompatibleConnections[it] = now() + SERVER_KNOBS->INCOMPATIBLE_PEERS_LOGGING_INTERVAL;
	}
	self->removedDBInfoEndpoints.erase(w.updateServerDBInfo.getEndpoint());

	if (info == self->id_worker.end()) {
		TraceEvent("ClusterControllerActualWorkers", self->id)
		    .detail("WorkerId", w.id())
		    .detail("ProcessId", w.locality.processId())
		    .detail("ZoneId", w.locality.zoneId())
		    .detail("DataHall", w.locality.dataHallId())
		    .detail("PClass", req.processClass.toString())
		    .detail("Workers", self->id_worker.size())
		    .detail("RecoveredDiskFiles", req.recoveredDiskFiles);
		self->goodRecruitmentTime = lowPriorityDelay(SERVER_KNOBS->WAIT_FOR_GOOD_RECRUITMENT_DELAY);
		self->goodRemoteRecruitmentTime = lowPriorityDelay(SERVER_KNOBS->WAIT_FOR_GOOD_REMOTE_RECRUITMENT_DELAY);
	} else {
		TraceEvent("ClusterControllerWorkerAlreadyRegistered", self->id)
		    .suppressFor(1.0)
		    .detail("WorkerId", w.id())
		    .detail("ProcessId", w.locality.processId())
		    .detail("ZoneId", w.locality.zoneId())
		    .detail("DataHall", w.locality.dataHallId())
		    .detail("PClass", req.processClass.toString())
		    .detail("Workers", self->id_worker.size())
		    .detail("Degraded", req.degraded)
		    .detail("RecoveredDiskFiles", req.recoveredDiskFiles);
	}
	if (w.address() == g_network->getLocalAddress()) {
		if (self->changingDcIds.get().first) {
			if (self->changingDcIds.get().second.present()) {
				newPriorityInfo.dcFitness = ClusterControllerPriorityInfo::calculateDCFitness(
				    w.locality.dcId(), self->changingDcIds.get().second.get());
			}
		} else if (self->changedDcIds.get().second.present()) {
			newPriorityInfo.dcFitness = ClusterControllerPriorityInfo::calculateDCFitness(
			    w.locality.dcId(), self->changedDcIds.get().second.get());
		}
	} else {
		if (!self->changingDcIds.get().first) {
			if (self->changingDcIds.get().second.present()) {
				newPriorityInfo.dcFitness = ClusterControllerPriorityInfo::calculateDCFitness(
				    w.locality.dcId(), self->changingDcIds.get().second.get());
			}
		} else if (self->changedDcIds.get().second.present()) {
			newPriorityInfo.dcFitness = ClusterControllerPriorityInfo::calculateDCFitness(
			    w.locality.dcId(), self->changedDcIds.get().second.get());
		}
	}

	// Check process class and exclusive property
	if (info == self->id_worker.end() || info->second.details.interf.id() != w.id() ||
	    req.generation >= info->second.gen) {
		if (self->gotProcessClasses) {
			auto classIter = self->id_class.find(w.locality.processId());

			if (classIter != self->id_class.end() && (classIter->second.classSource() == ProcessClass::DBSource ||
			                                          req.initialClass.classType() == ProcessClass::UnsetClass)) {
				newProcessClass = classIter->second;
			} else {
				newProcessClass = req.initialClass;
			}
			newPriorityInfo.processClassFitness = newProcessClass.machineClassFitness(ProcessClass::ClusterController);
		}

		if (self->gotFullyRecoveredConfig) {
			newPriorityInfo.isExcluded = self->db.fullyRecoveredConfig.isExcludedServer(w.addresses(), w.locality);
		}
	}

	if (info == self->id_worker.end()) {
		self->id_worker[w.locality.processId()] = WorkerInfo(workerAvailabilityWatch(w, newProcessClass, self),
		                                                     req.reply,
		                                                     req.generation,
		                                                     w,
		                                                     req.initialClass,
		                                                     newProcessClass,
		                                                     newPriorityInfo,
		                                                     req.degraded,
		                                                     req.recoveredDiskFiles,
		                                                     req.issues);
		if (!self->masterProcessId.present() &&
		    w.locality.processId() == self->db.serverInfo->get().master.locality.processId()) {
			self->masterProcessId = w.locality.processId();
		}
		if (configBroadcaster != nullptr && req.lastSeenKnobVersion.present() && req.knobConfigClassSet.present()) {
			self->addActor.send(configBroadcaster->registerNode(req.configBroadcastInterface,
			                                                    req.lastSeenKnobVersion.get(),
			                                                    req.knobConfigClassSet.get(),
			                                                    self->id_worker[w.locality.processId()].watcher,
			                                                    isCoordinator));
		}
		self->updateDBInfoEndpoints.insert(w.updateServerDBInfo.getEndpoint());
		self->updateDBInfo.trigger();
		checkOutstandingRequests(self);
	} else if (info->second.details.interf.id() != w.id() || req.generation >= info->second.gen) {
		if (!info->second.reply.isSet()) {
			info->second.reply.send(Never());
		}
		info->second.reply = req.reply;
		info->second.details.processClass = newProcessClass;
		info->second.priorityInfo = newPriorityInfo;
		info->second.initialClass = req.initialClass;
		info->second.details.degraded = req.degraded;
		info->second.details.recoveredDiskFiles = req.recoveredDiskFiles;
		info->second.gen = req.generation;
		info->second.issues = req.issues;

		if (info->second.details.interf.id() != w.id()) {
			self->removedDBInfoEndpoints.insert(info->second.details.interf.updateServerDBInfo.getEndpoint());
			info->second.details.interf = w;
			// Cancel the existing watcher actor; possible race condition could be, the older registered watcher
			// detects failures and removes the worker from id_worker even before the new watcher starts monitoring the
			// new interface
			info->second.watcher.cancel();
			info->second.watcher = workerAvailabilityWatch(w, newProcessClass, self);
		}
		if (req.requestDbInfo) {
			self->updateDBInfoEndpoints.insert(w.updateServerDBInfo.getEndpoint());
			self->updateDBInfo.trigger();
		}
		if (configBroadcaster != nullptr && req.lastSeenKnobVersion.present() && req.knobConfigClassSet.present()) {
			self->addActor.send(configBroadcaster->registerNode(req.configBroadcastInterface,
			                                                    req.lastSeenKnobVersion.get(),
			                                                    req.knobConfigClassSet.get(),
			                                                    info->second.watcher,
			                                                    isCoordinator));
		}
		checkOutstandingRequests(self);
	} else {
		CODE_PROBE(true, "Received an old worker registration request.", probe::decoration::rare);
	}

	// For each singleton
	// - if the registering singleton conflicts with the singleton being recruited, kill the registering one
	// - if the singleton is not being recruited, kill the existing one in favour of the registering one
	if (req.distributorInterf.present()) {
		auto currSingleton = DataDistributorSingleton(self->db.serverInfo->get().distributor);
		auto registeringSingleton = DataDistributorSingleton(req.distributorInterf);
		haltRegisteringOrCurrentSingleton<DataDistributorSingleton>(
		    self, w, currSingleton, registeringSingleton, self->recruitingDistributorID);
	}

	if (req.ratekeeperInterf.present()) {
		auto currSingleton = RatekeeperSingleton(self->db.serverInfo->get().ratekeeper);
		auto registeringSingleton = RatekeeperSingleton(req.ratekeeperInterf);
		haltRegisteringOrCurrentSingleton<RatekeeperSingleton>(
		    self, w, currSingleton, registeringSingleton, self->recruitingRatekeeperID);
	}

	if (self->db.blobGranulesEnabled.get() && req.blobManagerInterf.present()) {
		auto currSingleton = BlobManagerSingleton(self->db.serverInfo->get().blobManager);
		auto registeringSingleton = BlobManagerSingleton(req.blobManagerInterf);
		haltRegisteringOrCurrentSingleton<BlobManagerSingleton>(
		    self, w, currSingleton, registeringSingleton, self->recruitingBlobManagerID);
	}
	if (req.blobMigratorInterf.present() && self->db.blobRestoreEnabled.get()) {
		auto currSingleton = BlobMigratorSingleton(self->db.serverInfo->get().blobMigrator);
		auto registeringSingleton = BlobMigratorSingleton(req.blobMigratorInterf);
		haltRegisteringOrCurrentSingleton<BlobMigratorSingleton>(
		    self, w, currSingleton, registeringSingleton, self->recruitingBlobMigratorID);
	}

	if (self->db.config.encryptionAtRestMode.isEncryptionEnabled() && req.encryptKeyProxyInterf.present()) {
		auto currSingleton = EncryptKeyProxySingleton(self->db.serverInfo->get().client.encryptKeyProxy);
		auto registeringSingleton = EncryptKeyProxySingleton(req.encryptKeyProxyInterf);
		haltRegisteringOrCurrentSingleton<EncryptKeyProxySingleton>(
		    self, w, currSingleton, registeringSingleton, self->recruitingEncryptKeyProxyID);
	}

	if (req.consistencyScanInterf.present()) {
		auto currSingleton = ConsistencyScanSingleton(self->db.serverInfo->get().consistencyScan);
		auto registeringSingleton = ConsistencyScanSingleton(req.consistencyScanInterf);
		haltRegisteringOrCurrentSingleton<ConsistencyScanSingleton>(
		    self, w, currSingleton, registeringSingleton, self->recruitingConsistencyScanID);
	}

	// Notify the worker to register again with new process class/exclusive property
	if (!req.reply.isSet() && newPriorityInfo != req.priorityInfo) {
		req.reply.send(RegisterWorkerReply(newProcessClass, newPriorityInfo));
	}

	return Void();
}

#define TIME_KEEPER_VERSION "1"_sr

ACTOR Future<Void> timeKeeperSetVersion(ClusterControllerData* self) {
	state Reference<ReadYourWritesTransaction> tr = makeReference<ReadYourWritesTransaction>(self->cx);
	loop {
		try {
			tr->setOption(FDBTransactionOptions::ACCESS_SYSTEM_KEYS);
			tr->setOption(FDBTransactionOptions::LOCK_AWARE);
			tr->setOption(FDBTransactionOptions::PRIORITY_SYSTEM_IMMEDIATE);
			tr->set(timeKeeperVersionKey, TIME_KEEPER_VERSION);
			wait(tr->commit());
			break;
		} catch (Error& e) {
			wait(tr->onError(e));
		}
	}

	return Void();
}

// This actor periodically gets read version and writes it to cluster with current timestamp as key. To avoid
// running out of space, it limits the max number of entries and clears old entries on each update. This mapping is
// used from backup and restore to get the version information for a timestamp.
ACTOR Future<Void> timeKeeper(ClusterControllerData* self) {
	state KeyBackedMap<int64_t, Version> versionMap(timeKeeperPrefixRange.begin);

	TraceEvent("TimeKeeperStarted").log();

	wait(timeKeeperSetVersion(self));

	loop {
		state Reference<ReadYourWritesTransaction> tr = makeReference<ReadYourWritesTransaction>(self->cx);
		loop {
			try {
				state UID debugID = deterministicRandom()->randomUniqueID();
				if (!g_network->isSimulated()) {
					// This is done to provide an arbitrary logged transaction every ~10s.
					// FIXME: replace or augment this with logging on the proxy which tracks
					// how long it is taking to hear responses from each other component.
					tr->debugTransaction(debugID);
				}
				tr->setOption(FDBTransactionOptions::ACCESS_SYSTEM_KEYS);
				tr->setOption(FDBTransactionOptions::LOCK_AWARE);
				tr->setOption(FDBTransactionOptions::PRIORITY_SYSTEM_IMMEDIATE);

				Optional<Value> disableValue = wait(tr->get(timeKeeperDisableKey));
				if (disableValue.present()) {
					break;
				}

				Version v = tr->getReadVersion().get();
				int64_t currentTime = (int64_t)now();
				versionMap.set(tr, currentTime, v);
				if (!g_network->isSimulated()) {
					TraceEvent("TimeKeeperCommit", debugID).detail("Version", v);
				}
				int64_t ttl = currentTime - SERVER_KNOBS->TIME_KEEPER_DELAY * SERVER_KNOBS->TIME_KEEPER_MAX_ENTRIES;
				if (ttl > 0) {
					versionMap.erase(tr, 0, ttl);
				}

				wait(tr->commit());
				break;
			} catch (Error& e) {
				wait(tr->onError(e));
			}
		}

		wait(delay(SERVER_KNOBS->TIME_KEEPER_DELAY));
	}
}

ACTOR Future<Void> statusServer(FutureStream<StatusRequest> requests,
                                ClusterControllerData* self,
                                ServerCoordinators coordinators,
                                ConfigBroadcaster const* configBroadcaster) {
	// Seconds since the END of the last GetStatus executed
	state double last_request_time = 0.0;

	// Place to accumulate a batch of requests to respond to
	state std::vector<StatusRequest> requests_batch;

	loop {
		try {
			// Wait til first request is ready
			StatusRequest req = waitNext(requests);
			++self->statusRequests;
			requests_batch.push_back(req);

			// Earliest time at which we may begin a new request
			double next_allowed_request_time = last_request_time + SERVER_KNOBS->STATUS_MIN_TIME_BETWEEN_REQUESTS;

			// Wait if needed to satisfy min_time knob, also allows more requets to queue up.
			double minwait = std::max(next_allowed_request_time - now(), 0.0);
			wait(delay(minwait));

			// Get all requests that are ready right *now*, before GetStatus() begins.
			// All of these requests will be responded to with the next GetStatus() result.
			// If requests are batched, do not respond to more than MAX_STATUS_REQUESTS_PER_SECOND
			// requests per second
			while (requests.isReady()) {
				auto req = requests.pop();
				if (SERVER_KNOBS->STATUS_MIN_TIME_BETWEEN_REQUESTS > 0.0 &&
				    requests_batch.size() + 1 >
				        SERVER_KNOBS->STATUS_MIN_TIME_BETWEEN_REQUESTS * SERVER_KNOBS->MAX_STATUS_REQUESTS_PER_SECOND) {
					TraceEvent(SevWarnAlways, "TooManyStatusRequests")
					    .suppressFor(1.0)
					    .detail("BatchSize", requests_batch.size());
					req.reply.sendError(server_overloaded());
				} else {
					requests_batch.push_back(req);
				}
			}

			// Get status but trap errors to send back to client.
			std::vector<WorkerDetails> workers;
			std::vector<ProcessIssues> workerIssues;

			for (auto& it : self->id_worker) {
				workers.push_back(it.second.details);
				if (it.second.issues.size()) {
					workerIssues.emplace_back(it.second.details.interf.address(), it.second.issues);
				}
			}

			std::vector<NetworkAddress> incompatibleConnections;
			for (auto it = self->db.incompatibleConnections.begin(); it != self->db.incompatibleConnections.end();) {
				if (it->second < now()) {
					it = self->db.incompatibleConnections.erase(it);
				} else {
					incompatibleConnections.push_back(it->first);
					it++;
				}
			}

			state ErrorOr<StatusReply> result = wait(errorOr(clusterGetStatus(self->db.serverInfo,
			                                                                  self->cx,
			                                                                  workers,
			                                                                  workerIssues,
			                                                                  self->storageStatusInfos,
			                                                                  &self->db.clientStatus,
			                                                                  coordinators,
			                                                                  incompatibleConnections,
			                                                                  self->datacenterVersionDifference,
			                                                                  configBroadcaster,
			                                                                  self->db.metaclusterRegistration,
			                                                                  self->db.metaclusterMetrics)));

			if (result.isError() && result.getError().code() == error_code_actor_cancelled)
				throw result.getError();

			// Update last_request_time now because GetStatus is finished and the delay is to be measured between
			// requests
			last_request_time = now();

			while (!requests_batch.empty()) {
				if (result.isError())
					requests_batch.back().reply.sendError(result.getError());
				else
					requests_batch.back().reply.send(result.get());
				requests_batch.pop_back();
				wait(yield());
			}
		} catch (Error& e) {
			TraceEvent(SevError, "StatusServerError").error(e);
			throw e;
		}
	}
}

ACTOR Future<Void> monitorProcessClasses(ClusterControllerData* self) {

	state ReadYourWritesTransaction trVer(self->db.db);
	loop {
		try {
			trVer.setOption(FDBTransactionOptions::ACCESS_SYSTEM_KEYS);
			trVer.setOption(FDBTransactionOptions::PRIORITY_SYSTEM_IMMEDIATE);

			Optional<Value> val = wait(trVer.get(processClassVersionKey));

			if (val.present())
				break;

			RangeResult processClasses = wait(trVer.getRange(processClassKeys, CLIENT_KNOBS->TOO_MANY));
			ASSERT(!processClasses.more && processClasses.size() < CLIENT_KNOBS->TOO_MANY);

			trVer.clear(processClassKeys);
			trVer.set(processClassVersionKey, processClassVersionValue);
			for (auto it : processClasses) {
				UID processUid = decodeProcessClassKeyOld(it.key);
				trVer.set(processClassKeyFor(processUid.toString()), it.value);
			}

			wait(trVer.commit());
			TraceEvent("ProcessClassUpgrade").log();
			break;
		} catch (Error& e) {
			wait(trVer.onError(e));
		}
	}

	loop {
		state ReadYourWritesTransaction tr(self->db.db);

		loop {
			try {
				tr.setOption(FDBTransactionOptions::ACCESS_SYSTEM_KEYS);
				tr.setOption(FDBTransactionOptions::PRIORITY_SYSTEM_IMMEDIATE);
				RangeResult processClasses = wait(tr.getRange(processClassKeys, CLIENT_KNOBS->TOO_MANY));
				ASSERT(!processClasses.more && processClasses.size() < CLIENT_KNOBS->TOO_MANY);

				if (processClasses != self->lastProcessClasses || !self->gotProcessClasses) {
					self->id_class.clear();
					for (int i = 0; i < processClasses.size(); i++) {
						auto c = decodeProcessClassValue(processClasses[i].value);
						ASSERT(c.classSource() != ProcessClass::CommandLineSource);
						self->id_class[decodeProcessClassKey(processClasses[i].key)] = c;
					}

					for (auto& w : self->id_worker) {
						auto classIter = self->id_class.find(w.first);
						ProcessClass newProcessClass;

						if (classIter != self->id_class.end() &&
						    (classIter->second.classSource() == ProcessClass::DBSource ||
						     w.second.initialClass.classType() == ProcessClass::UnsetClass)) {
							newProcessClass = classIter->second;
						} else {
							newProcessClass = w.second.initialClass;
						}

						if (newProcessClass != w.second.details.processClass) {
							w.second.details.processClass = newProcessClass;
							w.second.priorityInfo.processClassFitness =
							    newProcessClass.machineClassFitness(ProcessClass::ClusterController);
							if (!w.second.reply.isSet()) {
								w.second.reply.send(
								    RegisterWorkerReply(w.second.details.processClass, w.second.priorityInfo));
							}
						}
					}

					self->lastProcessClasses = processClasses;
					self->gotProcessClasses = true;
					checkOutstandingRequests(self);
				}

				state Future<Void> watchFuture = tr.watch(processClassChangeKey);
				wait(tr.commit());
				wait(watchFuture);
				break;
			} catch (Error& e) {
				wait(tr.onError(e));
			}
		}
	}
}

ACTOR Future<Void> monitorServerInfoConfig(ClusterControllerData::DBInfo* db) {
	loop {
		state ReadYourWritesTransaction tr(db->db);
		loop {
			try {
				tr.setOption(FDBTransactionOptions::READ_SYSTEM_KEYS);
				tr.setOption(FDBTransactionOptions::PRIORITY_SYSTEM_IMMEDIATE);
				tr.setOption(FDBTransactionOptions::READ_LOCK_AWARE);

				Optional<Value> configVal = wait(tr.get(latencyBandConfigKey));
				Optional<LatencyBandConfig> config;
				if (configVal.present()) {
					config = LatencyBandConfig::parse(configVal.get());
				}

				auto serverInfo = db->serverInfo->get();
				if (config != serverInfo.latencyBandConfig) {
					TraceEvent("LatencyBandConfigChanged").detail("Present", config.present());
					serverInfo.id = deterministicRandom()->randomUniqueID();
					serverInfo.infoGeneration = ++db->dbInfoCount;
					serverInfo.latencyBandConfig = config;
					db->serverInfo->set(serverInfo);
				}

				state Future<Void> configChangeFuture = tr.watch(latencyBandConfigKey);

				wait(tr.commit());
				wait(configChangeFuture);

				break;
			} catch (Error& e) {
				wait(tr.onError(e));
			}
		}
	}
}

// Monitors storage metadata changes and updates to storage servers.
ACTOR Future<Void> monitorStorageMetadata(ClusterControllerData* self) {
	state KeyBackedObjectMap<UID, StorageMetadataType, decltype(IncludeVersion())> metadataMap(serverMetadataKeys.begin,
	                                                                                           IncludeVersion());
	state Reference<ReadYourWritesTransaction> tr = makeReference<ReadYourWritesTransaction>(self->cx);
	state std::vector<StorageServerMetaInfo> servers;
	loop {
		try {
			servers.clear();
			tr->setOption(FDBTransactionOptions::READ_SYSTEM_KEYS);
			tr->setOption(FDBTransactionOptions::LOCK_AWARE);
			tr->setOption(FDBTransactionOptions::PRIORITY_SYSTEM_IMMEDIATE);
			state RangeResult serverList = wait(tr->getRange(serverListKeys, CLIENT_KNOBS->TOO_MANY));
			ASSERT(!serverList.more && serverList.size() < CLIENT_KNOBS->TOO_MANY);

			servers.reserve(serverList.size());
			for (const auto ss : serverList) {
				servers.push_back(StorageServerMetaInfo(decodeServerListValue(ss.value)));
			}

			state RangeResult serverMetadata = wait(tr->getRange(serverMetadataKeys, CLIENT_KNOBS->TOO_MANY));
			ASSERT(!serverMetadata.more && serverMetadata.size() < CLIENT_KNOBS->TOO_MANY);
			std::map<UID, StorageMetadataType> idMetadata;
			for (const auto& sm : serverMetadata) {
				const UID id = decodeServerMetadataKey(sm.key);
				idMetadata[id] = decodeServerMetadataValue(sm.value);
			}
			for (auto& s : servers) {
				if (idMetadata.count(s.id())) {
					s.metadata = idMetadata[s.id()];
				} else {
					TraceEvent(SevWarn, "StorageServerMetadataMissing", self->id).detail("ServerID", s.id());
				}
			}

			state Future<Void> watchFuture = tr->watch(serverMetadataChangeKey);
			wait(tr->commit());

			self->storageStatusInfos = std::move(servers);
			wait(watchFuture);
			tr->reset();
		} catch (Error& e) {
			wait(tr->onError(e));
		}
	}
}

// Monitors the global configuration version key for changes. When changes are
// made, the global configuration history is read and any updates are sent to
// all processes in the system by updating the ClientDBInfo object. The
// GlobalConfig actor class contains the functionality to read the latest
// history and update the processes local view.
ACTOR Future<Void> monitorGlobalConfig(ClusterControllerData::DBInfo* db) {
	loop {
		state ReadYourWritesTransaction tr(db->db);
		loop {
			try {
				tr.setOption(FDBTransactionOptions::ACCESS_SYSTEM_KEYS);
				tr.setOption(FDBTransactionOptions::PRIORITY_SYSTEM_IMMEDIATE);
				state Optional<Value> globalConfigVersion = wait(tr.get(globalConfigVersionKey));
				state ClientDBInfo clientInfo = db->serverInfo->get().client;

				if (globalConfigVersion.present()) {
					// Since the history keys end with versionstamps, they
					// should be sorted correctly (versionstamps are stored in
					// big-endian order).
					RangeResult globalConfigHistory =
					    wait(tr.getRange(globalConfigHistoryKeys, CLIENT_KNOBS->TOO_MANY));
					// If the global configuration version key has been set,
					// the history should contain at least one item.
					ASSERT(globalConfigHistory.size() > 0);
					clientInfo.history.clear();

					for (const auto& kv : globalConfigHistory) {
						ObjectReader reader(kv.value.begin(), IncludeVersion());
						if (reader.protocolVersion() != g_network->protocolVersion()) {
							// If the protocol version has changed, the
							// GlobalConfig actor should refresh its view by
							// reading the entire global configuration key
							// range.  Setting the version to the max int64_t
							// will always cause the global configuration
							// updater to refresh its view of the configuration
							// keyspace.
							clientInfo.history.clear();
							clientInfo.history.emplace_back(std::numeric_limits<Version>::max());
							break;
						}

						VersionHistory vh;
						reader.deserialize(vh);

						// Read commit version out of versionstamp at end of key.
						BinaryReader versionReader =
						    BinaryReader(kv.key.removePrefix(globalConfigHistoryPrefix), Unversioned());
						Version historyCommitVersion;
						versionReader >> historyCommitVersion;
						historyCommitVersion = bigEndian64(historyCommitVersion);
						vh.version = historyCommitVersion;

						clientInfo.history.push_back(std::move(vh));
					}

					if (clientInfo.history.size() > 0) {
						// The first item in the historical list of mutations
						// is only used to:
						//   a) Recognize that some historical changes may have
						//      been missed, and the entire global
						//      configuration keyspace needs to be read, or..
						//   b) Check which historical updates have already
						//      been applied. If this is the case, the first
						//      history item must have a version greater than
						//      or equal to whatever version the global
						//      configuration was last updated at, and
						//      therefore won't need to be applied again.
						clientInfo.history[0].mutations = Standalone<VectorRef<MutationRef>>();
					}

					clientInfo.id = deterministicRandom()->randomUniqueID();
					// Update ServerDBInfo so fdbserver processes receive updated history.
					ServerDBInfo serverInfo = db->serverInfo->get();
					serverInfo.id = deterministicRandom()->randomUniqueID();
					serverInfo.infoGeneration = ++db->dbInfoCount;
					serverInfo.client = clientInfo;
					db->serverInfo->set(serverInfo);

					// Update ClientDBInfo so client processes receive updated history.
					db->clientInfo->set(clientInfo);
				}

				state Future<Void> globalConfigFuture = tr.watch(globalConfigVersionKey);
				wait(tr.commit());
				wait(globalConfigFuture);
				break;
			} catch (Error& e) {
				wait(tr.onError(e));
			}
		}
	}
}

ACTOR Future<Void> updatedChangingDatacenters(ClusterControllerData* self) {
	// do not change the cluster controller until all the processes have had a chance to register
	wait(delay(SERVER_KNOBS->WAIT_FOR_GOOD_RECRUITMENT_DELAY));
	loop {
		state Future<Void> onChange = self->desiredDcIds.onChange();
		if (!self->desiredDcIds.get().present()) {
			self->changingDcIds.set(std::make_pair(false, self->desiredDcIds.get()));
		} else {
			auto& worker = self->id_worker[self->clusterControllerProcessId];
			uint8_t newFitness = ClusterControllerPriorityInfo::calculateDCFitness(
			    worker.details.interf.locality.dcId(), self->desiredDcIds.get().get());
			self->changingDcIds.set(
			    std::make_pair(worker.priorityInfo.dcFitness > newFitness, self->desiredDcIds.get()));

			TraceEvent("UpdateChangingDatacenter", self->id)
			    .detail("OldFitness", worker.priorityInfo.dcFitness)
			    .detail("NewFitness", newFitness);
			if (worker.priorityInfo.dcFitness > newFitness) {
				worker.priorityInfo.dcFitness = newFitness;
				if (!worker.reply.isSet()) {
					worker.reply.send(RegisterWorkerReply(worker.details.processClass, worker.priorityInfo));
				}
			} else {
				state int currentFit = ProcessClass::BestFit;
				while (currentFit <= ProcessClass::NeverAssign) {
					bool updated = false;
					for (auto& it : self->id_worker) {
						if ((!it.second.priorityInfo.isExcluded &&
						     it.second.priorityInfo.processClassFitness == currentFit) ||
						    currentFit == ProcessClass::NeverAssign) {
							uint8_t fitness = ClusterControllerPriorityInfo::calculateDCFitness(
							    it.second.details.interf.locality.dcId(), self->changingDcIds.get().second.get());
							if (it.first != self->clusterControllerProcessId &&
							    it.second.priorityInfo.dcFitness != fitness) {
								updated = true;
								it.second.priorityInfo.dcFitness = fitness;
								if (!it.second.reply.isSet()) {
									it.second.reply.send(
									    RegisterWorkerReply(it.second.details.processClass, it.second.priorityInfo));
								}
							}
						}
					}
					if (updated && currentFit < ProcessClass::NeverAssign) {
						wait(delay(SERVER_KNOBS->CC_CLASS_DELAY));
					}
					currentFit++;
				}
			}
		}

		wait(onChange);
	}
}

ACTOR Future<Void> updatedChangedDatacenters(ClusterControllerData* self) {
	state Future<Void> changeDelay = delay(SERVER_KNOBS->CC_CHANGE_DELAY);
	state Future<Void> onChange = self->changingDcIds.onChange();
	loop {
		choose {
			when(wait(onChange)) {
				changeDelay = delay(SERVER_KNOBS->CC_CHANGE_DELAY);
				onChange = self->changingDcIds.onChange();
			}
			when(wait(changeDelay)) {
				changeDelay = Never();
				onChange = self->changingDcIds.onChange();

				self->changedDcIds.set(self->changingDcIds.get());
				if (self->changedDcIds.get().second.present()) {
					TraceEvent("UpdateChangedDatacenter", self->id).detail("CCFirst", self->changedDcIds.get().first);
					if (!self->changedDcIds.get().first) {
						auto& worker = self->id_worker[self->clusterControllerProcessId];
						uint8_t newFitness = ClusterControllerPriorityInfo::calculateDCFitness(
						    worker.details.interf.locality.dcId(), self->changedDcIds.get().second.get());
						if (worker.priorityInfo.dcFitness != newFitness) {
							worker.priorityInfo.dcFitness = newFitness;
							if (!worker.reply.isSet()) {
								worker.reply.send(
								    RegisterWorkerReply(worker.details.processClass, worker.priorityInfo));
							}
						}
					} else {
						state int currentFit = ProcessClass::BestFit;
						while (currentFit <= ProcessClass::NeverAssign) {
							bool updated = false;
							for (auto& it : self->id_worker) {
								if ((!it.second.priorityInfo.isExcluded &&
								     it.second.priorityInfo.processClassFitness == currentFit) ||
								    currentFit == ProcessClass::NeverAssign) {
									uint8_t fitness = ClusterControllerPriorityInfo::calculateDCFitness(
									    it.second.details.interf.locality.dcId(),
									    self->changedDcIds.get().second.get());
									if (it.first != self->clusterControllerProcessId &&
									    it.second.priorityInfo.dcFitness != fitness) {
										updated = true;
										it.second.priorityInfo.dcFitness = fitness;
										if (!it.second.reply.isSet()) {
											it.second.reply.send(RegisterWorkerReply(it.second.details.processClass,
											                                         it.second.priorityInfo));
										}
									}
								}
							}
							if (updated && currentFit < ProcessClass::NeverAssign) {
								wait(delay(SERVER_KNOBS->CC_CLASS_DELAY));
							}
							currentFit++;
						}
					}
				}
			}
		}
	}
}

ACTOR Future<Void> updateDatacenterVersionDifference(ClusterControllerData* self) {
	state double lastLogTime = 0;
	loop {
		self->versionDifferenceUpdated = false;
		if (self->db.serverInfo->get().recoveryState >= RecoveryState::ACCEPTING_COMMITS &&
		    self->db.config.usableRegions == 1) {
			bool oldDifferenceTooLarge = !self->versionDifferenceUpdated ||
			                             self->datacenterVersionDifference >= SERVER_KNOBS->MAX_VERSION_DIFFERENCE;
			self->versionDifferenceUpdated = true;
			self->datacenterVersionDifference = 0;

			if (oldDifferenceTooLarge) {
				checkOutstandingRequests(self);
			}

			wait(self->db.serverInfo->onChange());
			continue;
		}

		state Optional<TLogInterface> primaryLog;
		state Optional<TLogInterface> remoteLog;
		if (self->db.serverInfo->get().recoveryState >= RecoveryState::ALL_LOGS_RECRUITED) {
			for (auto& logSet : self->db.serverInfo->get().logSystemConfig.tLogs) {
				if (logSet.isLocal && logSet.locality != tagLocalitySatellite) {
					for (auto& tLog : logSet.tLogs) {
						if (tLog.present()) {
							primaryLog = tLog.interf();
							break;
						}
					}
				}
				if (!logSet.isLocal) {
					for (auto& tLog : logSet.tLogs) {
						if (tLog.present()) {
							remoteLog = tLog.interf();
							break;
						}
					}
				}
			}
		}

		if (!primaryLog.present() || !remoteLog.present()) {
			wait(self->db.serverInfo->onChange());
			continue;
		}

		state Future<Void> onChange = self->db.serverInfo->onChange();
		loop {
			state Future<TLogQueuingMetricsReply> primaryMetrics =
			    brokenPromiseToNever(primaryLog.get().getQueuingMetrics.getReply(TLogQueuingMetricsRequest()));
			state Future<TLogQueuingMetricsReply> remoteMetrics =
			    brokenPromiseToNever(remoteLog.get().getQueuingMetrics.getReply(TLogQueuingMetricsRequest()));

			wait((success(primaryMetrics) && success(remoteMetrics)) || onChange);
			if (onChange.isReady()) {
				break;
			}

			if (primaryMetrics.get().v > 0 && remoteMetrics.get().v > 0) {
				bool oldDifferenceTooLarge = !self->versionDifferenceUpdated ||
				                             self->datacenterVersionDifference >= SERVER_KNOBS->MAX_VERSION_DIFFERENCE;
				self->versionDifferenceUpdated = true;
				self->datacenterVersionDifference = primaryMetrics.get().v - remoteMetrics.get().v;

				if (oldDifferenceTooLarge && self->datacenterVersionDifference < SERVER_KNOBS->MAX_VERSION_DIFFERENCE) {
					checkOutstandingRequests(self);
				}

				if (now() - lastLogTime > SERVER_KNOBS->CLUSTER_CONTROLLER_LOGGING_DELAY) {
					lastLogTime = now();
					TraceEvent("DatacenterVersionDifference", self->id)
					    .detail("Difference", self->datacenterVersionDifference);
				}
			}

			wait(delay(SERVER_KNOBS->VERSION_LAG_METRIC_INTERVAL) || onChange);
			if (onChange.isReady()) {
				break;
			}
		}
	}
}

// A background actor that periodically checks remote DC health, and `checkOutstandingRequests` if remote DC
// recovers.
ACTOR Future<Void> updateRemoteDCHealth(ClusterControllerData* self) {
	// The purpose of the initial delay is to wait for the cluster to achieve a steady state before checking remote
	// DC health, since remote DC healthy may trigger a failover, and we don't want that to happen too frequently.
	wait(delay(SERVER_KNOBS->INITIAL_UPDATE_CROSS_DC_INFO_DELAY));

	self->remoteDCMonitorStarted = true;

	// When the remote DC health just start, we may just recover from a health degradation. Check if we can failback
	// if we are currently in the remote DC in the database configuration.
	if (!self->remoteTransactionSystemDegraded) {
		checkOutstandingRequests(self);
	}

	loop {
		bool oldRemoteTransactionSystemDegraded = self->remoteTransactionSystemDegraded;
		self->remoteTransactionSystemDegraded = self->remoteTransactionSystemContainsDegradedServers();

		if (oldRemoteTransactionSystemDegraded && !self->remoteTransactionSystemDegraded) {
			checkOutstandingRequests(self);
		}
		wait(delay(SERVER_KNOBS->CHECK_REMOTE_HEALTH_INTERVAL));
	}
}

ACTOR Future<Void> doEmptyCommit(Database cx) {
	state Transaction tr(cx);
	loop {
		try {
			tr.setOption(FDBTransactionOptions::PRIORITY_SYSTEM_IMMEDIATE);
			tr.setOption(FDBTransactionOptions::LOCK_AWARE);
			tr.makeSelfConflicting();
			wait(tr.commit());
			return Void();
		} catch (Error& e) {
			wait(tr.onError(e));
		}
	}
}

ACTOR Future<Void> handleForcedRecoveries(ClusterControllerData* self, ClusterControllerFullInterface interf) {
	loop {
		state ForceRecoveryRequest req = waitNext(interf.clientInterface.forceRecovery.getFuture());
		TraceEvent("ForcedRecoveryStart", self->id)
		    .detail("ClusterControllerDcId", self->clusterControllerDcId)
		    .detail("DcId", req.dcId.printable());
		state Future<Void> fCommit = doEmptyCommit(self->cx);
		wait(fCommit || delay(SERVER_KNOBS->FORCE_RECOVERY_CHECK_DELAY));
		if (!fCommit.isReady() || fCommit.isError()) {
			if (self->clusterControllerDcId != req.dcId) {
				std::vector<Optional<Key>> dcPriority;
				dcPriority.push_back(req.dcId);
				dcPriority.push_back(self->clusterControllerDcId);
				self->desiredDcIds.set(dcPriority);
			} else {
				self->db.forceRecovery = true;
				self->db.forceMasterFailure.trigger();
			}
			wait(fCommit);
		}
		TraceEvent("ForcedRecoveryFinish", self->id).log();
		self->db.forceRecovery = false;
		req.reply.send(Void());
	}
}

ACTOR Future<Void> triggerAuditStorage(ClusterControllerData* self, TriggerAuditRequest req) {
	state UID auditId;
	ASSERT(!req.cancel);
	try {
		while (self->db.serverInfo->get().recoveryState < RecoveryState::ACCEPTING_COMMITS ||
		       !self->db.serverInfo->get().distributor.present()) {
			wait(self->db.serverInfo->onChange());
		}
		TraceEvent(SevVerbose, "CCTriggerAuditStorageBegin", self->id)
		    .detail("Range", req.range)
		    .detail("AuditType", req.getType())
		    .detail("KeyValueStoreType", req.engineType.toString())
		    .detail("DDId", self->db.serverInfo->get().distributor.get().id());
		TriggerAuditRequest fReq(req.getType(), req.range, req.engineType);
		UID auditId_ = wait(self->db.serverInfo->get().distributor.get().triggerAudit.getReply(fReq));
		auditId = auditId_;
		TraceEvent(SevVerbose, "CCTriggerAuditStorageEnd", self->id)
		    .detail("AuditID", auditId)
		    .detail("Range", req.range)
		    .detail("AuditType", req.getType())
		    .detail("KeyValueStoreType", req.engineType.toString());
		req.reply.send(auditId);
	} catch (Error& e) {
		TraceEvent(SevInfo, "CCTriggerAuditStorageFailed", self->id)
		    .errorUnsuppressed(e)
		    .detail("AuditID", auditId)
		    .detail("Range", req.range)
		    .detail("AuditType", req.getType())
		    .detail("KeyValueStoreType", req.engineType.toString());
		req.reply.sendError(audit_storage_failed());
	}

	return Void();
}

ACTOR Future<Void> cancelAuditStorage(ClusterControllerData* self, TriggerAuditRequest req) {
	ASSERT(req.cancel);
	try {
		while (self->db.serverInfo->get().recoveryState < RecoveryState::ACCEPTING_COMMITS ||
		       !self->db.serverInfo->get().distributor.present()) {
			wait(self->db.serverInfo->onChange());
		}
		TraceEvent(SevVerbose, "CCCancelAuditStorageBegin", self->id)
		    .detail("AuditID", req.id)
		    .detail("AuditType", req.getType())
		    .detail("DDId", self->db.serverInfo->get().distributor.get().id());
		TriggerAuditRequest fReq(req.getType(), req.id);
		UID auditId = wait(self->db.serverInfo->get().distributor.get().triggerAudit.getReply(fReq));
		TraceEvent(SevVerbose, "CCCancelAuditStorageEnd", self->id)
		    .detail("ReturnedAuditID", auditId)
		    .detail("AuditID", auditId)
		    .detail("AuditType", req.getType());
		ASSERT(auditId == req.id);
		req.reply.send(auditId);
	} catch (Error& e) {
		TraceEvent(SevInfo, "CCCancelAuditStorageFailed", self->id)
		    .errorUnsuppressed(e)
		    .detail("AuditID", req.id)
		    .detail("AuditType", req.getType());
		req.reply.sendError(cancel_audit_storage_failed());
	}

	return Void();
}

ACTOR Future<Void> handleTriggerAuditStorage(ClusterControllerData* self, ClusterControllerFullInterface interf) {
	loop {
		TriggerAuditRequest req = waitNext(interf.clientInterface.triggerAudit.getFuture());
		TraceEvent(SevVerbose, "CCTriggerAuditStorageReceived", self->id)
		    .detail("ClusterControllerDcId", self->clusterControllerDcId)
		    .detail("Range", req.range)
		    .detail("AuditType", req.getType())
		    .detail("KeyValueStoreType", req.engineType.toString());
		if (req.cancel) {
			ASSERT(req.id.isValid());
			self->addActor.send(cancelAuditStorage(self, req));
		} else {
			self->addActor.send(triggerAuditStorage(self, req));
		}
	}
}

ACTOR Future<Void> startDataDistributor(ClusterControllerData* self, double waitTime) {
	// If master fails at the same time, give it a chance to clear master PID.
	// Also wait to avoid too many consecutive recruits in a small time window.
	wait(delay(waitTime));

	TraceEvent("CCStartDataDistributor", self->id).log();
	loop {
		try {
			state bool noDistributor = !self->db.serverInfo->get().distributor.present();
			while (!self->masterProcessId.present() ||
			       self->masterProcessId != self->db.serverInfo->get().master.locality.processId() ||
			       self->db.serverInfo->get().recoveryState < RecoveryState::ACCEPTING_COMMITS) {
				wait(self->db.serverInfo->onChange() || delay(SERVER_KNOBS->WAIT_FOR_GOOD_RECRUITMENT_DELAY));
			}
			if (noDistributor && self->db.serverInfo->get().distributor.present()) {
				// Existing distributor registers while waiting, so skip.
				return Void();
			}

			auto idUsed = self->getUsedIds();
			WorkerFitnessInfo ddWorker = self->getWorkerForRoleInDatacenter(self->clusterControllerDcId,
			                                                                ProcessClass::DataDistributor,
			                                                                ProcessClass::NeverAssign,
			                                                                self->db.config,
			                                                                idUsed);
			InitializeDataDistributorRequest req(deterministicRandom()->randomUniqueID());
			state WorkerDetails worker = ddWorker.worker;
			if (self->onMasterIsBetter(worker, ProcessClass::DataDistributor)) {
				worker = self->id_worker[self->masterProcessId.get()].details;
			}

			self->recruitingDistributorID = req.reqId;
			TraceEvent("CCRecruitDataDistributor", self->id)
			    .detail("Addr", worker.interf.address())
			    .detail("DDID", req.reqId);

			ErrorOr<DataDistributorInterface> ddInterf = wait(worker.interf.dataDistributor.getReplyUnlessFailedFor(
			    req, SERVER_KNOBS->WAIT_FOR_DISTRIBUTOR_JOIN_DELAY, 0));

			if (ddInterf.present()) {
				self->recruitDistributor.set(false);
				self->recruitingDistributorID = ddInterf.get().id();
				const auto& distributor = self->db.serverInfo->get().distributor;
				TraceEvent("CCDataDistributorRecruited", self->id)
				    .detail("Addr", worker.interf.address())
				    .detail("DDID", ddInterf.get().id());
				if (distributor.present() && distributor.get().id() != ddInterf.get().id() &&
				    self->id_worker.count(distributor.get().locality.processId())) {

					TraceEvent("CCHaltDataDistributorAfterRecruit", self->id)
					    .detail("DDID", distributor.get().id())
					    .detail("DcID", printable(self->clusterControllerDcId));

					DataDistributorSingleton(distributor).halt(*self, distributor.get().locality.processId());
				}
				if (!distributor.present() || distributor.get().id() != ddInterf.get().id()) {
					self->db.setDistributor(ddInterf.get());
				}
				checkOutstandingRequests(self);
				return Void();
			}
		} catch (Error& e) {
			TraceEvent("CCDataDistributorRecruitError", self->id).error(e);
			if (e.code() != error_code_no_more_servers) {
				throw;
			}
		}
		wait(lowPriorityDelay(SERVER_KNOBS->ATTEMPT_RECRUITMENT_DELAY));
	}
}

ACTOR Future<Void> monitorDataDistributor(ClusterControllerData* self) {
	state SingletonRecruitThrottler recruitThrottler;
	while (self->db.serverInfo->get().recoveryState < RecoveryState::ACCEPTING_COMMITS) {
		wait(self->db.serverInfo->onChange());
	}

	loop {
		if (self->db.serverInfo->get().distributor.present() && !self->recruitDistributor.get()) {
			choose {
				when(wait(waitFailureClient(self->db.serverInfo->get().distributor.get().waitFailure,
				                            SERVER_KNOBS->DD_FAILURE_TIME))) {
					const auto& distributor = self->db.serverInfo->get().distributor;
					TraceEvent("CCDataDistributorDied", self->id).detail("DDID", distributor.get().id());
					DataDistributorSingleton(distributor).halt(*self, distributor.get().locality.processId());
					self->db.clearInterf(ProcessClass::DataDistributorClass);
				}
				when(wait(self->recruitDistributor.onChange())) {}
			}
		} else {
			wait(startDataDistributor(self, recruitThrottler.newRecruitment()));
		}
	}
}

ACTOR Future<Void> startRatekeeper(ClusterControllerData* self, double waitTime) {
	// If master fails at the same time, give it a chance to clear master PID.
	// Also wait to avoid too many consecutive recruits in a small time window.
	wait(delay(waitTime));

	TraceEvent("CCStartRatekeeper", self->id).log();
	loop {
		try {
			state bool no_ratekeeper = !self->db.serverInfo->get().ratekeeper.present();
			while (!self->masterProcessId.present() ||
			       self->masterProcessId != self->db.serverInfo->get().master.locality.processId() ||
			       self->db.serverInfo->get().recoveryState < RecoveryState::ACCEPTING_COMMITS) {
				wait(self->db.serverInfo->onChange() || delay(SERVER_KNOBS->WAIT_FOR_GOOD_RECRUITMENT_DELAY));
			}
			if (no_ratekeeper && self->db.serverInfo->get().ratekeeper.present()) {
				// Existing ratekeeper registers while waiting, so skip.
				return Void();
			}

			ClusterControllerData::WorkerUsages id_used = self->getUsedIds();
			WorkerFitnessInfo rkWorker = self->getWorkerForRoleInDatacenter(self->clusterControllerDcId,
			                                                                ProcessClass::Ratekeeper,
			                                                                ProcessClass::NeverAssign,
			                                                                self->db.config,
			                                                                id_used);
			InitializeRatekeeperRequest req(deterministicRandom()->randomUniqueID());
			state WorkerDetails worker = rkWorker.worker;
			if (self->onMasterIsBetter(worker, ProcessClass::Ratekeeper)) {
				worker = self->id_worker[self->masterProcessId.get()].details;
			}

			self->recruitingRatekeeperID = req.reqId;
			TraceEvent("CCRecruitRatekeeper", self->id)
			    .detail("Addr", worker.interf.address())
			    .detail("RKID", req.reqId);

			ErrorOr<RatekeeperInterface> interf = wait(
			    worker.interf.ratekeeper.getReplyUnlessFailedFor(req, SERVER_KNOBS->WAIT_FOR_RATEKEEPER_JOIN_DELAY, 0));
			if (interf.present()) {
				self->recruitRatekeeper.set(false);
				self->recruitingRatekeeperID = interf.get().id();
				const auto& ratekeeper = self->db.serverInfo->get().ratekeeper;
				TraceEvent("CCRatekeeperRecruited", self->id)
				    .detail("Addr", worker.interf.address())
				    .detail("RKID", interf.get().id());
				if (ratekeeper.present() && ratekeeper.get().id() != interf.get().id() &&
				    self->id_worker.count(ratekeeper.get().locality.processId())) {
					TraceEvent("CCHaltRatekeeperAfterRecruit", self->id)
					    .detail("RKID", ratekeeper.get().id())
					    .detail("DcID", printable(self->clusterControllerDcId));
					RatekeeperSingleton(ratekeeper).halt(*self, ratekeeper.get().locality.processId());
				}
				if (!ratekeeper.present() || ratekeeper.get().id() != interf.get().id()) {
					self->db.setRatekeeper(interf.get());
				}
				checkOutstandingRequests(self);
				return Void();
			}
		} catch (Error& e) {
			TraceEvent("CCRatekeeperRecruitError", self->id).error(e);
			if (e.code() != error_code_no_more_servers) {
				throw;
			}
		}
		wait(lowPriorityDelay(SERVER_KNOBS->ATTEMPT_RECRUITMENT_DELAY));
	}
}

ACTOR Future<Void> monitorRatekeeper(ClusterControllerData* self) {
	state SingletonRecruitThrottler recruitThrottler;
	while (self->db.serverInfo->get().recoveryState < RecoveryState::ACCEPTING_COMMITS) {
		wait(self->db.serverInfo->onChange());
	}

	loop {
		if (self->db.serverInfo->get().ratekeeper.present() && !self->recruitRatekeeper.get()) {
			choose {
				when(wait(waitFailureClient(self->db.serverInfo->get().ratekeeper.get().waitFailure,
				                            SERVER_KNOBS->RATEKEEPER_FAILURE_TIME))) {
					const auto& ratekeeper = self->db.serverInfo->get().ratekeeper;
					TraceEvent("CCRatekeeperDied", self->id).detail("RKID", ratekeeper.get().id());
					RatekeeperSingleton(ratekeeper).halt(*self, ratekeeper.get().locality.processId());
					self->db.clearInterf(ProcessClass::RatekeeperClass);
				}
				when(wait(self->recruitRatekeeper.onChange())) {}
			}
		} else {
			wait(startRatekeeper(self, recruitThrottler.newRecruitment()));
		}
	}
}

ACTOR Future<Void> startConsistencyScan(ClusterControllerData* self) {
	wait(delay(0.0)); // If master fails at the same time, give it a chance to clear master PID.
	TraceEvent("CCStartConsistencyScan", self->id).log();
	loop {
		try {
			state bool no_consistencyScan = !self->db.serverInfo->get().consistencyScan.present();
			while (!self->masterProcessId.present() ||
			       self->masterProcessId != self->db.serverInfo->get().master.locality.processId() ||
			       self->db.serverInfo->get().recoveryState < RecoveryState::ACCEPTING_COMMITS) {
				wait(self->db.serverInfo->onChange() || delay(SERVER_KNOBS->WAIT_FOR_GOOD_RECRUITMENT_DELAY));
			}
			if (no_consistencyScan && self->db.serverInfo->get().consistencyScan.present()) {
				// Existing consistencyScan registers while waiting, so skip.
				return Void();
			}

			auto id_used = self->getUsedIds();
			WorkerFitnessInfo csWorker = self->getWorkerForRoleInDatacenter(self->clusterControllerDcId,
			                                                                ProcessClass::ConsistencyScan,
			                                                                ProcessClass::NeverAssign,
			                                                                self->db.config,
			                                                                id_used);

			InitializeConsistencyScanRequest req(deterministicRandom()->randomUniqueID());
			state WorkerDetails worker = csWorker.worker;
			if (self->onMasterIsBetter(worker, ProcessClass::ConsistencyScan)) {
				worker = self->id_worker[self->masterProcessId.get()].details;
			}

			self->recruitingConsistencyScanID = req.reqId;
			TraceEvent("CCRecruitConsistencyScan", self->id)
			    .detail("Addr", worker.interf.address())
			    .detail("CSID", req.reqId);

			ErrorOr<ConsistencyScanInterface> interf = wait(worker.interf.consistencyScan.getReplyUnlessFailedFor(
			    req, SERVER_KNOBS->WAIT_FOR_CONSISTENCYSCAN_JOIN_DELAY, 0));
			if (interf.present()) {
				self->recruitConsistencyScan.set(false);
				self->recruitingConsistencyScanID = interf.get().id();
				const auto& consistencyScan = self->db.serverInfo->get().consistencyScan;
				TraceEvent("CCConsistencyScanRecruited", self->id)
				    .detail("Addr", worker.interf.address())
				    .detail("CKID", interf.get().id());
				if (consistencyScan.present() && consistencyScan.get().id() != interf.get().id() &&
				    self->id_worker.count(consistencyScan.get().locality.processId())) {
					TraceEvent("CCHaltConsistencyScanAfterRecruit", self->id)
					    .detail("CKID", consistencyScan.get().id())
					    .detail("DcID", printable(self->clusterControllerDcId));
					ConsistencyScanSingleton(consistencyScan).halt(*self, consistencyScan.get().locality.processId());
				}
				if (!consistencyScan.present() || consistencyScan.get().id() != interf.get().id()) {
					self->db.setConsistencyScan(interf.get());
				}
				checkOutstandingRequests(self);
				return Void();
			} else {
				TraceEvent("CCConsistencyScanRecruitEmpty", self->id).log();
			}
		} catch (Error& e) {
			TraceEvent("CCConsistencyScanRecruitError", self->id).error(e);
			if (e.code() != error_code_no_more_servers) {
				throw;
			}
		}
		wait(lowPriorityDelay(SERVER_KNOBS->ATTEMPT_RECRUITMENT_DELAY));
	}
}

ACTOR Future<Void> monitorConsistencyScan(ClusterControllerData* self) {
	while (self->db.serverInfo->get().recoveryState < RecoveryState::ACCEPTING_COMMITS) {
		TraceEvent("CCMonitorConsistencyScanWaitingForRecovery", self->id).log();
		wait(self->db.serverInfo->onChange());
	}
	TraceEvent("CCMonitorConsistencyScan", self->id).log();
	loop {
		if (self->db.serverInfo->get().consistencyScan.present() && !self->recruitConsistencyScan.get()) {
			state Future<Void> wfClient =
			    waitFailureClient(self->db.serverInfo->get().consistencyScan.get().waitFailure,
			                      SERVER_KNOBS->CONSISTENCYSCAN_FAILURE_TIME);
			choose {
				when(wait(wfClient)) {
					TraceEvent("CCMonitorConsistencyScanDied", self->id)
					    .detail("CKID", self->db.serverInfo->get().consistencyScan.get().id());
					self->db.clearInterf(ProcessClass::ConsistencyScanClass);
				}
				when(wait(self->recruitConsistencyScan.onChange())) {}
			}
		} else {
			TraceEvent("CCMonitorConsistencyScanStarting", self->id).log();
			wait(startConsistencyScan(self));
		}
	}
}

ACTOR Future<Void> startEncryptKeyProxy(ClusterControllerData* self, EncryptionAtRestMode encryptMode) {
	// If master fails at the same time, give it a chance to clear master PID.
	wait(delay(0.0));

	TraceEvent("CCEKP_Start", self->id).log();
	loop {
		try {
			// EncryptKeyServer interface is critical in recovering tlog encrypted transactions,
			// hence, the process only waits for the master recruitment and not the full cluster recovery.
			state bool noEncryptKeyServer = !self->db.serverInfo->get().client.encryptKeyProxy.present();
			while (!self->masterProcessId.present() ||
			       self->masterProcessId != self->db.serverInfo->get().master.locality.processId() ||
			       self->db.serverInfo->get().recoveryState < RecoveryState::LOCKING_CSTATE) {
				wait(self->db.serverInfo->onChange() || delay(SERVER_KNOBS->WAIT_FOR_GOOD_RECRUITMENT_DELAY));
			}
			if (noEncryptKeyServer && self->db.serverInfo->get().client.encryptKeyProxy.present()) {
				// Existing encryptKeyServer registers while waiting, so skip.
				return Void();
			}

			// Recruit EncryptKeyProxy in the same datacenter as the ClusterController.
			// This should always be possible, given EncryptKeyProxy is stateless, we can recruit EncryptKeyProxy
			// on the same process as the CluserController.
			ClusterControllerData::WorkerUsages id_used;
			self->updateKnownIds(&id_used);
			state WorkerFitnessInfo ekpWorker = self->getWorkerForRoleInDatacenter(self->clusterControllerDcId,
			                                                                       ProcessClass::EncryptKeyProxy,
			                                                                       ProcessClass::NeverAssign,
			                                                                       self->db.config,
			                                                                       id_used);

			InitializeEncryptKeyProxyRequest req(deterministicRandom()->randomUniqueID());
			req.encryptMode = encryptMode;
			state WorkerDetails worker = ekpWorker.worker;
			if (self->onMasterIsBetter(worker, ProcessClass::EncryptKeyProxy)) {
				worker = self->id_worker[self->masterProcessId.get()].details;
			}

			self->recruitingEncryptKeyProxyID = req.reqId;
			TraceEvent("CCEKP_Recruit", self->id).detail("Addr", worker.interf.address()).detail("Id", req.reqId);

			ErrorOr<EncryptKeyProxyInterface> interf = wait(worker.interf.encryptKeyProxy.getReplyUnlessFailedFor(
			    req, SERVER_KNOBS->WAIT_FOR_ENCRYPT_KEY_PROXY_JOIN_DELAY, 0));
			if (interf.present()) {
				self->recruitEncryptKeyProxy.set(false);
				self->recruitingEncryptKeyProxyID = interf.get().id();
				const auto& encryptKeyProxy = self->db.serverInfo->get().client.encryptKeyProxy;
				TraceEvent("CCEKP_Recruited", self->id)
				    .detail("Addr", worker.interf.address())
				    .detail("Id", interf.get().id())
				    .detail("ProcessId", interf.get().locality.processId());
				if (encryptKeyProxy.present() && encryptKeyProxy.get().id() != interf.get().id() &&
				    self->id_worker.count(encryptKeyProxy.get().locality.processId())) {
					TraceEvent("CCEKP_HaltAfterRecruit", self->id)
					    .detail("Id", encryptKeyProxy.get().id())
					    .detail("DcId", printable(self->clusterControllerDcId));
					EncryptKeyProxySingleton(encryptKeyProxy).halt(*self, encryptKeyProxy.get().locality.processId());
				}
				if (!encryptKeyProxy.present() || encryptKeyProxy.get().id() != interf.get().id()) {
					self->db.setEncryptKeyProxy(interf.get());
					TraceEvent("CCEKP_UpdateInf", self->id)
					    .detail("Id", self->db.serverInfo->get().client.encryptKeyProxy.get().id());
				}
				checkOutstandingRequests(self);
				return Void();
			}
		} catch (Error& e) {
			TraceEvent("CCEKP_RecruitError", self->id).error(e);
			if (e.code() != error_code_no_more_servers) {
				throw;
			}
		}
		wait(lowPriorityDelay(SERVER_KNOBS->ATTEMPT_RECRUITMENT_DELAY));
	}
}

ACTOR Future<Void> monitorEncryptKeyProxy(ClusterControllerData* self) {
	state EncryptionAtRestMode encryptMode = wait(self->encryptionAtRestMode.getFuture());
	if (!encryptMode.isEncryptionEnabled() && !SERVER_KNOBS->ENABLE_REST_KMS_COMMUNICATION) {
		TraceEvent("EKPNotConfigured");
		return Void();
	}
	state SingletonRecruitThrottler recruitThrottler;
	loop {
		if (self->db.serverInfo->get().client.encryptKeyProxy.present() && !self->recruitEncryptKeyProxy.get()) {
			loop choose {
				when(wait(waitFailureClient(self->db.serverInfo->get().client.encryptKeyProxy.get().waitFailure,
				                            SERVER_KNOBS->ENCRYPT_KEY_PROXY_FAILURE_TIME))) {
					const auto& encryptKeyProxy = self->db.serverInfo->get().client.encryptKeyProxy;
					EncryptKeyProxySingleton(encryptKeyProxy).halt(*self, encryptKeyProxy.get().locality.processId());
					self->db.clearInterf(ProcessClass::EncryptKeyProxyClass);
					TraceEvent("CCEKP_Died", self->id);
					break;
				}
				when(wait(self->recruitEncryptKeyProxy.onChange())) {
					break;
				}
			}
		} else {
			wait(startEncryptKeyProxy(self, encryptMode));
		}
	}
}

// Acquires the BM lock by getting the next epoch no.
ACTOR Future<int64_t> getNextBMEpoch(ClusterControllerData* self) {
	state Reference<ReadYourWritesTransaction> tr = makeReference<ReadYourWritesTransaction>(self->cx);

	loop {
		tr->setOption(FDBTransactionOptions::ACCESS_SYSTEM_KEYS);
		tr->setOption(FDBTransactionOptions::PRIORITY_SYSTEM_IMMEDIATE);
		try {
			Optional<Value> oldEpoch = wait(tr->get(blobManagerEpochKey));
			state int64_t newEpoch = oldEpoch.present() ? decodeBlobManagerEpochValue(oldEpoch.get()) + 1 : 1;
			tr->set(blobManagerEpochKey, blobManagerEpochValueFor(newEpoch));

			wait(tr->commit());
			TraceEvent(SevDebug, "CCNextBlobManagerEpoch", self->id).detail("Epoch", newEpoch);
			return newEpoch;
		} catch (Error& e) {
			wait(tr->onError(e));
		}
	}
}

ACTOR Future<Void> watchBlobRestoreCommand(ClusterControllerData* self) {
	state Reference<ReadYourWritesTransaction> tr = makeReference<ReadYourWritesTransaction>(self->cx);
	state Reference<BlobRestoreController> restoreController =
	    makeReference<BlobRestoreController>(self->cx, normalKeys);
	state Key blobRestoreCommandKey = blobRestoreCommandKeyFor(normalKeys);
	loop {
		try {
			tr->reset();
			tr->setOption(FDBTransactionOptions::ACCESS_SYSTEM_KEYS);
			tr->setOption(FDBTransactionOptions::PRIORITY_SYSTEM_IMMEDIATE);
			Optional<Value> blobRestoreCommand = wait(tr->get(blobRestoreCommandKey));
			if (blobRestoreCommand.present()) {
				state Standalone<BlobRestoreState> restoreState = decodeBlobRestoreState(blobRestoreCommand.get());
				TraceEvent("WatchBlobRestore", self->id).detail("Phase", restoreState.phase);
				if (restoreState.phase == BlobRestorePhase::INIT) {
					if (self->db.blobGranulesEnabled.get()) {
						wait(BlobRestoreController::updateState(restoreController, STARTING_MIGRATOR, {}));
						const auto& blobManager = self->db.serverInfo->get().blobManager;
						if (blobManager.present()) {
							BlobManagerSingleton(blobManager)
							    .haltBlobGranules(*self, blobManager.get().locality.processId());
						}
						const auto& blobMigrator = self->db.serverInfo->get().blobMigrator;
						if (blobMigrator.present()) {
							BlobMigratorSingleton(blobMigrator).halt(*self, blobMigrator.get().locality.processId());
						}
					} else {
						TraceEvent("SkipBlobRestoreInitCommand", self->id).log();
						BlobRestoreState error("Blob granules should be enabled first."_sr);
						Value value = blobRestoreCommandValueFor(error);
						tr->set(blobRestoreCommandKey, value);
					}
				}
				self->db.blobRestoreEnabled.set(restoreState.phase < BlobRestorePhase::DONE);
			}

			state Future<Void> watch = tr->watch(blobRestoreCommandKey);
			wait(tr->commit());
			wait(watch);
		} catch (Error& e) {
			wait(tr->onError(e));
		}
	}
}

ACTOR Future<Void> startBlobMigrator(ClusterControllerData* self, double waitTime) {
	// If master fails at the same time, give it a chance to clear master PID.
	// Also wait to avoid too many consecutive recruits in a small time window.
	wait(delay(waitTime));

	TraceEvent("CCStartBlobMigrator", self->id).log();
	loop {
		try {
			state bool noBlobMigrator = !self->db.serverInfo->get().blobMigrator.present();
			while (!self->masterProcessId.present() ||
			       self->masterProcessId != self->db.serverInfo->get().master.locality.processId() ||
			       self->db.serverInfo->get().recoveryState < RecoveryState::ACCEPTING_COMMITS) {
				wait(self->db.serverInfo->onChange() || delay(SERVER_KNOBS->WAIT_FOR_GOOD_RECRUITMENT_DELAY));
			}
			if (noBlobMigrator && self->db.serverInfo->get().blobMigrator.present()) {
				// Existing instance registers while waiting, so skip.
				return Void();
			}

			auto id_used = self->getUsedIds();
			WorkerFitnessInfo blobMigratorWorker = self->getWorkerForRoleInDatacenter(self->clusterControllerDcId,
			                                                                          ProcessClass::BlobMigrator,
			                                                                          ProcessClass::NeverAssign,
			                                                                          self->db.config,
			                                                                          id_used);
			InitializeBlobMigratorRequest req(BlobMigratorInterface::newId());
			state WorkerDetails worker = blobMigratorWorker.worker;
			if (self->onMasterIsBetter(worker, ProcessClass::BlobMigrator)) {
				worker = self->id_worker[self->masterProcessId.get()].details;
			}

			self->recruitingBlobMigratorID = req.reqId;
			TraceEvent("CCRecruitBlobMigrator", self->id)
			    .detail("Addr", worker.interf.address())
			    .detail("MGID", req.reqId);

			ErrorOr<BlobMigratorInterface> interf = wait(worker.interf.blobMigrator.getReplyUnlessFailedFor(
			    req, SERVER_KNOBS->WAIT_FOR_BLOB_MANAGER_JOIN_DELAY, 0));

			if (interf.present()) {
				self->recruitBlobMigrator.set(false);
				self->recruitingBlobMigratorID = interf.get().id();
				const auto& blobMigrator = self->db.serverInfo->get().blobMigrator;
				TraceEvent("CCBlobMigratorRecruited", self->id)
				    .detail("Addr", worker.interf.address())
				    .detail("MGID", interf.get().id());
				if (blobMigrator.present() && blobMigrator.get().id() != interf.get().id() &&
				    self->id_worker.count(blobMigrator.get().locality.processId())) {
					TraceEvent("CCHaltBlobMigratorAfterRecruit", self->id)
					    .detail("MGID", blobMigrator.get().id())
					    .detail("DcID", printable(self->clusterControllerDcId));
					BlobMigratorSingleton(blobMigrator).halt(*self, blobMigrator.get().locality.processId());
				}
				if (!blobMigrator.present() || blobMigrator.get().id() != interf.get().id()) {
					self->db.setBlobMigrator(interf.get());
				}
				checkOutstandingRequests(self);
				return Void();
			}
		} catch (Error& e) {
			TraceEvent("CCBlobMigratorRecruitError", self->id).error(e);
			if (e.code() != error_code_no_more_servers) {
				throw;
			}
		}
		wait(lowPriorityDelay(SERVER_KNOBS->ATTEMPT_RECRUITMENT_DELAY));
	}
}

ACTOR Future<Void> monitorBlobMigrator(ClusterControllerData* self) {
	state SingletonRecruitThrottler recruitThrottler;
	while (self->db.serverInfo->get().recoveryState < RecoveryState::ACCEPTING_COMMITS) {
		wait(self->db.serverInfo->onChange());
	}
	loop {
		if (self->db.serverInfo->get().blobMigrator.present() && !self->recruitBlobMigrator.get()) {
			state Future<Void> wfClient = waitFailureClient(self->db.serverInfo->get().blobMigrator.get().waitFailure,
			                                                SERVER_KNOBS->BLOB_MIGRATOR_FAILURE_TIME);
			loop {
				choose {
					when(wait(wfClient)) {
						UID mgID = self->db.serverInfo->get().blobMigrator.get().id();
						TraceEvent("CCBlobMigratorDied", self->id).detail("MGID", mgID);
						self->db.clearInterf(ProcessClass::BlobMigratorClass);
						break;
					}
					when(wait(self->recruitBlobMigrator.onChange())) {}
				}
			}
		} else if (self->db.blobGranulesEnabled.get() && self->db.blobRestoreEnabled.get()) {
			// if there is no blob migrator present but blob granules are now enabled, recruit a BM
			wait(startBlobMigrator(self, recruitThrottler.newRecruitment()));
		} else {
			wait(self->db.blobGranulesEnabled.onChange() || self->db.blobRestoreEnabled.onChange());
		}
	}
}

ACTOR Future<Void> startBlobManager(ClusterControllerData* self, double waitTime) {
	// If master fails at the same time, give it a chance to clear master PID.
	// Also wait to avoid too many consecutive recruits in a small time window.
	wait(delay(waitTime));

	TraceEvent("CCStartBlobManager", self->id).log();
	loop {
		try {
			state bool noBlobManager = !self->db.serverInfo->get().blobManager.present();
			while (!self->masterProcessId.present() ||
			       self->masterProcessId != self->db.serverInfo->get().master.locality.processId() ||
			       self->db.serverInfo->get().recoveryState < RecoveryState::ACCEPTING_COMMITS) {
				wait(self->db.serverInfo->onChange() || delay(SERVER_KNOBS->WAIT_FOR_GOOD_RECRUITMENT_DELAY));
			}
			if (noBlobManager && self->db.serverInfo->get().blobManager.present()) {
				// Existing blob manager registers while waiting, so skip.
				return Void();
			}

			auto id_used = self->getUsedIds();
			state WorkerFitnessInfo bmWorker = self->getWorkerForRoleInDatacenter(self->clusterControllerDcId,
			                                                                      ProcessClass::BlobManager,
			                                                                      ProcessClass::NeverAssign,
			                                                                      self->db.config,
			                                                                      id_used);

			int64_t nextEpoch = wait(getNextBMEpoch(self));
			if (!self->masterProcessId.present() ||
			    self->masterProcessId != self->db.serverInfo->get().master.locality.processId() ||
			    self->db.serverInfo->get().recoveryState < RecoveryState::ACCEPTING_COMMITS) {
				continue;
			}
			InitializeBlobManagerRequest req(deterministicRandom()->randomUniqueID(), nextEpoch);
			state WorkerDetails worker = bmWorker.worker;
			if (self->onMasterIsBetter(worker, ProcessClass::BlobManager)) {
				worker = self->id_worker[self->masterProcessId.get()].details;
			}

			self->recruitingBlobManagerID = req.reqId;
			TraceEvent("CCRecruitBlobManager", self->id)
			    .detail("Addr", worker.interf.address())
			    .detail("BMID", req.reqId)
			    .detail("Epoch", nextEpoch);

			ErrorOr<BlobManagerInterface> interf = wait(worker.interf.blobManager.getReplyUnlessFailedFor(
			    req, SERVER_KNOBS->WAIT_FOR_BLOB_MANAGER_JOIN_DELAY, 0));
			if (interf.present()) {
				self->recruitBlobManager.set(false);
				self->recruitingBlobManagerID = interf.get().id();
				const auto& blobManager = self->db.serverInfo->get().blobManager;
				TraceEvent("CCBlobManagerRecruited", self->id)
				    .detail("Addr", worker.interf.address())
				    .detail("BMID", interf.get().id());
				if (blobManager.present() && blobManager.get().id() != interf.get().id() &&
				    self->id_worker.count(blobManager.get().locality.processId())) {
					TraceEvent("CCHaltBlobManagerAfterRecruit", self->id)
					    .detail("BMID", blobManager.get().id())
					    .detail("DcID", printable(self->clusterControllerDcId));
					BlobManagerSingleton(blobManager).halt(*self, blobManager.get().locality.processId());
				}
				if (!blobManager.present() || blobManager.get().id() != interf.get().id()) {
					self->db.setBlobManager(interf.get());
				}
				checkOutstandingRequests(self);
				return Void();
			}
		} catch (Error& e) {
			TraceEvent("CCBlobManagerRecruitError", self->id).error(e);
			if (e.code() != error_code_no_more_servers) {
				throw;
			}
		}
		wait(lowPriorityDelay(SERVER_KNOBS->ATTEMPT_RECRUITMENT_DELAY));
	}
}

ACTOR Future<Void> watchBlobGranulesConfigKey(ClusterControllerData* self) {
	state Reference<ReadYourWritesTransaction> tr = makeReference<ReadYourWritesTransaction>(self->cx);
	state Key blobGranuleConfigKey = configKeysPrefix.withSuffix("blob_granules_enabled"_sr);

	loop {
		try {
			tr->reset();
			tr->setOption(FDBTransactionOptions::ACCESS_SYSTEM_KEYS);
			tr->setOption(FDBTransactionOptions::PRIORITY_SYSTEM_IMMEDIATE);

			Optional<Value> blobConfig = wait(tr->get(blobGranuleConfigKey));
			if (blobConfig.present()) {
				self->db.blobGranulesEnabled.set(blobConfig.get() == "1"_sr);
			}

			state Future<Void> watch = tr->watch(blobGranuleConfigKey);
			wait(tr->commit());
			wait(watch);
		} catch (Error& e) {
			wait(tr->onError(e));
		}
	}
}

ACTOR Future<Void> monitorBlobManager(ClusterControllerData* self) {
	state SingletonRecruitThrottler recruitThrottler;
	while (self->db.serverInfo->get().recoveryState < RecoveryState::ACCEPTING_COMMITS) {
		wait(self->db.serverInfo->onChange());
	}

	loop {
		if (self->db.serverInfo->get().blobManager.present() && !self->recruitBlobManager.get()) {
			state Future<Void> wfClient = waitFailureClient(self->db.serverInfo->get().blobManager.get().waitFailure,
			                                                SERVER_KNOBS->BLOB_MANAGER_FAILURE_TIME);
			loop {
				choose {
					when(wait(wfClient)) {
						const auto& blobManager = self->db.serverInfo->get().blobManager;
						TraceEvent("CCBlobManagerDied", self->id).detail("BMID", blobManager.get().id());
						BlobManagerSingleton(blobManager).halt(*self, blobManager.get().locality.processId());
						self->db.clearInterf(ProcessClass::BlobManagerClass);
						break;
					}
					when(wait(self->recruitBlobManager.onChange())) {
						break;
					}
					when(wait(self->db.blobGranulesEnabled.onChange())) {
						// if there is a blob manager present but blob granules are now disabled, stop the BM
						if (!self->db.blobGranulesEnabled.get()) {
							const auto& blobManager = self->db.serverInfo->get().blobManager;
							BlobManagerSingleton(blobManager)
							    .haltBlobGranules(*self, blobManager.get().locality.processId());
							if (self->db.blobRestoreEnabled.get()) {
								const auto& blobMigrator = self->db.serverInfo->get().blobMigrator;
								BlobMigratorSingleton(blobMigrator)
								    .halt(*self, blobMigrator.get().locality.processId());
							}
							break;
						}
					}
				}
			}
		} else if (self->db.blobGranulesEnabled.get()) {
			// if there is no blob manager present but blob granules are now enabled, recruit a BM
			wait(startBlobManager(self, recruitThrottler.newRecruitment()));
		} else {
			// if there is no blob manager present and blob granules are disabled, wait for a config change
			wait(self->db.blobGranulesEnabled.onChange());
		}
	}
}

ACTOR Future<Void> dbInfoUpdater(ClusterControllerData* self) {
	state Future<Void> dbInfoChange = self->db.serverInfo->onChange();
	state Future<Void> updateDBInfo = self->updateDBInfo.onTrigger();
	loop {
		choose {
			when(wait(updateDBInfo)) {
				wait(delay(SERVER_KNOBS->DBINFO_BATCH_DELAY) || dbInfoChange);
			}
			when(wait(dbInfoChange)) {}
		}

		state UpdateServerDBInfoRequest req;
		if (dbInfoChange.isReady()) {
			for (auto& it : self->id_worker) {
				req.broadcastInfo.push_back(it.second.details.interf.updateServerDBInfo.getEndpoint());
			}
		} else {
			for (auto it : self->removedDBInfoEndpoints) {
				self->updateDBInfoEndpoints.erase(it);
			}
			req.broadcastInfo =
			    std::vector<Endpoint>(self->updateDBInfoEndpoints.begin(), self->updateDBInfoEndpoints.end());
		}

		self->updateDBInfoEndpoints.clear();
		self->removedDBInfoEndpoints.clear();

		dbInfoChange = self->db.serverInfo->onChange();
		updateDBInfo = self->updateDBInfo.onTrigger();

		req.serializedDbInfo =
		    BinaryWriter::toValue(self->db.serverInfo->get(), AssumeVersion(g_network->protocolVersion()));

		TraceEvent("DBInfoStartBroadcast", self->id)
		    .detail("MasterLifetime", self->db.serverInfo->get().masterLifetime.toString());
		choose {
			when(std::vector<Endpoint> notUpdated =
			         wait(broadcastDBInfoRequest(req, SERVER_KNOBS->DBINFO_SEND_AMOUNT, Optional<Endpoint>(), false))) {
				TraceEvent("DBInfoFinishBroadcast", self->id).detail("NotUpdated", notUpdated.size());
				if (notUpdated.size()) {
					self->updateDBInfoEndpoints.insert(notUpdated.begin(), notUpdated.end());
					self->updateDBInfo.trigger();
				}
			}
			when(wait(dbInfoChange)) {}
			when(wait(updateDBInfo)) {
				// The current round of broadcast hasn't finished yet. So we need to include all the current broadcast
				// endpoints in the new round as well.
				self->updateDBInfoEndpoints.insert(req.broadcastInfo.begin(), req.broadcastInfo.end());
			}
		}
	}
}

// The actor that periodically monitors the health of tracked workers.
ACTOR Future<Void> workerHealthMonitor(ClusterControllerData* self) {
	loop {
		try {
			while (!self->goodRecruitmentTime.isReady()) {
				wait(lowPriorityDelay(SERVER_KNOBS->CC_WORKER_HEALTH_CHECKING_INTERVAL));
			}

			self->degradationInfo = self->getDegradationInfo();

			// Compare `self->degradationInfo` with `self->excludedDegradedServers` and remove those that have
			// recovered.
			bool hasRecoveredServer = false;
			for (auto it = self->excludedDegradedServers.begin(); it != self->excludedDegradedServers.end();) {
				if (self->degradationInfo.degradedServers.find(*it) == self->degradationInfo.degradedServers.end() &&
				    self->degradationInfo.disconnectedServers.find(*it) ==
				        self->degradationInfo.disconnectedServers.end()) {
					self->excludedDegradedServers.erase(it++);
					hasRecoveredServer = true;
				} else {
					++it;
				}
			}

			if (!self->degradationInfo.degradedServers.empty() || !self->degradationInfo.disconnectedServers.empty() ||
			    self->degradationInfo.degradedSatellite) {
				std::string degradedServerString;
				for (const auto& server : self->degradationInfo.degradedServers) {
					degradedServerString += server.toString() + " ";
				}
				std::string disconnectedServerString;
				for (const auto& server : self->degradationInfo.disconnectedServers) {
					disconnectedServerString += server.toString() + " ";
				}
				TraceEvent("ClusterControllerHealthMonitor")
				    .detail("DegradedServers", degradedServerString)
				    .detail("DisconnectedServers", disconnectedServerString)
				    .detail("DegradedSatellite", self->degradationInfo.degradedSatellite);

				// Check if the cluster controller should trigger a recovery to exclude any degraded servers from
				// the transaction system.
				if (self->shouldTriggerRecoveryDueToDegradedServers()) {
					if (SERVER_KNOBS->CC_HEALTH_TRIGGER_RECOVERY) {
						if (self->recentRecoveryCountDueToHealth() < SERVER_KNOBS->CC_MAX_HEALTH_RECOVERY_COUNT) {
							self->recentHealthTriggeredRecoveryTime.push(now());
							self->excludedDegradedServers = self->degradationInfo.degradedServers;
							self->excludedDegradedServers.insert(self->degradationInfo.disconnectedServers.begin(),
							                                     self->degradationInfo.disconnectedServers.end());
							TraceEvent("DegradedServerDetectedAndTriggerRecovery")
							    .detail("RecentRecoveryCountDueToHealth", self->recentRecoveryCountDueToHealth());
							self->db.forceMasterFailure.trigger();
						}
					} else {
						self->excludedDegradedServers.clear();
						TraceEvent("DegradedServerDetectedAndSuggestRecovery").log();
					}
				} else if (self->shouldTriggerFailoverDueToDegradedServers()) {
					double ccUpTime = now() - machineStartTime();
					if (SERVER_KNOBS->CC_HEALTH_TRIGGER_FAILOVER &&
					    ccUpTime > SERVER_KNOBS->INITIAL_UPDATE_CROSS_DC_INFO_DELAY) {
						TraceEvent("DegradedServerDetectedAndTriggerFailover").log();
						std::vector<Optional<Key>> dcPriority;
						auto remoteDcId = self->db.config.regions[0].dcId == self->clusterControllerDcId.get()
						                      ? self->db.config.regions[1].dcId
						                      : self->db.config.regions[0].dcId;

						// Switch the current primary DC and remote DC in desiredDcIds, so that the remote DC
						// becomes the new primary, and the primary DC becomes the new remote.
						dcPriority.push_back(remoteDcId);
						dcPriority.push_back(self->clusterControllerDcId);
						self->desiredDcIds.set(dcPriority);
					} else {
						TraceEvent("DegradedServerDetectedAndSuggestFailover").detail("CCUpTime", ccUpTime);
					}
				}
			}

			if (hasRecoveredServer) {
				// The best transaction system might have changed after a server is recovered. Check outstanding request
				// and check if a better transaction system exists.
				checkOutstandingRequests(self);
			}

			wait(delay(SERVER_KNOBS->CC_WORKER_HEALTH_CHECKING_INTERVAL));
		} catch (Error& e) {
			TraceEvent(SevWarnAlways, "ClusterControllerHealthMonitorError").error(e);
			if (e.code() == error_code_actor_cancelled) {
				throw;
			}
		}
	}
}

ACTOR Future<Void> metaclusterMetricsUpdater(ClusterControllerData* self) {
	loop {
		state Future<Void> updaterDelay =
		    self->db.clusterType == ClusterType::METACLUSTER_MANAGEMENT ? delay(60.0) : Never();
		choose {
			when(wait(self->db.serverInfo->onChange())) {}
			when(wait(updaterDelay)) {
				try {
					wait(store(self->db.metaclusterMetrics,
					           metacluster::MetaclusterMetrics::getMetaclusterMetrics(self->cx)));
				} catch (Error& e) {
					// Ignore errors about the cluster changing type
					if (e.code() != error_code_invalid_metacluster_operation) {
						throw;
					}
				}
			}
		}
	}
}

// Update the DBInfo state with this processes cluster ID. If this process does
// not have a cluster ID and one does not exist in the database, generate one.
ACTOR Future<Void> updateClusterId(ClusterControllerData* self) {
	state Reference<ReadYourWritesTransaction> tr = makeReference<ReadYourWritesTransaction>(self->cx);
	loop {
		try {
			state Optional<UID> durableClusterId = self->clusterId->get();
			tr->setOption(FDBTransactionOptions::ACCESS_SYSTEM_KEYS);
			tr->setOption(FDBTransactionOptions::LOCK_AWARE);

			Optional<Value> clusterIdVal = wait(tr->get(clusterIdKey));

			if (clusterIdVal.present()) {
				UID clusterId = BinaryReader::fromStringRef<UID>(clusterIdVal.get(), IncludeVersion());
				if (durableClusterId.present()) {
					// If this process has an on disk file for the cluster ID,
					// verify it matches the value in the database.
					ASSERT(clusterId == durableClusterId.get());
				} else {
					// Otherwise, write the cluster ID in the database to the
					// DbInfo object so all clients will learn of the cluster
					// ID.
					durableClusterId = clusterId;
				}
			} else if (!durableClusterId.present()) {
				// No cluster ID exists in the database or on the machine. Generate and set one.
				ASSERT(!durableClusterId.present());
				durableClusterId = deterministicRandom()->randomUniqueID();
				tr->set(clusterIdKey, BinaryWriter::toValue(durableClusterId.get(), IncludeVersion()));
				wait(tr->commit());
			}
			auto serverInfo = self->db.serverInfo->get();
			if (!serverInfo.client.clusterId.isValid()) {
				ASSERT(durableClusterId.present());
				serverInfo.id = deterministicRandom()->randomUniqueID();
				serverInfo.client.clusterId = durableClusterId.get();
				self->db.serverInfo->set(serverInfo);

				ClientDBInfo clientInfo = self->db.clientInfo->get();
				clientInfo.id = deterministicRandom()->randomUniqueID();
				clientInfo.clusterId = durableClusterId.get();
				self->db.clientInfo->set(clientInfo);
			}
			return Void();
		} catch (Error& e) {
			wait(tr->onError(e));
		}
	}
}

ACTOR Future<Void> handleGetEncryptionAtRestMode(ClusterControllerData* self, ClusterControllerFullInterface ccInterf) {
	loop {
		state GetEncryptionAtRestModeRequest req = waitNext(ccInterf.getEncryptionAtRestMode.getFuture());
		TraceEvent("HandleGetEncryptionAtRestModeStart").detail("TlogId", req.tlogId);
		EncryptionAtRestMode mode = wait(self->encryptionAtRestMode.getFuture());
		GetEncryptionAtRestModeResponse resp;
		resp.mode = mode;
		req.reply.send(resp);
		TraceEvent("HandleGetEncryptionAtRestModeEnd").detail("TlogId", req.tlogId).detail("Mode", resp.mode);
	}
}

ACTOR Future<Void> clusterControllerCore(ClusterControllerFullInterface interf,
                                         Future<Void> leaderFail,
                                         ServerCoordinators coordinators,
                                         LocalityData locality,
                                         ConfigDBType configDBType,
                                         Reference<AsyncVar<Optional<UID>>> clusterId) {
	state ClusterControllerData self(interf, locality, coordinators, clusterId);
	state Future<Void> coordinationPingDelay = delay(SERVER_KNOBS->WORKER_COORDINATION_PING_DELAY);
	state uint64_t step = 0;
	state Future<ErrorOr<Void>> error = errorOr(actorCollection(self.addActor.getFuture()));
	state ConfigBroadcaster configBroadcaster;
	if (configDBType != ConfigDBType::DISABLED) {
		configBroadcaster = ConfigBroadcaster(coordinators, configDBType, getPreviousCoordinators(&self));
	}

	// EncryptKeyProxy is necessary for TLog recovery, recruit it as the first process
	self.addActor.send(monitorEncryptKeyProxy(&self));
	self.addActor.send(clusterWatchDatabase(&self, &self.db, coordinators)); // Start the master database
	self.addActor.send(self.updateWorkerList.init(self.db.db));
	self.addActor.send(statusServer(interf.clientInterface.databaseStatus.getFuture(),
	                                &self,
	                                coordinators,
	                                (configDBType == ConfigDBType::DISABLED) ? nullptr : &configBroadcaster));
	self.addActor.send(timeKeeper(&self));
	self.addActor.send(monitorProcessClasses(&self));
	self.addActor.send(monitorServerInfoConfig(&self.db));
	self.addActor.send(monitorStorageMetadata(&self));
	self.addActor.send(monitorGlobalConfig(&self.db));
	self.addActor.send(updatedChangingDatacenters(&self));
	self.addActor.send(updatedChangedDatacenters(&self));
	self.addActor.send(updateDatacenterVersionDifference(&self));
	self.addActor.send(handleForcedRecoveries(&self, interf));
	self.addActor.send(handleTriggerAuditStorage(&self, interf));
	self.addActor.send(monitorDataDistributor(&self));
	self.addActor.send(monitorRatekeeper(&self));
	self.addActor.send(monitorBlobManager(&self));
	self.addActor.send(watchBlobGranulesConfigKey(&self));
	self.addActor.send(monitorBlobMigrator(&self));
	self.addActor.send(watchBlobRestoreCommand(&self));
	self.addActor.send(monitorConsistencyScan(&self));
	self.addActor.send(metaclusterMetricsUpdater(&self));
	self.addActor.send(dbInfoUpdater(&self));
	self.addActor.send(updateClusterId(&self));
	self.addActor.send(handleGetEncryptionAtRestMode(&self, interf));
	self.addActor.send(self.clusterControllerMetrics.traceCounters("ClusterControllerMetrics",
	                                                               self.id,
	                                                               SERVER_KNOBS->STORAGE_LOGGING_DELAY,
	                                                               self.id.toString() + "/ClusterControllerMetrics"));
	self.addActor.send(traceRole(Role::CLUSTER_CONTROLLER, interf.id()));
	// printf("%s: I am the cluster controller\n", g_network->getLocalAddress().toString().c_str());

	if (SERVER_KNOBS->CC_ENABLE_WORKER_HEALTH_MONITOR) {
		self.addActor.send(workerHealthMonitor(&self));
		self.addActor.send(updateRemoteDCHealth(&self));
	}

	loop choose {
		when(ErrorOr<Void> err = wait(error)) {
			if (err.isError() && err.getError().code() != error_code_restart_cluster_controller) {
				endRole(Role::CLUSTER_CONTROLLER, interf.id(), "Stop Received Error", false, err.getError());
			} else {
				endRole(Role::CLUSTER_CONTROLLER, interf.id(), "Stop Received Signal", true);
			}

			// We shut down normally even if there was a serious error (so this fdbserver may be re-elected
			// cluster controller)
			return Void();
		}
		when(OpenDatabaseRequest req = waitNext(interf.clientInterface.openDatabase.getFuture())) {
			++self.openDatabaseRequests;
			self.addActor.send(clusterOpenDatabase(&self.db, req));
		}
		when(RecruitStorageRequest req = waitNext(interf.recruitStorage.getFuture())) {
			clusterRecruitStorage(&self, req);
		}
		when(RecruitBlobWorkerRequest req = waitNext(interf.recruitBlobWorker.getFuture())) {
			clusterRecruitBlobWorker(&self, req);
		}
		when(RegisterWorkerRequest req = waitNext(interf.registerWorker.getFuture())) {
			++self.registerWorkerRequests;
			self.addActor.send(registerWorker(req,
			                                  &self,
			                                  coordinators.ccr->getConnectionString(),
			                                  (configDBType == ConfigDBType::DISABLED) ? nullptr : &configBroadcaster));
		}
		when(GetWorkersRequest req = waitNext(interf.getWorkers.getFuture())) {
			++self.getWorkersRequests;
			std::vector<WorkerDetails> workers;

			for (auto const& [id, worker] : self.id_worker) {
				if ((req.flags & GetWorkersRequest::NON_EXCLUDED_PROCESSES_ONLY) &&
				    self.db.config.isExcludedServer(worker.details.interf.addresses(),
				                                    worker.details.interf.locality)) {
					continue;
				}

				if ((req.flags & GetWorkersRequest::TESTER_CLASS_ONLY) &&
				    worker.details.processClass.classType() != ProcessClass::TesterClass) {
					continue;
				}

				workers.push_back(worker.details);
			}

			req.reply.send(workers);
		}
		when(GetClientWorkersRequest req = waitNext(interf.clientInterface.getClientWorkers.getFuture())) {
			++self.getClientWorkersRequests;
			std::vector<ClientWorkerInterface> workers;
			for (auto& it : self.id_worker) {
				if (it.second.details.processClass.classType() != ProcessClass::TesterClass) {
					workers.push_back(it.second.details.interf.clientInterface);
				}
			}
			req.reply.send(workers);
		}
		when(wait(coordinationPingDelay)) {
			CoordinationPingMessage message(self.id, step++);
			for (auto& it : self.id_worker)
				it.second.details.interf.coordinationPing.send(message);
			coordinationPingDelay = delay(SERVER_KNOBS->WORKER_COORDINATION_PING_DELAY);
			TraceEvent("CoordinationPingSent", self.id).detail("TimeStep", message.timeStep);
		}
		when(RegisterMasterRequest req = waitNext(interf.registerMaster.getFuture())) {
			++self.registerMasterRequests;
			clusterRegisterMaster(&self, req);
		}
		when(UpdateWorkerHealthRequest req = waitNext(interf.updateWorkerHealth.getFuture())) {
			if (SERVER_KNOBS->CC_ENABLE_WORKER_HEALTH_MONITOR) {
				self.updateWorkerHealth(req);
			}
		}
		when(GetServerDBInfoRequest req = waitNext(interf.getServerDBInfo.getFuture())) {
			self.addActor.send(clusterGetServerInfo(&self.db, req.knownServerInfoID, req.reply));
		}
		when(wait(leaderFail)) {
			// We are no longer the leader if this has changed.
			endRole(Role::CLUSTER_CONTROLLER, interf.id(), "Leader Replaced", true);
			CODE_PROBE(true, "Leader replaced");
			return Void();
		}
		when(ReplyPromise<Void> ping = waitNext(interf.clientInterface.ping.getFuture())) {
			ping.send(Void());
		}
	}
}

ACTOR Future<Void> replaceInterface(ClusterControllerFullInterface interf) {
	loop {
		if (interf.hasMessage()) {
			wait(delay(SERVER_KNOBS->REPLACE_INTERFACE_DELAY));
			return Void();
		}
		wait(delay(SERVER_KNOBS->REPLACE_INTERFACE_CHECK_DELAY));
	}
}

ACTOR Future<Void> clusterController(ServerCoordinators coordinators,
                                     Reference<AsyncVar<Optional<ClusterControllerFullInterface>>> currentCC,
                                     bool hasConnected,
                                     Reference<AsyncVar<ClusterControllerPriorityInfo>> asyncPriorityInfo,
                                     LocalityData locality,
                                     ConfigDBType configDBType,
                                     Reference<AsyncVar<Optional<UID>>> clusterId) {
	loop {
		state ClusterControllerFullInterface cci;
		state bool inRole = false;
		cci.initEndpoints();
		try {
			// Register as a possible leader; wait to be elected
			state Future<Void> leaderFail =
			    tryBecomeLeader(coordinators, cci, currentCC, hasConnected, asyncPriorityInfo);
			state Future<Void> shouldReplace = replaceInterface(cci);

			while (!currentCC->get().present() || currentCC->get().get() != cci) {
				choose {
					when(wait(currentCC->onChange())) {}
					when(wait(leaderFail)) {
						ASSERT(false);
						throw internal_error();
					}
					when(wait(shouldReplace)) {
						break;
					}
				}
			}
			if (!shouldReplace.isReady()) {
				shouldReplace = Future<Void>();
				hasConnected = true;
				startRole(Role::CLUSTER_CONTROLLER, cci.id(), UID());
				inRole = true;

				wait(clusterControllerCore(cci, leaderFail, coordinators, locality, configDBType, clusterId));
			}
		} catch (Error& e) {
			if (inRole)
				endRole(Role::CLUSTER_CONTROLLER,
				        cci.id(),
				        "Error",
				        e.code() == error_code_actor_cancelled || e.code() == error_code_coordinators_changed,
				        e);
			else
				TraceEvent(e.code() == error_code_coordinators_changed ? SevInfo : SevError,
				           "ClusterControllerCandidateError",
				           cci.id())
				    .error(e);
			throw;
		}
	}
}

ACTOR Future<Void> clusterController(Reference<IClusterConnectionRecord> connRecord,
                                     Reference<AsyncVar<Optional<ClusterControllerFullInterface>>> currentCC,
                                     Reference<AsyncVar<ClusterControllerPriorityInfo>> asyncPriorityInfo,
                                     LocalityData locality,
                                     ConfigDBType configDBType,
                                     Reference<AsyncVar<Optional<UID>>> clusterId) {
	state bool hasConnected = false;
	loop {
		try {
			ServerCoordinators coordinators(connRecord, configDBType);
			wait(clusterController(
			    coordinators, currentCC, hasConnected, asyncPriorityInfo, locality, configDBType, clusterId));
			hasConnected = true;
		} catch (Error& e) {
			if (e.code() != error_code_coordinators_changed)
				throw; // Expected to terminate fdbserver
		}
	}
}

namespace {

// Tests `ClusterControllerData::updateWorkerHealth()` can update `ClusterControllerData::workerHealth`
// based on `UpdateWorkerHealth` request correctly.
TEST_CASE("/fdbserver/clustercontroller/updateWorkerHealth") {
	// Create a testing ClusterControllerData. Most of the internal states do not matter in this test.
	state ClusterControllerData data(ClusterControllerFullInterface(),
	                                 LocalityData(),
	                                 ServerCoordinators(Reference<IClusterConnectionRecord>(
	                                     new ClusterConnectionMemoryRecord(ClusterConnectionString()))),
	                                 makeReference<AsyncVar<Optional<UID>>>());
	state NetworkAddress workerAddress(IPAddress(0x01010101), 1);
	state NetworkAddress badPeer1(IPAddress(0x02020202), 1);
	state NetworkAddress badPeer2(IPAddress(0x03030303), 1);
	state NetworkAddress badPeer3(IPAddress(0x04040404), 1);

	// Create a `UpdateWorkerHealthRequest` with two bad peers, and they should appear in the
	// `workerAddress`'s degradedPeers.
	{
		UpdateWorkerHealthRequest req;
		req.address = workerAddress;
		req.degradedPeers.push_back(badPeer1);
		req.degradedPeers.push_back(badPeer2);
		req.disconnectedPeers.push_back(badPeer1);
		req.disconnectedPeers.push_back(badPeer2);
		data.updateWorkerHealth(req);
		ASSERT(data.workerHealth.find(workerAddress) != data.workerHealth.end());
		auto& health = data.workerHealth[workerAddress];
		ASSERT_EQ(health.degradedPeers.size(), 2);
		ASSERT(health.degradedPeers.find(badPeer1) != health.degradedPeers.end());
		ASSERT_EQ(health.degradedPeers[badPeer1].startTime, health.degradedPeers[badPeer1].lastRefreshTime);
		ASSERT(health.degradedPeers.find(badPeer2) != health.degradedPeers.end());
		ASSERT_EQ(health.degradedPeers[badPeer2].startTime, health.degradedPeers[badPeer2].lastRefreshTime);
		ASSERT_EQ(health.disconnectedPeers.size(), 2);
		ASSERT(health.disconnectedPeers.find(badPeer1) != health.disconnectedPeers.end());
		ASSERT_EQ(health.disconnectedPeers[badPeer1].startTime, health.disconnectedPeers[badPeer1].lastRefreshTime);
		ASSERT(health.disconnectedPeers.find(badPeer2) != health.disconnectedPeers.end());
		ASSERT_EQ(health.disconnectedPeers[badPeer2].startTime, health.disconnectedPeers[badPeer2].lastRefreshTime);
	}

	// Create a `UpdateWorkerHealthRequest` with two bad peers, one from the previous test and a new one.
	// The one from the previous test should have lastRefreshTime updated.
	// The other one from the previous test not included in this test should not be removed.
	state double previousStartTime;
	state double previousRefreshTime;
	{
		// Make the time to move so that now() guarantees to return a larger value than before.
		wait(delay(0.001));
		UpdateWorkerHealthRequest req;
		req.address = workerAddress;
		req.degradedPeers.push_back(badPeer1);
		req.degradedPeers.push_back(badPeer3);
		req.disconnectedPeers.push_back(badPeer1);
		req.disconnectedPeers.push_back(badPeer3);
		data.updateWorkerHealth(req);
		ASSERT(data.workerHealth.find(workerAddress) != data.workerHealth.end());
		auto& health = data.workerHealth[workerAddress];
		ASSERT_EQ(health.degradedPeers.size(), 3);
		ASSERT(health.degradedPeers.find(badPeer1) != health.degradedPeers.end());
		ASSERT_LT(health.degradedPeers[badPeer1].startTime, health.degradedPeers[badPeer1].lastRefreshTime);
		ASSERT(health.degradedPeers.find(badPeer2) != health.degradedPeers.end());
		ASSERT_EQ(health.degradedPeers[badPeer2].startTime, health.degradedPeers[badPeer2].lastRefreshTime);
		ASSERT_EQ(health.degradedPeers[badPeer2].startTime, health.degradedPeers[badPeer1].startTime);
		ASSERT(health.degradedPeers.find(badPeer3) != health.degradedPeers.end());
		ASSERT_EQ(health.degradedPeers[badPeer3].startTime, health.degradedPeers[badPeer3].lastRefreshTime);
		ASSERT_EQ(health.disconnectedPeers.size(), 3);
		ASSERT(health.disconnectedPeers.find(badPeer1) != health.disconnectedPeers.end());
		ASSERT_LT(health.disconnectedPeers[badPeer1].startTime, health.disconnectedPeers[badPeer1].lastRefreshTime);
		ASSERT(health.disconnectedPeers.find(badPeer2) != health.disconnectedPeers.end());
		ASSERT_EQ(health.disconnectedPeers[badPeer2].startTime, health.disconnectedPeers[badPeer2].lastRefreshTime);
		ASSERT_EQ(health.disconnectedPeers[badPeer2].startTime, health.disconnectedPeers[badPeer1].startTime);
		ASSERT(health.disconnectedPeers.find(badPeer3) != health.disconnectedPeers.end());
		ASSERT_EQ(health.disconnectedPeers[badPeer3].startTime, health.disconnectedPeers[badPeer3].lastRefreshTime);

		previousStartTime = health.degradedPeers[badPeer3].startTime;
		previousRefreshTime = health.degradedPeers[badPeer3].lastRefreshTime;
	}

	// Create a `UpdateWorkerHealthRequest` with empty `degradedPeers`, which should not remove the worker
	// from `workerHealth`.
	{
		wait(delay(0.001));
		UpdateWorkerHealthRequest req;
		req.address = workerAddress;
		data.updateWorkerHealth(req);
		ASSERT(data.workerHealth.find(workerAddress) != data.workerHealth.end());
		auto& health = data.workerHealth[workerAddress];
		ASSERT_EQ(health.degradedPeers.size(), 3);
		ASSERT(health.degradedPeers.find(badPeer3) != health.degradedPeers.end());
		ASSERT_EQ(health.degradedPeers[badPeer3].startTime, previousStartTime);
		ASSERT_EQ(health.degradedPeers[badPeer3].lastRefreshTime, previousRefreshTime);
		ASSERT_EQ(health.disconnectedPeers.size(), 3);
		ASSERT(health.disconnectedPeers.find(badPeer3) != health.disconnectedPeers.end());
		ASSERT_EQ(health.disconnectedPeers[badPeer3].startTime, previousStartTime);
		ASSERT_EQ(health.disconnectedPeers[badPeer3].lastRefreshTime, previousRefreshTime);
	}

	// Make badPeer1 a recovered peer, and CC should remove it from `workerAddress` bad peers.
	{
		wait(delay(0.001));
		UpdateWorkerHealthRequest req;
		req.address = workerAddress;
		req.recoveredPeers.push_back(badPeer1);
		data.updateWorkerHealth(req);
		auto& health = data.workerHealth[workerAddress];
		ASSERT(health.degradedPeers.find(badPeer1) == health.degradedPeers.end());
		ASSERT(health.disconnectedPeers.find(badPeer1) == health.disconnectedPeers.end());
	}

	return Void();
}

TEST_CASE("/fdbserver/clustercontroller/updateRecoveredWorkers") {
	// Create a testing ClusterControllerData. Most of the internal states do not matter in this test.
	ClusterControllerData data(ClusterControllerFullInterface(),
	                           LocalityData(),
	                           ServerCoordinators(Reference<IClusterConnectionRecord>(
	                               new ClusterConnectionMemoryRecord(ClusterConnectionString()))),
	                           makeReference<AsyncVar<Optional<UID>>>());
	NetworkAddress worker1(IPAddress(0x01010101), 1);
	NetworkAddress worker2(IPAddress(0x11111111), 1);
	NetworkAddress badPeer1(IPAddress(0x02020202), 1);
	NetworkAddress badPeer2(IPAddress(0x03030303), 1);
	NetworkAddress disconnectedPeer3(IPAddress(0x04040404), 1);

	// Create following test scenario:
	// 	 worker1 -> badPeer1 active
	// 	 worker1 -> badPeer2 recovered
	//   worker1 -> disconnectedPeer3 active
	// 	 worker2 -> badPeer2 recovered
	//   worker2 -> disconnectedPeer3 recovered
	data.workerHealth[worker1].degradedPeers[badPeer1] = {
		now() - SERVER_KNOBS->CC_DEGRADED_LINK_EXPIRATION_INTERVAL - 1, now()
	};
	data.workerHealth[worker1].degradedPeers[badPeer2] = {
		now() - SERVER_KNOBS->CC_DEGRADED_LINK_EXPIRATION_INTERVAL - 1,
		now() - SERVER_KNOBS->CC_DEGRADED_LINK_EXPIRATION_INTERVAL - 1
	};
	data.workerHealth[worker1].degradedPeers[disconnectedPeer3] = {
		now() - SERVER_KNOBS->CC_DEGRADED_LINK_EXPIRATION_INTERVAL - 1, now()
	};
	data.workerHealth[worker2].degradedPeers[badPeer2] = {
		now() - SERVER_KNOBS->CC_DEGRADED_LINK_EXPIRATION_INTERVAL - 1,
		now() - SERVER_KNOBS->CC_DEGRADED_LINK_EXPIRATION_INTERVAL - 1
	};
	data.workerHealth[worker2].degradedPeers[disconnectedPeer3] = {
		now() - SERVER_KNOBS->CC_DEGRADED_LINK_EXPIRATION_INTERVAL - 1,
		now() - SERVER_KNOBS->CC_DEGRADED_LINK_EXPIRATION_INTERVAL - 1
	};
	data.updateRecoveredWorkers();

	ASSERT_EQ(data.workerHealth.size(), 1);
	ASSERT(data.workerHealth.find(worker1) != data.workerHealth.end());
	ASSERT(data.workerHealth[worker1].degradedPeers.find(badPeer1) != data.workerHealth[worker1].degradedPeers.end());
	ASSERT(data.workerHealth[worker1].degradedPeers.find(badPeer2) == data.workerHealth[worker1].degradedPeers.end());
	ASSERT(data.workerHealth[worker1].degradedPeers.find(disconnectedPeer3) !=
	       data.workerHealth[worker1].degradedPeers.end());
	ASSERT(data.workerHealth.find(worker2) == data.workerHealth.end());

	return Void();
}

TEST_CASE("/fdbserver/clustercontroller/getDegradationInfo") {
	// Create a testing ClusterControllerData. Most of the internal states do not matter in this test.
	ClusterControllerData data(ClusterControllerFullInterface(),
	                           LocalityData(),
	                           ServerCoordinators(Reference<IClusterConnectionRecord>(
	                               new ClusterConnectionMemoryRecord(ClusterConnectionString()))),
	                           makeReference<AsyncVar<Optional<UID>>>());
	NetworkAddress worker(IPAddress(0x01010101), 1);
	NetworkAddress badPeer1(IPAddress(0x02020202), 1);
	NetworkAddress badPeer2(IPAddress(0x03030303), 1);
	NetworkAddress badPeer3(IPAddress(0x04040404), 1);
	NetworkAddress badPeer4(IPAddress(0x05050505), 1);

	// Test that a reported degraded link should stay for sometime before being considered as a degraded
	// link by cluster controller.
	{
		data.workerHealth[worker].degradedPeers[badPeer1] = { now(), now() };
		data.workerHealth[worker].disconnectedPeers[badPeer2] = { now(), now() };
		ASSERT(data.getDegradationInfo().degradedServers.empty());
		data.workerHealth.clear();
	}

	// Test that when there is only one reported degraded link, getDegradationInfo can return correct
	// degraded server.
	{
		data.workerHealth[worker].degradedPeers[badPeer1] = { now() - SERVER_KNOBS->CC_MIN_DEGRADATION_INTERVAL - 1,
			                                                  now() };
		auto degradationInfo = data.getDegradationInfo();
		ASSERT(degradationInfo.degradedServers.size() == 1);
		ASSERT(degradationInfo.degradedServers.find(badPeer1) != degradationInfo.degradedServers.end());
		ASSERT(degradationInfo.disconnectedServers.empty());
		data.workerHealth.clear();
	}

	// Test that when there is only one reported disconnected link, getDegradationInfo can return correct
	// degraded server.
	{
		data.workerHealth[worker].disconnectedPeers[badPeer1] = { now() - SERVER_KNOBS->CC_MIN_DEGRADATION_INTERVAL - 1,
			                                                      now() };
		auto degradationInfo = data.getDegradationInfo();
		ASSERT(degradationInfo.disconnectedServers.size() == 1);
		ASSERT(degradationInfo.disconnectedServers.find(badPeer1) != degradationInfo.disconnectedServers.end());
		ASSERT(degradationInfo.degradedServers.empty());
		data.workerHealth.clear();
	}

	// Test that if both A complains B and B compalins A, only one of the server will be chosen as degraded
	// server.
	{
		data.workerHealth[worker].degradedPeers[badPeer1] = { now() - SERVER_KNOBS->CC_MIN_DEGRADATION_INTERVAL - 1,
			                                                  now() };
		data.workerHealth[badPeer1].degradedPeers[worker] = { now() - SERVER_KNOBS->CC_MIN_DEGRADATION_INTERVAL - 1,
			                                                  now() };
		data.workerHealth[worker].disconnectedPeers[badPeer2] = { now() - SERVER_KNOBS->CC_MIN_DEGRADATION_INTERVAL - 1,
			                                                      now() };
		data.workerHealth[badPeer2].disconnectedPeers[worker] = { now() - SERVER_KNOBS->CC_MIN_DEGRADATION_INTERVAL - 1,
			                                                      now() };
		auto degradationInfo = data.getDegradationInfo();
		ASSERT(degradationInfo.degradedServers.size() == 1);
		ASSERT(degradationInfo.degradedServers.find(worker) != degradationInfo.degradedServers.end() ||
		       degradationInfo.degradedServers.find(badPeer1) != degradationInfo.degradedServers.end());
		ASSERT(degradationInfo.disconnectedServers.size() == 1);
		ASSERT(degradationInfo.disconnectedServers.find(worker) != degradationInfo.disconnectedServers.end() ||
		       degradationInfo.disconnectedServers.find(badPeer2) != degradationInfo.disconnectedServers.end());
		data.workerHealth.clear();
	}

	// Test that if B complains A and C complains A, A is selected as degraded server instead of B or C.
	{
		ASSERT(SERVER_KNOBS->CC_DEGRADED_PEER_DEGREE_TO_EXCLUDE < 4);

		// test for both degraded peers and disconnected peers.
		data.workerHealth[worker].degradedPeers[badPeer1] = { now() - SERVER_KNOBS->CC_MIN_DEGRADATION_INTERVAL - 1,
			                                                  now() };
		data.workerHealth[badPeer1].degradedPeers[worker] = { now() - SERVER_KNOBS->CC_MIN_DEGRADATION_INTERVAL - 1,
			                                                  now() };
		data.workerHealth[worker].degradedPeers[badPeer2] = { now() - SERVER_KNOBS->CC_MIN_DEGRADATION_INTERVAL - 1,
			                                                  now() };
		data.workerHealth[badPeer2].degradedPeers[worker] = { now() - SERVER_KNOBS->CC_MIN_DEGRADATION_INTERVAL - 1,
			                                                  now() };
		data.workerHealth[worker].disconnectedPeers[badPeer3] = { now() - SERVER_KNOBS->CC_MIN_DEGRADATION_INTERVAL - 1,
			                                                      now() };
		data.workerHealth[badPeer3].disconnectedPeers[worker] = { now() - SERVER_KNOBS->CC_MIN_DEGRADATION_INTERVAL - 1,
			                                                      now() };
		data.workerHealth[worker].disconnectedPeers[badPeer4] = { now() - SERVER_KNOBS->CC_MIN_DEGRADATION_INTERVAL - 1,
			                                                      now() };
		data.workerHealth[badPeer4].disconnectedPeers[worker] = { now() - SERVER_KNOBS->CC_MIN_DEGRADATION_INTERVAL - 1,
			                                                      now() };
		auto degradationInfo = data.getDegradationInfo();
		ASSERT(degradationInfo.degradedServers.size() == 1);
		ASSERT(degradationInfo.degradedServers.find(worker) != degradationInfo.degradedServers.end());
		ASSERT(degradationInfo.disconnectedServers.size() == 1);
		ASSERT(degradationInfo.disconnectedServers.find(worker) != degradationInfo.disconnectedServers.end());
		data.workerHealth.clear();
	}

	// Test that if the number of complainers exceeds the threshold, no degraded server is returned.
	{
		ASSERT(SERVER_KNOBS->CC_DEGRADED_PEER_DEGREE_TO_EXCLUDE < 4);
		data.workerHealth[badPeer1].degradedPeers[worker] = { now() - SERVER_KNOBS->CC_MIN_DEGRADATION_INTERVAL - 1,
			                                                  now() };
		data.workerHealth[badPeer2].degradedPeers[worker] = { now() - SERVER_KNOBS->CC_MIN_DEGRADATION_INTERVAL - 1,
			                                                  now() };
		data.workerHealth[badPeer3].degradedPeers[worker] = { now() - SERVER_KNOBS->CC_MIN_DEGRADATION_INTERVAL - 1,
			                                                  now() };
		data.workerHealth[badPeer4].degradedPeers[worker] = { now() - SERVER_KNOBS->CC_MIN_DEGRADATION_INTERVAL - 1,
			                                                  now() };
		ASSERT(data.getDegradationInfo().degradedServers.empty());
		data.workerHealth.clear();
	}

	// Test that CC_DEGRADED_PEER_DEGREE_TO_EXCLUDE doesn't affect disconnectedServers calculation.
	{
		ASSERT(SERVER_KNOBS->CC_DEGRADED_PEER_DEGREE_TO_EXCLUDE < 4);
		data.workerHealth[badPeer1].disconnectedPeers[worker] = { now() - SERVER_KNOBS->CC_MIN_DEGRADATION_INTERVAL - 1,
			                                                      now() };
		data.workerHealth[badPeer2].disconnectedPeers[worker] = { now() - SERVER_KNOBS->CC_MIN_DEGRADATION_INTERVAL - 1,
			                                                      now() };
		data.workerHealth[badPeer3].disconnectedPeers[worker] = { now() - SERVER_KNOBS->CC_MIN_DEGRADATION_INTERVAL - 1,
			                                                      now() };
		data.workerHealth[badPeer4].disconnectedPeers[worker] = { now() - SERVER_KNOBS->CC_MIN_DEGRADATION_INTERVAL - 1,
			                                                      now() };
		ASSERT(data.getDegradationInfo().disconnectedServers.size() == 1);
		ASSERT(data.getDegradationInfo().disconnectedServers.find(worker) !=
		       data.getDegradationInfo().disconnectedServers.end());
		data.workerHealth.clear();
	}

	// Test that if the degradation is reported both ways between A and other 4 servers, no degraded server
	// is returned.
	{
		ASSERT(SERVER_KNOBS->CC_DEGRADED_PEER_DEGREE_TO_EXCLUDE < 4);
		data.workerHealth[worker].degradedPeers[badPeer1] = { now() - SERVER_KNOBS->CC_MIN_DEGRADATION_INTERVAL - 1,
			                                                  now() };
		data.workerHealth[badPeer1].degradedPeers[worker] = { now() - SERVER_KNOBS->CC_MIN_DEGRADATION_INTERVAL - 1,
			                                                  now() };
		data.workerHealth[worker].degradedPeers[badPeer2] = { now() - SERVER_KNOBS->CC_MIN_DEGRADATION_INTERVAL - 1,
			                                                  now() };
		data.workerHealth[badPeer2].degradedPeers[worker] = { now() - SERVER_KNOBS->CC_MIN_DEGRADATION_INTERVAL - 1,
			                                                  now() };
		data.workerHealth[worker].degradedPeers[badPeer3] = { now() - SERVER_KNOBS->CC_MIN_DEGRADATION_INTERVAL - 1,
			                                                  now() };
		data.workerHealth[badPeer3].degradedPeers[worker] = { now() - SERVER_KNOBS->CC_MIN_DEGRADATION_INTERVAL - 1,
			                                                  now() };
		data.workerHealth[worker].degradedPeers[badPeer4] = { now() - SERVER_KNOBS->CC_MIN_DEGRADATION_INTERVAL - 1,
			                                                  now() };
		data.workerHealth[badPeer4].degradedPeers[worker] = { now() - SERVER_KNOBS->CC_MIN_DEGRADATION_INTERVAL - 1,
			                                                  now() };
		ASSERT(data.getDegradationInfo().degradedServers.empty());
		data.workerHealth.clear();
	}

	return Void();
}

TEST_CASE("/fdbserver/clustercontroller/recentRecoveryCountDueToHealth") {
	// Create a testing ClusterControllerData. Most of the internal states do not matter in this test.
	ClusterControllerData data(ClusterControllerFullInterface(),
	                           LocalityData(),
	                           ServerCoordinators(Reference<IClusterConnectionRecord>(
	                               new ClusterConnectionMemoryRecord(ClusterConnectionString()))),
	                           makeReference<AsyncVar<Optional<UID>>>());

	ASSERT_EQ(data.recentRecoveryCountDueToHealth(), 0);

	data.recentHealthTriggeredRecoveryTime.push(now() - SERVER_KNOBS->CC_TRACKING_HEALTH_RECOVERY_INTERVAL - 1);
	ASSERT_EQ(data.recentRecoveryCountDueToHealth(), 0);

	data.recentHealthTriggeredRecoveryTime.push(now() - SERVER_KNOBS->CC_TRACKING_HEALTH_RECOVERY_INTERVAL + 1);
	ASSERT_EQ(data.recentRecoveryCountDueToHealth(), 1);

	data.recentHealthTriggeredRecoveryTime.push(now());
	ASSERT_EQ(data.recentRecoveryCountDueToHealth(), 2);

	return Void();
}

TEST_CASE("/fdbserver/clustercontroller/shouldTriggerRecoveryDueToDegradedServers") {
	// Create a testing ClusterControllerData. Most of the internal states do not matter in this test.
	ClusterControllerData data(ClusterControllerFullInterface(),
	                           LocalityData(),
	                           ServerCoordinators(Reference<IClusterConnectionRecord>(
	                               new ClusterConnectionMemoryRecord(ClusterConnectionString()))),
	                           makeReference<AsyncVar<Optional<UID>>>());
	NetworkAddress master(IPAddress(0x01010101), 1);
	NetworkAddress tlog(IPAddress(0x02020202), 1);
	NetworkAddress satelliteTlog(IPAddress(0x03030303), 1);
	NetworkAddress remoteTlog(IPAddress(0x04040404), 1);
	NetworkAddress logRouter(IPAddress(0x05050505), 1);
	NetworkAddress backup(IPAddress(0x06060606), 1);
	NetworkAddress proxy(IPAddress(0x07070707), 1);
	NetworkAddress resolver(IPAddress(0x08080808), 1);
	NetworkAddress clusterController(IPAddress(0x09090909), 1);
	UID testUID(1, 2);

	// Create a ServerDBInfo using above addresses.
	ServerDBInfo testDbInfo;
	testDbInfo.clusterInterface.changeCoordinators =
	    RequestStream<struct ChangeCoordinatorsRequest>(Endpoint({ clusterController }, UID(1, 2)));

	MasterInterface mInterface;
	mInterface.getCommitVersion = RequestStream<struct GetCommitVersionRequest>(Endpoint({ master }, UID(1, 2)));
	testDbInfo.master = mInterface;

	TLogInterface localTLogInterf;
	localTLogInterf.peekMessages = RequestStream<struct TLogPeekRequest>(Endpoint({ tlog }, testUID));
	BackupInterface backupInterf;
	backupInterf.waitFailure = RequestStream<ReplyPromise<Void>>(Endpoint({ backup }, testUID));
	TLogSet localTLogSet;
	localTLogSet.isLocal = true;
	localTLogSet.tLogs.push_back(OptionalInterface(localTLogInterf));
	localTLogSet.backupWorkers.push_back(OptionalInterface(backupInterf));
	testDbInfo.logSystemConfig.tLogs.push_back(localTLogSet);

	TLogInterface sateTLogInterf;
	sateTLogInterf.peekMessages = RequestStream<struct TLogPeekRequest>(Endpoint({ satelliteTlog }, testUID));
	TLogSet sateTLogSet;
	sateTLogSet.isLocal = true;
	sateTLogSet.locality = tagLocalitySatellite;
	sateTLogSet.tLogs.push_back(OptionalInterface(sateTLogInterf));
	testDbInfo.logSystemConfig.tLogs.push_back(sateTLogSet);

	TLogInterface remoteTLogInterf;
	remoteTLogInterf.peekMessages = RequestStream<struct TLogPeekRequest>(Endpoint({ remoteTlog }, testUID));
	TLogInterface remoteLogRouterInterf;
	remoteLogRouterInterf.peekMessages = RequestStream<struct TLogPeekRequest>(Endpoint({ logRouter }, testUID));
	TLogSet remoteTLogSet;
	remoteTLogSet.isLocal = false;
	remoteTLogSet.tLogs.push_back(OptionalInterface(remoteTLogInterf));
	remoteTLogSet.logRouters.push_back(OptionalInterface(remoteLogRouterInterf));
	testDbInfo.logSystemConfig.tLogs.push_back(remoteTLogSet);

	GrvProxyInterface proxyInterf;
	proxyInterf.getConsistentReadVersion =
	    PublicRequestStream<struct GetReadVersionRequest>(Endpoint({ proxy }, testUID));
	testDbInfo.client.grvProxies.push_back(proxyInterf);

	ResolverInterface resolverInterf;
	resolverInterf.resolve = RequestStream<struct ResolveTransactionBatchRequest>(Endpoint({ resolver }, testUID));
	testDbInfo.resolvers.push_back(resolverInterf);

	testDbInfo.recoveryState = RecoveryState::ACCEPTING_COMMITS;

	// No recovery when no degraded servers.
	data.db.serverInfo->set(testDbInfo);
	ASSERT(!data.shouldTriggerRecoveryDueToDegradedServers());

	// Trigger recovery when master is degraded.
	data.degradationInfo.degradedServers.insert(master);
	ASSERT(data.shouldTriggerRecoveryDueToDegradedServers());
	data.degradationInfo.degradedServers.clear();
	data.degradationInfo.disconnectedServers.insert(master);
	ASSERT(data.shouldTriggerRecoveryDueToDegradedServers());
	data.degradationInfo.disconnectedServers.clear();

	// Trigger recovery when primary TLog is degraded.
	data.degradationInfo.degradedServers.insert(tlog);
	ASSERT(data.shouldTriggerRecoveryDueToDegradedServers());
	data.degradationInfo.degradedServers.clear();
	data.degradationInfo.disconnectedServers.insert(tlog);
	ASSERT(data.shouldTriggerRecoveryDueToDegradedServers());
	data.degradationInfo.disconnectedServers.clear();

	// No recovery when satellite Tlog is degraded.
	data.degradationInfo.degradedServers.insert(satelliteTlog);
	ASSERT(!data.shouldTriggerRecoveryDueToDegradedServers());
	data.degradationInfo.degradedServers.clear();

	// Trigger recovery when satellite Tlog is disconnected.
	data.degradationInfo.disconnectedServers.insert(satelliteTlog);
	ASSERT(data.shouldTriggerRecoveryDueToDegradedServers());
	data.degradationInfo.disconnectedServers.clear();

	// No recovery when remote tlog is degraded.
	data.degradationInfo.degradedServers.insert(remoteTlog);
	ASSERT(!data.shouldTriggerRecoveryDueToDegradedServers());
	data.degradationInfo.degradedServers.clear();
	data.degradationInfo.disconnectedServers.insert(remoteTlog);
	ASSERT(!data.shouldTriggerRecoveryDueToDegradedServers());
	data.degradationInfo.disconnectedServers.clear();

	// No recovery when remote log router is degraded.
	data.degradationInfo.degradedServers.insert(logRouter);
	ASSERT(!data.shouldTriggerRecoveryDueToDegradedServers());
	data.degradationInfo.degradedServers.clear();

	// Trigger recovery when remote log router is disconnected.
	data.degradationInfo.disconnectedServers.insert(logRouter);
	ASSERT(data.shouldTriggerRecoveryDueToDegradedServers());
	data.degradationInfo.disconnectedServers.clear();

	// No recovery when backup worker is degraded.
	data.degradationInfo.degradedServers.insert(backup);
	ASSERT(!data.shouldTriggerRecoveryDueToDegradedServers());
	data.degradationInfo.degradedServers.clear();
	data.degradationInfo.disconnectedServers.insert(backup);
	ASSERT(!data.shouldTriggerRecoveryDueToDegradedServers());
	data.degradationInfo.disconnectedServers.clear();

	// Trigger recovery when proxy is degraded.
	data.degradationInfo.degradedServers.insert(proxy);
	ASSERT(data.shouldTriggerRecoveryDueToDegradedServers());
	data.degradationInfo.degradedServers.clear();
	data.degradationInfo.disconnectedServers.insert(proxy);
	ASSERT(data.shouldTriggerRecoveryDueToDegradedServers());
	data.degradationInfo.disconnectedServers.clear();

	// Trigger recovery when resolver is degraded.
	data.degradationInfo.degradedServers.insert(resolver);
	ASSERT(data.shouldTriggerRecoveryDueToDegradedServers());
	data.degradationInfo.degradedServers.clear();
	data.degradationInfo.disconnectedServers.insert(resolver);
	ASSERT(data.shouldTriggerRecoveryDueToDegradedServers());
	data.degradationInfo.disconnectedServers.clear();

	return Void();
}

TEST_CASE("/fdbserver/clustercontroller/shouldTriggerFailoverDueToDegradedServers") {
	// Create a testing ClusterControllerData. Most of the internal states do not matter in this test.
	ClusterControllerData data(ClusterControllerFullInterface(),
	                           LocalityData(),
	                           ServerCoordinators(Reference<IClusterConnectionRecord>(
	                               new ClusterConnectionMemoryRecord(ClusterConnectionString()))),
	                           makeReference<AsyncVar<Optional<UID>>>());
	NetworkAddress master(IPAddress(0x01010101), 1);
	NetworkAddress tlog(IPAddress(0x02020202), 1);
	NetworkAddress satelliteTlog(IPAddress(0x03030303), 1);
	NetworkAddress remoteTlog(IPAddress(0x04040404), 1);
	NetworkAddress logRouter(IPAddress(0x05050505), 1);
	NetworkAddress backup(IPAddress(0x06060606), 1);
	NetworkAddress proxy(IPAddress(0x07070707), 1);
	NetworkAddress proxy2(IPAddress(0x08080808), 1);
	NetworkAddress resolver(IPAddress(0x09090909), 1);
	NetworkAddress clusterController(IPAddress(0x10101010), 1);
	UID testUID(1, 2);

	data.db.config.usableRegions = 2;

	// Create a ServerDBInfo using above addresses.
	ServerDBInfo testDbInfo;
	testDbInfo.clusterInterface.changeCoordinators =
	    RequestStream<struct ChangeCoordinatorsRequest>(Endpoint({ clusterController }, UID(1, 2)));

	TLogInterface localTLogInterf;
	localTLogInterf.peekMessages = RequestStream<struct TLogPeekRequest>(Endpoint({ tlog }, testUID));
	TLogInterface localLogRouterInterf;
	localLogRouterInterf.peekMessages = RequestStream<struct TLogPeekRequest>(Endpoint({ logRouter }, testUID));
	BackupInterface backupInterf;
	backupInterf.waitFailure = RequestStream<ReplyPromise<Void>>(Endpoint({ backup }, testUID));
	TLogSet localTLogSet;
	localTLogSet.isLocal = true;
	localTLogSet.tLogs.push_back(OptionalInterface(localTLogInterf));
	localTLogSet.logRouters.push_back(OptionalInterface(localLogRouterInterf));
	localTLogSet.backupWorkers.push_back(OptionalInterface(backupInterf));
	testDbInfo.logSystemConfig.tLogs.push_back(localTLogSet);

	TLogInterface sateTLogInterf;
	sateTLogInterf.peekMessages = RequestStream<struct TLogPeekRequest>(Endpoint({ satelliteTlog }, testUID));
	TLogSet sateTLogSet;
	sateTLogSet.isLocal = true;
	sateTLogSet.locality = tagLocalitySatellite;
	sateTLogSet.tLogs.push_back(OptionalInterface(sateTLogInterf));
	testDbInfo.logSystemConfig.tLogs.push_back(sateTLogSet);

	TLogInterface remoteTLogInterf;
	remoteTLogInterf.peekMessages = RequestStream<struct TLogPeekRequest>(Endpoint({ remoteTlog }, testUID));
	TLogSet remoteTLogSet;
	remoteTLogSet.isLocal = false;
	remoteTLogSet.tLogs.push_back(OptionalInterface(remoteTLogInterf));
	testDbInfo.logSystemConfig.tLogs.push_back(remoteTLogSet);

	GrvProxyInterface grvProxyInterf;
	grvProxyInterf.getConsistentReadVersion =
	    PublicRequestStream<struct GetReadVersionRequest>(Endpoint({ proxy }, testUID));
	testDbInfo.client.grvProxies.push_back(grvProxyInterf);

	CommitProxyInterface commitProxyInterf;
	commitProxyInterf.commit = PublicRequestStream<struct CommitTransactionRequest>(Endpoint({ proxy2 }, testUID));
	testDbInfo.client.commitProxies.push_back(commitProxyInterf);

	ResolverInterface resolverInterf;
	resolverInterf.resolve = RequestStream<struct ResolveTransactionBatchRequest>(Endpoint({ resolver }, testUID));
	testDbInfo.resolvers.push_back(resolverInterf);

	testDbInfo.recoveryState = RecoveryState::ACCEPTING_COMMITS;

	// No failover when no degraded servers.
	data.db.serverInfo->set(testDbInfo);
	ASSERT(!data.shouldTriggerFailoverDueToDegradedServers());

	// No failover when small number of degraded servers
	data.degradationInfo.degradedServers.insert(master);
	ASSERT(!data.shouldTriggerFailoverDueToDegradedServers());
	data.degradationInfo.degradedServers.clear();
	data.degradationInfo.disconnectedServers.insert(master);
	ASSERT(!data.shouldTriggerFailoverDueToDegradedServers());
	data.degradationInfo.disconnectedServers.clear();

	// Trigger failover when enough servers in the txn system are degraded.
	data.degradationInfo.degradedServers.insert(master);
	data.degradationInfo.degradedServers.insert(tlog);
	data.degradationInfo.degradedServers.insert(proxy);
	data.degradationInfo.degradedServers.insert(proxy2);
	data.degradationInfo.degradedServers.insert(resolver);
	ASSERT(data.shouldTriggerFailoverDueToDegradedServers());
	data.degradationInfo.degradedServers.clear();
	data.degradationInfo.disconnectedServers.insert(master);
	data.degradationInfo.disconnectedServers.insert(tlog);
	data.degradationInfo.disconnectedServers.insert(proxy);
	data.degradationInfo.disconnectedServers.insert(proxy2);
	data.degradationInfo.disconnectedServers.insert(resolver);
	ASSERT(data.shouldTriggerFailoverDueToDegradedServers());

	// No failover when usable region is 1.
	data.db.config.usableRegions = 1;
	ASSERT(!data.shouldTriggerFailoverDueToDegradedServers());
	data.db.config.usableRegions = 2;

	// No failover when remote is also degraded.
	data.degradationInfo.degradedServers.insert(remoteTlog);
	ASSERT(!data.shouldTriggerFailoverDueToDegradedServers());
	data.degradationInfo.degradedServers.clear();
	data.degradationInfo.disconnectedServers.insert(remoteTlog);
	ASSERT(!data.shouldTriggerFailoverDueToDegradedServers());
	data.degradationInfo.disconnectedServers.clear();

	// No failover when some are not from transaction system
	data.degradationInfo.degradedServers.insert(NetworkAddress(IPAddress(0x13131313), 1));
	data.degradationInfo.degradedServers.insert(NetworkAddress(IPAddress(0x13131313), 2));
	data.degradationInfo.degradedServers.insert(NetworkAddress(IPAddress(0x13131313), 3));
	data.degradationInfo.degradedServers.insert(NetworkAddress(IPAddress(0x13131313), 4));
	data.degradationInfo.degradedServers.insert(NetworkAddress(IPAddress(0x13131313), 5));
	ASSERT(!data.shouldTriggerFailoverDueToDegradedServers());
	data.degradationInfo.degradedServers.clear();

	// Trigger failover when satellite is degraded.
	data.degradationInfo.degradedSatellite = true;
	ASSERT(data.shouldTriggerFailoverDueToDegradedServers());
	data.degradationInfo.degradedServers.clear();

	// No failover when satellite is degraded, but remote is not healthy.
	data.degradationInfo.degradedSatellite = true;
	data.degradationInfo.degradedServers.insert(remoteTlog);
	ASSERT(!data.shouldTriggerFailoverDueToDegradedServers());
	data.degradationInfo.degradedServers.clear();
	data.degradationInfo.disconnectedServers.insert(remoteTlog);
	ASSERT(!data.shouldTriggerFailoverDueToDegradedServers());
	data.degradationInfo.disconnectedServers.clear();

	return Void();
}

} // namespace<|MERGE_RESOLUTION|>--- conflicted
+++ resolved
@@ -133,12 +133,8 @@
 				}
 			}
 
-<<<<<<< HEAD
-			if (recoveryData.isValid() && recoveryData->recoveryState < RecoveryState::ACCEPTING_COMMITS) {
-=======
 			if (SERVER_KNOBS->GRAY_FAILURE_ENABLE_TLOG_RECOVERY_MONITORING && recoveryData.isValid() &&
 			    recoveryData->recoveryState < RecoveryState::ACCEPTING_COMMITS) {
->>>>>>> 57ccdb8f
 				// During recovery, TLogs may not be able to pull data from previous generation TLogs due to gray
 				// failures. In this case, we rely on the latest recruitment information and see if any newly recruited
 				// TLogs are degraded.
