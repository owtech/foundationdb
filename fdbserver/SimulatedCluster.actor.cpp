/*
 * SimulatedCluster.actor.cpp
 *
 * This source file is part of the FoundationDB open source project
 *
 * Copyright 2013-2022 Apple Inc. and the FoundationDB project authors
 *
 * Licensed under the Apache License, Version 2.0 (the "License");
 * you may not use this file except in compliance with the License.
 * You may obtain a copy of the License at
 *
 *     http://www.apache.org/licenses/LICENSE-2.0
 *
 * Unless required by applicable law or agreed to in writing, software
 * distributed under the License is distributed on an "AS IS" BASIS,
 * WITHOUT WARRANTIES OR CONDITIONS OF ANY KIND, either express or implied.
 * See the License for the specific language governing permissions and
 * limitations under the License.
 */

#include <cstdint>
#include <fstream>
#include <ostream>
#include <set>
#include <sstream>
#include <string_view>
#include <unordered_map>

#include <toml.hpp>

#include "fdbclient/DatabaseConfiguration.h"
#include "fdbclient/FDBTypes.h"
#include "fdbrpc/Locality.h"
#include "fdbrpc/simulator.h"
#include "fdbrpc/IPAllowList.h"
#include "fdbrpc/SimulatorProcessInfo.h"
#include "fdbclient/ClusterConnectionFile.h"
#include "fdbclient/ClusterConnectionMemoryRecord.h"
#include "fdbclient/DatabaseContext.h"
#include "fdbserver/TesterInterface.actor.h"
#include "fdbserver/WorkerInterface.actor.h"
#include "fdbclient/ClusterInterface.h"
#include "fdbserver/Knobs.h"
#include "fdbserver/CoordinationInterface.h"
#include "fdbclient/SimpleIni.h"
#include "fdbrpc/AsyncFileNonDurable.actor.h"
#include "fdbclient/ManagementAPI.actor.h"
#include "fdbclient/NativeAPI.actor.h"
#include "fdbclient/BackupAgent.actor.h"
#include "fdbclient/versions.h"
#include "flow/IRandom.h"
#include "flow/MkCert.h"
#include "flow/ProcessEvents.h"
#include "fdbrpc/WellKnownEndpoints.h"
#include "flow/ProtocolVersion.h"
#include "flow/flow.h"
#include "flow/network.h"
#include "flow/TypeTraits.h"
#include "flow/FaultInjection.h"
#include "flow/CodeProbeUtils.h"
#include "fdbserver/SimulatedCluster.h"
#include "flow/IConnection.h"
#include "fdbserver/MockGlobalState.h"
#include "flow/actorcompiler.h" // This must be the last #include.

#undef max
#undef min

extern "C" int g_expect_full_pointermap;
extern const char* getSourceVersion();

using namespace std::literals;

bool isSimulatorProcessUnreliable() {
	return g_network->isSimulated() && !g_simulator->getCurrentProcess()->isReliable();
}

namespace {

constexpr bool hasRocksDB =
#ifdef WITH_ROCKSDB
    true
#else
    false
#endif
    ;

} // anonymous namespace

namespace probe {

namespace assert {

struct HasRocksDB {
	constexpr static AnnotationType type = AnnotationType::Assertion;
	constexpr bool operator()(ICodeProbe const* self) const { return ::hasRocksDB; }
};

constexpr HasRocksDB hasRocksDB;

} // namespace assert

} // namespace probe

// TODO: Defining these here is just asking for ODR violations.
template <>
std::string describe(bool const& val) {
	return val ? "true" : "false";
}

template <>
std::string describe(int const& val) {
	return format("%d", val);
}

template <>
std::string describe(const SimulationStorageEngine& val) {
	return std::to_string(static_cast<uint32_t>(val));
}

namespace {

bool isValidSimulationStorageEngineValue(const std::underlying_type_t<SimulationStorageEngine>& value) {
	return value < static_cast<std::underlying_type_t<SimulationStorageEngine>>(
	                   SimulationStorageEngine::SIMULATION_STORAGE_ENGINE_INVALID_VALUE);
}

constexpr int MACHINE_REBOOT_TIME = 10;

// The max number of extra blob worker machines we might (i.e. randomly) add to the simulated cluster.
// Note that this is in addition to the two we always have.
constexpr int NUM_EXTRA_BW_MACHINES = 5;

bool destructed = false;

// Configuration details specified in workload test files that change the simulation
// environment details
class TestConfig : public BasicTestConfig {
	class ConfigBuilder {
		using value_type = toml::basic_value<toml::discard_comments>;
		using base_variant = std::variant<int,
		                                  float,
		                                  double,
		                                  bool,
		                                  std::string,
		                                  std::vector<int>,
		                                  std::vector<std::string>,
		                                  ConfigDBType,
		                                  SimulationStorageEngine,
		                                  std::set<SimulationStorageEngine>>;
		using types =
		    variant_map<variant_concat<base_variant, variant_map<base_variant, Optional>>, std::add_pointer_t>;
		std::unordered_map<std::string_view, types> confMap;

		struct visitor {
			const value_type& value;
			visitor(const value_type& v) : value(v) {}
			void operator()(int* val) const { *val = value.as_integer(); }
			void operator()(Optional<int>* val) const { *val = value.as_integer(); }
			void operator()(float* val) const { *val = value.as_floating(); }
			void operator()(Optional<float>* val) const { *val = value.as_floating(); }
			void operator()(double* val) const { *val = value.as_floating(); }
			void operator()(Optional<double>* val) const { *val = value.as_floating(); }
			void operator()(bool* val) const { *val = value.as_boolean(); }
			void operator()(Optional<bool>* val) const { *val = value.as_boolean(); }
			void operator()(std::string* val) const { *val = value.as_string(); }
			void operator()(Optional<std::string>* val) const { *val = value.as_string(); }
			void operator()(std::vector<int>* val) const {
				auto arr = value.as_array();
				for (const auto& i : arr) {
					val->emplace_back(i.as_integer());
				}
			}
			void operator()(Optional<std::vector<int>>* val) const {
				std::vector<int> res;
				(*this)(&res);
				*val = std::move(res);
			}
			void operator()(ConfigDBType* val) const {
				if (value.as_string() == "random") {
					*val = deterministicRandom()->coinflip() ? ConfigDBType::SIMPLE : ConfigDBType::PAXOS;
				} else {
					*val = configDBTypeFromString(value.as_string());
				}
			}
			void operator()(Optional<ConfigDBType>* val) const {
				ConfigDBType res;
				(*this)(&res);
				*val = std::move(res);
			}
			void operator()(std::vector<std::string>* val) const {
				auto arr = value.as_array();
				for (const auto& i : arr) {
					val->emplace_back(i.as_string());
				}
			}
			void operator()(Optional<std::vector<std::string>>* val) const {
				std::vector<std::string> res;
				(*this)(&res);
				*val = std::move(res);
			}
			void operator()(std::set<SimulationStorageEngine>* val) const {
				auto arr = value.as_array();
				for (const auto& i : arr) {
					const auto intVal = static_cast<uint8_t>(i.as_integer());
					ASSERT(isValidSimulationStorageEngineValue(intVal));
					val->insert(static_cast<SimulationStorageEngine>(intVal));
				}
			}
			void operator()(Optional<std::set<SimulationStorageEngine>>* val) const {
				std::set<SimulationStorageEngine> res;
				(*this)(&res);
				*val = std::move(res);
			}
			void operator()(SimulationStorageEngine* val) const {
				uint8_t intVal = static_cast<uint8_t>(value.as_integer());
				ASSERT(isValidSimulationStorageEngineValue(intVal));
				*val = static_cast<SimulationStorageEngine>(intVal);
			}
			void operator()(Optional<SimulationStorageEngine>* val) const {
				SimulationStorageEngine v;
				(*this)(&v);
				*val = v;
			}
		};

		struct trace_visitor {
			std::string key;
			TraceEvent& evt;
			trace_visitor(std::string const& key, TraceEvent& e) : key("Key" + key), evt(e) {}
			template <class T>
			void operator()(T const* val) const {
				evt.detail(key.c_str(), *val);
			}
			void operator()(std::vector<int> const* val) const {
				if (val->empty()) {
					evt.detail(key.c_str(), "[]");
					return;
				}
				std::stringstream value;
				value << "[" << val->at(0);
				for (int i = 1; i < val->size(); ++i) {
					value << "," << val->at(i);
				}
				value << "]";
				evt.detail(key.c_str(), value.str());
			}
			void operator()(Optional<std::vector<int>> const* val) const {
				if (!val->present()) {
					evt.detail(key.c_str(), *val);
				} else {
					(*this)(&(val->get()));
				}
			}
			void operator()(std::vector<std::string> const* val) const {
				if (val->empty()) {
					evt.detail(key.c_str(), "[]");
					return;
				}
				std::stringstream value;
				value << "[" << val->at(0);
				for (int i = 1; i < val->size(); ++i) {
					value << "," << val->at(i);
				}
				value << "]";
				evt.detail(key.c_str(), value.str());
			}
			void operator()(Optional<std::vector<std::string>> const* val) const {
				if (!val->present()) {
					evt.detail(key.c_str(), *val);
				} else {
					(*this)(&(val->get()));
				}
			}
			void operator()(ConfigDBType const* val) const { evt.detail(key.c_str(), *val); }
			void operator()(Optional<ConfigDBType> const* val) const {
				Optional<std::string> optStr;
				if (val->present()) {
					optStr = configDBTypeToString(val->get());
				}
				evt.detail(key.c_str(), optStr);
			}
		};

	public:
		~ConfigBuilder() {
			TraceEvent evt("SimulatorConfigFromToml");
			for (const auto& p : confMap) {
				std::visit(trace_visitor(std::string(p.first), evt), p.second);
			}
		}

		template <class V>
		ConfigBuilder& add(std::string_view key, V value) {
			confMap.emplace(key, value);
			return *this;
		}

		void set(std::string_view key, const value_type& value) {
			auto iter = confMap.find(key);
			if (iter == confMap.end()) {
				std::cerr << "Unknown configuration attribute " << key << std::endl;
				TraceEvent("UnknownConfigurationAttribute").detail("Name", std::string(key));
				throw unknown_error();
			}
			std::visit(visitor(value), iter->second);
		}
	};

	bool isIniFile(const char* fileName) {
		std::string name = fileName;
		auto pos = name.find_last_of('.');
		ASSERT(pos != std::string::npos && pos + 1 < name.size());
		auto extension = name.substr(pos + 1);
		return extension == "txt"sv;
	}

	void loadIniFile(const char* testFile) {
		std::ifstream ifs;
		ifs.open(testFile, std::ifstream::in);
		if (!ifs.good())
			return;

		std::string cline;

		while (ifs.good()) {
			getline(ifs, cline);
			std::string line = removeWhitespace(std::string(cline));
			if (!line.size() || line.find(';') == 0)
				continue;

			size_t found = line.find('=');
			if (found == std::string::npos)
				// hmmm, not good
				continue;
			std::string attrib = removeWhitespace(line.substr(0, found));
			std::string value = removeWhitespace(line.substr(found + 1));

			if (attrib == "extraDatabaseMode") {
				extraDatabaseMode = ISimulator::stringToExtraDatabaseMode(value);
			}

			if (attrib == "extraDatabaseCount") {
				sscanf(value.c_str(), "%d", &extraDatabaseCount);
			}

			if (attrib == "minimumReplication") {
				sscanf(value.c_str(), "%d", &minimumReplication);
			}

			if (attrib == "minimumRegions") {
				sscanf(value.c_str(), "%d", &minimumRegions);
			}

			if (attrib == "configureLocked") {
				int configureLockedInt;
				sscanf(value.c_str(), "%d", &configureLockedInt);
				configureLocked = (configureLockedInt != 0);
			}

			if (attrib == "startIncompatibleProcess") {
				startIncompatibleProcess = strcmp(value.c_str(), "true") == 0;
			}

			if (attrib == "logAntiQuorum") {
				sscanf(value.c_str(), "%d", &logAntiQuorum);
			}

			if (attrib == "storageEngineExcludeTypes") {
				std::stringstream ss(value);
				for (int i; ss >> i;) {
					ASSERT(isValidSimulationStorageEngineValue(i));
					storageEngineExcludeTypes.insert(static_cast<SimulationStorageEngine>(i));
					if (ss.peek() == ',') {
						ss.ignore();
					}
				}
			}
			if (attrib == "maxTLogVersion") {
				sscanf(value.c_str(), "%d", &maxTLogVersion);
			}
			if (attrib == "disableTss") {
				disableTss = strcmp(value.c_str(), "true") == 0;
			}
			if (attrib == "disableHostname") {
				disableHostname = strcmp(value.c_str(), "true") == 0;
			}
			if (attrib == "disableRemoteKVS") {
				disableRemoteKVS = strcmp(value.c_str(), "true") == 0;
			}
			if (attrib == "encryptModes") {
				std::stringstream ss(value);
				std::string token;
				while (std::getline(ss, token, ',')) {
					encryptModes.push_back(token);
				}
			}
			if (attrib == "restartInfoLocation") {
				isFirstTestInRestart = true;
			}
			if (attrib == "configDBType") {
				if (value == "random") {
					configDBType = deterministicRandom()->random01() < 0.1 ? ConfigDBType::SIMPLE : ConfigDBType::PAXOS;
				} else {
					configDBType = configDBTypeFromString(value);
				}
			}
			if (attrib == "randomlyRenameZoneId") {
				randomlyRenameZoneId = strcmp(value.c_str(), "true") == 0;
			}
			if (attrib == "blobGranulesEnabled") {
				blobGranulesEnabled = strcmp(value.c_str(), "true") == 0;
			}
			if (attrib == "simHTTPServerEnabled") {
				simHTTPServerEnabled = strcmp(value.c_str(), "true") == 0;
			}
			if (attrib == "allowDefaultTenant") {
				allowDefaultTenant = strcmp(value.c_str(), "true") == 0;
			}
			if (attrib == "allowCreatingTenants") {
				allowCreatingTenants = strcmp(value.c_str(), "true") == 0;
			}
			if (attrib == "injectSSTargetedRestart") {
				injectTargetedSSRestart = strcmp(value.c_str(), "true") == 0;
			}
			if (attrib == "tenantModes") {
				std::stringstream ss(value);
				std::string token;
				while (std::getline(ss, token, ',')) {
					tenantModes.push_back(token);
				}
			}
			if (attrib == "defaultTenant") {
				defaultTenant = value;
			}
			if (attrib == "longRunningTest") {
				longRunningTest = strcmp(value.c_str(), "true") == 0;
			}
			if (attrib == "simulationNormalRunTestsTimeoutSeconds") {
				sscanf(value.c_str(), "%d", &simulationNormalRunTestsTimeoutSeconds);
			}
			if (attrib == "simulationBuggifyRunTestsTimeoutSeconds") {
				sscanf(value.c_str(), "%d", &simulationBuggifyRunTestsTimeoutSeconds);
			}
		}

		ifs.close();
	}

	ConfigDBType configDBType{ ConfigDBType::DISABLED };

public:
	int extraDB = 0;
	ISimulator::ExtraDatabaseMode extraDatabaseMode = ISimulator::ExtraDatabaseMode::Disabled;
	// The number of extra database used if the database mode is MULTIPLE
	int extraDatabaseCount = 1;
	bool extraDatabaseBackupAgents = false;
	int minimumReplication = 0;
	int minimumRegions = 0;
	bool configureLocked = false;
	bool startIncompatibleProcess = false;
	bool isFirstTestInRestart = false;
	// 7.0 cannot be downgraded to 6.3 after enabling TSS, so disable TSS for 6.3 downgrade tests
	bool disableTss = false;
	// 7.1 cannot be downgraded to 7.0 and below after enabling hostname, so disable hostname for 7.0 downgrade tests
	bool disableHostname = false;
	// remote key value store is a child process spawned by the SS process to run the storage engine
	bool disableRemoteKVS = false;
	// By default, encryption mode is set randomly (based on the tenant mode)
	// If provided, set using EncryptionAtRestMode::fromString
	std::vector<std::string> encryptModes;
	// Storage Engine Types: Verify match with SimulationConfig::generateNormalConfig
	//	0 = "ssd"
	//	1 = "memory"
	//	2 = "memory-radixtree-beta"
	//	3 = "ssd-redwood-1"
	//	4 = "ssd-rocksdb-v1"
	//	5 = "ssd-sharded-rocksdb"
	// Requires a comma-separated list of numbers WITHOUT whitespaces
	// See SimulationStorageEngine for more details
	std::set<SimulationStorageEngine> storageEngineExcludeTypes;
	Optional<int> datacenters, stderrSeverity, processesPerMachine;
	// Set the maximum TLog version that can be selected for a test
	// Refer to FDBTypes.h::TLogVersion. Defaults to the maximum supported version.
	int maxTLogVersion = TLogVersion::MAX_SUPPORTED;
	int extraMachineCountDC = 0;

	Optional<bool> generateFearless, buggify;
	Optional<std::string> config;
	Optional<std::string> remoteConfig;
	bool blobGranulesEnabled = false;
	bool randomlyRenameZoneId = false;
	bool simHTTPServerEnabled = true;

	bool allowDefaultTenant = true;
	bool allowCreatingTenants = true;
	bool injectTargetedSSRestart = false;
	bool injectSSDelay = false;
	// By default, tenant mode is set randomly
	// If provided, set using TenantMode::fromString
	// Ensure no '_experimental` suffix in the mode name
	std::vector<std::string> tenantModes;
	Optional<std::string> defaultTenant;
	std::string testClass; // unused -- used in TestHarness
	float testPriority; // unused -- used in TestHarness

	bool longRunningTest = false;
	int simulationNormalRunTestsTimeoutSeconds = 5400;
	int simulationBuggifyRunTestsTimeoutSeconds = 36000;

	ConfigDBType getConfigDBType() const { return configDBType; }

	bool tomlKeyPresent(const toml::value& data, std::string key) {
		if (data.is_table()) {
			for (const auto& [k, v] : data.as_table()) {
				if (k == key || tomlKeyPresent(v, key)) {
					return true;
				}
			}
		} else if (data.is_array()) {
			for (const auto& v : data.as_array()) {
				if (tomlKeyPresent(v, key)) {
					return true;
				}
			}
		}
		return false;
	}

	void readFromConfig(const char* testFile) {
		if (isIniFile(testFile)) {
			loadIniFile(testFile);
			return;
		}
		std::string extraDatabaseModeStr;
		ConfigBuilder builder;
		builder.add("testClass", &testClass)
		    .add("testPriority", &testPriority)
		    .add("extraDatabaseMode", &extraDatabaseModeStr)
		    .add("extraDatabaseCount", &extraDatabaseCount)
		    .add("extraDatabaseBackupAgents", &extraDatabaseBackupAgents)
		    .add("minimumReplication", &minimumReplication)
		    .add("minimumRegions", &minimumRegions)
		    .add("configureLocked", &configureLocked)
		    .add("startIncompatibleProcess", &startIncompatibleProcess)
		    .add("logAntiQuorum", &logAntiQuorum)
		    .add("storageEngineExcludeTypes", &storageEngineExcludeTypes)
		    .add("maxTLogVersion", &maxTLogVersion)
		    .add("disableTss", &disableTss)
		    .add("disableHostname", &disableHostname)
		    .add("disableRemoteKVS", &disableRemoteKVS)
		    .add("encryptModes", &encryptModes)
		    .add("simpleConfig", &simpleConfig)
		    .add("generateFearless", &generateFearless)
		    .add("datacenters", &datacenters)
		    .add("desiredTLogCount", &desiredTLogCount)
		    .add("commitProxyCount", &commitProxyCount)
		    .add("grvProxyCount", &grvProxyCount)
		    .add("resolverCount", &resolverCount)
		    .add("storageEngineType", &storageEngineType)
		    .add("config", &config)
		    .add("remoteConfig", &remoteConfig)
		    .add("buggify", &buggify)
		    .add("StderrSeverity", &stderrSeverity)
		    .add("machineCount", &machineCount)
		    .add("asanMachineCount", &asanMachineCount)
		    .add("processesPerMachine", &processesPerMachine)
		    .add("coordinators", &coordinators)
		    .add("configDB", &configDBType)
		    .add("extraMachineCountDC", &extraMachineCountDC)
		    .add("blobGranulesEnabled", &blobGranulesEnabled)
		    .add("simHTTPServerEnabled", &simHTTPServerEnabled)
		    .add("allowDefaultTenant", &allowDefaultTenant)
		    .add("allowCreatingTenants", &allowCreatingTenants)
		    .add("randomlyRenameZoneId", &randomlyRenameZoneId)
		    .add("injectTargetedSSRestart", &injectTargetedSSRestart)
		    .add("injectSSDelay", &injectSSDelay)
		    .add("tenantModes", &tenantModes)
		    .add("defaultTenant", &defaultTenant)
		    .add("longRunningTest", &longRunningTest)
		    .add("simulationNormalRunTestsTimeoutSeconds", &simulationNormalRunTestsTimeoutSeconds)
		    .add("simulationBuggifyRunTestsTimeoutSeconds", &simulationBuggifyRunTestsTimeoutSeconds);
		try {
			auto file = toml::parse(testFile);
			if (file.contains("configuration") && toml::find(file, "configuration").is_table()) {
				auto conf = toml::find(file, "configuration").as_table();
				for (const auto& [key, value] : conf) {
					if (key == "ClientInfoLogging") {
						setNetworkOption(FDBNetworkOptions::DISABLE_CLIENT_STATISTICS_LOGGING);
					} else if (key == "restartInfoLocation") {
						isFirstTestInRestart = true;
					} else {
						builder.set(key, value);
					}
				}
				if (stderrSeverity.present()) {
					TraceEvent("StderrSeverity").detail("NewSeverity", stderrSeverity.get());
				}
			}
			// look for restartInfoLocation to mark isFirstTestInRestart
			if (!isFirstTestInRestart) {
				isFirstTestInRestart = tomlKeyPresent(file, "restartInfoLocation");
			}
			if (!extraDatabaseModeStr.empty()) {
				extraDatabaseMode = ISimulator::stringToExtraDatabaseMode(extraDatabaseModeStr);
			}
		} catch (std::exception& e) {
			std::cerr << e.what() << std::endl;
			TraceEvent("TOMLParseError").detail("Error", printable(e.what()));
			throw unknown_error();
		}
		// Verify that we can use the passed config
		if (simpleConfig) {
			if (minimumRegions > 1) {
				TraceEvent("ElapsedTime").detail("SimTime", now()).detail("RealTime", 0).detail("RandomUnseed", 0);
				flushAndExit(0);
			}
		}
	}

	bool excludedStorageEngineType(SimulationStorageEngine storageEngineType) const {
		return storageEngineExcludeTypes.contains(storageEngineType);
	}

	TestConfig() = default;
	TestConfig(const BasicTestConfig& config) : BasicTestConfig(config) {}
};

template <class T>
T simulate(const T& in) {
	BinaryWriter writer(AssumeVersion(g_network->protocolVersion()));
	writer << in;
	BinaryReader reader(writer.getData(), writer.getLength(), AssumeVersion(g_network->protocolVersion()));
	T out;
	reader >> out;
	return out;
}

ACTOR Future<Void> runBackup(Reference<IClusterConnectionRecord> connRecord) {
	state std::vector<Future<Void>> agentFutures;

	while (g_simulator->backupAgents == ISimulator::BackupAgentType::WaitForType) {
		wait(delay(1.0));
	}

	if (g_simulator->backupAgents == ISimulator::BackupAgentType::BackupToFile) {
		Database cx = Database::createDatabase(connRecord, ApiVersion::LATEST_VERSION);

		state FileBackupAgent fileAgent;
		agentFutures.push_back(fileAgent.run(
		    cx, 1.0 / CLIENT_KNOBS->BACKUP_AGGREGATE_POLL_RATE, CLIENT_KNOBS->SIM_BACKUP_TASKS_PER_AGENT));

		while (g_simulator->backupAgents == ISimulator::BackupAgentType::BackupToFile) {
			wait(delay(1.0));
		}

		for (auto it : agentFutures) {
			it.cancel();
		}
	}

	wait(Future<Void>(Never()));
	throw internal_error();
}

ACTOR Future<Void> runDr(Reference<IClusterConnectionRecord> connRecord) {
	state std::vector<Future<Void>> agentFutures;

	while (g_simulator->drAgents == ISimulator::BackupAgentType::WaitForType) {
		wait(delay(1.0));
	}

	if (g_simulator->drAgents == ISimulator::BackupAgentType::BackupToDB) {
		ASSERT(g_simulator->extraDatabases.size() == 1);
		Database cx = Database::createDatabase(connRecord, ApiVersion::LATEST_VERSION);

		state Database drDatabase = Database::createSimulatedExtraDatabase(g_simulator->extraDatabases[0]);

		TraceEvent("StartingDrAgents")
		    .detail("ConnectionString", connRecord->getConnectionString().toString())
		    .detail("ExtraString", g_simulator->extraDatabases[0]);

		state DatabaseBackupAgent dbAgent = DatabaseBackupAgent(cx);
		state DatabaseBackupAgent extraAgent = DatabaseBackupAgent(drDatabase);

		auto drPollDelay = 1.0 / CLIENT_KNOBS->BACKUP_AGGREGATE_POLL_RATE;

		agentFutures.push_back(extraAgent.run(cx, drPollDelay, CLIENT_KNOBS->SIM_BACKUP_TASKS_PER_AGENT));
		agentFutures.push_back(dbAgent.run(drDatabase, drPollDelay, CLIENT_KNOBS->SIM_BACKUP_TASKS_PER_AGENT));

		while (g_simulator->drAgents == ISimulator::BackupAgentType::BackupToDB) {
			wait(delay(1.0));
		}

		TraceEvent("StoppingDrAgents").log();

		for (auto it : agentFutures) {
			it.cancel();
		}
	}

	wait(Future<Void>(Never()));
	throw internal_error();
}

ACTOR Future<Void> runSimHTTPServer() {
	TraceEvent("SimHTTPServerStarting");
	state Reference<HTTP::SimServerContext> context = makeReference<HTTP::SimServerContext>();
	g_simulator->addSimHTTPProcess(context);

	try {
		wait(context->actors.getResult());
	} catch (Error& e) {
		TraceEvent("SimHTTPServerDied").errorUnsuppressed(e);
		context->stop();
		g_simulator->removeSimHTTPProcess();
		throw e;
	}
	throw internal_error();
}

// enum AgentMode { AgentNone = 0, AgentOnly = 1, AgentAddition = 2 };
// FIXME: could do this as bit flags of (fdbd) (backup agent) (http) etc... if the space gets more complicated
enum ProcessMode { FDBDOnly = 0, BackupAgentOnly = 1, FDBDAndBackupAgent = 2, SimHTTPServer = 3 };

bool processRunBackupAgent(ProcessMode mode) {
	return mode == BackupAgentOnly || mode == FDBDAndBackupAgent;
}

bool processRunFDBD(ProcessMode mode) {
	return mode == FDBDOnly || mode == FDBDAndBackupAgent;
}

bool processRunHTTPServer(ProcessMode mode) {
	return mode == SimHTTPServer;
}

// SOMEDAY: when a process can be rebooted in isolation from the other on that machine,
//  a loop{} will be needed around the waiting on simulatedFDBD(). For now this simply
//  takes care of house-keeping such as context switching and file closing.
ACTOR Future<ISimulator::KillType> simulatedFDBDRebooter(Reference<IClusterConnectionRecord> connRecord,
                                                         IPAddress ip,
                                                         bool sslEnabled,
                                                         uint16_t port,
                                                         uint16_t listenPerProcess,
                                                         LocalityData localities,
                                                         ProcessClass processClass,
                                                         std::string* dataFolder,
                                                         std::string* coordFolder,
                                                         std::string baseFolder,
                                                         ClusterConnectionString connStr,
                                                         ClusterConnectionString otherConnStr,
                                                         bool useSeedFile,
                                                         ProcessMode processMode,
                                                         std::string whitelistBinPaths,
                                                         ProtocolVersion protocolVersion,
                                                         ConfigDBType configDBType,
                                                         bool isDr) {
	state ISimulator::ProcessInfo* simProcess = g_simulator->getCurrentProcess();
	state UID randomId = nondeterministicRandom()->randomUniqueID();
	state int cycles = 0;
	state IPAllowList allowList;

	allowList.addTrustedSubnet("0.0.0.0/2"sv);
	allowList.addTrustedSubnet("abcd::/16"sv);

	loop {
		auto waitTime =
		    SERVER_KNOBS->MIN_REBOOT_TIME +
		    (SERVER_KNOBS->MAX_REBOOT_TIME - SERVER_KNOBS->MIN_REBOOT_TIME) * deterministicRandom()->random01();
		cycles++;
		TraceEvent("SimulatedFDBDPreWait")
		    .detail("Cycles", cycles)
		    .detail("RandomId", randomId)
		    .detail("Address", NetworkAddress(ip, port, true, false))
		    .detail("ZoneId", localities.zoneId())
		    .detail("WaitTime", waitTime)
		    .detail("Port", port)
		    .detail("IsDr", isDr);

		wait(delay(waitTime));

		state ISimulator::ProcessInfo* process = g_simulator->newProcess("Server",
		                                                                 ip,
		                                                                 port,
		                                                                 sslEnabled,
		                                                                 listenPerProcess,
		                                                                 localities,
		                                                                 processClass,
		                                                                 dataFolder->c_str(),
		                                                                 coordFolder->c_str(),
		                                                                 protocolVersion,
		                                                                 isDr);
		wait(g_simulator->onProcess(
		    process,
		    TaskPriority::DefaultYield)); // Now switch execution to the process on which we will run
		state Future<ISimulator::KillType> onShutdown = process->onShutdown();

		try {
			TraceEvent("SimulatedRebooterStarting")
			    .detail("Cycles", cycles)
			    .detail("RandomId", randomId)
			    .detail("ZoneId", localities.zoneId())
			    .detail("DataHall", localities.dataHallId())
			    .detail("Address", process->address.toString())
			    .detail("Excluded", process->excluded)
			    .detail("UsingSSL", sslEnabled)
			    .detail("ProcessMode", processMode);
			TraceEvent("ProgramStart")
			    .detail("Cycles", cycles)
			    .detail("RandomId", randomId)
			    .detail("SourceVersion", getSourceVersion())
			    .detail("Version", FDB_VT_VERSION)
			    .detail("PackageName", FDB_VT_PACKAGE_NAME)
			    .detail("DataFolder", *dataFolder)
			    .detail("ConnectionString", connRecord ? connRecord->getConnectionString().toString() : "")
			    .detailf("ActualTime", "%lld", DEBUG_DETERMINISM ? 0 : time(nullptr))
			    .detail("CommandLine", "fdbserver -r simulation")
			    .detail("BuggifyEnabled", isBuggifyEnabled(BuggifyType::General))
			    .detail("Simulated", true)
			    .trackLatest("ProgramStart");

			try {
				// SOMEDAY: test lower memory limits, without making them too small and causing the database to stop
				// making progress
				bool client = processClass == ProcessClass::TesterClass || processMode == BackupAgentOnly ||
				              processMode == SimHTTPServer;
				FlowTransport::createInstance(client, 1, WLTOKEN_RESERVED_COUNT, &allowList);
				for (const auto& p : g_simulator->authKeys) {
					FlowTransport::transport().addPublicKey(p.first, p.second.toPublic());
				}
				Sim2FileSystem::newFileSystem();

				std::vector<Future<Void>> futures;
				for (int listenPort = port; listenPort < port + listenPerProcess; ++listenPort) {
					NetworkAddress n(ip, listenPort, true, sslEnabled && listenPort == port);
					futures.push_back(FlowTransport::transport().bind(n, n));
				}
				if (processRunFDBD(processMode)) {
					futures.push_back(fdbd(connRecord,
					                       localities,
					                       processClass,
					                       *dataFolder,
					                       *coordFolder,
					                       500e6,
					                       "",
					                       "",
					                       -1,
					                       whitelistBinPaths,
					                       "",
					                       {},
					                       configDBType));
				}
				if (processRunBackupAgent(processMode)) {
					futures.push_back(runBackup(connRecord));
					futures.push_back(runDr(connRecord));
				}
				if (processRunHTTPServer(processMode)) {
					fmt::print("Process {0} run http server\n", ip.toString());
					futures.push_back(runSimHTTPServer());
				}

				futures.push_back(success(onShutdown));
				if (!g_simulator->globalHasSwitchedCluster() && g_simulator->hasSwitchedCluster(process->address)) {
					// When switching machines between clusters, a simultaneous
					// reboot followed by a reboot and switch can cause the
					// reboot and switch to be ignored. Handle this case by
					// sending the reboot and switch kill type when the process
					// comes back online.
					TraceEvent("RebootProcessAndSwitchLateReboot").detail("Address", process->address);
					g_simulator->switchCluster(process->address);
					process->shutdownSignal.send(ISimulator::KillType::RebootProcessAndSwitch);
					// Need to set the rebooting flag to true to keep the same behavior as MachineAttrition
					// Otherwise, a protected process, like a coordinator process can execute this code path but the
					// rebooting flag is still false, which breaks the assertion in g_simulator->destroyProcess
					process->rebooting = true;
				}
				wait(waitForAny(futures));
			} catch (Error& e) {
				// If in simulation, if we make it here with an error other than io_timeout but enASIOTimedOut is set
				// then somewhere an io_timeout was converted to a different error.
				if (g_network->isSimulated() && e.code() != error_code_io_timeout &&
				    (bool)g_network->global(INetwork::enASIOTimedOut))
					TraceEvent(SevError, "IOTimeoutErrorSuppressed")
					    .detail("ErrorCode", e.code())
					    .detail("RandomId", randomId)
					    .backtrace();

				if (e.code() == error_code_io_timeout && !onShutdown.isReady()) {
					onShutdown = ISimulator::KillType::RebootProcess;
				}

				if (onShutdown.isReady() && onShutdown.isError())
					throw onShutdown.getError();
				if (e.code() != error_code_actor_cancelled)
					printf("SimulatedFDBDTerminated: %s\n", e.what());
				ASSERT(destructed ||
				       g_simulator->getCurrentProcess() == process); // simulatedFDBD catch called on different process
				TraceEvent(e.code() == error_code_actor_cancelled || e.code() == error_code_file_not_found ||
				                   e.code() == error_code_incompatible_software_version || destructed
				               ? SevInfo
				               : SevError,
				           "SimulatedFDBDTerminated")
				    .errorUnsuppressed(e)
				    .detail("ZoneId", localities.zoneId());
			}

			TraceEvent("SimulatedFDBDDone")
			    .detail("Cycles", cycles)
			    .detail("RandomId", randomId)
			    .detail("Address", process->address)
			    .detail("Excluded", process->excluded)
			    .detail("ZoneId", localities.zoneId())
			    .detail("KillType", onShutdown.isReady() ? onShutdown.get() : ISimulator::KillType::None);

			if (!onShutdown.isReady())
				onShutdown = ISimulator::KillType::InjectFaults;
		} catch (Error& e) {
			TraceEvent(destructed ? SevInfo : SevError, "SimulatedFDBDRebooterError")
			    .errorUnsuppressed(e)
			    .detail("ZoneId", localities.zoneId())
			    .detail("RandomId", randomId);
			onShutdown = e;
		}

		ASSERT(destructed || g_simulator->getCurrentProcess() == process);

		if (!process->shutdownSignal.isSet() && !destructed) {
			process->rebooting = true;
			process->shutdownSignal.send(ISimulator::KillType::None);
		}
		TraceEvent("SimulatedFDBDWait")
		    .detail("Cycles", cycles)
		    .detail("RandomId", randomId)
		    .detail("Address", process->address)
		    .detail("Excluded", process->excluded)
		    .detail("Rebooting", process->rebooting)
		    .detail("ZoneId", localities.zoneId());
		wait(g_simulator->onProcess(simProcess));

		wait(delay(0.00001 + FLOW_KNOBS->MAX_BUGGIFIED_DELAY)); // One last chance for the process to clean up?

		g_simulator->destroyProcess(
		    process); // Leak memory here; the process may be used in other parts of the simulation

		auto shutdownResult = onShutdown.get();
		TraceEvent("SimulatedFDBDShutdown")
		    .detail("Cycles", cycles)
		    .detail("RandomId", randomId)
		    .detail("Address", process->address)
		    .detail("Excluded", process->excluded)
		    .detail("ZoneId", localities.zoneId())
		    .detail("KillType", shutdownResult);

		if (shutdownResult < ISimulator::KillType::RebootProcessAndDelete) {
			TraceEvent("SimulatedFDBDLowerReboot")
			    .detail("Cycles", cycles)
			    .detail("RandomId", randomId)
			    .detail("Address", process->address)
			    .detail("Excluded", process->excluded)
			    .detail("ZoneId", localities.zoneId())
			    .detail("KillType", shutdownResult);
			return onShutdown.get();
		}

		if (onShutdown.get() == ISimulator::KillType::RebootProcessAndDelete) {
			TraceEvent("SimulatedFDBDRebootAndDelete")
			    .detail("Cycles", cycles)
			    .detail("RandomId", randomId)
			    .detail("Address", process->address)
			    .detail("ZoneId", localities.zoneId())
			    .detail("KillType", shutdownResult);
			*coordFolder = joinPath(baseFolder, deterministicRandom()->randomUniqueID().toString());
			*dataFolder = joinPath(baseFolder, deterministicRandom()->randomUniqueID().toString());
			platform::createDirectory(*dataFolder);

			if (!useSeedFile) {
				writeFile(joinPath(*dataFolder, "fdb.cluster"), connStr.toString());
				connRecord = makeReference<ClusterConnectionFile>(joinPath(*dataFolder, "fdb.cluster"));
			} else {
				connRecord =
				    makeReference<ClusterConnectionFile>(joinPath(*dataFolder, "fdb.cluster"), connStr.toString());
			}
		} else if (onShutdown.get() == ISimulator::KillType::RebootProcessAndSwitch) {
			TraceEvent("SimulatedFDBDRebootAndSwitch")
			    .detail("Cycles", cycles)
			    .detail("RandomId", randomId)
			    .detail("Address", process->address)
			    .detail("ZoneId", localities.zoneId())
			    .detail("KillType", shutdownResult)
			    .detail("ConnectionString", connStr.toString())
			    .detail("OtherConnectionString", otherConnStr.toString())
			    .detail("SwitchingTo", g_simulator->hasSwitchedCluster(process->address))
			    .detail("MachineId", process->machine->machineId);

			// Handle the case where otherConnStr is '@'.
			if (otherConnStr.toString().size() > 1) {
				std::string newConnStr =
				    g_simulator->hasSwitchedCluster(process->address) ? otherConnStr.toString() : connStr.toString();
				connRecord = makeReference<ClusterConnectionFile>(joinPath(*dataFolder, "fdb.cluster"), newConnStr);
			}
		} else {
			TraceEvent("SimulatedFDBDJustRepeat")
			    .detail("Cycles", cycles)
			    .detail("RandomId", randomId)
			    .detail("Address", process->address)
			    .detail("ZoneId", localities.zoneId())
			    .detail("KillType", shutdownResult);
		}
	}
}

// Since a datacenter kill is considered to be the same as killing a machine, files cannot be swapped across datacenters
std::map<Optional<Standalone<StringRef>>, std::vector<std::vector<std::string>>> availableFolders;
// process count is no longer needed because it is now the length of the vector of ip's, because it was one ip per
// process
ACTOR Future<Void> simulatedMachine(ClusterConnectionString connStr,
                                    ClusterConnectionString otherConnStr,
                                    std::vector<IPAddress> ips,
                                    bool sslEnabled,
                                    LocalityData localities,
                                    ProcessClass processClass,
                                    std::string baseFolder,
                                    bool restarting,
                                    bool useSeedFile,
                                    ProcessMode processMode,
                                    bool sslOnly,
                                    std::string whitelistBinPaths,
                                    ProtocolVersion protocolVersion,
                                    ConfigDBType configDBType,
                                    bool isDr) {
	state int bootCount = 0;
	state std::vector<std::string> myFolders;
	state std::vector<std::string> coordFolders;
	state UID randomId = nondeterministicRandom()->randomUniqueID();
	state int listenPerProcess = (sslEnabled && !sslOnly) ? 2 : 1;

	try {
		CSimpleIni ini;
		ini.SetUnicode();
		ini.LoadFile(joinPath(baseFolder, "restartInfo.ini").c_str());

		for (int i = 0; i < ips.size(); i++) {
			if (restarting) {
				myFolders.push_back(
				    ini.GetValue(printable(localities.machineId()).c_str(),
				                 format("%d", i * listenPerProcess).c_str(),
				                 joinPath(baseFolder, deterministicRandom()->randomUniqueID().toString()).c_str()));

				if (i == 0) {
					std::string coordinationFolder =
					    ini.GetValue(printable(localities.machineId()).c_str(), "coordinationFolder", "");
					if (!coordinationFolder.size())
						coordinationFolder = ini.GetValue(
						    printable(localities.machineId()).c_str(),
						    format("c%d", i * listenPerProcess).c_str(),
						    joinPath(baseFolder, deterministicRandom()->randomUniqueID().toString()).c_str());
					coordFolders.push_back(coordinationFolder);
				} else {
					coordFolders.push_back(
					    ini.GetValue(printable(localities.machineId()).c_str(),
					                 format("c%d", i * listenPerProcess).c_str(),
					                 joinPath(baseFolder, deterministicRandom()->randomUniqueID().toString()).c_str()));
				}
			} else {
				coordFolders.push_back(joinPath(baseFolder, deterministicRandom()->randomUniqueID().toString()));
				std::string thisFolder = deterministicRandom()->randomUniqueID().toString();
				myFolders.push_back(joinPath(baseFolder, thisFolder));
				platform::createDirectory(myFolders[i]);

				if (!useSeedFile) {
					writeFile(joinPath(myFolders[i], "fdb.cluster"), connStr.toString());
				}
			}
		}

		loop {
			state std::vector<Future<ISimulator::KillType>> processes;
			for (int i = 0; i < ips.size(); i++) {
				std::string path = joinPath(myFolders[i], "fdb.cluster");
				ProcessMode ipProcessMode =
				    processMode == BackupAgentOnly ? (i == ips.size() - 1 ? BackupAgentOnly : FDBDOnly) : processMode;

				// for some reason http servers are having issues with seed files which doesn't matter because they
				// don't use the db
				Reference<IClusterConnectionRecord> clusterFile;
				if (ipProcessMode != SimHTTPServer) {
					// Fall back to use seed string if fdb.cluster not present
					// It can happen when a process failed before it persisted the connection string to disk
					clusterFile = Reference<IClusterConnectionRecord>(
					    useSeedFile || !fileExists(path) ? new ClusterConnectionFile(path, connStr.toString())
					                                     : new ClusterConnectionFile(path));
				}
				const int listenPort = i * listenPerProcess + 1;

				if (g_simulator->hasDiffProtocolProcess && !g_simulator->setDiffProtocol && ipProcessMode == FDBDOnly) {
					processes.push_back(simulatedFDBDRebooter(clusterFile,
					                                          ips[i],
					                                          sslEnabled,
					                                          listenPort,
					                                          listenPerProcess,
					                                          localities,
					                                          processClass,
					                                          &myFolders[i],
					                                          &coordFolders[i],
					                                          baseFolder,
					                                          connStr,
					                                          otherConnStr,
					                                          useSeedFile,
					                                          ipProcessMode,
					                                          whitelistBinPaths,
					                                          protocolVersion,
					                                          configDBType,
					                                          isDr));
					g_simulator->setDiffProtocol = true;
				} else {
					processes.push_back(simulatedFDBDRebooter(clusterFile,
					                                          ips[i],
					                                          sslEnabled,
					                                          listenPort,
					                                          listenPerProcess,
					                                          localities,
					                                          processClass,
					                                          &myFolders[i],
					                                          &coordFolders[i],
					                                          baseFolder,
					                                          connStr,
					                                          otherConnStr,
					                                          useSeedFile,
					                                          ipProcessMode,
					                                          whitelistBinPaths,
					                                          g_network->protocolVersion(),
					                                          configDBType,
					                                          isDr));
				}
				TraceEvent("SimulatedMachineProcess", randomId)
				    .detail("Address", NetworkAddress(ips[i], listenPort, true, false))
				    .detail("ZoneId", localities.zoneId())
				    .detail("DataHall", localities.dataHallId())
				    .detail("Folder", myFolders[i]);
			}

			CODE_PROBE(bootCount >= 1, "Simulated machine rebooted");
			CODE_PROBE(bootCount >= 2, "Simulated machine rebooted twice");
			CODE_PROBE(bootCount >= 3, "Simulated machine rebooted three times", probe::decoration::rare);
			++bootCount;

			TraceEvent("SimulatedMachineStart", randomId)
			    .detail("Folder0", myFolders[0])
			    .detail("CFolder0", coordFolders[0])
			    .detail("MachineIPs", toIPVectorString(ips))
			    .detail("SSL", sslEnabled)
			    .detail("Processes", processes.size())
			    .detail("BootCount", bootCount)
			    .detail("ProcessClass", processClass.toString())
			    .detail("Restarting", restarting)
			    .detail("UseSeedFile", useSeedFile)
			    .detail("ZoneId", localities.zoneId())
			    .detail("DataHall", localities.dataHallId())
			    .detail("Locality", localities.toString());

			wait(waitForAll(processes));

			TraceEvent("SimulatedMachineRebootStart", randomId)
			    .detail("Folder0", myFolders[0])
			    .detail("CFolder0", coordFolders[0])
			    .detail("MachineIPs", toIPVectorString(ips))
			    .detail("ZoneId", localities.zoneId())
			    .detail("DataHall", localities.dataHallId());

			{
				// Kill all open files, which may cause them to write invalid data.
				auto& machineCache = g_simulator->getMachineById(localities.machineId())->openFiles;

				// Copy the file pointers to a vector because the map may be modified while we are killing files
				std::vector<AsyncFileNonDurable*> files;
				for (auto fileItr = machineCache.begin(); fileItr != machineCache.end(); ++fileItr) {
					ASSERT(fileItr->second.get().isReady());
					files.push_back((AsyncFileNonDurable*)fileItr->second.get().get().getPtr());
				}

				std::vector<Future<Void>> killFutures;
				for (auto fileItr = files.begin(); fileItr != files.end(); ++fileItr)
					killFutures.push_back((*fileItr)->kill());

				wait(waitForAll(killFutures));
			}

			state std::set<std::string> filenames;
			state std::string closingStr;
			auto& machineCache = g_simulator->getMachineById(localities.machineId())->openFiles;
			for (auto it : machineCache) {
				filenames.insert(it.first);
				closingStr += it.first + ", ";
				ASSERT(it.second.get().canGet());
			}

			for (auto it : g_simulator->getMachineById(localities.machineId())->deletingOrClosingFiles) {
				filenames.insert(it);
				closingStr += it + ", ";
			}

			TraceEvent("SimulatedMachineRebootAfterKills", randomId)
			    .detail("Folder0", myFolders[0])
			    .detail("CFolder0", coordFolders[0])
			    .detail("MachineIPs", toIPVectorString(ips))
			    .detail("Closing", closingStr)
			    .detail("ZoneId", localities.zoneId())
			    .detail("DataHall", localities.dataHallId());

			ISimulator::MachineInfo* machine = g_simulator->getMachineById(localities.machineId());
			machine->closingFiles = filenames;
			g_simulator->getMachineById(localities.machineId())->openFiles.clear();

			// During a reboot:
			//   The process is expected to close all files and be inactive in zero time, but not necessarily
			//   without delay(0)-equivalents, so delay(0) a few times waiting for it to achieve that goal.
			// After an injected fault:
			//   The process is expected to shut down eventually, but not necessarily instantly.  Wait up to 60 seconds.
			state int shutdownDelayCount = 0;
			state double backoff = 0;
			loop {
				auto& machineCache = g_simulator->getMachineById(localities.machineId())->closingFiles;

				if (!machineCache.empty()) {
					std::string openFiles;
					int i = 0;
					for (auto it = machineCache.begin(); it != machineCache.end() && i < 5; ++it) {
						openFiles += *it + ", ";
						i++;
					}
					TraceEvent("MachineFilesOpen", randomId)
					    .detail("PAddr", toIPVectorString(ips))
					    .detail("OpenFiles", openFiles);
				} else
					break;

				if (shutdownDelayCount++ >= 50) { // Worker doesn't shut down instantly on reboot
					TraceEvent(SevError, "SimulatedFDBDFilesCheck", randomId)
					    .detail("PAddrs", toIPVectorString(ips))
					    .detail("ZoneId", localities.zoneId())
					    .detail("DataHall", localities.dataHallId());
					ASSERT(false);
				}

				wait(delay(backoff));
				backoff = std::min(backoff + 1.0, 6.0);
			}

			TraceEvent("SimulatedFDBDFilesClosed", randomId)
			    .detail("Address", toIPVectorString(ips))
			    .detail("ZoneId", localities.zoneId())
			    .detail("DataHall", localities.dataHallId());

			g_simulator->destroyMachine(localities.machineId());

			// SOMEDAY: when processes can be rebooted, this check will be needed
			// ASSERT( this machine is rebooting );

			// Since processes can end with different codes, take the highest (least severe) to detmine what to do
			state ISimulator::KillType killType = processes[0].get();
			for (int i = 1; i < ips.size(); i++)
				killType = std::max(processes[i].get(), killType);

			CODE_PROBE(true, "Simulated machine has been rebooted");

			state bool swap = killType == ISimulator::KillType::Reboot && BUGGIFY_WITH_PROB(0.75) &&
			                  g_simulator->canSwapToMachine(localities.zoneId());
			if (swap)
				availableFolders[localities.dcId()].push_back(myFolders);

			auto rebootTime = deterministicRandom()->random01() * MACHINE_REBOOT_TIME;

			TraceEvent("SimulatedMachineShutdown", randomId)
			    .detail("Swap", swap)
			    .detail("KillType", killType)
			    .detail("RebootTime", rebootTime)
			    .detail("ZoneId", localities.zoneId())
			    .detail("DataHall", localities.dataHallId())
			    .detail("MachineIPs", toIPVectorString(ips));

			wait(delay(rebootTime));

			if (swap) {
				auto& avail = availableFolders[localities.dcId()];
				int i = deterministicRandom()->randomInt(0, avail.size());
				if (i != avail.size() - 1)
					std::swap(avail[i], avail.back());
				auto toRebootFrom = avail.back();
				avail.pop_back();

				if (myFolders != toRebootFrom) {
					CODE_PROBE(true, "Simulated machine swapped data folders", probe::decoration::rare);
					TraceEvent("SimulatedMachineFolderSwap", randomId)
					    .detail("OldFolder0", myFolders[0])
					    .detail("NewFolder0", toRebootFrom[0])
					    .detail("MachineIPs", toIPVectorString(ips));
				}
				myFolders = toRebootFrom;
				if (!useSeedFile) {
					for (auto f : toRebootFrom) {
						if (!fileExists(joinPath(f, "fdb.cluster"))) {
							writeFile(joinPath(f, "fdb.cluster"), connStr.toString());
						}
					}
				}
			} else if (killType == ISimulator::KillType::RebootAndDelete) {
				for (int i = 0; i < ips.size(); i++) {
					coordFolders[i] = joinPath(baseFolder, deterministicRandom()->randomUniqueID().toString());
					myFolders[i] = joinPath(baseFolder, deterministicRandom()->randomUniqueID().toString());
					platform::createDirectory(myFolders[i]);

					if (!useSeedFile) {
						writeFile(joinPath(myFolders[i], "fdb.cluster"), connStr.toString());
					}
				}

				CODE_PROBE(true, "Simulated machine rebooted with data loss");
			}

			// this machine is rebooting = false;
		}
	} catch (Error& e) {
		g_simulator->getMachineById(localities.machineId())->openFiles.clear();
		throw;
	}
}

IPAddress makeIPAddressForSim(bool isIPv6, std::array<int, 4> parts) {
	if (isIPv6) {
		IPAddress::IPAddressStore addrStore{ 0xAB, 0xCD };
		uint16_t* ptr = (uint16_t*)addrStore.data();
		ptr[4] = (uint16_t)(parts[0] << 8);
		ptr[5] = (uint16_t)(parts[1] << 8);
		ptr[6] = (uint16_t)(parts[2] << 8);
		ptr[7] = (uint16_t)(parts[3] << 8);
		return IPAddress(addrStore);
	} else {
		return IPAddress(parts[0] << 24 | parts[1] << 16 | parts[2] << 8 | parts[3]);
	}
}

#include "fdbclient/MonitorLeader.h"

// Configures the system according to the given specifications in order to run
// simulation, but with the additional consideration that it is meant to act
// like a "rebooted" machine, mostly used for restarting tests.
ACTOR Future<Void> restartSimulatedSystem(std::vector<Future<Void>>* systemActors,
                                          std::string baseFolder,
                                          int* pTesterCount,
                                          Optional<ClusterConnectionString>* pConnString,
                                          Standalone<StringRef>* pStartingConfiguration,
                                          TestConfig* testConfig,
                                          std::string whitelistBinPaths,
                                          ProtocolVersion protocolVersion) {
	CSimpleIni ini;
	ini.SetUnicode();
	ini.LoadFile(joinPath(baseFolder, "restartInfo.ini").c_str());

	auto configDBType = testConfig->getConfigDBType();

	// Randomly change data center id names to test that localities
	// can be modified on cluster restart
	bool renameZoneIds = testConfig->randomlyRenameZoneId ? deterministicRandom()->random01() < 0.1 : false;
	CODE_PROBE(renameZoneIds, "Zone ID names altered in restart test");

	// allows multiple ipAddr entries
	ini.SetMultiKey();

	try {
		int machineCount = atoi(ini.GetValue("META", "machineCount"));
		int processesPerMachine = atoi(ini.GetValue("META", "processesPerMachine"));
		int listenersPerProcess = 1;
		auto listenersPerProcessStr = ini.GetValue("META", "listenersPerProcess");
		if (listenersPerProcessStr != nullptr) {
			listenersPerProcess = atoi(listenersPerProcessStr);
		}
		int desiredCoordinators = atoi(ini.GetValue("META", "desiredCoordinators"));
		int testerCount = atoi(ini.GetValue("META", "testerCount"));
		auto tssModeStr = ini.GetValue("META", "tssMode");
		auto tenantMode = ini.GetValue("META", "tenantMode");
		if (tenantMode != nullptr) {
			CODE_PROBE(true, "Restarting test with tenant mode set");
			testConfig->tenantModes.push_back(tenantMode);
		}
		std::string defaultTenant = ini.GetValue("META", "defaultTenant", "");
		if (!defaultTenant.empty()) {
			CODE_PROBE(true, "Restarting test with default tenant set");
			testConfig->defaultTenant = defaultTenant;
		}
		if (tssModeStr != nullptr) {
			g_simulator->tssMode = (ISimulator::TSSMode)atoi(tssModeStr);
		}
		ClusterConnectionString conn(ini.GetValue("META", "connectionString"));
		if (testConfig->extraDatabaseMode == ISimulator::ExtraDatabaseMode::Local) {
			g_simulator->extraDatabases.clear();
			g_simulator->extraDatabases.push_back(conn.toString());
		}
		if (!testConfig->disableHostname) {
			auto mockDNSStr = ini.GetValue("META", "mockDNS");
			if (mockDNSStr != nullptr) {
				INetworkConnections::net()->parseMockDNSFromString(mockDNSStr);
			}
		}
		auto& g_knobs = IKnobCollection::getMutableGlobalKnobCollection();
		if (testConfig->disableRemoteKVS) {
			g_knobs.setKnob("remote_kv_store", KnobValueRef::create(bool{ false }));
			TraceEvent(SevDebug, "DisableRemoteKVS");
		}
		*pConnString = conn;
		*pTesterCount = testerCount;
		bool usingSSL = conn.toString().find(":tls") != std::string::npos || listenersPerProcess > 1;
		int useSeedForMachine = deterministicRandom()->randomInt(0, machineCount);
		std::vector<std::string> dcIds;
		for (int i = 0; i < machineCount; i++) {
			Optional<Standalone<StringRef>> dcUID;
			Optional<Standalone<StringRef>> zoneId;
			std::string machineIdString = ini.GetValue("META", format("%d", i).c_str());
			Standalone<StringRef> machineId = StringRef(machineIdString);

			std::string dcUIDini = ini.GetValue(machineIdString.c_str(), "dcUID");
			if (!dcUIDini.empty()) {
				dcUID = StringRef(dcUIDini);
			}

			auto zoneIDini = ini.GetValue(machineIdString.c_str(), "zoneId");
			if (zoneIDini == nullptr) {
				zoneId = machineId;
			} else {
				auto zoneIdStr = std::string(zoneIDini);
				if (renameZoneIds) {
					zoneIdStr = "modified/" + zoneIdStr;
				}
				zoneId = Standalone<StringRef>(zoneIdStr);
			}

			ProcessClass::ClassType cType =
			    (ProcessClass::ClassType)(atoi(ini.GetValue(machineIdString.c_str(), "mClass")));
			// using specialized class types can lead to nondeterministic recruitment
			if (cType == ProcessClass::MasterClass || cType == ProcessClass::ResolutionClass) {
				cType = ProcessClass::StatelessClass;
			}
			ProcessClass processClass = ProcessClass(cType, ProcessClass::CommandLineSource);

			if (processClass != ProcessClass::TesterClass) {
				dcIds.push_back(dcUIDini);
			}

			std::vector<IPAddress> ipAddrs;
			int processes = atoi(ini.GetValue(machineIdString.c_str(), "processes"));

			auto ip = ini.GetValue(machineIdString.c_str(), "ipAddr");

			// Helper to translate the IP address stored in INI file to out IPAddress representation.
			// After IPv6 work, we store the actual string representation of IP address, however earlier, it was
			// instead the 32 bit integer value.
			auto parseIp = [](const char* ipStr) -> IPAddress {
				Optional<IPAddress> parsedIp = IPAddress::parse(ipStr);
				if (parsedIp.present()) {
					return parsedIp.get();
				} else {
					return IPAddress(strtoul(ipStr, nullptr, 10));
				}
			};

			if (ip == nullptr) {
				for (int i = 0; i < processes; i++) {
					const char* val =
					    ini.GetValue(machineIdString.c_str(), format("ipAddr%d", i * listenersPerProcess).c_str());
					ipAddrs.push_back(parseIp(val));
				}
			} else {
				// old way
				ipAddrs.push_back(parseIp(ip));

				for (int i = 1; i < processes; i++) {
					if (ipAddrs.back().isV6()) {
						IPAddress::IPAddressStore store = ipAddrs.back().toV6();
						uint16_t* ptr = (uint16_t*)store.data();
						ptr[7] += 1;
						ipAddrs.push_back(IPAddress(store));
					} else {
						ipAddrs.push_back(IPAddress(ipAddrs.back().toV4() + 1));
					}
				}
			}

			LocalityData localities(Optional<Standalone<StringRef>>(), zoneId, machineId, dcUID);
			localities.set("data_hall"_sr, dcUID);

			// SOMEDAY: parse backup agent from test file
			systemActors->push_back(reportErrors(
			    simulatedMachine(conn,
			                     ClusterConnectionString(),
			                     ipAddrs,
			                     usingSSL,
			                     localities,
			                     processClass,
			                     baseFolder,
			                     true,
			                     i == useSeedForMachine,
			                     processClass == ProcessClass::SimHTTPServerClass ? SimHTTPServer : FDBDAndBackupAgent,
			                     usingSSL && (listenersPerProcess == 1 || processClass == ProcessClass::TesterClass),
			                     whitelistBinPaths,
			                     protocolVersion,
			                     configDBType,
			                     false),
			    processClass == ProcessClass::TesterClass ? "SimulatedTesterMachine" : "SimulatedMachine"));
		}

		g_simulator->desiredCoordinators = desiredCoordinators;
		g_simulator->processesPerMachine = processesPerMachine;

		uniquify(dcIds);
		if (!BUGGIFY && dcIds.size() == 2 && dcIds[0] != "" && dcIds[1] != "") {
			StatusObject primaryObj;
			StatusObject primaryDcObj;
			primaryDcObj["id"] = dcIds[0];
			primaryDcObj["priority"] = 2;
			StatusArray primaryDcArr;
			primaryDcArr.push_back(primaryDcObj);

			StatusObject remoteObj;
			StatusObject remoteDcObj;
			remoteDcObj["id"] = dcIds[1];
			remoteDcObj["priority"] = 1;
			StatusArray remoteDcArr;
			remoteDcArr.push_back(remoteDcObj);

			primaryObj["datacenters"] = primaryDcArr;
			remoteObj["datacenters"] = remoteDcArr;

			StatusArray regionArr;
			regionArr.push_back(primaryObj);
			regionArr.push_back(remoteObj);

			*pStartingConfiguration =
			    "single usable_regions=2 regions=" +
			    json_spirit::write_string(json_spirit::mValue(regionArr), json_spirit::Output_options::none);
		}

		g_simulator->restarted = true;

		TraceEvent("RestartSimulatorSettings")
		    .detail("DesiredCoordinators", g_simulator->desiredCoordinators)
		    .detail("ProcessesPerMachine", g_simulator->processesPerMachine)
		    .detail("ListenersPerProcess", listenersPerProcess);
	} catch (Error& e) {
		TraceEvent(SevError, "RestartSimulationError").error(e);
	}

	wait(delay(1.0));

	return Void();
}

// Configuration details compiled in a structure used when setting up a simulated cluster
struct SimulationConfig : public BasicSimulationConfig {
	explicit SimulationConfig(const TestConfig& testConfig);
	ISimulator::ExtraDatabaseMode extraDatabaseMode;
	int extraDatabaseCount;
	bool generateFearless;

	void set_config(std::string config);

	int coordinators;

private:
	void setRandomConfig();
	void setSimpleConfig();
	void setSpecificConfig(const TestConfig& testConfig);
	void setDatacenters(const TestConfig& testConfig);
	void setTenantMode(const TestConfig& testConfig);
	void setEncryptionAtRestMode(const TestConfig& testConfig);
	void setStorageEngine(const TestConfig& testConfig);
	void setRegions(const TestConfig& testConfig);
	void setReplicationType(const TestConfig& testConfig);
	void setMachineCount(const TestConfig& testConfig);
	void setCoordinators(const TestConfig& testConfig);
	void setProcessesPerMachine(const TestConfig& testConfig);
	void setTss(const TestConfig& testConfig);
	void generateNormalConfig(const TestConfig& testConfig);
};

SimulationConfig::SimulationConfig(const TestConfig& testConfig)
  : extraDatabaseMode(testConfig.extraDatabaseMode), extraDatabaseCount(testConfig.extraDatabaseCount) {
	generateNormalConfig(testConfig);
}

void SimulationConfig::set_config(std::string config) {
	// The only mechanism we have for turning "single" into what single means
	// is buildConfiguration()... :/
	std::map<std::string, std::string> hack_map;
	ASSERT(buildConfiguration(config, hack_map) != ConfigurationResult::NO_OPTIONS_PROVIDED);
	for (auto kv : hack_map)
		db.set(kv.first, kv.second);
}

[[maybe_unused]] StringRef StringRefOf(const char* s) {
	return StringRef((uint8_t*)s, strlen(s));
}

// Set the randomly generated options of the config. Compiled here to easily observe and trace random options
void SimulationConfig::setRandomConfig() {
	if (deterministicRandom()->random01() < 0.25) {
		db.desiredTLogCount = deterministicRandom()->randomInt(1, 7);
	}
	if (deterministicRandom()->random01() < 0.25) {
		db.commitProxyCount = deterministicRandom()->randomInt(1, 7);
	}
	if (deterministicRandom()->random01() < 0.25) {
		db.grvProxyCount = deterministicRandom()->randomInt(1, 4);
	}
	if (deterministicRandom()->random01() < 0.25) {
		db.resolverCount = deterministicRandom()->randomInt(1, 7);
	}
	// TraceEvent("SimulatedConfigRandom")
	// 	.detail("DesiredTLogCount", db.desiredTLogCount)
	// 	.detail("CommitProxyCount", db.commitProxyCount)
	// 	.detail("GRVProxyCount", db.grvProxyCount)
	// 	.detail("ResolverCount", db.resolverCount);

	if (deterministicRandom()->random01() < 0.5) {
		// TraceEvent("SimulatedConfigRandom").detail("PerpetualWiggle", 0);
		set_config("perpetual_storage_wiggle=0");
	} else {
		// TraceEvent("SimulatedConfigRandom").detail("PerpetualWiggle", 1);
		set_config("perpetual_storage_wiggle=1");
	}

	if (deterministicRandom()->random01() < 0.5) {
		set_config("backup_worker_enabled:=1");
	}
}

// Overwrite DB with simple options, used when simpleConfig is true in the TestConfig
void SimulationConfig::setSimpleConfig() {
	db.desiredTLogCount = 1;
	db.commitProxyCount = 1;
	db.grvProxyCount = 1;
	db.resolverCount = 1;
}

// Overwrite previous options with ones specified by TestConfig
void SimulationConfig::setSpecificConfig(const TestConfig& testConfig) {
	if (testConfig.desiredTLogCount.present()) {
		db.desiredTLogCount = testConfig.desiredTLogCount.get();
	}
	if (testConfig.commitProxyCount.present()) {
		db.commitProxyCount = testConfig.commitProxyCount.get();
	}
	if (testConfig.grvProxyCount.present()) {
		db.grvProxyCount = testConfig.grvProxyCount.get();
	}
	if (testConfig.resolverCount.present()) {
		db.resolverCount = testConfig.resolverCount.get();
	}
	db.blobGranulesEnabled = testConfig.blobGranulesEnabled;
}

// Sets generateFearless and number of dataCenters based on testConfig details
// The number of datacenters may be overwritten in setRegions
void SimulationConfig::setDatacenters(const TestConfig& testConfig) {
	generateFearless =
	    testConfig.simpleConfig ? false : (testConfig.minimumRegions > 1 || deterministicRandom()->random01() < 0.5);
	if (testConfig.generateFearless.present()) {
		// overwrite whatever decision we made before
		generateFearless = testConfig.generateFearless.get();
	}
	datacenters =
	    testConfig.simpleConfig
	        ? 1
	        : (generateFearless ? (testConfig.minimumReplication > 0 || deterministicRandom()->random01() < 0.5 ? 4 : 6)
	                            : deterministicRandom()->randomInt(1, 4));

	// Overwrite with specific option if present
	if (testConfig.datacenters.present()) {
		datacenters = testConfig.datacenters.get();
	}
}

void SimulationConfig::setTenantMode(const TestConfig& testConfig) {
	TenantMode tenantMode = TenantMode::DISABLED;
	if (testConfig.tenantModes.size() > 0) {
		tenantMode = TenantMode::fromString(deterministicRandom()->randomChoice(testConfig.tenantModes));
	} else if (testConfig.allowDefaultTenant && deterministicRandom()->coinflip()) {
		tenantMode = deterministicRandom()->random01() < 0.9 ? TenantMode::REQUIRED : TenantMode::OPTIONAL_TENANT;
	} else if (deterministicRandom()->coinflip()) {
		tenantMode = TenantMode::OPTIONAL_TENANT;
	}
	set_config("tenant_mode=" + tenantMode.toString());
}

void SimulationConfig::setEncryptionAtRestMode(const TestConfig& testConfig) {
	std::vector<bool> available;
	std::vector<double> probability;
	if (!testConfig.encryptModes.empty()) {
		// If encryptModes are specified explicitly, give them equal probability to be chosen.
		available = std::vector<bool>(EncryptionAtRestMode::END, false);
		probability = std::vector<double>(EncryptionAtRestMode::END, 0);
		for (auto& mode : testConfig.encryptModes) {
			available[EncryptionAtRestMode::fromString(mode).mode] = true;
			probability[EncryptionAtRestMode::fromString(mode).mode] = 1.0 / testConfig.encryptModes.size();
		}
	} else {
		// If encryptModes are not specified, give encryption higher chance to be enabled.
		// The good thing is testing with encryption on doesn't loss test coverage for most of the other features.
		available = std::vector<bool>(EncryptionAtRestMode::END, true);
		// Enabling encryption require the use of Redwood storage engine, but we don't want to test with Redwood with
		// high probability in simulation. Setting total probability of encryption being enabled to be close to 1/6,
		// since we have 6 storage engine type currently.
		probability = { 0.85, 0.1, 0.05 };
		// Only Redwood support encryption. Disable encryption if Redwood is not available.
		if ((testConfig.storageEngineType.present() &&
		     testConfig.storageEngineType != SimulationStorageEngine::REDWOOD) ||
		    testConfig.excludedStorageEngineType(SimulationStorageEngine::REDWOOD)) {
			available[(int)EncryptionAtRestMode::DOMAIN_AWARE] = false;
			available[(int)EncryptionAtRestMode::CLUSTER_AWARE] = false;
		}
	}
	// domain_aware mode is supported only with required tenant mode.
	if (db.tenantMode != TenantMode::REQUIRED) {
		available[(int)EncryptionAtRestMode::DOMAIN_AWARE] = false;
	}
	int lastAvailableMode = EncryptionAtRestMode::END;
	double totalProbability = 0;
	for (int mode = 0; mode < (int)EncryptionAtRestMode::END; mode++) {
		if (available[mode]) {
			lastAvailableMode = mode;
			totalProbability += probability[mode];
		}
	}
	ASSERT(lastAvailableMode != EncryptionAtRestMode::END); // At least one mode available
	double r = deterministicRandom()->random01() * totalProbability;
	EncryptionAtRestMode encryptionMode;
	for (int mode = 0;; mode++) {
		if (available[mode] && (r < probability[mode] || mode == lastAvailableMode)) {
			encryptionMode = (EncryptionAtRestMode::Mode)mode;
			break;
		}
		r -= probability[mode];
	}
	TraceEvent("SimulatedClusterEncryptionMode").detail("Mode", encryptionMode.toString());
	CODE_PROBE(encryptionMode == EncryptionAtRestMode::DISABLED, "Disabled encryption in simulation");
	CODE_PROBE(encryptionMode == EncryptionAtRestMode::CLUSTER_AWARE, "Enabled cluster-aware encryption in simulation");
	CODE_PROBE(encryptionMode == EncryptionAtRestMode::DOMAIN_AWARE, "Enabled domain-aware encryption in simulation");
	set_config("encryption_at_rest_mode=" + encryptionMode.toString());
}

namespace {

using StorageEngineConfigFunc = void (*)(SimulationConfig*);

void ssdStorageEngineConfig(SimulationConfig* simCfg) {
	CODE_PROBE(true, "Simulated cluster using ssd storage engine");
	simCfg->set_config("ssd");
}
void memoryStorageEngineConfig(SimulationConfig* simCfg) {
	CODE_PROBE(true, "Simulated cluster using default memory storage engine");
	simCfg->set_config("memory");
}

void radixTreeStorageEngineConfig(SimulationConfig* simCfg) {
	CODE_PROBE(true, "Simulated cluster using radix-tree storage engine");
	simCfg->set_config("memory-radixtree-beta");
}

void redwoodStorageEngineConfig(SimulationConfig* simCfg) {
	CODE_PROBE(true, "Simulated cluster using redwood storage engine");
	// The experimental suffix is still supported so test it randomly
	simCfg->set_config(BUGGIFY ? "ssd-redwood-1" : "ssd-redwood-1-experimental");
}

void rocksdbStorageEngineConfig(SimulationConfig* simCfg) {
	CODE_PROBE(true, "Simulated cluster using RocksDB storage engine", probe::assert::hasRocksDB);
	simCfg->set_config("ssd-rocksdb-v1");
	// Tests using the RocksDB engine are necessarily non-deterministic because of RocksDB
	// background threads.
	TraceEvent(SevWarnAlways, "RocksDBNonDeterminism")
	    .detail("Explanation", "The RocksDB storage engine is threaded and non-deterministic");
	noUnseed = true;
}

void shardedRocksDBStorageEngineConfig(SimulationConfig* simCfg) {
	CODE_PROBE(true, "Simulated cluster using Sharded RocksDB storage engine", probe::assert::hasRocksDB);
	simCfg->set_config("encryption_at_rest_mode=disabled");
	simCfg->set_config("ssd-sharded-rocksdb");
	// Tests using the RocksDB engine are necessarily non-deterministic because of RocksDB
	// background threads.
	TraceEvent(SevWarnAlways, "ShardedRocksDBNonDeterminism")
	    .detail("Explanation", "The Sharded RocksDB storage engine is threaded and non-deterministic");
	noUnseed = true;
}

const std::unordered_map<SimulationStorageEngine, StorageEngineConfigFunc> STORAGE_ENGINE_CONFIG_MAPPER = {
	{ SimulationStorageEngine::SSD, ssdStorageEngineConfig },
	{ SimulationStorageEngine::MEMORY, memoryStorageEngineConfig },
	{ SimulationStorageEngine::RADIX_TREE, radixTreeStorageEngineConfig },
	{ SimulationStorageEngine::REDWOOD, redwoodStorageEngineConfig },
	{ SimulationStorageEngine::ROCKSDB, rocksdbStorageEngineConfig },
	{ SimulationStorageEngine::SHARDED_ROCKSDB, shardedRocksDBStorageEngineConfig }
};

// TODO: Figure out what is broken with the RocksDB engine in simulation.
const std::vector<SimulationStorageEngine> SIMULATION_STORAGE_ENGINE = {
	SimulationStorageEngine::SSD,        SimulationStorageEngine::MEMORY,
	SimulationStorageEngine::RADIX_TREE, SimulationStorageEngine::REDWOOD,
#ifdef WITH_ROCKSDB
	SimulationStorageEngine::ROCKSDB,    SimulationStorageEngine::SHARDED_ROCKSDB,
#endif
};

std::string getExcludedStorageEngineTypesInString(const std::set<SimulationStorageEngine>& excluded) {
	std::string str;
	for (const auto& e : excluded) {
		str += std::to_string(static_cast<uint32_t>(e));
		str += ',';
	}
	if (!excluded.empty())
		str.pop_back();
	return str;
}

SimulationStorageEngine chooseSimulationStorageEngine(const TestConfig& testConfig, const bool isEncryptionEnabled) {
	StringRef reason;
	SimulationStorageEngine result = SimulationStorageEngine::SIMULATION_STORAGE_ENGINE_INVALID_VALUE;

	if (testConfig.storageEngineType.present()) {
		reason = "ConfigureSpecified"_sr;
		result = testConfig.storageEngineType.get();
	} else {
		constexpr auto NUM_RETRIES = 1000;
		for (auto _ = 0; _ < NUM_RETRIES; ++_) {
			result = deterministicRandom()->randomChoice(SIMULATION_STORAGE_ENGINE);
			if (!testConfig.excludedStorageEngineType(result)) {
				reason = "RandomlyChosen"_sr;
				break;
			}
		}
		if (result == SimulationStorageEngine::SIMULATION_STORAGE_ENGINE_INVALID_VALUE) {
			UNREACHABLE();
		}
	}

<<<<<<< HEAD
	if (storage_engine_type == 5) {
		set_config("encryption_at_rest_mode=disabled");
	}

	switch (storage_engine_type) {
	case 0: {
		CODE_PROBE(true, "Simulated cluster using ssd storage engine");
		set_config("ssd");
		break;
	}
	case 1: {
		CODE_PROBE(true, "Simulated cluster using default memory storage engine");
		set_config("memory");
		break;
	}
	case 2: {
		CODE_PROBE(true, "Simulated cluster using radix-tree storage engine");
		set_config("memory-radixtree-beta");
		break;
	}
	case 3: {
		CODE_PROBE(true, "Simulated cluster using redwood storage engine");
		// The experimental suffix is still supported so test it randomly
		set_config(BUGGIFY ? "ssd-redwood-1" : "ssd-redwood-1-experimental");
		break;
	}
	case 4: {
		CODE_PROBE(true, "Simulated cluster using RocksDB storage engine", probe::assert::hasRocksDB);
		set_config("ssd-rocksdb-v1");
		// Tests using the RocksDB engine are necessarily non-deterministic because of RocksDB
		// background threads.
		TraceEvent(SevWarnAlways, "RocksDBNonDeterminism")
		    .detail("Explanation", "The RocksDB storage engine is threaded and non-deterministic");
		noUnseed = true;
		break;
	}
	case 5: {
		CODE_PROBE(true, "Simulated cluster using Sharded RocksDB storage engine", probe::assert::hasRocksDB);
		set_config("ssd-sharded-rocksdb");
		// Tests using the RocksDB engine are necessarily non-deterministic because of RocksDB
		// background threads.
		TraceEvent(SevWarnAlways, "ShardedRocksDBNonDeterminism")
		    .detail("Explanation", "The Sharded RocksDB storage engine is threaded and non-deterministic");
		noUnseed = true;
		break;
	}
	default:
		ASSERT(false); // Programmer forgot to adjust cases.
=======
	if (isEncryptionEnabled) {
		// Only storage engine supporting encryption is Redwood.
		reason = "EncryptionEnabled"_sr;
		result = SimulationStorageEngine::REDWOOD;
>>>>>>> 83dc9ff6
	}

	TraceEvent(SevInfo, "SimulationStorageEngine")
	    .detail("StorageEngine", static_cast<uint8_t>(result))
	    .detail("Reason", reason)
	    .detail("Excluded", getExcludedStorageEngineTypesInString(testConfig.storageEngineExcludeTypes))
	    .detail("RocksDBEngineChoosable", hasRocksDB);

	return result;
}

} // anonymous namespace

// Sets storage engine based on testConfig details
void SimulationConfig::setStorageEngine(const TestConfig& testConfig) {
	auto storageEngineType = chooseSimulationStorageEngine(testConfig, db.encryptionAtRestMode.isEncryptionEnabled());
	STORAGE_ENGINE_CONFIG_MAPPER.at(storageEngineType)(this);
}

// Sets replication type and TLogSpillType and Version
void SimulationConfig::setReplicationType(const TestConfig& testConfig) {
	replication_type = testConfig.simpleConfig
	                       ? 1
	                       : (std::max(testConfig.minimumReplication,
	                                   datacenters > 4 ? deterministicRandom()->randomInt(1, 3)
	                                                   : std::min(deterministicRandom()->randomInt(0, 6), 3)));
	if (testConfig.config.present()) {
		set_config(testConfig.config.get());
	} else {
		switch (replication_type) {
		case 0: {
			CODE_PROBE(true, "Simulated cluster using custom redundancy mode");
			int storage_servers = deterministicRandom()->randomInt(1, generateFearless ? 4 : 5);
			// FIXME: log replicas must be more than storage replicas because otherwise better master exists will not
			// recognize it needs to change dcs
			int replication_factor = deterministicRandom()->randomInt(storage_servers, generateFearless ? 4 : 5);
			int anti_quorum = deterministicRandom()->randomInt(
			    0,
			    (replication_factor / 2) +
			        1); // The anti quorum cannot be more than half of the replication factor, or the
			            // log system will continue to accept commits when a recovery is impossible
			// Go through buildConfiguration, as it sets tLogPolicy/storagePolicy.
			set_config(format("storage_replicas:=%d log_replicas:=%d log_anti_quorum:=%d "
			                  "replica_datacenters:=1 min_replica_datacenters:=1",
			                  storage_servers,
			                  replication_factor,
			                  anti_quorum));
			break;
		}
		case 1: {
			CODE_PROBE(true, "Simulated cluster running in single redundancy mode");
			set_config("single");
			break;
		}
		case 2: {
			CODE_PROBE(true, "Simulated cluster running in double redundancy mode");
			set_config("double");
			break;
		}
		case 3: {
			if (datacenters <= 2 || generateFearless) {
				CODE_PROBE(true, "Simulated cluster running in triple redundancy mode");
				set_config("triple");
			} else if (datacenters == 3) {
				CODE_PROBE(true, "Simulated cluster running in 3 data-hall mode");
				set_config("three_data_hall");
			} else {
				ASSERT(false);
			}
			break;
		}
		default:
			ASSERT(false); // Programmer forgot to adjust cases.
		}
		if (deterministicRandom()->random01() < 0.5) {
			int logSpill = deterministicRandom()->randomInt(TLogSpillType::VALUE, TLogSpillType::END);
			set_config(format("log_spill:=%d", logSpill));
			int logVersion =
			    deterministicRandom()->randomInt(TLogVersion::MIN_RECRUITABLE, testConfig.maxTLogVersion + 1);
			set_config(format("log_version:=%d", logVersion));
		} else {
			if (deterministicRandom()->random01() < 0.7)
				set_config(format("log_version:=%d", testConfig.maxTLogVersion));
			if (deterministicRandom()->random01() < 0.5)
				set_config(format("log_spill:=%d", TLogSpillType::DEFAULT));
		}
	}
}

// Set the regions of the config, including the primary and remote options
// This will also determine the replication types used for satellite and remote.
void SimulationConfig::setRegions(const TestConfig& testConfig) {
	// The kill region workload relies on the fact that all "0", "2", and "4" are all of the possible primary dcids.
	StatusObject primaryObj;
	StatusObject primaryDcObj;
	primaryDcObj["id"] = "0";
	primaryDcObj["priority"] = 2;
	StatusArray primaryDcArr;
	primaryDcArr.push_back(primaryDcObj);

	StatusObject remoteObj;
	StatusObject remoteDcObj;
	remoteDcObj["id"] = "1";
	remoteDcObj["priority"] = 1;
	StatusArray remoteDcArr;
	remoteDcArr.push_back(remoteDcObj);

	bool needsRemote = generateFearless;
	if (generateFearless) {
		if (datacenters > 4) {
			// FIXME: we cannot use one satellite replication with more than one satellite per region because
			// canKillProcesses does not respect usable_dcs
			int satellite_replication_type = deterministicRandom()->randomInt(0, 3);
			switch (satellite_replication_type) {
			case 0: {
				CODE_PROBE(true, "Simulated cluster using no satellite redundancy mode (>4 datacenters)");
				break;
			}
			case 1: {
				CODE_PROBE(true, "Simulated cluster using two satellite fast redundancy mode");
				primaryObj["satellite_redundancy_mode"] = "two_satellite_fast";
				remoteObj["satellite_redundancy_mode"] = "two_satellite_fast";
				break;
			}
			case 2: {
				CODE_PROBE(true, "Simulated cluster using two satellite safe redundancy mode");
				primaryObj["satellite_redundancy_mode"] = "two_satellite_safe";
				remoteObj["satellite_redundancy_mode"] = "two_satellite_safe";
				break;
			}
			default:
				ASSERT(false); // Programmer forgot to adjust cases.
			}
		} else {
			int satellite_replication_type = deterministicRandom()->randomInt(0, 5);
			switch (satellite_replication_type) {
			case 0: {
				// FIXME: implement
				CODE_PROBE(true, "Simulated cluster using custom satellite redundancy mode");
				break;
			}
			case 1: {
				CODE_PROBE(true, "Simulated cluster using no satellite redundancy mode (<4 datacenters)");
				break;
			}
			case 2: {
				CODE_PROBE(true, "Simulated cluster using single satellite redundancy mode");
				primaryObj["satellite_redundancy_mode"] = "one_satellite_single";
				remoteObj["satellite_redundancy_mode"] = "one_satellite_single";
				break;
			}
			case 3: {
				CODE_PROBE(true, "Simulated cluster using double satellite redundancy mode");
				primaryObj["satellite_redundancy_mode"] = "one_satellite_double";
				remoteObj["satellite_redundancy_mode"] = "one_satellite_double";
				break;
			}
			case 4: {
				CODE_PROBE(true, "Simulated cluster using triple satellite redundancy mode");
				primaryObj["satellite_redundancy_mode"] = "one_satellite_triple";
				remoteObj["satellite_redundancy_mode"] = "one_satellite_triple";
				break;
			}
			default:
				ASSERT(false); // Programmer forgot to adjust cases.
			}
		}

		if (deterministicRandom()->random01() < 0.25)
			primaryObj["satellite_logs"] = deterministicRandom()->randomInt(1, 7);
		if (deterministicRandom()->random01() < 0.25)
			remoteObj["satellite_logs"] = deterministicRandom()->randomInt(1, 7);

		// We cannot run with a remote DC when MAX_READ_TRANSACTION_LIFE_VERSIONS is too small, because the log
		// routers will not be able to keep up.
		if (testConfig.minimumRegions <= 1 &&
		    (deterministicRandom()->random01() < 0.25 ||
		     SERVER_KNOBS->MAX_READ_TRANSACTION_LIFE_VERSIONS < SERVER_KNOBS->VERSIONS_PER_SECOND)) {
			CODE_PROBE(true, "Simulated cluster using one region");
			needsRemote = false;
		} else {
			CODE_PROBE(true, "Simulated cluster using two regions");
			db.usableRegions = 2;
		}

		if (testConfig.remoteConfig.present()) {
			set_config(testConfig.remoteConfig.get());
		} else {
			int remote_replication_type = deterministicRandom()->randomInt(0, datacenters > 4 ? 4 : 5);
			switch (remote_replication_type) {
			case 0: {
				// FIXME: implement
				CODE_PROBE(true, "Simulated cluster using custom remote redundancy mode");
				break;
			}
			case 1: {
				CODE_PROBE(true, "Simulated cluster using default remote redundancy mode");
				break;
			}
			case 2: {
				CODE_PROBE(true, "Simulated cluster using single remote redundancy mode");
				set_config("remote_single");
				break;
			}
			case 3: {
				CODE_PROBE(true, "Simulated cluster using double remote redundancy mode");
				set_config("remote_double");
				break;
			}
			case 4: {
				CODE_PROBE(true, "Simulated cluster using triple remote redundancy mode");
				set_config("remote_triple");
				break;
			}
			default:
				ASSERT(false); // Programmer forgot to adjust cases.
			}
		}

		if (deterministicRandom()->random01() < 0.25)
			db.desiredLogRouterCount = deterministicRandom()->randomInt(1, 7);
		if (deterministicRandom()->random01() < 0.25)
			db.remoteDesiredTLogCount = deterministicRandom()->randomInt(1, 7);

		bool useNormalDCsAsSatellites =
		    datacenters > 4 && testConfig.minimumRegions < 2 && deterministicRandom()->random01() < 0.3;
		StatusObject primarySatelliteObj;
		primarySatelliteObj["id"] = useNormalDCsAsSatellites ? "1" : "2";
		primarySatelliteObj["priority"] = 1;
		primarySatelliteObj["satellite"] = 1;
		if (deterministicRandom()->random01() < 0.25)
			primarySatelliteObj["satellite_logs"] = deterministicRandom()->randomInt(1, 7);
		primaryDcArr.push_back(primarySatelliteObj);

		StatusObject remoteSatelliteObj;
		remoteSatelliteObj["id"] = useNormalDCsAsSatellites ? "0" : "3";
		remoteSatelliteObj["priority"] = 1;
		remoteSatelliteObj["satellite"] = 1;
		if (deterministicRandom()->random01() < 0.25)
			remoteSatelliteObj["satellite_logs"] = deterministicRandom()->randomInt(1, 7);
		remoteDcArr.push_back(remoteSatelliteObj);

		if (datacenters > 4) {
			StatusObject primarySatelliteObjB;
			primarySatelliteObjB["id"] = useNormalDCsAsSatellites ? "2" : "4";
			primarySatelliteObjB["priority"] = 1;
			primarySatelliteObjB["satellite"] = 1;
			if (deterministicRandom()->random01() < 0.25)
				primarySatelliteObjB["satellite_logs"] = deterministicRandom()->randomInt(1, 7);
			primaryDcArr.push_back(primarySatelliteObjB);

			StatusObject remoteSatelliteObjB;
			remoteSatelliteObjB["id"] = useNormalDCsAsSatellites ? "2" : "5";
			remoteSatelliteObjB["priority"] = 1;
			remoteSatelliteObjB["satellite"] = 1;
			if (deterministicRandom()->random01() < 0.25)
				remoteSatelliteObjB["satellite_logs"] = deterministicRandom()->randomInt(1, 7);
			remoteDcArr.push_back(remoteSatelliteObjB);
		}
		if (useNormalDCsAsSatellites) {
			datacenters = 3;
		}
	}

	primaryObj["datacenters"] = primaryDcArr;
	remoteObj["datacenters"] = remoteDcArr;

	StatusArray regionArr;
	regionArr.push_back(primaryObj);
	if (needsRemote || deterministicRandom()->random01() < 0.5) {
		regionArr.push_back(remoteObj);
	}

	if (needsRemote) {
		g_simulator->originalRegions =
		    "regions=" + json_spirit::write_string(json_spirit::mValue(regionArr), json_spirit::Output_options::none);

		StatusArray disablePrimary = regionArr;
		disablePrimary[0].get_obj()["datacenters"].get_array()[0].get_obj()["priority"] = -1;
		g_simulator->disablePrimary = "regions=" + json_spirit::write_string(json_spirit::mValue(disablePrimary),
		                                                                     json_spirit::Output_options::none);

		StatusArray disableRemote = regionArr;
		disableRemote[1].get_obj()["datacenters"].get_array()[0].get_obj()["priority"] = -1;
		g_simulator->disableRemote = "regions=" + json_spirit::write_string(json_spirit::mValue(disableRemote),
		                                                                    json_spirit::Output_options::none);
	} else {
		// In order to generate a starting configuration with the remote disabled, do not apply the region
		// configuration to the DatabaseConfiguration until after creating the starting conf string.
		set_config("regions=" +
		           json_spirit::write_string(json_spirit::mValue(regionArr), json_spirit::Output_options::none));
	}
}

// Sets the machine count based on the testConfig. May be overwritten later
// if the end result is not a viable config.
void SimulationConfig::setMachineCount(const TestConfig& testConfig) {
	if (testConfig.machineCount.present()) {
		machine_count = testConfig.machineCount.get();
#ifdef ADDRESS_SANITIZER
		if (testConfig.asanMachineCount.present()) {
			machine_count = testConfig.asanMachineCount.get();
		}
#endif
	} else if (generateFearless && testConfig.minimumReplication > 1) {
		// low latency tests in fearless configurations need 4 machines per datacenter (3 for triple replication, 1 that
		// is down during failures).
		machine_count = 16;
	} else if (generateFearless) {
		machine_count = 12;
	} else if (db.tLogPolicy && db.tLogPolicy->info() == "data_hall^2 x zoneid^2 x 1") {
		machine_count = 9;
	} else {
		// datacenters+2 so that the configure database workload can configure into three_data_hall
		machine_count = std::max(datacenters + 2,
		                         ((db.minDatacentersRequired() > 0) ? datacenters : 1) *
		                             std::max(3, db.minZonesRequiredPerDatacenter()));
		machine_count = deterministicRandom()->randomInt(
		    machine_count,
		    std::max(machine_count + 1, extraDatabaseMode == ISimulator::ExtraDatabaseMode::Disabled ? 10 : 6));
		// generateMachineTeamTestConfig set up the number of servers per machine and the number of machines such that
		// if we do not remove the surplus server and machine teams, the simulation test will report error.
		// This is needed to make sure the number of server (and machine) teams is no larger than the desired number.
		bool generateMachineTeamTestConfig = BUGGIFY_WITH_PROB(0.1) ? true : false;
		if (generateMachineTeamTestConfig) {
			// When DESIRED_TEAMS_PER_SERVER is set to 1, the desired machine team number is 5
			// while the max possible machine team number is 10.
			// If machine_count > 5, we can still test the effectivenss of machine teams
			// Note: machine_count may be much larger than 5 because we may have a big replication factor
			machine_count = std::max(machine_count,
			                         deterministicRandom()->randomInt(
			                             5, extraDatabaseMode == ISimulator::ExtraDatabaseMode::Disabled ? 10 : 6));
		}
	}
	machine_count += datacenters * testConfig.extraMachineCountDC;
}

// Sets the coordinator count based on the testConfig. May be overwritten later
// if the end result is not a viable config.
void SimulationConfig::setCoordinators(const TestConfig& testConfig) {
	if (testConfig.coordinators.present()) {
		coordinators = testConfig.coordinators.get();
	} else {
		// because we protect a majority of coordinators from being killed, it is better to run with low numbers of
		// coordinators to prevent too many processes from being protected
		coordinators = (testConfig.minimumRegions <= 1 && BUGGIFY)
		                   ? deterministicRandom()->randomInt(1, std::max(machine_count, 2))
		                   : 1;
	}
}

// Sets the processes per machine based on the testConfig.
void SimulationConfig::setProcessesPerMachine(const TestConfig& testConfig) {
	if (testConfig.processesPerMachine.present()) {
		processes_per_machine = testConfig.processesPerMachine.get();
	} else if (generateFearless) {
		processes_per_machine = 1;
	} else {
		processes_per_machine = deterministicRandom()->randomInt(
		    1, (extraDatabaseMode == ISimulator::ExtraDatabaseMode::Disabled ? 28 : 14) / machine_count + 2);
	}
}

// Sets the TSS configuration based on the testConfig.
// Also configures the cluster behaviour through setting some flags on the simulator.
void SimulationConfig::setTss(const TestConfig& testConfig) {
	int tssCount = 0;
	// TODO: Support TSS in SHARD_ENCODE_LOCATION_METADATA mode.
	if (!testConfig.simpleConfig && !testConfig.disableTss && !SERVER_KNOBS->SHARD_ENCODE_LOCATION_METADATA &&
	    deterministicRandom()->random01() < 0.25) {
		// 1 or 2 tss
		tssCount = deterministicRandom()->randomInt(1, 3);
	}

	// reduce tss to half of extra non-seed servers that can be recruited in usable regions.
	tssCount =
	    std::max(0, std::min(tssCount, db.usableRegions * ((machine_count / datacenters) - db.storageTeamSize) / 2));

	if (!testConfig.config.present() && tssCount > 0) {
		std::string confStr = format("tss_count:=%d tss_storage_engine:=%d", tssCount, db.storageServerStoreType);
		set_config(confStr);
		double tssRandom = deterministicRandom()->random01();
		if (tssRandom > 0.5 || !faultInjectionActivated) {
			// normal tss mode
			g_simulator->tssMode = ISimulator::TSSMode::EnabledNormal;
		} else if (tssRandom < 0.25 && !testConfig.isFirstTestInRestart) {
			// fault injection - don't enable in first test in restart because second test won't know it intentionally
			// lost data
			g_simulator->tssMode = ISimulator::TSSMode::EnabledDropMutations;
		} else {
			// delay injection
			g_simulator->tssMode = ISimulator::TSSMode::EnabledAddDelay;
		}
		printf("enabling tss for simulation in mode %d: %s\n", g_simulator->tssMode, confStr.c_str());
	}
}

void setConfigDB(TestConfig const& testConfig) {
	if (g_simulator) {
		g_simulator->configDBType = testConfig.getConfigDBType();
	}
}

// Generates and sets an appropriate configuration for the database according to
// the provided testConfig. Some attributes are randomly generated for more coverage
// of different combinations
void SimulationConfig::generateNormalConfig(const TestConfig& testConfig) {
	set_config("new");
	// Some of these options will overwrite one another so the ordering is important.
	// This is a bit inefficient but separates the different types of option setting paths for better readability.
	setDatacenters(testConfig);

	// These 3 sets will only change the settings with trivial logic and low coupling with
	// other portions of the configuration. The parameters that are more involved and use
	// complex logic will be found in their respective "set----" methods following after.
	setRandomConfig();
	if (testConfig.simpleConfig) {
		setSimpleConfig();
	}
	setSpecificConfig(testConfig);
	setTenantMode(testConfig);
	setEncryptionAtRestMode(testConfig);
	setStorageEngine(testConfig);
	setReplicationType(testConfig);
	if (!testConfig.singleRegion &&
	    (generateFearless || (datacenters == 2 && deterministicRandom()->random01() < 0.5))) {
		setRegions(testConfig);
	}
	setMachineCount(testConfig);
	setCoordinators(testConfig);

	if (testConfig.minimumReplication > 1 && datacenters == 3) {
		// low latency tests in 3 data hall mode need 2 other data centers with 2 machines each to avoid waiting for
		// logs to recover.
		machine_count = std::max(machine_count, 6);
		coordinators = 3;
	}

	setProcessesPerMachine(testConfig);
	setTss(testConfig);
	setConfigDB(testConfig);
}

// Configures the system according to the given specifications in order to run
// simulation under the correct conditions
void setupSimulatedSystem(std::vector<Future<Void>>* systemActors,
                          std::string baseFolder,
                          int* pTesterCount,
                          Optional<ClusterConnectionString>* pConnString,
                          Standalone<StringRef>* pStartingConfiguration,
                          std::string whitelistBinPaths,
                          TestConfig testConfig,
                          ProtocolVersion protocolVersion,
                          Optional<TenantMode>* tenantMode) {
	auto& g_knobs = IKnobCollection::getMutableGlobalKnobCollection();
	// SOMEDAY: this does not test multi-interface configurations
	SimulationConfig simconfig(testConfig);
	*tenantMode = simconfig.db.tenantMode;

	if (testConfig.testClass == MOCK_DD_TEST_CLASS) {
		MockGlobalState::g_mockState()->initializeClusterLayout(simconfig);
	}

	if (testConfig.logAntiQuorum != -1) {
		simconfig.db.tLogWriteAntiQuorum = testConfig.logAntiQuorum;
	}

	g_simulator->blobGranulesEnabled = simconfig.db.blobGranulesEnabled;

	StatusObject startingConfigJSON = simconfig.db.toJSON(true);
	std::string startingConfigString = "new";
	if (testConfig.configureLocked) {
		startingConfigString += " locked";
	}
	if (testConfig.disableRemoteKVS) {
		g_knobs.setKnob("remote_kv_store", KnobValueRef::create(bool{ false }));
		TraceEvent(SevDebug, "DisableRemoteKVS");
	}
	auto configDBType = testConfig.getConfigDBType();
	startingConfigString += DatabaseConfiguration::configureStringFromJSON(startingConfigJSON);

	// Set a random locality for the perpetual wiggle if any locality is set in the config
	// This behavior is preserved in a refactor but it unclear why the source configuration JSON
	// is translated to a random locality instead of something matching the source.
	auto ipwLocality = startingConfigJSON.find("perpetual_storage_wiggle_locality");
	if (ipwLocality != startingConfigJSON.end()) {
		if (deterministicRandom()->random01() < 0.25) {
			int dcId = deterministicRandom()->randomInt(0, simconfig.datacenters);
			startingConfigString += " " + ipwLocality->first + "=" + "data_hall:" + std::to_string(dcId);
		}
	}

	// handle tss_storage_engine separately because the passthrough needs the enum ordinal, but it's serialized to json
	// as the string name
	if (simconfig.db.desiredTSSCount > 0) {
		startingConfigString += format(" tss_storage_engine:=%d", simconfig.db.testingStorageServerStoreType);
	}

	if (g_simulator->originalRegions != "") {
		simconfig.set_config(g_simulator->originalRegions);
		g_simulator->startingDisabledConfiguration = startingConfigString + " " + g_simulator->disableRemote;
		startingConfigString += " " + g_simulator->originalRegions;
	}

	TraceEvent("SimulatorConfig").setMaxFieldLength(10000).detail("ConfigString", StringRef(startingConfigString));

	const int dataCenters = simconfig.datacenters;
	const int machineCount = simconfig.machine_count;
	const int coordinatorCount = simconfig.coordinators;
	const int processesPerMachine = simconfig.processes_per_machine;

	// half the time, when we have more than 4 machines that are not the first in their dataCenter, assign classes
	bool assignClasses = machineCount - dataCenters > 4 && deterministicRandom()->random01() < 0.5;

	// Use SSL 5% of the time
	bool sslEnabled = deterministicRandom()->random01() < 0.10;
	bool sslOnly = sslEnabled && deterministicRandom()->coinflip();
	bool isTLS = sslEnabled && sslOnly;
	g_simulator->listenersPerProcess = sslEnabled && !sslOnly ? 2 : 1;
	CODE_PROBE(sslEnabled, "SSL enabled");
	CODE_PROBE(!sslEnabled, "SSL disabled");

	// Use IPv6 25% of the time
	bool useIPv6 = deterministicRandom()->random01() < 0.25;
	CODE_PROBE(useIPv6, "Use IPv6");
	CODE_PROBE(!useIPv6, "Use IPv4");

	// Use hostname 25% of the time, unless it is disabled
	bool useHostname = !testConfig.disableHostname && deterministicRandom()->random01() < 0.25;
	CODE_PROBE(useHostname, "Use hostname");
	CODE_PROBE(!useHostname, "Use IP address");
	NetworkAddressFromHostname fromHostname =
	    useHostname ? NetworkAddressFromHostname::True : NetworkAddressFromHostname::False;

	int extraDatabaseCount = 0;
	bool useLocalDatabase = (testConfig.extraDatabaseMode == ISimulator::ExtraDatabaseMode::LocalOrSingle && BUGGIFY) ||
	                        testConfig.extraDatabaseMode == ISimulator::ExtraDatabaseMode::Local;
	if (!useLocalDatabase && testConfig.extraDatabaseMode != ISimulator::ExtraDatabaseMode::Disabled) {
		extraDatabaseCount =
		    testConfig.extraDatabaseMode == ISimulator::ExtraDatabaseMode::Multiple && testConfig.extraDatabaseCount > 0
		        ? testConfig.extraDatabaseCount
		        : 1;
	}

	std::vector<NetworkAddress> coordinatorAddresses;
	std::vector<Hostname> coordinatorHostnames;

	// A list of coordinators for each extra database being created. The Nth vector in the outer vector
	// contains the coordinators for the Nth extra database.
	std::vector<std::vector<NetworkAddress>> extraCoordinatorAddresses(extraDatabaseCount);
	std::vector<std::vector<Hostname>> extraCoordinatorHostnames(extraDatabaseCount);

	if (testConfig.minimumRegions > 1) {
		// do not put coordinators in the primary region so that we can kill that region safely
		int nonPrimaryDcs = dataCenters / 2;
		for (int dc = 1; dc < dataCenters; dc += 2) {
			int dcCoordinators = coordinatorCount / nonPrimaryDcs + ((dc - 1) / 2 < coordinatorCount % nonPrimaryDcs);
			for (int m = 0; m < dcCoordinators; m++) {
				auto ip = makeIPAddressForSim(useIPv6, { 2, dc, 1, m });
				uint16_t port = sslEnabled && !sslOnly ? 2 : 1;
				NetworkAddress coordinator(ip, port, true, isTLS, fromHostname);
				coordinatorAddresses.push_back(coordinator);

				if (useHostname) {
					std::string hostname = "fakeCoordinatorDC" + std::to_string(dc) + "M" + std::to_string(m);
					Hostname coordinatorHostname(hostname, std::to_string(port), isTLS);
					coordinatorHostnames.push_back(coordinatorHostname);
					INetworkConnections::net()->addMockTCPEndpoint(hostname, std::to_string(port), { coordinator });
				}

				for (int edb = 0; edb < extraDatabaseCount; ++edb) {
					auto extraIp = makeIPAddressForSim(useIPv6, { 4 + edb, dc, 1, m });
					NetworkAddress extraCoordinator(extraIp, port, true, isTLS, fromHostname);
					extraCoordinatorAddresses[edb].push_back(extraCoordinator);

					if (useHostname) {
						std::string hostname = "fakeExtraCoordinatorDC" + std::to_string(dc) + "M" + std::to_string(m) +
						                       "C" + std::to_string(edb);
						Hostname extraCoordinatorHostname(hostname, std::to_string(port), isTLS);
						extraCoordinatorHostnames[edb].push_back(extraCoordinatorHostname);
						INetworkConnections::net()->addMockTCPEndpoint(
						    hostname, std::to_string(port), { extraCoordinator });
					}
				}

				TraceEvent("SelectedCoordinator")
				    .detail("Hostname", useHostname ? coordinatorHostnames.back().toString().c_str() : "N/A")
				    .detail("Address", coordinatorAddresses.back());
			}
		}
	} else {
		int assignedMachines = 0;
		int coordCount = coordinatorCount;
		if (coordinatorCount > 4) {
			++coordCount;
		}
		for (int dc = 0; dc < dataCenters; dc++) {
			int dcCoordinators = coordCount / dataCenters + (dc < coordCount % dataCenters);
			int machines = machineCount / dataCenters + (dc < machineCount % dataCenters);
			for (int m = 0; m < dcCoordinators; m++) {
				if (coordinatorCount > 4 &&
				    (assignedMachines == 4 || (m + 1 == dcCoordinators && assignedMachines < 4 &&
				                               assignedMachines + machines - dcCoordinators >= 4))) {
					auto ip = makeIPAddressForSim(useIPv6, { 2, dc, 1, m });
					TraceEvent("SkippedCoordinator")
					    .detail("Address", ip.toString())
					    .detail("M", m)
					    .detail("Machines", machines)
					    .detail("Assigned", assignedMachines)
					    .detail("DcCoord", dcCoordinators)
					    .detail("CoordinatorCount", coordinatorCount);
				} else {
					auto ip = makeIPAddressForSim(useIPv6, { 2, dc, 1, m });
					uint16_t port = sslEnabled && !sslOnly ? 2 : 1;
					NetworkAddress coordinator(ip, port, true, isTLS, fromHostname);
					coordinatorAddresses.push_back(coordinator);

					if (useHostname) {
						std::string hostname = "fakeCoordinatorDC" + std::to_string(dc) + "M" + std::to_string(m);
						Hostname coordinatorHostname(hostname, std::to_string(port), isTLS);
						coordinatorHostnames.push_back(coordinatorHostname);
						INetworkConnections::net()->addMockTCPEndpoint(hostname, std::to_string(port), { coordinator });
					}

					for (int edb = 0; edb < extraDatabaseCount; ++edb) {
						auto extraIp = makeIPAddressForSim(useIPv6, { 4 + edb, dc, 1, m });
						NetworkAddress extraCoordinator(extraIp, port, true, isTLS, fromHostname);
						extraCoordinatorAddresses[edb].push_back(extraCoordinator);
						std::string hostname = "fakeExtraCoordinatorDC" + std::to_string(dc) + "M" + std::to_string(m) +
						                       "C" + std::to_string(edb);
						Hostname extraCoordinatorHostname(hostname, std::to_string(port), isTLS);
						extraCoordinatorHostnames[edb].push_back(extraCoordinatorHostname);
						INetworkConnections::net()->addMockTCPEndpoint(
						    hostname, std::to_string(port), { extraCoordinator });
					}

					TraceEvent("SelectedCoordinator")
					    .detail("Hostname", useHostname ? coordinatorHostnames.back().toString().c_str() : "N/A")
					    .detail("Address", coordinatorAddresses.back())
					    .detail("M", m)
					    .detail("Machines", machines)
					    .detail("Assigned", assignedMachines)
					    .detail("DcCoord", dcCoordinators)
					    .detail("P1", (m + 1 == dcCoordinators))
					    .detail("P2", (assignedMachines < 4))
					    .detail("P3", (assignedMachines + machines - dcCoordinators >= 4))
					    .detail("CoordinatorCount", coordinatorCount);
				}
				assignedMachines++;
			}
			assignedMachines += machines - dcCoordinators;
		}
	}

	ASSERT(coordinatorAddresses.size() > 0);

	// Mark a random majority of the coordinators as protected, so
	// we won't accidently kill off a quorum and render the
	// cluster unrecoverable.
	deterministicRandom()->randomShuffle(coordinatorAddresses);
	for (int i = 0; i < (coordinatorAddresses.size() / 2) + 1; i++) {
		TraceEvent("ProtectCoordinator")
		    .detail("Address", coordinatorAddresses[i])
		    .detail("Coordinators", describe(coordinatorAddresses));
		g_simulator->protectedAddresses.insert(NetworkAddress(
		    coordinatorAddresses[i].ip, coordinatorAddresses[i].port, true, coordinatorAddresses[i].isTLS()));
		if (coordinatorAddresses[i].port == 2) {
			g_simulator->protectedAddresses.insert(NetworkAddress(coordinatorAddresses[i].ip, 1, true, true));
		}
	}
	deterministicRandom()->randomShuffle(coordinatorAddresses);

	for (const auto& coordinators : extraCoordinatorAddresses) {
		for (int i = 0; i < (coordinators.size() / 2) + 1; i++) {
			TraceEvent("ProtectCoordinator")
			    .detail("Address", coordinators[i])
			    .detail("Coordinators", describe(coordinators));
			g_simulator->protectedAddresses.insert(
			    NetworkAddress(coordinators[i].ip, coordinators[i].port, true, coordinators[i].isTLS()));
			if (coordinators[i].port == 2) {
				g_simulator->protectedAddresses.insert(NetworkAddress(coordinators[i].ip, 1, true, true));
			}
		}
	}

	ASSERT_EQ(coordinatorAddresses.size(), coordinatorCount);
	ClusterConnectionString conn(coordinatorAddresses, "TestCluster:0"_sr);
	if (useHostname) {
		conn = ClusterConnectionString(coordinatorHostnames, "TestCluster:0"_sr);
	}

	if (useLocalDatabase) {
		g_simulator->extraDatabases.push_back(
		    useHostname ? ClusterConnectionString(coordinatorHostnames, "TestCluster:0"_sr).toString()
		                : ClusterConnectionString(coordinatorAddresses, "TestCluster:0"_sr).toString());
	} else if (testConfig.extraDatabaseMode != ISimulator::ExtraDatabaseMode::Disabled) {
		for (int i = 0; i < extraDatabaseCount; ++i) {
			g_simulator->extraDatabases.push_back(
			    useHostname
			        ? ClusterConnectionString(extraCoordinatorHostnames[i], StringRef(format("ExtraCluster%04d:0", i)))
			              .toString()
			        : ClusterConnectionString(extraCoordinatorAddresses[i], StringRef(format("ExtraCluster%04d:0", i)))
			              .toString());
		}
	}

	*pConnString = conn;

	TraceEvent("SimulatedConnectionString")
	    .detail("String", conn.toString())
	    .detail("ConfigString", startingConfigString);

	bool requiresExtraDBMachines = !g_simulator->extraDatabases.empty() && !useLocalDatabase;
	int assignedMachines = 0;
	bool gradualMigrationPossible = true;
	std::vector<ProcessClass::ClassType> processClassesSubSet = { ProcessClass::UnsetClass,
		                                                          ProcessClass::StatelessClass };
	for (int dc = 0; dc < dataCenters; dc++) {
		// FIXME: test unset dcID
		Optional<Standalone<StringRef>> dcUID = StringRef(format("%d", dc));
		std::vector<UID> machineIdentities;
		int machines = machineCount / dataCenters +
		               (dc < machineCount % dataCenters); // add remainder of machines to first datacenter
		int possible_ss = 0;
		int dcCoordinators = coordinatorCount / dataCenters + (dc < coordinatorCount % dataCenters);
		printf("Datacenter %d: %d/%d machines, %d/%d coordinators\n",
		       dc,
		       machines,
		       machineCount,
		       dcCoordinators,
		       coordinatorCount);
		ASSERT_LE(dcCoordinators, machines);

		// FIXME: we hardcode some machines to specifically test storage cache and blob workers
		// TODO: caching disabled for this merge
		int storageCacheMachines = dc == 0 ? 1 : 0;
		int blobWorkerMachines = 0;
		int simHTTPMachines = 0;
		if (testConfig.blobGranulesEnabled) {
			int blobWorkerProcesses = 1 + deterministicRandom()->randomInt(0, NUM_EXTRA_BW_MACHINES + 1);
			blobWorkerMachines = std::max(1, blobWorkerProcesses / processesPerMachine);
		}
		if (testConfig.simHTTPServerEnabled) {
			simHTTPMachines = deterministicRandom()->randomInt(1, 4);
			fmt::print("sim http machines = {0}\n", simHTTPMachines);
		}

		int totalMachines = machines + storageCacheMachines + blobWorkerMachines + simHTTPMachines;
		int useSeedForMachine = deterministicRandom()->randomInt(0, totalMachines);
		Standalone<StringRef> zoneId;
		Standalone<StringRef> newZoneId;
		for (int machine = 0; machine < totalMachines; machine++) {
			Standalone<StringRef> machineId(deterministicRandom()->randomUniqueID().toString());
			if (machine == 0 || machineCount - dataCenters <= 4 || assignedMachines != 4 ||
			    simconfig.db.regions.size() || deterministicRandom()->random01() < 0.5) {
				zoneId = deterministicRandom()->randomUniqueID().toString();
				newZoneId = deterministicRandom()->randomUniqueID().toString();
			}

			// Choose a machine class
			ProcessClass processClass = ProcessClass(ProcessClass::UnsetClass, ProcessClass::CommandLineSource);
			if (assignClasses) {
				if (assignedMachines < 4)
					processClass = ProcessClass((ProcessClass::ClassType)deterministicRandom()->randomInt(0, 2),
					                            ProcessClass::CommandLineSource); // Unset or Storage
				else if (assignedMachines == 4 && !simconfig.db.regions.size())
					processClass = ProcessClass(
					    processClassesSubSet[deterministicRandom()->randomInt(0, processClassesSubSet.size())],
					    ProcessClass::CommandLineSource); // Unset or Stateless
				else
					processClass = ProcessClass((ProcessClass::ClassType)deterministicRandom()->randomInt(0, 3),
					                            ProcessClass::CommandLineSource); // Unset, Storage, or Transaction

				if (processClass == ProcessClass::UnsetClass || processClass == ProcessClass::StorageClass) {
					possible_ss++;
				}
			}

			// FIXME: hack to add machines specifically to test storage cache and blob workers and http server
			// `machines` here is the normal (non-temporary) machines that totalMachines comprises of
			int processCount = processesPerMachine;
			ProcessMode processMode = requiresExtraDBMachines ? BackupAgentOnly : FDBDAndBackupAgent;
			if (machine >= machines) {
				if (storageCacheMachines > 0 && dc == 0) {
					processClass = ProcessClass(ProcessClass::StorageCacheClass, ProcessClass::CommandLineSource);
					storageCacheMachines--;
				} else if (blobWorkerMachines > 0) { // add blob workers to every DC
					processClass = ProcessClass(ProcessClass::BlobWorkerClass, ProcessClass::CommandLineSource);
					blobWorkerMachines--;
				} else if (simHTTPMachines > 0) {
					processClass = ProcessClass(ProcessClass::SimHTTPServerClass, ProcessClass::CommandLineSource);
					processCount = 1;
					processMode = SimHTTPServer;
					simHTTPMachines--;
				}
			}

			std::vector<IPAddress> ips;
			ips.reserve(processesPerMachine);
			for (int i = 0; i < processCount; i++) {
				ips.push_back(
				    makeIPAddressForSim(useIPv6, { 2, dc, deterministicRandom()->randomInt(1, i + 2), machine }));
			}
			if (requiresExtraDBMachines) {
				ips.push_back(makeIPAddressForSim(useIPv6, { 2, dc, 1, machine }));
			}

			// check the sslEnablementMap using only one ip
			LocalityData localities(Optional<Standalone<StringRef>>(), zoneId, machineId, dcUID);
			localities.set("data_hall"_sr, dcUID);
			systemActors->push_back(reportErrors(
			    simulatedMachine(conn,
			                     requiresExtraDBMachines ? ClusterConnectionString(g_simulator->extraDatabases.at(0))
			                                             : ClusterConnectionString(),
			                     ips,
			                     sslEnabled,
			                     localities,
			                     processClass,
			                     baseFolder,
			                     false,
			                     machine == useSeedForMachine,
			                     processMode,
			                     sslOnly,
			                     whitelistBinPaths,
			                     protocolVersion,
			                     configDBType,
			                     false),
			    "SimulatedMachine"));

			if (requiresExtraDBMachines) {
				int cluster = 4;
				for (auto extraDatabase : g_simulator->extraDatabases) {
					std::vector<IPAddress> extraIps;
					extraIps.reserve(processesPerMachine);
					for (int i = 0; i < processesPerMachine; i++) {
						extraIps.push_back(makeIPAddressForSim(
						    useIPv6, { cluster, dc, deterministicRandom()->randomInt(1, i + 2), machine }));
					}

					Standalone<StringRef> newMachineId(deterministicRandom()->randomUniqueID().toString());

					LocalityData localities(Optional<Standalone<StringRef>>(), newZoneId, newMachineId, dcUID);
					localities.set("data_hall"_sr, dcUID);
					systemActors->push_back(reportErrors(
					    simulatedMachine(ClusterConnectionString(extraDatabase),
					                     conn,
					                     extraIps,
					                     sslEnabled,
					                     localities,
					                     processClass,
					                     baseFolder,
					                     false,
					                     machine == useSeedForMachine,
					                     testConfig.extraDatabaseBackupAgents ? FDBDAndBackupAgent : FDBDOnly,
					                     sslOnly,
					                     whitelistBinPaths,
					                     protocolVersion,
					                     configDBType,
					                     true),
					    "SimulatedMachine"));
					++cluster;
				}
			}

			assignedMachines++;
		}

		if (possible_ss - simconfig.db.desiredTSSCount / simconfig.db.usableRegions <= simconfig.db.storageTeamSize) {
			gradualMigrationPossible = false;
		}
	}

	g_simulator->desiredCoordinators = coordinatorCount;
	g_simulator->physicalDatacenters = dataCenters;
	g_simulator->processesPerMachine = processesPerMachine;

	TraceEvent("SetupSimulatorSettings")
	    .detail("DesiredCoordinators", g_simulator->desiredCoordinators)
	    .detail("PhysicalDatacenters", g_simulator->physicalDatacenters)
	    .detail("ProcessesPerMachine", g_simulator->processesPerMachine);

	// SOMEDAY: add locality for testers to simulate network topology
	// FIXME: Start workers with tester class instead, at least sometimes run tests with the testers-only flag
	int testerCount = *pTesterCount = deterministicRandom()->randomInt(4, 9);
	int useSeedForMachine = deterministicRandom()->randomInt(0, testerCount);
	for (int i = 0; i < testerCount; i++) {
		std::vector<IPAddress> ips;
		ips.push_back(makeIPAddressForSim(useIPv6, { 3, 4, 3, i + 1 }));
		Standalone<StringRef> newZoneId = Standalone<StringRef>(deterministicRandom()->randomUniqueID().toString());
		LocalityData localities(
		    Optional<Standalone<StringRef>>(), newZoneId, newZoneId, Optional<Standalone<StringRef>>());
		systemActors->push_back(
		    reportErrors(simulatedMachine(conn,
		                                  ClusterConnectionString(),
		                                  ips,
		                                  sslEnabled,
		                                  localities,
		                                  ProcessClass(ProcessClass::TesterClass, ProcessClass::CommandLineSource),
		                                  baseFolder,
		                                  false,
		                                  i == useSeedForMachine,
		                                  FDBDOnly,
		                                  sslOnly,
		                                  whitelistBinPaths,
		                                  protocolVersion,
		                                  configDBType,
		                                  false),
		                 "SimulatedTesterMachine"));
	}

	if (g_simulator->setDiffProtocol) {
		--(*pTesterCount);
	}

	*pStartingConfiguration = startingConfigString;

	// save some state that we only need when restarting the simulator.
	g_simulator->connectionString = conn.toString();
	g_simulator->testerCount = testerCount;
	g_simulator->allowStorageMigrationTypeChange = gradualMigrationPossible;
	g_simulator->willRestart = testConfig.isFirstTestInRestart;

	TraceEvent("SimulatedClusterStarted")
	    .detail("DataCenters", dataCenters)
	    .detail("ServerMachineCount", machineCount)
	    .detail("ProcessesPerServer", processesPerMachine)
	    .detail("SSLEnabled", sslEnabled)
	    .detail("SSLOnly", sslOnly)
	    .detail("ClassesAssigned", assignClasses)
	    .detail("GradualMigrationPossible", gradualMigrationPossible)
	    .detail("StartingConfiguration", pStartingConfiguration->toString());
}

using namespace std::literals;

// Populates the TestConfig fields according to what is found in the test file.
[[maybe_unused]] void checkTestConf(const char* testFile, TestConfig* testConfig) {}

} // namespace

ACTOR void setupAndRun(std::string dataFolder,
                       const char* testFile,
                       bool rebooting,
                       bool restoring,
                       std::string whitelistBinPaths) {
	state std::vector<Future<Void>> systemActors;
	state Optional<ClusterConnectionString> connectionString;
	state Standalone<StringRef> startingConfiguration;
	state int testerCount = 1;
	state TestConfig testConfig;
	state IPAllowList allowList;
	testConfig.readFromConfig(testFile);
	g_simulator->hasDiffProtocolProcess = testConfig.startIncompatibleProcess;
	g_simulator->setDiffProtocol = false;
	if (testConfig.injectTargetedSSRestart && deterministicRandom()->random01() < 0.25) {
		g_simulator->injectTargetedSSRestartTime = 60.0 + 340.0 * deterministicRandom()->random01();
	}

	if (testConfig.injectSSDelay && deterministicRandom()->random01() < 0.25) {
		g_simulator->injectSSDelayTime = 60.0 + 240.0 * deterministicRandom()->random01();
	}

	if (deterministicRandom()->random01() < 0.25) {
		g_simulator->injectTargetedBMRestartTime = 60.0 + 340.0 * deterministicRandom()->random01();
	}

	if (deterministicRandom()->random01() < 0.25) {
		g_simulator->injectTargetedBWRestartTime = 60.0 + 340.0 * deterministicRandom()->random01();
	}

	// Build simulator allow list
	allowList.addTrustedSubnet("0.0.0.0/2"sv);
	allowList.addTrustedSubnet("abcd::/16"sv);
	state bool allowDefaultTenant = testConfig.allowDefaultTenant;
	state bool allowCreatingTenants = testConfig.allowCreatingTenants;

	if (!SERVER_KNOBS->SHARD_ENCODE_LOCATION_METADATA) {
		testConfig.storageEngineExcludeTypes.insert(SimulationStorageEngine::SHARDED_ROCKSDB);
	}

	if (std::string_view(testFile).find("Encrypt") != std::string_view::npos) {
		testConfig.storageEngineExcludeTypes.insert(SimulationStorageEngine::SHARDED_ROCKSDB);
	}

	if (std::string_view(testFile).find("BlobGranule") != std::string_view::npos) {
		testConfig.storageEngineExcludeTypes.insert(SimulationStorageEngine::SHARDED_ROCKSDB);
	}

	if (std::string_view(testFile).find("ChangeFeed") != std::string_view::npos) {
		testConfig.storageEngineExcludeTypes.insert(SimulationStorageEngine::SHARDED_ROCKSDB);
	}

	if (std::string_view(testFile).find("Encrypt") != std::string_view::npos) {
		testConfig.storageEngineExcludeTypes.push_back(5);
	}

	if (std::string_view(testFile).find("BlobGranule") != std::string_view::npos) {
		testConfig.storageEngineExcludeTypes.push_back(5);
	}

	if (std::string_view(testFile).find("ChangeFeed") != std::string_view::npos) {
		testConfig.storageEngineExcludeTypes.push_back(5);
	}

	state ProtocolVersion protocolVersion = currentProtocolVersion();
	if (testConfig.startIncompatibleProcess) {
		// isolates right most 1 bit of compatibleProtocolVersionMask to make this protocolVersion incompatible
		uint64_t minAddToMakeIncompatible =
		    ProtocolVersion::compatibleProtocolVersionMask & ~(ProtocolVersion::compatibleProtocolVersionMask - 1);
		protocolVersion = ProtocolVersion(currentProtocolVersion().version() + minAddToMakeIncompatible);
	}

	// TODO (IPv6) Use IPv6?
	auto testSystem =
	    g_simulator->newProcess("TestSystem",
	                            IPAddress(0x01010101),
	                            1,
	                            false,
	                            1,
	                            LocalityData(Optional<Standalone<StringRef>>(),
	                                         Standalone<StringRef>(deterministicRandom()->randomUniqueID().toString()),
	                                         Standalone<StringRef>(deterministicRandom()->randomUniqueID().toString()),
	                                         Optional<Standalone<StringRef>>()),
	                            ProcessClass(ProcessClass::TesterClass, ProcessClass::CommandLineSource),
	                            "",
	                            "",
	                            currentProtocolVersion(),
	                            false);
	testSystem->excludeFromRestarts = true;
	wait(g_simulator->onProcess(testSystem, TaskPriority::DefaultYield));
	Sim2FileSystem::newFileSystem();
	FlowTransport::createInstance(true, 1, WLTOKEN_RESERVED_COUNT, &allowList);
	CODE_PROBE(true, "Simulation start");

	state Optional<TenantName> defaultTenant;
	state Standalone<VectorRef<TenantNameRef>> tenantsToCreate;
	state Optional<TenantMode> tenantMode;

	try {
		// systemActors.push_back( startSystemMonitor(dataFolder) );
		if (rebooting) {
			wait(timeoutError(restartSimulatedSystem(&systemActors,
			                                         dataFolder,
			                                         &testerCount,
			                                         &connectionString,
			                                         &startingConfiguration,
			                                         &testConfig,
			                                         whitelistBinPaths,
			                                         protocolVersion),
			                  100.0));
			// FIXME: snapshot restore does not support multi-region restore, hence restore it as single region always
			if (restoring) {
				startingConfiguration = "usable_regions=1"_sr;
			}
		} else {
			g_expect_full_pointermap = 1;
			setupSimulatedSystem(&systemActors,
			                     dataFolder,
			                     &testerCount,
			                     &connectionString,
			                     &startingConfiguration,
			                     whitelistBinPaths,
			                     testConfig,
			                     protocolVersion,
			                     &tenantMode);
			wait(delay(1.0)); // FIXME: WHY!!!  //wait for machines to boot
		}

		// restartSimulatedSystem can adjust some testConfig params related to tenants
		// so set/overwrite those options if necessary here
		if (rebooting) {
			if (testConfig.tenantModes.size()) {
				tenantMode = TenantMode::fromString(testConfig.tenantModes[0]);
			} else {
				tenantMode = TenantMode::DISABLED;
			}
		}
		// setupSimulatedSystem/restartSimulatedSystem should fill tenantMode with valid value.
		ASSERT(tenantMode.present());
		if (tenantMode != TenantMode::DISABLED && allowDefaultTenant) {
			// Default tenant set by testConfig or restarting data in restartInfo.ini
			if (testConfig.defaultTenant.present()) {
				defaultTenant = testConfig.defaultTenant.get();
			} else if (!rebooting && (tenantMode == TenantMode::REQUIRED || deterministicRandom()->coinflip())) {
				defaultTenant = "SimulatedDefaultTenant"_sr;
			}
		}
		if (!rebooting) {
			if (defaultTenant.present() && allowDefaultTenant) {
				tenantsToCreate.push_back_deep(tenantsToCreate.arena(), defaultTenant.get());
			}
			if (allowCreatingTenants && tenantMode != TenantMode::DISABLED && deterministicRandom()->coinflip()) {
				int numTenants = deterministicRandom()->randomInt(1, 6);
				for (int i = 0; i < numTenants; ++i) {
					tenantsToCreate.push_back_deep(tenantsToCreate.arena(),
					                               TenantNameRef(format("SimulatedExtraTenant%04d", i)));
				}
			}
		}

		wait(HTTP::registerAlwaysFailHTTPHandler());

		TraceEvent("SimulatedClusterTenantMode")
		    .detail("UsingTenant", defaultTenant)
		    .detail("TenantMode", tenantMode.get().toString())
		    .detail("TotalTenants", tenantsToCreate.size());
		std::string clusterFileDir = joinPath(dataFolder, deterministicRandom()->randomUniqueID().toString());
		platform::createDirectory(clusterFileDir);
		writeFile(joinPath(clusterFileDir, "fdb.cluster"), connectionString.get().toString());
		state Reference<ClusterConnectionFile> connFile =
		    makeReference<ClusterConnectionFile>(joinPath(clusterFileDir, "fdb.cluster"));
		if (rebooting) {
			// protect coordinators for restarting tests
			std::vector<NetworkAddress> coordinatorAddresses =
			    wait(connFile->getConnectionString().tryResolveHostnames());
			ASSERT(coordinatorAddresses.size() > 0);
			for (int i = 0; i < (coordinatorAddresses.size() / 2) + 1; i++) {
				TraceEvent("ProtectCoordinator")
				    .detail("Address", coordinatorAddresses[i])
				    .detail("Coordinators", describe(coordinatorAddresses));
				g_simulator->protectedAddresses.insert(NetworkAddress(
				    coordinatorAddresses[i].ip, coordinatorAddresses[i].port, true, coordinatorAddresses[i].isTLS()));
				if (coordinatorAddresses[i].port == 2) {
					g_simulator->protectedAddresses.insert(NetworkAddress(coordinatorAddresses[i].ip, 1, true, true));
				}
			}
		}
		Future<Void> runTestsF = runTests(connFile,
		                                  TEST_TYPE_FROM_FILE,
		                                  TEST_ON_TESTERS,
		                                  testerCount,
		                                  testFile,
		                                  startingConfiguration,
		                                  LocalityData(),
		                                  UnitTestParameters(),
		                                  defaultTenant,
		                                  tenantsToCreate,
		                                  rebooting);
		wait(testConfig.longRunningTest ? runTestsF
		                                : timeoutError(runTestsF,
		                                               isBuggifyEnabled(BuggifyType::General)
		                                                   ? testConfig.simulationBuggifyRunTestsTimeoutSeconds
		                                                   : testConfig.simulationNormalRunTestsTimeoutSeconds));
	} catch (Error& e) {
		auto timeoutVal = isBuggifyEnabled(BuggifyType::General) ? testConfig.simulationBuggifyRunTestsTimeoutSeconds
		                                                         : testConfig.simulationNormalRunTestsTimeoutSeconds;
		auto msg = fmt::format("Timeout after {} simulated seconds", timeoutVal);
		ProcessEvents::trigger("Timeout"_sr, StringRef(msg), e);
		TraceEvent(SevError, "SetupAndRunError").error(e);
	}

	TraceEvent("TracingMissingCodeProbes").log();
	probe::traceMissedProbes(probe::ExecutionContext::Simulation);
	TraceEvent("SimulatedSystemDestruct").log();
	g_simulator->stop();
	destructed = true;
	wait(Never());
	ASSERT(false);
}

BasicSimulationConfig generateBasicSimulationConfig(const BasicTestConfig& testConfig) {
	TestConfig config(testConfig);
<<<<<<< HEAD
	if (!rocksDBEnabled) {
		config.storageEngineExcludeTypes.push_back(4);
		config.storageEngineExcludeTypes.push_back(5);
	}
=======
>>>>>>> 83dc9ff6
	return SimulationConfig(config);
}<|MERGE_RESOLUTION|>--- conflicted
+++ resolved
@@ -1842,61 +1842,10 @@
 		}
 	}
 
-<<<<<<< HEAD
-	if (storage_engine_type == 5) {
-		set_config("encryption_at_rest_mode=disabled");
-	}
-
-	switch (storage_engine_type) {
-	case 0: {
-		CODE_PROBE(true, "Simulated cluster using ssd storage engine");
-		set_config("ssd");
-		break;
-	}
-	case 1: {
-		CODE_PROBE(true, "Simulated cluster using default memory storage engine");
-		set_config("memory");
-		break;
-	}
-	case 2: {
-		CODE_PROBE(true, "Simulated cluster using radix-tree storage engine");
-		set_config("memory-radixtree-beta");
-		break;
-	}
-	case 3: {
-		CODE_PROBE(true, "Simulated cluster using redwood storage engine");
-		// The experimental suffix is still supported so test it randomly
-		set_config(BUGGIFY ? "ssd-redwood-1" : "ssd-redwood-1-experimental");
-		break;
-	}
-	case 4: {
-		CODE_PROBE(true, "Simulated cluster using RocksDB storage engine", probe::assert::hasRocksDB);
-		set_config("ssd-rocksdb-v1");
-		// Tests using the RocksDB engine are necessarily non-deterministic because of RocksDB
-		// background threads.
-		TraceEvent(SevWarnAlways, "RocksDBNonDeterminism")
-		    .detail("Explanation", "The RocksDB storage engine is threaded and non-deterministic");
-		noUnseed = true;
-		break;
-	}
-	case 5: {
-		CODE_PROBE(true, "Simulated cluster using Sharded RocksDB storage engine", probe::assert::hasRocksDB);
-		set_config("ssd-sharded-rocksdb");
-		// Tests using the RocksDB engine are necessarily non-deterministic because of RocksDB
-		// background threads.
-		TraceEvent(SevWarnAlways, "ShardedRocksDBNonDeterminism")
-		    .detail("Explanation", "The Sharded RocksDB storage engine is threaded and non-deterministic");
-		noUnseed = true;
-		break;
-	}
-	default:
-		ASSERT(false); // Programmer forgot to adjust cases.
-=======
 	if (isEncryptionEnabled) {
 		// Only storage engine supporting encryption is Redwood.
 		reason = "EncryptionEnabled"_sr;
 		result = SimulationStorageEngine::REDWOOD;
->>>>>>> 83dc9ff6
 	}
 
 	TraceEvent(SevInfo, "SimulationStorageEngine")
@@ -3059,12 +3008,5 @@
 
 BasicSimulationConfig generateBasicSimulationConfig(const BasicTestConfig& testConfig) {
 	TestConfig config(testConfig);
-<<<<<<< HEAD
-	if (!rocksDBEnabled) {
-		config.storageEngineExcludeTypes.push_back(4);
-		config.storageEngineExcludeTypes.push_back(5);
-	}
-=======
->>>>>>> 83dc9ff6
 	return SimulationConfig(config);
 }