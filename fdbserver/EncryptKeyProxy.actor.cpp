/*
 * EncryptKeyProxy.actor.cpp
 *
 * This source file is part of the FoundationDB open source project
 *
 * Copyright 2013-2022 Apple Inc. and the FoundationDB project authors
 *
 * Licensed under the Apache License, Version 2.0 (the "License");
 * you may not use this file except in compliance with the License.
 * You may obtain a copy of the License at
 *
 *     http://www.apache.org/licenses/LICENSE-2.0
 *
 * Unless required by applicable law or agreed to in writing, software
 * distributed under the License is distributed on an "AS IS" BASIS,
 * WITHOUT WARRANTIES OR CONDITIONS OF ANY KIND, either express or implied.
 * See the License for the specific language governing permissions and
 * limitations under the License.
 */

#include "fdbclient/BlobMetadataUtils.h"
#include "fdbclient/EncryptKeyProxyInterface.h"

#include "fdbrpc/Locality.h"
#include "fdbserver/KmsConnector.h"
#include "fdbserver/KmsConnectorInterface.h"
#include "fdbserver/Knobs.h"
#include "fdbserver/RESTKmsConnector.h"
#include "fdbserver/ServerDBInfo.actor.h"
#include "fdbserver/SimKmsConnector.h"
#include "fdbserver/WorkerInterface.actor.h"
#include "fdbserver/ServerDBInfo.h"
#include "flow/Arena.h"
#include "flow/CodeProbe.h"
#include "flow/EncryptUtils.h"
#include "flow/Error.h"
#include "flow/EventTypes.actor.h"
#include "flow/FastRef.h"
#include "flow/IRandom.h"
#include "flow/Knobs.h"
#include "flow/Trace.h"
#include "flow/flow.h"
#include "flow/genericactors.actor.h"
#include "flow/network.h"

#include <boost/functional/hash.hpp>
#include <boost/mpl/not.hpp>
#include <limits>
#include <string>
#include <utility>
#include <memory>

#include "flow/actorcompiler.h" // This must be the last #include.

namespace {

const std::string REST_KMS_CONNECTOR_TYPE_STR = "RESTKmsConnector";
const std::string FDB_PREF_KMS_CONNECTOR_TYPE_STR = "FDBPerfKmsConnector";
const std::string FDB_SIM_KMS_CONNECTOR_TYPE_STR = "SimKmsConnector";

struct CipherKeyValidityTS {
	int64_t refreshAtTS;
	int64_t expAtTS;
};

bool canReplyWith(Error e) {
	switch (e.code()) {
	case error_code_encrypt_key_not_found:
	case error_code_encrypt_keys_fetch_failed:
	// FDB <-> KMS connection may be observing transient issues
	// Caller processes should consider reusing 'non-revocable' CipherKeys iff ONLY below error codes lead to CipherKey
	// refresh failure
	case error_code_timed_out:
	case error_code_connection_failed:
		return true;
	default:
		return false;
	}
}

bool isKmsConnectionError(Error e) {
	switch (e.code()) {
	case error_code_timed_out:
	case error_code_connection_failed:
		return true;
	default:
		return false;
	}
}

int64_t computeCipherRefreshTS(Optional<int64_t> refreshInterval, int64_t currTS) {
	int64_t refreshAtTS = -1;
	const int64_t defaultTTL = FLOW_KNOBS->ENCRYPT_CIPHER_KEY_CACHE_TTL;

	if (refreshInterval.present()) {
		if (refreshInterval.get() < 0) {
			// Never refresh the CipherKey
			refreshAtTS = std::numeric_limits<int64_t>::max();
		} else if (refreshInterval.get() > 0) {
			refreshAtTS = currTS + refreshInterval.get();
		} else {
			ASSERT(refreshInterval.get() == 0);
			// Fallback to default refreshInterval if not specified
			refreshAtTS = currTS + defaultTTL;
		}
	} else {
		// Fallback to default refreshInterval if not specified
		refreshAtTS = currTS + defaultTTL;
	}

	ASSERT(refreshAtTS > 0);

	return refreshAtTS;
}

int64_t computeCipherExpireTS(Optional<int64_t> expiryInterval, int64_t currTS, int64_t refreshAtTS) {
	int64_t expireAtTS = -1;

	ASSERT(refreshAtTS > 0);

	if (expiryInterval.present()) {
		if (expiryInterval.get() < 0) {
			// Non-revocable CipherKey, never expire
			expireAtTS = std::numeric_limits<int64_t>::max();
		} else if (expiryInterval.get() > 0) {
			expireAtTS = currTS + expiryInterval.get();
		} else {
			ASSERT(expiryInterval.get() == 0);
			// None supplied, match expiry to refresh timestamp
			expireAtTS = refreshAtTS;
		}
	} else {
		// None supplied, match expiry to refresh timestamp
		expireAtTS = refreshAtTS;
	}

	ASSERT(expireAtTS > 0);

	return expireAtTS;
}

CipherKeyValidityTS getCipherKeyValidityTS(Optional<int64_t> refreshInterval, Optional<int64_t> expiryInterval) {
	int64_t currTS = (int64_t)now();

	CipherKeyValidityTS validityTS;
	validityTS.refreshAtTS = computeCipherRefreshTS(refreshInterval, currTS);
	validityTS.expAtTS = computeCipherExpireTS(expiryInterval, currTS, validityTS.refreshAtTS);

	return validityTS;
}

} // namespace

struct EncryptBaseCipherKey {
	EncryptCipherDomainId domainId;
	EncryptCipherBaseKeyId baseCipherId;
	Standalone<StringRef> baseCipherKey;
	// Key check value for the 'baseCipher'
	EncryptCipherKeyCheckValue baseCipherKCV;
	// Timestamp after which the cached CipherKey is eligible for KMS refresh
	int64_t refreshAt;
	// Timestamp after which the cached CipherKey 'should' be considered as 'expired'
	// KMS can define two type of keys:
	// 1. Revocable CipherKeys    : CipherKeys that has a finite expiry interval.
	// 2. Non-revocable CipherKeys: CipherKeys which 'do not' expire, however, are still eligible for KMS refreshes to
	// support KMS CipherKey rotation.
	//
	// If/when CipherKey refresh fails due to transient outage in FDB <-> KMS connectivity, a caller is allowed to
	// leverage already cached CipherKey iff it is 'Non-revocable CipherKey'. PerpetualWiggle would update old/retired
	// CipherKeys with the latest CipherKeys sometime soon in the future.
	int64_t expireAt;

	EncryptBaseCipherKey()
	  : domainId(0), baseCipherId(0), baseCipherKey(StringRef()), baseCipherKCV(0), refreshAt(0), expireAt(0) {}
	explicit EncryptBaseCipherKey(EncryptCipherDomainId dId,
	                              EncryptCipherBaseKeyId cipherId,
	                              Standalone<StringRef> cipherKey,
	                              EncryptCipherKeyCheckValue cipherKCV,
	                              int64_t refAtTS,
	                              int64_t expAtTS)
	  : domainId(dId), baseCipherId(cipherId), baseCipherKey(cipherKey), baseCipherKCV(cipherKCV), refreshAt(refAtTS),
	    expireAt(expAtTS) {}

	bool needsRefresh() const {
		bool shouldRefresh = now() > refreshAt;
		CODE_PROBE(shouldRefresh, "EKP: Key needs refresh");
		return shouldRefresh;
	}

	bool isExpired() const {
		bool expired = now() > expireAt;
		CODE_PROBE(expired, "EKP: Key is expired");
		return expired;
	}
};

// TODO: could refactor both into CacheEntry<T> with T data, creationTimeSec, and noExpiry
struct BlobMetadataCacheEntry {
	Standalone<BlobMetadataDetailsRef> metadataDetails;
	uint64_t creationTimeSec;

	BlobMetadataCacheEntry() : creationTimeSec(0) {}
	explicit BlobMetadataCacheEntry(Standalone<BlobMetadataDetailsRef> metadataDetails)
	  : metadataDetails(metadataDetails), creationTimeSec(now()) {}

	bool isValid() const { return (now() - creationTimeSec) < SERVER_KNOBS->BLOB_METADATA_CACHE_TTL; }
};

// TODO: Bound the size of the cache (implement LRU/LFU...)
using EncryptBaseDomainIdCache = std::unordered_map<EncryptCipherDomainId, EncryptBaseCipherKey>;

using EncryptBaseCipherDomainIdKeyIdCacheKey = std::pair<EncryptCipherDomainId, EncryptCipherBaseKeyId>;
using EncryptBaseCipherDomainIdKeyIdCacheKeyHash = boost::hash<EncryptBaseCipherDomainIdKeyIdCacheKey>;
using EncryptBaseCipherDomainIdKeyIdCache = std::unordered_map<EncryptBaseCipherDomainIdKeyIdCacheKey,
                                                               EncryptBaseCipherKey,
                                                               EncryptBaseCipherDomainIdKeyIdCacheKeyHash>;
using BlobMetadataDomainIdCache = std::unordered_map<BlobMetadataDomainId, BlobMetadataCacheEntry>;

struct EncryptKeyProxyData : NonCopyable, ReferenceCounted<EncryptKeyProxyData> {
public:
	UID myId;
	PromiseStream<Future<Void>> addActor;
	Future<Void> encryptionKeyRefresher;
	Future<Void> blobMetadataRefresher;
	Future<Void> healthChecker;
	Future<Void> logger;

	EncryptBaseDomainIdCache baseCipherDomainIdCache;
	EncryptBaseCipherDomainIdKeyIdCache baseCipherDomainIdKeyIdCache;
	BlobMetadataDomainIdCache blobMetadataDomainIdCache;

	std::unique_ptr<KmsConnector> kmsConnector;

<<<<<<< HEAD
	KMSHealthStatus kmsConnectorHealthStatus;
=======
	bool canConnectToKms = true;
	double canConnectToKmsLastUpdatedTS = 0;
>>>>>>> 3426fc3c

	CounterCollection ekpCacheMetrics;

	Counter baseCipherKeyIdCacheMisses;
	Counter baseCipherKeyIdCacheHits;
	Counter baseCipherDomainIdCacheMisses;
	Counter baseCipherDomainIdCacheHits;
	Counter baseCipherKeysRefreshed;
	Counter numResponseWithErrors;
	Counter numEncryptionKeyRefreshErrors;
	Counter blobMetadataCacheHits;
	Counter blobMetadataCacheMisses;
	Counter blobMetadataRefreshed;
	Counter numBlobMetadataRefreshErrors;
	Counter numHealthCheckErrors;
	Counter numHealthCheckRequests;

	LatencySample kmsLookupByIdsReqLatency;
	LatencySample kmsLookupByDomainIdsReqLatency;
	LatencySample kmsBlobMetadataReqLatency;

	explicit EncryptKeyProxyData(UID id)
	  : myId(id), ekpCacheMetrics("EKPMetrics", myId.toString()),
	    baseCipherKeyIdCacheMisses("EKPCipherIdCacheMisses", ekpCacheMetrics),
	    baseCipherKeyIdCacheHits("EKPCipherIdCacheHits", ekpCacheMetrics),
	    baseCipherDomainIdCacheMisses("EKPCipherDomainIdCacheMisses", ekpCacheMetrics),
	    baseCipherDomainIdCacheHits("EKPCipherDomainIdCacheHits", ekpCacheMetrics),
	    baseCipherKeysRefreshed("EKPCipherKeysRefreshed", ekpCacheMetrics),
	    numResponseWithErrors("EKPNumResponseWithErrors", ekpCacheMetrics),
	    numEncryptionKeyRefreshErrors("EKPNumEncryptionKeyRefreshErrors", ekpCacheMetrics),
	    blobMetadataCacheHits("EKPBlobMetadataCacheHits", ekpCacheMetrics),
	    blobMetadataCacheMisses("EKPBlobMetadataCacheMisses", ekpCacheMetrics),
	    blobMetadataRefreshed("EKPBlobMetadataRefreshed", ekpCacheMetrics),
	    numBlobMetadataRefreshErrors("EKPBlobMetadataRefreshErrors", ekpCacheMetrics),
	    numHealthCheckErrors("KMSHealthCheckErrors", ekpCacheMetrics),
	    numHealthCheckRequests("KMSHealthCheckRequests", ekpCacheMetrics),
	    kmsLookupByIdsReqLatency("EKPKmsLookupByIdsReqLatency",
	                             id,
	                             SERVER_KNOBS->LATENCY_METRICS_LOGGING_INTERVAL,
	                             SERVER_KNOBS->LATENCY_SKETCH_ACCURACY),
	    kmsLookupByDomainIdsReqLatency("EKPKmsLookupByDomainIdsReqLatency",
	                                   id,
	                                   SERVER_KNOBS->LATENCY_METRICS_LOGGING_INTERVAL,
	                                   SERVER_KNOBS->LATENCY_SKETCH_ACCURACY),
	    kmsBlobMetadataReqLatency("EKPKmsBlobMetadataReqLatency",
	                              id,
	                              SERVER_KNOBS->LATENCY_METRICS_LOGGING_INTERVAL,
	                              SERVER_KNOBS->LATENCY_SKETCH_ACCURACY) {
		logger = ekpCacheMetrics.traceCounters(
		    "EncryptKeyProxyMetrics", id, SERVER_KNOBS->ENCRYPTION_LOGGING_INTERVAL, "EncryptKeyProxyMetrics");
	}
<<<<<<< HEAD
=======

	void setKMSHealthiness(bool canConnect) {
		canConnectToKms = canConnect;
		canConnectToKmsLastUpdatedTS = now();
	}
>>>>>>> 3426fc3c

	static EncryptBaseCipherDomainIdKeyIdCacheKey getBaseCipherDomainIdKeyIdCacheKey(
	    const EncryptCipherDomainId domainId,
	    const EncryptCipherBaseKeyId baseCipherId) {
		return std::make_pair(domainId, baseCipherId);
	}

	void insertIntoBaseDomainIdCache(const EncryptCipherDomainId domainId,
	                                 const EncryptCipherBaseKeyId baseCipherId,
	                                 Standalone<StringRef> baseCipherKey,
	                                 const EncryptCipherKeyCheckValue baseCipherKCV,
	                                 int64_t refreshAtTS,
	                                 int64_t expireAtTS) {
		// Entries in domainId cache are eligible for periodic refreshes to support 'limiting lifetime of encryption
		// key' support if enabled on external KMS solutions.

		baseCipherDomainIdCache[domainId] =
		    EncryptBaseCipherKey(domainId, baseCipherId, baseCipherKey, baseCipherKCV, refreshAtTS, expireAtTS);

		// Update cached the information indexed using baseCipherId
		// Cache indexed by 'baseCipherId' need not refresh cipher, however, it still needs to abide by KMS governed
		// CipherKey lifetime rules
		insertIntoBaseCipherIdCache(
		    domainId, baseCipherId, baseCipherKey, baseCipherKCV, std::numeric_limits<int64_t>::max(), expireAtTS);
	}

	void insertIntoBaseCipherIdCache(const EncryptCipherDomainId domainId,
	                                 const EncryptCipherBaseKeyId baseCipherId,
	                                 const Standalone<StringRef> baseCipherKey,
	                                 const EncryptCipherKeyCheckValue baseCipherKCV,
	                                 int64_t refreshAtTS,
	                                 int64_t expireAtTS) {
		// Given an cipherKey is immutable, it is OK to NOT expire cached information.
		// TODO: Update cache to support LRU eviction policy to limit the total cache size.
		const EncryptCipherKeyCheckValue computedKCV =
		    Sha256KCV().computeKCV(baseCipherKey.begin(), baseCipherKey.size());
		if (computedKCV != baseCipherKCV) {
			TraceEvent(SevWarnAlways, "BlobCipherKeyInitBaseCipherKCVMismatch")
			    .detail("DomId", domainId)
			    .detail("BaseCipherId", baseCipherId)
			    .detail("Computed", computedKCV)
			    .detail("BaseCipherKCV", baseCipherKCV);
			throw encrypt_key_check_value_mismatch();
		}
		EncryptBaseCipherDomainIdKeyIdCacheKey cacheKey = getBaseCipherDomainIdKeyIdCacheKey(domainId, baseCipherId);
		baseCipherDomainIdKeyIdCache[cacheKey] =
		    EncryptBaseCipherKey(domainId, baseCipherId, baseCipherKey, baseCipherKCV, refreshAtTS, expireAtTS);
		TraceEvent("InsertIntoBaseCipherIdCache")
		    .detail("DomId", domainId)
		    .detail("BaseCipherId", baseCipherId)
		    .detail("BaseCipherLen", baseCipherKey.size())
		    .detail("BaseCipherKCV", baseCipherKCV)
		    .detail("RefreshAt", refreshAtTS)
		    .detail("ExpireAt", expireAtTS);
	}

	void insertIntoBlobMetadataCache(const BlobMetadataDomainId domainId,
	                                 const Standalone<BlobMetadataDetailsRef>& entry) {
		blobMetadataDomainIdCache[domainId] = BlobMetadataCacheEntry(entry);
	}

	template <class Reply>
	using isEKPGetLatestBaseCipherKeysReply = std::is_base_of<EKPGetLatestBaseCipherKeysReply, Reply>;
	template <class Reply>
	using isEKPGetBaseCipherKeysByIdsReply = std::is_base_of<EKPGetBaseCipherKeysByIdsReply, Reply>;

	// For errors occuring due to invalid input parameters such as: invalid encryptionDomainId or
	// invalid baseCipherId, piggyback error with response to the client; approach allows clients
	// to take necessary corrective actions such as: clearing up cache with invalid ids, log relevant
	// details for further investigation etc.

	template <class Reply>
	typename std::enable_if<isEKPGetBaseCipherKeysByIdsReply<Reply>::value ||
	                            isEKPGetLatestBaseCipherKeysReply<Reply>::value,
	                        void>::type
	sendErrorResponse(const ReplyPromise<Reply>& promise, const Error& e) {
		Reply reply;
		++numResponseWithErrors;
		reply.error = e;
		promise.send(reply);
	}
};

std::unordered_map<std::pair<EncryptCipherDomainId, EncryptCipherBaseKeyId>,
                   EKPGetBaseCipherKeysRequestInfo,
                   boost::hash<std::pair<EncryptCipherDomainId, EncryptCipherBaseKeyId>>>
getLookupDetails(
    Reference<EncryptKeyProxyData> ekpProxyData,
    Optional<TraceEvent>& dbgTrace,
    EKPGetBaseCipherKeysByIdsReply& keyIdsReply,
    int& numHits,
    std::unordered_set<EKPGetBaseCipherKeysRequestInfo, EKPGetBaseCipherKeysRequestInfo_Hash> dedupedCipherInfos) {
	std::unordered_map<std::pair<EncryptCipherDomainId, EncryptCipherBaseKeyId>,
	                   EKPGetBaseCipherKeysRequestInfo,
	                   boost::hash<std::pair<EncryptCipherDomainId, EncryptCipherBaseKeyId>>>
	    lookupCipherInfoMap;
	if (dbgTrace.present()) {
		dbgTrace.get().detail("NKeys", dedupedCipherInfos.size());
		for (const auto& item : dedupedCipherInfos) {
			// Record {encryptDomainId, baseCipherId} queried
			dbgTrace.get().detail(
			    getEncryptDbgTraceKey(ENCRYPT_DBG_TRACE_QUERY_PREFIX, item.domainId, item.baseCipherId), "");
		}
	}

	for (const auto& item : dedupedCipherInfos) {
		const EncryptBaseCipherDomainIdKeyIdCacheKey cacheKey =
		    ekpProxyData->getBaseCipherDomainIdKeyIdCacheKey(item.domainId, item.baseCipherId);
		const auto itr = ekpProxyData->baseCipherDomainIdKeyIdCache.find(cacheKey);
		if (itr != ekpProxyData->baseCipherDomainIdKeyIdCache.end() && !itr->second.isExpired()) {
			keyIdsReply.baseCipherDetails.emplace_back(
			    itr->second.domainId, itr->second.baseCipherId, itr->second.baseCipherKey, itr->second.baseCipherKCV);
			numHits++;

			if (dbgTrace.present()) {
				// {encryptId, baseCipherId} forms a unique tuple across encryption domains
				dbgTrace.get().detail(getEncryptDbgTraceKey(ENCRYPT_DBG_TRACE_CACHED_PREFIX,
				                                            itr->second.domainId,
				                                            itr->second.baseCipherId),
				                      "");
			}
		} else {
			lookupCipherInfoMap.emplace(std::make_pair(item.domainId, item.baseCipherId), item);
		}
	}

	ASSERT_EQ(keyIdsReply.baseCipherDetails.size(), numHits);

	ekpProxyData->baseCipherKeyIdCacheHits += numHits;
	ekpProxyData->baseCipherKeyIdCacheMisses += lookupCipherInfoMap.size();
	return lookupCipherInfoMap;
}

ACTOR Future<Void> getCipherKeysByBaseCipherKeyIds(Reference<EncryptKeyProxyData> ekpProxyData,
                                                   KmsConnectorInterface kmsConnectorInf,
                                                   EKPGetBaseCipherKeysByIdsRequest req) {
	// Scan the cached cipher-keys and filter our baseCipherIds locally cached
	// for the rest, reachout to KMS to fetch the required details
	state int numHits = 0;
	state EKPGetBaseCipherKeysByIdsRequest keysByIds = req;
	state EKPGetBaseCipherKeysByIdsReply keyIdsReply;
	state Optional<TraceEvent> dbgTrace =
	    keysByIds.debugId.present() ? TraceEvent("GetByKeyIds", ekpProxyData->myId) : Optional<TraceEvent>();

	if (dbgTrace.present()) {
		dbgTrace.get().setMaxEventLength(SERVER_KNOBS->ENCRYPT_PROXY_MAX_DBG_TRACE_LENGTH);
		dbgTrace.get().detail("DbgId", keysByIds.debugId.get());
	}

	// Dedup the requested pair<baseCipherId, encryptDomainId>
	// TODO: endpoint serialization of std::unordered_set isn't working at the moment
	std::unordered_set<EKPGetBaseCipherKeysRequestInfo, EKPGetBaseCipherKeysRequestInfo_Hash> dedupedCipherInfos;
	for (const auto& item : req.baseCipherInfos) {
		dedupedCipherInfos.emplace(item);
	}

	state std::unordered_map<std::pair<EncryptCipherDomainId, EncryptCipherBaseKeyId>,
	                         EKPGetBaseCipherKeysRequestInfo,
	                         boost::hash<std::pair<EncryptCipherDomainId, EncryptCipherBaseKeyId>>>
	    lookupCipherInfoMap = getLookupDetails(ekpProxyData, dbgTrace, keyIdsReply, numHits, dedupedCipherInfos);
	if (!lookupCipherInfoMap.empty()) {
		try {
			KmsConnLookupEKsByKeyIdsReq keysByIdsReq;
			for (const auto& item : lookupCipherInfoMap) {
				keysByIdsReq.encryptKeyInfos.emplace_back(item.second.domainId, item.second.baseCipherId);
			}
			keysByIdsReq.debugId = keysByIds.debugId;
			state double startTime = now();
			KmsConnLookupEKsByKeyIdsRep keysByIdsRep = wait(kmsConnectorInf.ekLookupByIds.getReply(keysByIdsReq));
			ekpProxyData->kmsLookupByIdsReqLatency.addMeasurement(now() - startTime);

			for (const auto& item : keysByIdsRep.cipherKeyDetails) {
				keyIdsReply.baseCipherDetails.emplace_back(
				    item.encryptDomainId, item.encryptKeyId, item.encryptKey, item.encryptKCV);
			}

			// Record the fetched cipher details to the local cache for the future references
			// Note: cache warm-up is done after reponding to the caller

			for (auto& item : keysByIdsRep.cipherKeyDetails) {
				// KMS governs lifetime of a given CipherKey, however, for non-latest CipherKey there isn't a necessity
				// to 'refresh' cipher (rotation is not applicable). But, 'expireInterval' is still valid if CipherKey
				// is a 'revocable key'

				CipherKeyValidityTS validityTS = getCipherKeyValidityTS(Optional<int64_t>(-1), item.expireAfterSec);

				const auto itr = lookupCipherInfoMap.find(std::make_pair(item.encryptDomainId, item.encryptKeyId));
				if (itr == lookupCipherInfoMap.end()) {
					TraceEvent(SevError, "GetCipherKeysByKeyIdsMappingNotFound", ekpProxyData->myId)
					    .detail("DomainId", item.encryptDomainId);
					throw encrypt_keys_fetch_failed();
				}
				ekpProxyData->insertIntoBaseCipherIdCache(item.encryptDomainId,
				                                          item.encryptKeyId,
				                                          item.encryptKey,
				                                          item.encryptKCV,
				                                          validityTS.refreshAtTS,
				                                          validityTS.expAtTS);

				if (dbgTrace.present()) {
					// {encryptId, baseCipherId} forms a unique tuple across encryption domains
					dbgTrace.get().detail(getEncryptDbgTraceKeyWithTS(ENCRYPT_DBG_TRACE_INSERT_PREFIX,
					                                                  item.encryptDomainId,
					                                                  item.encryptKeyId,
					                                                  validityTS.refreshAtTS,
					                                                  validityTS.expAtTS),
					                      "");
				}
			}
			if (keysByIdsRep.cipherKeyDetails.size() > 0) {
<<<<<<< HEAD
				ekpProxyData->kmsConnectorHealthStatus = KMSHealthStatus{ true, true, now() };
			}
		} catch (Error& e) {
			if (isKmsConnectionError(e)) {
				ekpProxyData->kmsConnectorHealthStatus = KMSHealthStatus{ false, true, now() };
=======
				ekpProxyData->setKMSHealthiness(true);
			}
		} catch (Error& e) {
			if (isKmsConnectionError(e)) {
				ekpProxyData->setKMSHealthiness(false);
>>>>>>> 3426fc3c
			}

			if (!canReplyWith(e)) {
				TraceEvent("GetCipherKeysByKeyIds", ekpProxyData->myId).error(e);
				throw;
			}
			TraceEvent("GetCipherKeysByKeyIds", ekpProxyData->myId).detail("ErrorCode", e.code());
			ekpProxyData->sendErrorResponse(keysByIds.reply, e);
			return Void();
		}
	}

	keyIdsReply.numHits = numHits;
	keysByIds.reply.send(keyIdsReply);

	CODE_PROBE(!lookupCipherInfoMap.empty(), "EKP fetch cipherKeys by KeyId from KMS");

	return Void();
}

std::unordered_set<EncryptCipherDomainId> getLookupDetailsLatest(
    Reference<EncryptKeyProxyData> ekpProxyData,
    Optional<TraceEvent>& dbgTrace,
    EKPGetLatestBaseCipherKeysReply& latestCipherReply,
    int& numHits,
    std::unordered_set<EncryptCipherDomainId> dedupedDomainIds) {
	std::unordered_set<EncryptCipherDomainId> lookupCipherDomainIds;
	for (const auto domainId : dedupedDomainIds) {
		const auto itr = ekpProxyData->baseCipherDomainIdCache.find(domainId);
		if (itr != ekpProxyData->baseCipherDomainIdCache.end() && !itr->second.needsRefresh() &&
		    !itr->second.isExpired()) {
			latestCipherReply.baseCipherDetails.emplace_back(domainId,
			                                                 itr->second.baseCipherId,
			                                                 itr->second.baseCipherKey,
			                                                 itr->second.baseCipherKCV,
			                                                 itr->second.refreshAt,
			                                                 itr->second.expireAt);
			numHits++;

			if (dbgTrace.present()) {
				// {encryptDomainId, baseCipherId} forms a unique tuple across encryption domains
				dbgTrace.get().detail(getEncryptDbgTraceKeyWithTS(ENCRYPT_DBG_TRACE_CACHED_PREFIX,
				                                                  domainId,
				                                                  itr->second.baseCipherId,
				                                                  itr->second.refreshAt,
				                                                  itr->second.expireAt),
				                      "");
			}
		} else {
			lookupCipherDomainIds.emplace(domainId);
		}
	}

	ASSERT_EQ(numHits, latestCipherReply.baseCipherDetails.size());

	ekpProxyData->baseCipherDomainIdCacheHits += numHits;
	ekpProxyData->baseCipherDomainIdCacheMisses += lookupCipherDomainIds.size();
	return lookupCipherDomainIds;
}

ACTOR Future<Void> getLatestCipherKeys(Reference<EncryptKeyProxyData> ekpProxyData,
                                       KmsConnectorInterface kmsConnectorInf,
                                       EKPGetLatestBaseCipherKeysRequest req) {
	// Scan the cached cipher-keys and filter our baseCipherIds locally cached
	// for the rest, reachout to KMS to fetch the required details
	state int numHits = 0;
	state EKPGetLatestBaseCipherKeysRequest latestKeysReq = req;
	state EKPGetLatestBaseCipherKeysReply latestCipherReply;
	state Optional<TraceEvent> dbgTrace =
	    latestKeysReq.debugId.present() ? TraceEvent("GetByDomIds", ekpProxyData->myId) : Optional<TraceEvent>();

	if (dbgTrace.present()) {
		dbgTrace.get().setMaxEventLength(SERVER_KNOBS->ENCRYPT_PROXY_MAX_DBG_TRACE_LENGTH);
		dbgTrace.get().detail("DbgId", latestKeysReq.debugId.get());
	}

	// Dedup the requested domainIds.
	// TODO: endpoint serialization of std::unordered_set isn't working at the moment
	std::unordered_set<EncryptCipherDomainId> dedupedDomainIds;
	for (const auto domainId : req.encryptDomainIds) {
		dedupedDomainIds.emplace(domainId);
	}

	if (dbgTrace.present()) {
		dbgTrace.get().detail("NKeys", dedupedDomainIds.size());
		for (const auto domainId : dedupedDomainIds) {
			// log encryptDomainIds queried
			dbgTrace.get().detail(getEncryptDbgTraceKey(ENCRYPT_DBG_TRACE_QUERY_PREFIX, domainId), "");
		}
	}

	// First, check if the requested information is already cached by the server.
	// Ensure the cached information is within FLOW_KNOBS->ENCRYPT_CIPHER_KEY_CACHE_TTL time window.
	state std::unordered_set<EncryptCipherDomainId> lookupCipherDomainIds =
	    getLookupDetailsLatest(ekpProxyData, dbgTrace, latestCipherReply, numHits, dedupedDomainIds);
	if (!lookupCipherDomainIds.empty()) {
		try {
			KmsConnLookupEKsByDomainIdsReq keysByDomainIdReq;
			for (const auto domainId : lookupCipherDomainIds) {
				keysByDomainIdReq.encryptDomainIds.emplace_back(domainId);
			}
			keysByDomainIdReq.debugId = latestKeysReq.debugId;

			state double startTime = now();
			KmsConnLookupEKsByDomainIdsRep keysByDomainIdRep =
			    wait(kmsConnectorInf.ekLookupByDomainIds.getReply(keysByDomainIdReq));
			ekpProxyData->kmsLookupByDomainIdsReqLatency.addMeasurement(now() - startTime);

			for (auto& item : keysByDomainIdRep.cipherKeyDetails) {
				CipherKeyValidityTS validityTS = getCipherKeyValidityTS(item.refreshAfterSec, item.expireAfterSec);

				latestCipherReply.baseCipherDetails.emplace_back(item.encryptDomainId,
				                                                 item.encryptKeyId,
				                                                 item.encryptKey,
				                                                 item.encryptKCV,
				                                                 validityTS.refreshAtTS,
				                                                 validityTS.expAtTS);

				// Record the fetched cipher details to the local cache for the future references
				const auto itr = lookupCipherDomainIds.find(item.encryptDomainId);
				if (itr == lookupCipherDomainIds.end()) {
					TraceEvent(SevError, "GetLatestCipherKeysDomainIdNotFound", ekpProxyData->myId)
					    .detail("DomainId", item.encryptDomainId);
					throw encrypt_keys_fetch_failed();
				}
				ekpProxyData->insertIntoBaseDomainIdCache(item.encryptDomainId,
				                                          item.encryptKeyId,
				                                          item.encryptKey,
				                                          item.encryptKCV,
				                                          validityTS.refreshAtTS,
				                                          validityTS.expAtTS);

				if (dbgTrace.present()) {
					// {encryptDomainId, baseCipherId} forms a unique tuple across encryption domains
					dbgTrace.get().detail(getEncryptDbgTraceKeyWithTS(ENCRYPT_DBG_TRACE_INSERT_PREFIX,
					                                                  item.encryptDomainId,
					                                                  item.encryptKeyId,
					                                                  validityTS.refreshAtTS,
					                                                  validityTS.expAtTS),
					                      "");
				}
			}
			if (keysByDomainIdRep.cipherKeyDetails.size() > 0) {
<<<<<<< HEAD
				ekpProxyData->kmsConnectorHealthStatus = KMSHealthStatus{ true, true, now() };
			}
		} catch (Error& e) {
			if (isKmsConnectionError(e)) {
				ekpProxyData->kmsConnectorHealthStatus = KMSHealthStatus{ false, true, now() };
=======
				ekpProxyData->setKMSHealthiness(true);
			}
		} catch (Error& e) {
			if (isKmsConnectionError(e)) {
				ekpProxyData->setKMSHealthiness(false);
>>>>>>> 3426fc3c
			}
			if (!canReplyWith(e)) {
				TraceEvent("GetLatestCipherKeys", ekpProxyData->myId).error(e);
				throw;
			}
			TraceEvent("GetLatestCipherKeys", ekpProxyData->myId).detail("ErrorCode", e.code());
			ekpProxyData->sendErrorResponse(latestKeysReq.reply, e);
			return Void();
		}
	}

	latestCipherReply.numHits = numHits;
	latestKeysReq.reply.send(latestCipherReply);

	CODE_PROBE(!lookupCipherDomainIds.empty(), "EKP fetch latest cipherKeys from KMS");

	return Void();
}

bool isCipherKeyEligibleForRefresh(const EncryptBaseCipherKey& cipherKey, int64_t currTS) {
	// Candidate eligible for refresh iff either is true:
	// 1. CipherKey cell is either expired/needs-refresh right now.
	// 2. CipherKey cell 'will' be expired/needs-refresh before next refresh cycle interval (proactive refresh)
	if (BUGGIFY_WITH_PROB(0.01)) {
		return true;
	}
	int64_t nextRefreshCycleTS = currTS + FLOW_KNOBS->ENCRYPT_KEY_REFRESH_INTERVAL;
	return nextRefreshCycleTS > cipherKey.expireAt || nextRefreshCycleTS > cipherKey.refreshAt;
}

bool isBlobMetadataEligibleForRefresh(const BlobMetadataDetailsRef& blobMetadata, int64_t currTS) {
	if (BUGGIFY_WITH_PROB(0.01)) {
		return true;
	}
	int64_t nextRefreshCycleTS = currTS + CLIENT_KNOBS->BLOB_METADATA_REFRESH_INTERVAL;
	return nextRefreshCycleTS > blobMetadata.expireAt || nextRefreshCycleTS > blobMetadata.refreshAt;
}

<<<<<<< HEAD
ACTOR Future<KMSHealthStatus> getHealthStatusImpl(Reference<EncryptKeyProxyData> ekpProxyData,
                                                  KmsConnectorInterface kmsConnectorInf) {
=======
ACTOR Future<bool> getHealthStatusImpl(Reference<EncryptKeyProxyData> ekpProxyData,
                                       KmsConnectorInterface kmsConnectorInf) {
>>>>>>> 3426fc3c
	state UID debugId = deterministicRandom()->randomUniqueID();
	if (DEBUG_ENCRYPT_KEY_PROXY) {
		TraceEvent(SevDebug, "KMSHealthCheckStart", ekpProxyData->myId);
	}

	// Health check will try to fetch the encryption details for the system key
	try {
		KmsConnLookupEKsByDomainIdsReq req;
		req.debugId = debugId;
		req.encryptDomainIds.push_back(SYSTEM_KEYSPACE_ENCRYPT_DOMAIN_ID);
		++ekpProxyData->numHealthCheckRequests;
		KmsConnLookupEKsByDomainIdsRep rep = wait(timeoutError(kmsConnectorInf.ekLookupByDomainIds.getReply(req),
		                                                       FLOW_KNOBS->EKP_HEALTH_CHECK_REQUEST_TIMEOUT));
		if (rep.cipherKeyDetails.size() < 1) {
			TraceEvent(SevWarn, "KMSHealthCheckResponseEmpty");
			throw encrypt_key_not_found();
		}
		EncryptCipherKeyDetailsRef cipherDetails = rep.cipherKeyDetails[0];
		if (cipherDetails.encryptDomainId != SYSTEM_KEYSPACE_ENCRYPT_DOMAIN_ID) {
			TraceEvent(SevWarn, "KMSHealthCheckNoSystemKeyFound");
			throw encrypt_key_not_found();
		}
		CipherKeyValidityTS validityTS =
		    getCipherKeyValidityTS(cipherDetails.refreshAfterSec, cipherDetails.expireAfterSec);
		ekpProxyData->insertIntoBaseDomainIdCache(cipherDetails.encryptDomainId,
		                                          cipherDetails.encryptKeyId,
		                                          cipherDetails.encryptKey,
		                                          cipherDetails.encryptKCV,
		                                          validityTS.refreshAtTS,
		                                          validityTS.expAtTS);
<<<<<<< HEAD
		return KMSHealthStatus{ true, true, now() };
=======
		return true;
>>>>>>> 3426fc3c
	} catch (Error& e) {
		TraceEvent(SevWarn, "KMSHealthCheckError").error(e);
		if (!canReplyWith(e)) {
			throw;
		}
		++ekpProxyData->numHealthCheckErrors;
<<<<<<< HEAD
		return KMSHealthStatus{ false, true, now() };
	}
=======
	}
	return false;
>>>>>>> 3426fc3c
}

ACTOR Future<Void> updateHealthStatusImpl(Reference<EncryptKeyProxyData> ekpProxyData,
                                          KmsConnectorInterface kmsConnectorInf) {
	// If the health check status has been updated recently avoid doing another refresh
<<<<<<< HEAD
	if (now() - ekpProxyData->kmsConnectorHealthStatus.lastUpdatedTS < FLOW_KNOBS->ENCRYPT_KEY_HEALTH_CHECK_INTERVAL) {
		return Void();
	}

	KMSHealthStatus status = wait(getHealthStatusImpl(ekpProxyData, kmsConnectorInf));
	if (status != ekpProxyData->kmsConnectorHealthStatus) {
		TraceEvent("KmsConnectorHealthStatusChange")
		    .detail("OldStatus", ekpProxyData->kmsConnectorHealthStatus.toString())
		    .detail("NewStatus", status.toString());
	}
	ekpProxyData->kmsConnectorHealthStatus = status;
=======
	if (now() - ekpProxyData->canConnectToKmsLastUpdatedTS < FLOW_KNOBS->ENCRYPT_KEY_HEALTH_CHECK_INTERVAL) {
		return Void();
	}

	bool canConnectToKms = wait(getHealthStatusImpl(ekpProxyData, kmsConnectorInf));
	if (canConnectToKms != ekpProxyData->canConnectToKms) {
		TraceEvent("KmsConnectorHealthStatusChange")
		    .detail("OldStatus", ekpProxyData->canConnectToKms)
		    .detail("NewStatus", canConnectToKms);
	}
	ekpProxyData->setKMSHealthiness(canConnectToKms);
	return Void();
}

ACTOR Future<Void> getEKPStatus(Reference<EncryptKeyProxyData> ekpProxyData,
                                KmsConnectorInterface kmsConnectorInf,
                                EncryptKeyProxyHealthStatusRequest req) {
	state KMSHealthStatus status;
	status.canConnectToEKP = true;
	status.canConnectToKms = ekpProxyData->canConnectToKms;
	status.lastUpdatedTS = ekpProxyData->canConnectToKmsLastUpdatedTS;
	status.kmsConnectorType = ekpProxyData->kmsConnector->getConnectorStr();

	KmsConnGetKMSStateReq getKMSStateReq;
	try {
		KmsConnGetKMSStateRep getKMSStateRep = wait(kmsConnectorInf.getKMSStateReq.getReply(getKMSStateReq));
		for (const auto& url : getKMSStateRep.restKMSUrls) {
			status.restKMSUrls.push_back(url.toString());
		}
		status.kmsStable = getKMSStateRep.kmsStable;
		req.reply.send(status);
	} catch (Error& e) {
		TraceEvent("EKPGetKMSStateFailed", ekpProxyData->myId).error(e);
		throw e;
	}

>>>>>>> 3426fc3c
	return Void();
}

ACTOR Future<Void> refreshEncryptionKeysImpl(Reference<EncryptKeyProxyData> ekpProxyData,
                                             KmsConnectorInterface kmsConnectorInf) {
	state UID debugId = deterministicRandom()->randomUniqueID();

	state TraceEvent t("RefreshEKsStart", ekpProxyData->myId);
	t.setMaxEventLength(SERVER_KNOBS->ENCRYPT_PROXY_MAX_DBG_TRACE_LENGTH);
	t.detail("KmsConnInf", kmsConnectorInf.id());
	t.detail("DebugId", debugId);

	try {
		KmsConnLookupEKsByDomainIdsReq req;
		req.debugId = debugId;
		// req.encryptDomainInfos.reserve(req.arena, ekpProxyData->baseCipherDomainIdCache.size());

		int64_t currTS = (int64_t)now();
		for (auto itr = ekpProxyData->baseCipherDomainIdCache.begin();
		     itr != ekpProxyData->baseCipherDomainIdCache.end();) {
			if (isCipherKeyEligibleForRefresh(itr->second, currTS)) {
				TraceEvent("RefreshEKs").detail("Id", itr->first);
				req.encryptDomainIds.push_back(itr->first);
			}

			// Garbage collect expired cached CipherKeys
			if (itr->second.isExpired()) {
				itr = ekpProxyData->baseCipherDomainIdCache.erase(itr);
			} else {
				itr++;
			}
		}

		if (req.encryptDomainIds.empty()) {
			// Nothing to refresh
			TraceEvent(SevDebug, "RefreshEKsEmptyRefresh");
			return Void();
		}

		state double startTime = now();
		KmsConnLookupEKsByDomainIdsRep rep = wait(kmsConnectorInf.ekLookupByDomainIds.getReply(req));
		ekpProxyData->kmsLookupByDomainIdsReqLatency.addMeasurement(now() - startTime);
		for (const auto& item : rep.cipherKeyDetails) {
			const auto itr = ekpProxyData->baseCipherDomainIdCache.find(item.encryptDomainId);
			if (itr == ekpProxyData->baseCipherDomainIdCache.end()) {
				TraceEvent(SevInfo, "RefreshEKsDomainIdNotFound", ekpProxyData->myId)
				    .detail("DomainId", item.encryptDomainId);
				// Continue updating the cache with other elements
				continue;
			}

			CipherKeyValidityTS validityTS = getCipherKeyValidityTS(item.refreshAfterSec, item.expireAfterSec);
			ekpProxyData->insertIntoBaseDomainIdCache(item.encryptDomainId,
			                                          item.encryptKeyId,
			                                          item.encryptKey,
			                                          item.encryptKCV,
			                                          validityTS.refreshAtTS,
			                                          validityTS.expAtTS);
			// {encryptDomainId, baseCipherId} forms a unique tuple across encryption domains
			t.detail(getEncryptDbgTraceKeyWithTS(ENCRYPT_DBG_TRACE_INSERT_PREFIX,
			                                     item.encryptDomainId,
			                                     item.encryptKeyId,
			                                     validityTS.refreshAtTS,
			                                     validityTS.expAtTS),
			         "");
		}

		ekpProxyData->baseCipherKeysRefreshed += rep.cipherKeyDetails.size();
		if (rep.cipherKeyDetails.size() > 0) {
<<<<<<< HEAD
			ekpProxyData->kmsConnectorHealthStatus = KMSHealthStatus{ true, true, now() };
=======
			ekpProxyData->setKMSHealthiness(true);
>>>>>>> 3426fc3c
		}
		t.detail("NumKeys", rep.cipherKeyDetails.size());
		CODE_PROBE(!rep.cipherKeyDetails.empty(), "EKP refresh cipherKeys");
	} catch (Error& e) {
		if (isKmsConnectionError(e)) {
<<<<<<< HEAD
			ekpProxyData->kmsConnectorHealthStatus = KMSHealthStatus{ false, true, now() };
=======
			ekpProxyData->setKMSHealthiness(false);
>>>>>>> 3426fc3c
		}
		if (!canReplyWith(e)) {
			TraceEvent(SevWarn, "RefreshEKsError").error(e);
			throw e;
		}
		TraceEvent("RefreshEKs").detail("ErrorCode", e.code());
		++ekpProxyData->numEncryptionKeyRefreshErrors;
	}

	return Void();
}

Future<Void> refreshEncryptionKeys(Reference<EncryptKeyProxyData> ekpProxyData, KmsConnectorInterface kmsConnectorInf) {
	return refreshEncryptionKeysImpl(ekpProxyData, kmsConnectorInf);
}

Future<Void> updateHealthStatus(Reference<EncryptKeyProxyData> ekpProxyData, KmsConnectorInterface kmsConnectorInf) {
	return updateHealthStatusImpl(ekpProxyData, kmsConnectorInf);
}

ACTOR Future<Void> getLatestBlobMetadata(Reference<EncryptKeyProxyData> ekpProxyData,
                                         KmsConnectorInterface kmsConnectorInf,
                                         EKPGetLatestBlobMetadataRequest req) {
	// Use cached metadata if it exists, otherwise reach out to KMS
	state Standalone<VectorRef<BlobMetadataDetailsRef>> metadataDetails;
	state Optional<TraceEvent> dbgTrace =
	    req.debugId.present() ? TraceEvent("GetBlobMetadata", ekpProxyData->myId) : Optional<TraceEvent>();

	if (dbgTrace.present()) {
		dbgTrace.get().setMaxEventLength(SERVER_KNOBS->ENCRYPT_PROXY_MAX_DBG_TRACE_LENGTH);
		dbgTrace.get().detail("DbgId", req.debugId.get());
	}

	// Dedup the requested domainIds.
	std::unordered_set<BlobMetadataDomainId> dedupedDomainIds;
	for (auto domainId : req.domainIds) {
		dedupedDomainIds.insert(domainId);
	}

	if (dbgTrace.present()) {
		dbgTrace.get().detail("NKeys", dedupedDomainIds.size());
		for (const auto domainId : dedupedDomainIds) {
			// log domainids queried
			dbgTrace.get().detail("BMQ" + std::to_string(domainId), "");
		}
	}

	// First, check if the requested information is already cached by the server.
	// Ensure the cached information is within SERVER_KNOBS->BLOB_METADATA_CACHE_TTL time window.
	state KmsConnBlobMetadataReq kmsReq;
	kmsReq.debugId = req.debugId;

	for (const auto domainId : dedupedDomainIds) {
		const auto itr = ekpProxyData->blobMetadataDomainIdCache.find(domainId);
		if (itr != ekpProxyData->blobMetadataDomainIdCache.end() && itr->second.isValid() &&
		    now() <= itr->second.metadataDetails.expireAt) {
			metadataDetails.arena().dependsOn(itr->second.metadataDetails.arena());
			metadataDetails.push_back(metadataDetails.arena(), itr->second.metadataDetails);

			if (dbgTrace.present()) {
				dbgTrace.get().detail("BMC" + std::to_string(domainId), "");
			}
		} else {
			kmsReq.domainIds.emplace_back(domainId);
		}
	}

	ekpProxyData->blobMetadataCacheHits += metadataDetails.size();

	if (!kmsReq.domainIds.empty()) {
		ekpProxyData->blobMetadataCacheMisses += kmsReq.domainIds.size();
		try {
			state double startTime = now();
			KmsConnBlobMetadataRep kmsRep = wait(kmsConnectorInf.blobMetadataReq.getReply(kmsReq));
			ekpProxyData->kmsBlobMetadataReqLatency.addMeasurement(now() - startTime);
			metadataDetails.arena().dependsOn(kmsRep.metadataDetails.arena());

			for (auto& item : kmsRep.metadataDetails) {
				metadataDetails.push_back(metadataDetails.arena(), item);

				// Record the fetched metadata to the local cache for the future references
				ekpProxyData->insertIntoBlobMetadataCache(item.domainId, item);

				if (dbgTrace.present()) {
					dbgTrace.get().detail("BMI" + std::to_string(item.domainId), "");
				}
			}
			if (kmsRep.metadataDetails.size() > 0) {
<<<<<<< HEAD
				ekpProxyData->kmsConnectorHealthStatus = KMSHealthStatus{ true, true, now() };
			}
		} catch (Error& e) {
			if (isKmsConnectionError(e)) {
				ekpProxyData->kmsConnectorHealthStatus = KMSHealthStatus{ false, true, now() };
=======
				ekpProxyData->setKMSHealthiness(true);
			}
		} catch (Error& e) {
			if (isKmsConnectionError(e)) {
				ekpProxyData->setKMSHealthiness(false);
>>>>>>> 3426fc3c
			}

			if (!canReplyWith(e)) {
				TraceEvent("GetLatestBlobMetadataUnexpectedError", ekpProxyData->myId).error(e);
				throw;
			}
			TraceEvent("GetLatestBlobMetadataExpectedError", ekpProxyData->myId).error(e);
			req.reply.sendError(e);
			return Void();
		}
	}

	req.reply.send(EKPGetLatestBlobMetadataReply(metadataDetails));
	return Void();
}

ACTOR Future<Void> refreshBlobMetadataCore(Reference<EncryptKeyProxyData> ekpProxyData,
                                           KmsConnectorInterface kmsConnectorInf) {
	state UID debugId = ekpProxyData->myId;
	state double startTime;

	state TraceEvent t("RefreshBlobMetadataStart", ekpProxyData->myId);
	t.setMaxEventLength(SERVER_KNOBS->ENCRYPT_PROXY_MAX_DBG_TRACE_LENGTH);
	t.detail("KmsConnInf", kmsConnectorInf.id());
	t.detail("DebugId", debugId);

	try {
		KmsConnBlobMetadataReq req;
		req.debugId = debugId;

		int64_t currTS = (int64_t)now();
		for (auto itr = ekpProxyData->blobMetadataDomainIdCache.begin();
		     itr != ekpProxyData->blobMetadataDomainIdCache.end();) {
			if (isBlobMetadataEligibleForRefresh(itr->second.metadataDetails, currTS)) {
				req.domainIds.emplace_back(itr->first);
			}

			// Garbage collect expired cached Blob Metadata
			if (itr->second.metadataDetails.expireAt >= currTS) {
				itr = ekpProxyData->blobMetadataDomainIdCache.erase(itr);
			} else {
				itr++;
			}
		}

		if (req.domainIds.empty()) {
			return Void();
		}

		startTime = now();
		KmsConnBlobMetadataRep rep = wait(kmsConnectorInf.blobMetadataReq.getReply(req));
		ekpProxyData->kmsBlobMetadataReqLatency.addMeasurement(now() - startTime);
		for (auto& item : rep.metadataDetails) {
			ekpProxyData->insertIntoBlobMetadataCache(item.domainId, item);
			t.detail("BM" + std::to_string(item.domainId), "");
		}

		ekpProxyData->blobMetadataRefreshed += rep.metadataDetails.size();
		if (rep.metadataDetails.size() > 0) {
<<<<<<< HEAD
			ekpProxyData->kmsConnectorHealthStatus = KMSHealthStatus{ true, true, now() };
=======
			ekpProxyData->setKMSHealthiness(true);
>>>>>>> 3426fc3c
		}
		t.detail("nKeys", rep.metadataDetails.size());
	} catch (Error& e) {
		if (isKmsConnectionError(e)) {
<<<<<<< HEAD
			ekpProxyData->kmsConnectorHealthStatus = KMSHealthStatus{ false, true, now() };
=======
			ekpProxyData->setKMSHealthiness(false);
>>>>>>> 3426fc3c
		}

		if (!canReplyWith(e)) {
			TraceEvent("RefreshBlobMetadataError").error(e);
			throw e;
		}
		TraceEvent("RefreshBlobMetadata").detail("ErrorCode", e.code());
		++ekpProxyData->numBlobMetadataRefreshErrors;
	}

	return Void();
}

void refreshBlobMetadata(Reference<EncryptKeyProxyData> ekpProxyData, KmsConnectorInterface kmsConnectorInf) {
	Future<Void> ignored = refreshBlobMetadataCore(ekpProxyData, kmsConnectorInf);
}

void activateKmsConnector(Reference<EncryptKeyProxyData> ekpProxyData, KmsConnectorInterface kmsConnectorInf) {
	if (g_network->isSimulated()) {
		ekpProxyData->kmsConnector = std::make_unique<SimKmsConnector>(FDB_SIM_KMS_CONNECTOR_TYPE_STR);
	} else if (SERVER_KNOBS->KMS_CONNECTOR_TYPE.compare(FDB_PREF_KMS_CONNECTOR_TYPE_STR) == 0) {
		ekpProxyData->kmsConnector = std::make_unique<SimKmsConnector>(FDB_PREF_KMS_CONNECTOR_TYPE_STR);
	} else if (SERVER_KNOBS->KMS_CONNECTOR_TYPE.compare(REST_KMS_CONNECTOR_TYPE_STR) == 0) {
		ekpProxyData->kmsConnector = std::make_unique<RESTKmsConnector>(REST_KMS_CONNECTOR_TYPE_STR);
	} else {
		throw not_implemented();
	}

	TraceEvent("EKPActiveKmsConnector", ekpProxyData->myId)
	    .detail("ConnectorType", ekpProxyData->kmsConnector->getConnectorStr())
	    .detail("InfId", kmsConnectorInf.id());

	ekpProxyData->addActor.send(ekpProxyData->kmsConnector->connectorCore(kmsConnectorInf));
}

ACTOR Future<Void> encryptKeyProxyServer(EncryptKeyProxyInterface ekpInterface,
                                         Reference<AsyncVar<ServerDBInfo>> db,
                                         EncryptionAtRestMode encryptMode) {
	state Reference<EncryptKeyProxyData> self = makeReference<EncryptKeyProxyData>(ekpInterface.id());
	state Future<Void> collection = actorCollection(self->addActor.getFuture());
	self->addActor.send(traceRole(Role::ENCRYPT_KEY_PROXY, ekpInterface.id()));

	state KmsConnectorInterface kmsConnectorInf;
	kmsConnectorInf.initEndpoints();

	TraceEvent("EKPStart", self->myId).detail("KmsConnectorInf", kmsConnectorInf.id());

	activateKmsConnector(self, kmsConnectorInf);

	// Register a recurring task to refresh the cached Encryption keys and blob metadata.
	// Approach avoids external RPCs due to EncryptionKey refreshes for the inline write encryption codepath such as:
	// CPs, Redwood Storage Server node flush etc. The process doing the encryption refresh the cached cipher keys based
	// on FLOW_KNOB->ENCRYPTION_CIPHER_KEY_CACHE_TTL_SEC interval which is intentionally kept longer than
	// FLOW_KNOB->ENCRRYPTION_KEY_REFRESH_INTERVAL_SEC, allowing the interactions with external Encryption Key Manager
	// mostly not co-inciding with FDB process encryption key refresh attempts.

	self->encryptionKeyRefresher = recurringAsync([&]() { return refreshEncryptionKeys(self, kmsConnectorInf); },
	                                              FLOW_KNOBS->ENCRYPT_KEY_REFRESH_INTERVAL, /* interval */
	                                              true, /* absoluteIntervalDelay */
	                                              FLOW_KNOBS->ENCRYPT_KEY_REFRESH_INTERVAL, /* initialDelay */
	                                              TaskPriority::Worker);

	self->blobMetadataRefresher = recurring([&]() { refreshBlobMetadata(self, kmsConnectorInf); },
	                                        CLIENT_KNOBS->BLOB_METADATA_REFRESH_INTERVAL,
	                                        TaskPriority::Worker);

	self->healthChecker = recurringAsync([&]() { return updateHealthStatus(self, kmsConnectorInf); },
	                                     FLOW_KNOBS->ENCRYPT_KEY_HEALTH_CHECK_INTERVAL,
	                                     true,
	                                     FLOW_KNOBS->ENCRYPT_KEY_HEALTH_CHECK_INTERVAL,
	                                     TaskPriority::Worker,
	                                     true);

	CODE_PROBE(!encryptMode.isEncryptionEnabled() && SERVER_KNOBS->ENABLE_REST_KMS_COMMUNICATION,
	           "Encryption disabled and EKP Recruited");
	try {
		loop choose {
			when(EKPGetBaseCipherKeysByIdsRequest req = waitNext(ekpInterface.getBaseCipherKeysByIds.getFuture())) {
				ASSERT(encryptMode.isEncryptionEnabled());
				self->addActor.send(getCipherKeysByBaseCipherKeyIds(self, kmsConnectorInf, req));
			}
			when(EKPGetLatestBaseCipherKeysRequest req = waitNext(ekpInterface.getLatestBaseCipherKeys.getFuture())) {
				ASSERT(encryptMode.isEncryptionEnabled());
				self->addActor.send(getLatestCipherKeys(self, kmsConnectorInf, req));
			}
			when(EKPGetLatestBlobMetadataRequest req = waitNext(ekpInterface.getLatestBlobMetadata.getFuture())) {
				ASSERT(encryptMode.isEncryptionEnabled() || SERVER_KNOBS->ENABLE_REST_KMS_COMMUNICATION);
				self->addActor.send(getLatestBlobMetadata(self, kmsConnectorInf, req));
			}
			when(HaltEncryptKeyProxyRequest req = waitNext(ekpInterface.haltEncryptKeyProxy.getFuture())) {
				ASSERT(encryptMode.isEncryptionEnabled() || SERVER_KNOBS->ENABLE_REST_KMS_COMMUNICATION);
				TraceEvent("EKPHalted", self->myId).detail("ReqID", req.requesterID);
				req.reply.send(Void());
				break;
			}
			when(EncryptKeyProxyHealthStatusRequest req = waitNext(ekpInterface.getHealthStatus.getFuture())) {
				ASSERT(encryptMode.isEncryptionEnabled() || SERVER_KNOBS->ENABLE_REST_KMS_COMMUNICATION);
<<<<<<< HEAD
				req.reply.send(self->kmsConnectorHealthStatus);
=======
				self->addActor.send(getEKPStatus(self, kmsConnectorInf, req));
>>>>>>> 3426fc3c
			}
			when(wait(collection)) {
				ASSERT(false);
				throw internal_error();
			}
		}
	} catch (Error& e) {
		TraceEvent("EKPTerminated", self->myId).errorUnsuppressed(e);
	}

	return Void();
}

void testLookupLatestCipherDetails() {
	Reference<EncryptKeyProxyData> ekpProxyData =
	    makeReference<EncryptKeyProxyData>(deterministicRandom()->randomUniqueID());
	Optional<TraceEvent> dbgTrace = TraceEvent("GetLatestCipherTest", ekpProxyData->myId);
	int numHits = 0;
	EKPGetLatestBaseCipherKeysReply latestCipherReply;
	std::unordered_set<EncryptCipherDomainId> dedupedDomainIds = { 1, 2, 3, 4 };
	double startTime = now();
	ekpProxyData->baseCipherDomainIdCache[1] =
	    EncryptBaseCipherKey(1, 1, "dom1"_sr, 0, startTime + 300, startTime + 300);
	// key needs refresh
	ekpProxyData->baseCipherDomainIdCache[2] =
	    EncryptBaseCipherKey(2, 2, "dom2"_sr, 0, startTime - 10, startTime + 300);
	// key is expired
	ekpProxyData->baseCipherDomainIdCache[3] =
	    EncryptBaseCipherKey(3, 3, "dom3"_sr, 0, startTime + 300, startTime - 10);

	std::unordered_set<EncryptCipherDomainId> lookupCipherDomainIds =
	    getLookupDetailsLatest(ekpProxyData, dbgTrace, latestCipherReply, numHits, dedupedDomainIds);
	std::unordered_set<EncryptCipherDomainId> expectedLookupCipherDomainIds = { 2, 3, 4 };

	ASSERT_EQ(numHits, 1);
	if (lookupCipherDomainIds != expectedLookupCipherDomainIds) {
		ASSERT(false);
	}
	EKPBaseCipherDetails expectedCipherDetails =
	    EKPBaseCipherDetails(1, 1, "dom1"_sr, 0, startTime + 300, startTime + 300);
	ASSERT_EQ(latestCipherReply.baseCipherDetails.size(), 1);
	ASSERT(latestCipherReply.baseCipherDetails[0] == expectedCipherDetails);
	ASSERT_EQ(ekpProxyData->baseCipherDomainIdCacheHits.getValue(), 1);
	ASSERT_EQ(ekpProxyData->baseCipherDomainIdCacheMisses.getValue(), 3);
}

void testLookupCipherDetails() {
	Reference<EncryptKeyProxyData> ekpProxyData =
	    makeReference<EncryptKeyProxyData>(deterministicRandom()->randomUniqueID());
	Optional<TraceEvent> dbgTrace = TraceEvent("GetCipherTest", ekpProxyData->myId);
	int numHits = 0;
	EKPGetBaseCipherKeysByIdsReply keyIdsReply;
	std::unordered_set<EKPGetBaseCipherKeysRequestInfo, EKPGetBaseCipherKeysRequestInfo_Hash> dedupedCipherInfos = {
		{ 1, 1 }, { 2, 2 }, { 3, 3 }, { 4, 4 }
	};
	double startTime = now();
	ekpProxyData->baseCipherDomainIdKeyIdCache[EncryptKeyProxyData::getBaseCipherDomainIdKeyIdCacheKey(1, 1)] =
	    EncryptBaseCipherKey(1, 1, "dom1"_sr, 0, startTime + 300, startTime + 300);
	// key needs refresh
	ekpProxyData->baseCipherDomainIdKeyIdCache[EncryptKeyProxyData::getBaseCipherDomainIdKeyIdCacheKey(2, 2)] =
	    EncryptBaseCipherKey(2, 2, "dom2"_sr, 0, startTime - 10, startTime + 300);
	// key is expired
	ekpProxyData->baseCipherDomainIdKeyIdCache[EncryptKeyProxyData::getBaseCipherDomainIdKeyIdCacheKey(3, 3)] =
	    EncryptBaseCipherKey(3, 3, "dom3"_sr, 0, startTime + 300, startTime - 10);

	std::unordered_map<std::pair<EncryptCipherDomainId, EncryptCipherBaseKeyId>,
	                   EKPGetBaseCipherKeysRequestInfo,
	                   boost::hash<std::pair<EncryptCipherDomainId, EncryptCipherBaseKeyId>>>
	    lookupCipherInfoMap = getLookupDetails(ekpProxyData, dbgTrace, keyIdsReply, numHits, dedupedCipherInfos);
	ASSERT_EQ(numHits, 2);
	ASSERT(lookupCipherInfoMap.find({ 3, 3 }) != lookupCipherInfoMap.end());
	ASSERT(lookupCipherInfoMap.find({ 4, 4 }) != lookupCipherInfoMap.end());
	ASSERT_EQ(keyIdsReply.baseCipherDetails.size(), 2);
	EKPBaseCipherDetails expectedCipherDetails1 = EKPBaseCipherDetails(
	    1, 1, "dom1"_sr, 0, std::numeric_limits<int64_t>::max(), std::numeric_limits<int64_t>::max());
	EKPBaseCipherDetails expectedCipherDetails2 = EKPBaseCipherDetails(
	    2, 2, "dom2"_sr, 0, std::numeric_limits<int64_t>::max(), std::numeric_limits<int64_t>::max());
	for (EKPBaseCipherDetails details : keyIdsReply.baseCipherDetails) {
		if (details.encryptDomainId == 1) {
			ASSERT(details == expectedCipherDetails1);
		} else if (details.encryptDomainId == 2) {
			ASSERT(details == expectedCipherDetails2);
		} else {
			ASSERT(false);
		}
	}
	ASSERT_EQ(ekpProxyData->baseCipherKeyIdCacheHits.getValue(), 2);
	ASSERT_EQ(ekpProxyData->baseCipherKeyIdCacheMisses.getValue(), 2);
}

TEST_CASE("/EncryptKeyProxy") {
	testLookupLatestCipherDetails();
	testLookupCipherDetails();
	return Void();
}<|MERGE_RESOLUTION|>--- conflicted
+++ resolved
@@ -231,12 +231,8 @@
 
 	std::unique_ptr<KmsConnector> kmsConnector;
 
-<<<<<<< HEAD
-	KMSHealthStatus kmsConnectorHealthStatus;
-=======
 	bool canConnectToKms = true;
 	double canConnectToKmsLastUpdatedTS = 0;
->>>>>>> 3426fc3c
 
 	CounterCollection ekpCacheMetrics;
 
@@ -288,14 +284,11 @@
 		logger = ekpCacheMetrics.traceCounters(
 		    "EncryptKeyProxyMetrics", id, SERVER_KNOBS->ENCRYPTION_LOGGING_INTERVAL, "EncryptKeyProxyMetrics");
 	}
-<<<<<<< HEAD
-=======
 
 	void setKMSHealthiness(bool canConnect) {
 		canConnectToKms = canConnect;
 		canConnectToKmsLastUpdatedTS = now();
 	}
->>>>>>> 3426fc3c
 
 	static EncryptBaseCipherDomainIdKeyIdCacheKey getBaseCipherDomainIdKeyIdCacheKey(
 	    const EncryptCipherDomainId domainId,
@@ -506,19 +499,11 @@
 				}
 			}
 			if (keysByIdsRep.cipherKeyDetails.size() > 0) {
-<<<<<<< HEAD
-				ekpProxyData->kmsConnectorHealthStatus = KMSHealthStatus{ true, true, now() };
-			}
-		} catch (Error& e) {
-			if (isKmsConnectionError(e)) {
-				ekpProxyData->kmsConnectorHealthStatus = KMSHealthStatus{ false, true, now() };
-=======
 				ekpProxyData->setKMSHealthiness(true);
 			}
 		} catch (Error& e) {
 			if (isKmsConnectionError(e)) {
 				ekpProxyData->setKMSHealthiness(false);
->>>>>>> 3426fc3c
 			}
 
 			if (!canReplyWith(e)) {
@@ -662,19 +647,11 @@
 				}
 			}
 			if (keysByDomainIdRep.cipherKeyDetails.size() > 0) {
-<<<<<<< HEAD
-				ekpProxyData->kmsConnectorHealthStatus = KMSHealthStatus{ true, true, now() };
-			}
-		} catch (Error& e) {
-			if (isKmsConnectionError(e)) {
-				ekpProxyData->kmsConnectorHealthStatus = KMSHealthStatus{ false, true, now() };
-=======
 				ekpProxyData->setKMSHealthiness(true);
 			}
 		} catch (Error& e) {
 			if (isKmsConnectionError(e)) {
 				ekpProxyData->setKMSHealthiness(false);
->>>>>>> 3426fc3c
 			}
 			if (!canReplyWith(e)) {
 				TraceEvent("GetLatestCipherKeys", ekpProxyData->myId).error(e);
@@ -713,13 +690,8 @@
 	return nextRefreshCycleTS > blobMetadata.expireAt || nextRefreshCycleTS > blobMetadata.refreshAt;
 }
 
-<<<<<<< HEAD
-ACTOR Future<KMSHealthStatus> getHealthStatusImpl(Reference<EncryptKeyProxyData> ekpProxyData,
-                                                  KmsConnectorInterface kmsConnectorInf) {
-=======
 ACTOR Future<bool> getHealthStatusImpl(Reference<EncryptKeyProxyData> ekpProxyData,
                                        KmsConnectorInterface kmsConnectorInf) {
->>>>>>> 3426fc3c
 	state UID debugId = deterministicRandom()->randomUniqueID();
 	if (DEBUG_ENCRYPT_KEY_PROXY) {
 		TraceEvent(SevDebug, "KMSHealthCheckStart", ekpProxyData->myId);
@@ -750,42 +722,20 @@
 		                                          cipherDetails.encryptKCV,
 		                                          validityTS.refreshAtTS,
 		                                          validityTS.expAtTS);
-<<<<<<< HEAD
-		return KMSHealthStatus{ true, true, now() };
-=======
 		return true;
->>>>>>> 3426fc3c
 	} catch (Error& e) {
 		TraceEvent(SevWarn, "KMSHealthCheckError").error(e);
 		if (!canReplyWith(e)) {
 			throw;
 		}
 		++ekpProxyData->numHealthCheckErrors;
-<<<<<<< HEAD
-		return KMSHealthStatus{ false, true, now() };
-	}
-=======
 	}
 	return false;
->>>>>>> 3426fc3c
 }
 
 ACTOR Future<Void> updateHealthStatusImpl(Reference<EncryptKeyProxyData> ekpProxyData,
                                           KmsConnectorInterface kmsConnectorInf) {
 	// If the health check status has been updated recently avoid doing another refresh
-<<<<<<< HEAD
-	if (now() - ekpProxyData->kmsConnectorHealthStatus.lastUpdatedTS < FLOW_KNOBS->ENCRYPT_KEY_HEALTH_CHECK_INTERVAL) {
-		return Void();
-	}
-
-	KMSHealthStatus status = wait(getHealthStatusImpl(ekpProxyData, kmsConnectorInf));
-	if (status != ekpProxyData->kmsConnectorHealthStatus) {
-		TraceEvent("KmsConnectorHealthStatusChange")
-		    .detail("OldStatus", ekpProxyData->kmsConnectorHealthStatus.toString())
-		    .detail("NewStatus", status.toString());
-	}
-	ekpProxyData->kmsConnectorHealthStatus = status;
-=======
 	if (now() - ekpProxyData->canConnectToKmsLastUpdatedTS < FLOW_KNOBS->ENCRYPT_KEY_HEALTH_CHECK_INTERVAL) {
 		return Void();
 	}
@@ -822,7 +772,6 @@
 		throw e;
 	}
 
->>>>>>> 3426fc3c
 	return Void();
 }
 
@@ -892,21 +841,13 @@
 
 		ekpProxyData->baseCipherKeysRefreshed += rep.cipherKeyDetails.size();
 		if (rep.cipherKeyDetails.size() > 0) {
-<<<<<<< HEAD
-			ekpProxyData->kmsConnectorHealthStatus = KMSHealthStatus{ true, true, now() };
-=======
 			ekpProxyData->setKMSHealthiness(true);
->>>>>>> 3426fc3c
 		}
 		t.detail("NumKeys", rep.cipherKeyDetails.size());
 		CODE_PROBE(!rep.cipherKeyDetails.empty(), "EKP refresh cipherKeys");
 	} catch (Error& e) {
 		if (isKmsConnectionError(e)) {
-<<<<<<< HEAD
-			ekpProxyData->kmsConnectorHealthStatus = KMSHealthStatus{ false, true, now() };
-=======
 			ekpProxyData->setKMSHealthiness(false);
->>>>>>> 3426fc3c
 		}
 		if (!canReplyWith(e)) {
 			TraceEvent(SevWarn, "RefreshEKsError").error(e);
@@ -995,19 +936,11 @@
 				}
 			}
 			if (kmsRep.metadataDetails.size() > 0) {
-<<<<<<< HEAD
-				ekpProxyData->kmsConnectorHealthStatus = KMSHealthStatus{ true, true, now() };
-			}
-		} catch (Error& e) {
-			if (isKmsConnectionError(e)) {
-				ekpProxyData->kmsConnectorHealthStatus = KMSHealthStatus{ false, true, now() };
-=======
 				ekpProxyData->setKMSHealthiness(true);
 			}
 		} catch (Error& e) {
 			if (isKmsConnectionError(e)) {
 				ekpProxyData->setKMSHealthiness(false);
->>>>>>> 3426fc3c
 			}
 
 			if (!canReplyWith(e)) {
@@ -1067,20 +1000,12 @@
 
 		ekpProxyData->blobMetadataRefreshed += rep.metadataDetails.size();
 		if (rep.metadataDetails.size() > 0) {
-<<<<<<< HEAD
-			ekpProxyData->kmsConnectorHealthStatus = KMSHealthStatus{ true, true, now() };
-=======
 			ekpProxyData->setKMSHealthiness(true);
->>>>>>> 3426fc3c
 		}
 		t.detail("nKeys", rep.metadataDetails.size());
 	} catch (Error& e) {
 		if (isKmsConnectionError(e)) {
-<<<<<<< HEAD
-			ekpProxyData->kmsConnectorHealthStatus = KMSHealthStatus{ false, true, now() };
-=======
 			ekpProxyData->setKMSHealthiness(false);
->>>>>>> 3426fc3c
 		}
 
 		if (!canReplyWith(e)) {
@@ -1178,11 +1103,7 @@
 			}
 			when(EncryptKeyProxyHealthStatusRequest req = waitNext(ekpInterface.getHealthStatus.getFuture())) {
 				ASSERT(encryptMode.isEncryptionEnabled() || SERVER_KNOBS->ENABLE_REST_KMS_COMMUNICATION);
-<<<<<<< HEAD
-				req.reply.send(self->kmsConnectorHealthStatus);
-=======
 				self->addActor.send(getEKPStatus(self, kmsConnectorInf, req));
->>>>>>> 3426fc3c
 			}
 			when(wait(collection)) {
 				ASSERT(false);
