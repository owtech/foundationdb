/*
 * BlobWorker.actor.cpp
 *
 * This source file is part of the FoundationDB open source project
 *
 * Copyright 2013-2022 Apple Inc. and the FoundationDB project authors
 *
 * Licensed under the Apache License, Version 2.0 (the "License");
 * you may not use this file except in compliance with the License.
 * You may obtain a copy of the License at
 *
 *     http://www.apache.org/licenses/LICENSE-2.0
 *
 * Unless required by applicable law or agreed to in writing, software
 * distributed under the License is distributed on an "AS IS" BASIS,
 * WITHOUT WARRANTIES OR CONDITIONS OF ANY KIND, either express or implied.
 * See the License for the specific language governing permissions and
 * limitations under the License.
 */

#include "fdbclient/ClientBooleanParams.h"
#include "fdbclient/BlobCipher.h"
#include "fdbclient/BlobGranuleFiles.h"
#include "fdbclient/FDBTypes.h"
#include "fdbclient/GetEncryptCipherKeys.h"
#include "fdbclient/KeyRangeMap.h"
#include "fdbclient/SystemData.h"
#include "fdbclient/BackupContainerFileSystem.h"
#include "fdbclient/BlobConnectionProvider.h"
#include "fdbclient/BlobGranuleCommon.h"
#include "fdbclient/BlobGranuleReader.actor.h"
#include "fdbclient/BlobMetadataUtils.h"
#include "fdbclient/BlobWorkerCommon.h"
#include "fdbclient/BlobWorkerInterface.h"
#include "fdbclient/DatabaseContext.h"
#include "fdbclient/ManagementAPI.actor.h"
#include "fdbclient/NativeAPI.actor.h"
#include "fdbclient/Notified.h"

#include "fdbserver/BlobWorker.h"
#include "fdbserver/BlobGranuleServerCommon.actor.h"
#include "fdbclient/GetEncryptCipherKeys.h"
#include "fdbserver/Knobs.h"
#include "fdbserver/MutationTracking.h"
#include "fdbserver/ServerDBInfo.actor.h"
#include "fdbserver/ServerDBInfo.h"
#include "fdbserver/WaitFailure.h"
#include "fdbserver/IKeyValueStore.h"

#include "flow/Arena.h"
#include "flow/CompressionUtils.h"
#include "flow/EncryptUtils.h"
#include "flow/Error.h"
#include "flow/flow.h"
#include "flow/IRandom.h"
#include "flow/network.h"
#include "flow/Trace.h"
#include "flow/xxhash.h"

#include "fmt/format.h"

#include <limits>
#include <tuple>
#include <utility>
#include <vector>

#include "flow/actorcompiler.h" // has to be last include

#define BW_DEBUG false
#define BW_HISTORY_DEBUG false
#define BW_REQUEST_DEBUG false

void GranuleMetadata::resume() {
	if (resumeSnapshot.canBeSet()) {
		resumeSnapshot.send(Void());
	}
}

void GranuleMetadata::resetReadStats() {
	rdcCandidate = false;
	readStats.reset();
	runRDC.reset();
}

double GranuleMetadata::weightRDC() {
	// ratio of read amp to write amp that would be incurred by re-snapshotting now
	int64_t lastSnapshotSize = (files.snapshotFiles.empty()) ? 0 : files.snapshotFiles.back().length;
	int64_t minSnapshotSize = SERVER_KNOBS->BG_SNAPSHOT_FILE_TARGET_BYTES / 2;
	lastSnapshotSize = std::max(minSnapshotSize, lastSnapshotSize);

	int64_t writeAmp = lastSnapshotSize + bufferedDeltaBytes + bytesInNewDeltaFiles;
	// read amp is deltaBytesRead. Read amp must be READ_FACTOR times larger than write amp
	return (1.0 * readStats.deltaBytesRead) / (writeAmp * SERVER_KNOBS->BG_RDC_READ_FACTOR);
}

bool GranuleMetadata::isEligibleRDC() const {
	// granule should be reasonably read-hot to be eligible
	int64_t bytesWritten = bufferedDeltaBytes + bytesInNewDeltaFiles;
	return bytesWritten > 0 && bytesWritten * SERVER_KNOBS->BG_RDC_READ_FACTOR < readStats.deltaBytesRead;
}

bool GranuleMetadata::updateReadStats(Version readVersion, const BlobGranuleChunkRef& chunk) {
	// Only update stats for re-compacting for at-latest reads that have to do snapshot + delta merge
	if (!SERVER_KNOBS->BG_ENABLE_READ_DRIVEN_COMPACTION || !chunk.snapshotFile.present() ||
	    pendingSnapshotVersion != durableSnapshotVersion.get() || readVersion <= pendingSnapshotVersion) {
		return false;
	}

	if (chunk.newDeltas.empty() && chunk.deltaFiles.empty()) {
		return false;
	}

	// any memory deltas must be newer than snapshot
	readStats.deltaBytesRead += chunk.newDeltas.expectedSize();
	for (auto& it : chunk.deltaFiles) {
		// some races where you get previous snapshot + deltas instead of new snapshot for read, don't count those
		// as we already re-snapshotted after them
		if (it.fileVersion > pendingSnapshotVersion) {
			// TODO: should this be logical size instead?
			readStats.deltaBytesRead += it.length;
		}
	}

	if (rdcCandidate) {
		return false;
	}

	if (isEligibleRDC() && weightRDC() > 1.0) {
		rdcCandidate = true;
		CODE_PROBE(true, "Granule read triggering read-driven compaction");
		if (BW_DEBUG) {
			fmt::print("Triggering read-driven compaction of [{0} - {1})\n",
			           keyRange.begin.printable(),
			           keyRange.end.printable());
		}
		return true;
	}
	return false;
}

void GranuleRangeMetadata::cancel() {
	if (activeMetadata->cancelled.canBeSet()) {
		activeMetadata->cancelled.send(Void());
	}
	activeMetadata.clear();
	assignFuture.cancel();
	historyLoaderFuture.cancel();
	fileUpdaterFuture.cancel();
}
/*
 * The Blob Worker is a stateless role assigned a set of granules by the Blob Manager.
 * It is responsible for managing the change feeds for those granules, and for consuming the mutations from
 * those change feeds and writing them out as files to blob storage.
 */
bool BlobWorkerData::managerEpochOk(int64_t epoch) {
	if (epoch < currentManagerEpoch) {
		if (BW_DEBUG) {
			fmt::print(
			    "BW {0} got request from old epoch {1}, notifying them they are out of date\n", id.toString(), epoch);
		}
		return false;
	} else {
		if (epoch > currentManagerEpoch) {
			currentManagerEpoch = epoch;
			if (BW_DEBUG) {
				fmt::print("BW {0} found new manager epoch {1}\n", id.toString(), currentManagerEpoch);
			}
			TraceEvent(SevDebug, "BlobWorkerFoundNewManager", id).detail("Epoch", epoch);
		}

		return true;
	}
}

bool BlobWorkerData::isFull() {
	if (!SERVER_KNOBS->BLOB_WORKER_DO_REJECT_WHEN_FULL) {
		return false;
	}
	if (g_network->isSimulated()) {
		if (g_simulator->speedUpSimulation) {
			return false;
		}
		return buggifyFull;
	}

	// TODO knob?
	if (now() >= 1.0 + lastResidentMemoryCheckTime) {
		// fdb as of 7.1 limits on resident memory instead of virtual memory
		stats.lastResidentMemory = getResidentMemoryUsage();
		lastResidentMemoryCheckTime = now();
	}

	// if we are already over threshold, no need to estimate extra memory
	if (stats.lastResidentMemory >= memoryFullThreshold) {
		return true;
	}

	// FIXME: since this isn't tested in simulation, could unit test this
	// Try to model how much memory we *could* use given the already existing assignments and workload on this blob
	// worker, before agreeing to take on a new assignment, given that several large sources of memory can grow and
	// change post-assignment

	// FIXME: change these to be byte counts
	// FIXME: buggify an extra multiplication factor for short periods of time to hopefully trigger this logic more
	// often? estimate slack in bytes buffered as max(0, assignments * (delta file size / 2) - bytesBuffered)
	// FIXME: this doesn't take increased delta file size for heavy write amp cases into account
	int64_t expectedExtraBytesBuffered = std::max<int64_t>(
	    0, stats.numRangesAssigned * (SERVER_KNOBS->BG_DELTA_FILE_TARGET_BYTES / 2) - stats.mutationBytesBuffered);
	// estimate slack in potential pending resnapshot
	int64_t totalExtra = expectedExtraBytesBuffered + deltaWritesBudget->available() + resnapshotBudget->available();
	// assumes initial snapshot parallelism is small enough and uncommon enough to not add it to this computation
	stats.estimatedMaxResidentMemory = stats.lastResidentMemory + totalExtra;

	return stats.estimatedMaxResidentMemory >= memoryFullThreshold;
}

void BlobWorkerData::triggerReadDrivenCompaction() {
	Promise<Void> doRDC = doReadDrivenCompaction;
	if (doRDC.canBeSet()) {
		doRDC.send(Void());
	}
}

void BlobWorkerData::addGRVHistory(Version readVersion) {
	if (grvVersion.get() < readVersion) {
		// We use GRVs from grv checker loop, plus other common BW transactions. To prevent the deque size from
		// exploding or the effective version window from getting too small, only put GRVs in the deque if they are
		// at least some small distance apart
		if (prevGRVVersions.empty() ||
		    prevGRVVersions.back() + SERVER_KNOBS->BLOB_WORKER_GRV_HISTORY_MIN_VERSION_GRANULARITY <= readVersion) {
			prevGRVVersions.push_back(readVersion);
			while (prevGRVVersions.size() > SERVER_KNOBS->BLOB_WORKER_GRV_HISTORY_MAX_SIZE) {
				prevGRVVersions.pop_front();
			}
		}

		// set notified version last, so that all triggered waiters have prevGRVVersions populated too
		grvVersion.set(readVersion);
	}
}
bool BlobWorkerData::maybeInjectTargetedRestart() {
	// inject a BW restart at most once per test
	if (g_network->isSimulated() && !g_simulator->speedUpSimulation &&
	    now() > g_simulator->injectTargetedBWRestartTime) {
		CODE_PROBE(true, "Injecting BW targeted restart");
		TraceEvent("SimBWInjectTargetedRestart", id);
		g_simulator->injectTargetedBWRestartTime = std::numeric_limits<double>::max();
		simInjectFailure.send(Void());
		return true;
	}
	return false;
}

namespace {

Optional<CompressionFilter> getBlobFileCompressFilter() {
	Optional<CompressionFilter> compFilter;
	if (SERVER_KNOBS->ENABLE_BLOB_GRANULE_COMPRESSION) {
		compFilter = CompressionUtils::fromFilterString(SERVER_KNOBS->BLOB_GRANULE_COMPRESSION_FILTER);
		if (BUGGIFY_WITH_PROB(0.1)) {
			compFilter = CompressionUtils::getRandomFilter();
		}
	}
	return compFilter;
}

// returns true if we can acquire it
void acquireGranuleLock(int64_t epoch, int64_t seqno, int64_t prevOwnerEpoch, int64_t prevOwnerSeqno) {
	// returns true if our lock (E, S) >= (Eprev, Sprev)
	if (epoch < prevOwnerEpoch || (epoch == prevOwnerEpoch && seqno < prevOwnerSeqno)) {
		if (BW_DEBUG) {
			fmt::print("Lock acquire check failed. Proposed ({0}, {1}) < previous ({2}, {3})\n",
			           epoch,
			           seqno,
			           prevOwnerEpoch,
			           prevOwnerSeqno);
		}
		throw granule_assignment_conflict();
	}
}

void checkGranuleLock(int64_t epoch, int64_t seqno, int64_t ownerEpoch, int64_t ownerSeqno) {
	// sanity check - lock value should never go backwards because of acquireGranuleLock
	ASSERT(epoch <= ownerEpoch);
	ASSERT(epoch < ownerEpoch || (epoch == ownerEpoch && seqno <= ownerSeqno));

	// returns true if we still own the lock, false if someone else does
	if (epoch != ownerEpoch || seqno != ownerSeqno) {
		if (BW_DEBUG) {
			fmt::print("Lock assignment check failed. Expected ({0}, {1}), got ({2}, {3})\n",
			           epoch,
			           seqno,
			           ownerEpoch,
			           ownerSeqno);
		}
		throw granule_assignment_conflict();
	}
}

} // namespace

// Below actors asssit in fetching/lookup desired encryption keys. Following steps are done for an encryption key
// lookup:
// 1. Lookup proccess local in-memory cache `BlobCipherKeyCache` to check if desired EK is 'present' and 'valid'. Given
//    FDB supports 'revocable' & 'non-revocable' EKs; a cached EK can also be 'invalid'.
// 2. Local cache miss will follow with a RPC call to EncryptKeyProxy process (EKP), EKP maintain an in-memory cache of
//    KMS BaseCipher details with KMS defined TTL if applicable. The lookup call can either to serviced by EKP or would
//    lead to desired KMS endpoint invocation.
//
// In most of the cases, the EK lookup should be satisfied by process local in-memory cache and/or EKP in-memory cache,
// unless cluster and/or a process crash/restart.

ACTOR Future<BlobGranuleCipherKeysCtx> getLatestGranuleCipherKeys(Reference<BlobWorkerData> bwData,
                                                                  KeyRange keyRange,
                                                                  Arena* arena) {
	state BlobGranuleCipherKeysCtx cipherKeysCtx;
	state EncryptCipherDomainId domainId = FDB_DEFAULT_ENCRYPT_DOMAIN_ID;
	state Reference<GranuleTenantData> tenantData;
	state int retryCount = 0;
	if (bwData->encryptMode.mode == EncryptionAtRestMode::DOMAIN_AWARE) {
		loop {
			wait(store(tenantData, bwData->tenantData.getDataForGranule(keyRange)));
			if (tenantData.isValid()) {
				break;
			} else {
				CODE_PROBE(true, "cipher keys for unknown tenant");
				// Assume not loaded yet, just wait a bit. Could do sophisticated mechanism but will redo tenant
				// loading to be versioned anyway. 10 retries means it's likely not a transient race with
				// loading tenants, and instead a persistent issue.
				retryCount++;
				TraceEvent(retryCount <= 10 ? SevDebug : SevWarn, "BlobWorkerUnknownTenantForCipherKeys", bwData->id)
				    .detail("KeyRange", keyRange);
				wait(delay(0.1));
			}
		}
		domainId = tenantData->entry.id;
	}

	std::unordered_set<EncryptCipherDomainId> domainIds;
	domainIds.emplace(domainId);
	std::unordered_map<EncryptCipherDomainId, Reference<BlobCipherKey>> domainKeyMap =
	    wait(GetEncryptCipherKeys<ServerDBInfo>::getLatestEncryptCipherKeys(
	        bwData->dbInfo, domainIds, BlobCipherMetrics::BLOB_GRANULE));

	auto domainKeyItr = domainKeyMap.find(domainId);
	ASSERT(domainKeyItr != domainKeyMap.end());
	cipherKeysCtx.textCipherKey = BlobGranuleCipherKey::fromBlobCipherKey(domainKeyItr->second, *arena);

	TextAndHeaderCipherKeys systemCipherKeys =
	    wait(GetEncryptCipherKeys<ServerDBInfo>::getLatestSystemEncryptCipherKeys(bwData->dbInfo,
	                                                                              BlobCipherMetrics::BLOB_GRANULE));
	ASSERT(systemCipherKeys.cipherHeaderKey.isValid());
	cipherKeysCtx.headerCipherKey = BlobGranuleCipherKey::fromBlobCipherKey(systemCipherKeys.cipherHeaderKey, *arena);

	cipherKeysCtx.ivRef = makeString(AES_256_IV_LENGTH, *arena);
	deterministicRandom()->randomBytes(mutateString(cipherKeysCtx.ivRef), AES_256_IV_LENGTH);

	if (BG_ENCRYPT_COMPRESS_DEBUG) {
		TraceEvent(SevDebug, "GetLatestGranuleCipherKey")
		    .detail("TextDomainId", cipherKeysCtx.textCipherKey.encryptDomainId)
		    .detail("TextBaseCipherId", cipherKeysCtx.textCipherKey.baseCipherId)
		    .detail("TextSalt", cipherKeysCtx.textCipherKey.salt)
		    .detail("HeaderDomainId", cipherKeysCtx.textCipherKey.encryptDomainId)
		    .detail("HeaderBaseCipherId", cipherKeysCtx.textCipherKey.baseCipherId)
		    .detail("HeaderSalt", cipherKeysCtx.textCipherKey.salt)
		    .detail("IVChksum", XXH3_64bits(cipherKeysCtx.ivRef.begin(), cipherKeysCtx.ivRef.size()));
	}

	return cipherKeysCtx;
}

ACTOR Future<BlobGranuleCipherKey> lookupCipherKey(Reference<AsyncVar<ServerDBInfo> const> dbInfo,
                                                   BlobCipherDetails cipherDetails,
                                                   Arena* arena) {
	std::unordered_set<BlobCipherDetails> cipherDetailsSet;
	cipherDetailsSet.emplace(cipherDetails);
	state std::unordered_map<BlobCipherDetails, Reference<BlobCipherKey>> cipherKeyMap =
	    wait(GetEncryptCipherKeys<ServerDBInfo>::getEncryptCipherKeys(
	        dbInfo, cipherDetailsSet, BlobCipherMetrics::BLOB_GRANULE));

	ASSERT(cipherKeyMap.size() == 1);

	auto cipherKeyMapItr = cipherKeyMap.find(cipherDetails);
	if (cipherKeyMapItr == cipherKeyMap.end()) {
		TraceEvent(SevError, "CipherKeyLookup_Failure")
		    .detail("EncryptDomainId", cipherDetails.encryptDomainId)
		    .detail("BaseCipherId", cipherDetails.baseCipherId)
		    .detail("Salt", cipherDetails.salt);
		throw encrypt_keys_fetch_failed();
	}

	return BlobGranuleCipherKey::fromBlobCipherKey(cipherKeyMapItr->second, *arena);
}

ACTOR Future<BlobGranuleCipherKeysCtx> getGranuleCipherKeysImpl(Reference<AsyncVar<ServerDBInfo> const> dbInfo,
                                                                BlobCipherDetails textCipherDetails,
                                                                BlobCipherDetails headerCipherDetails,
                                                                StringRef ivRef,
                                                                Arena* arena) {
	state BlobGranuleCipherKeysCtx cipherKeysCtx;

	// Fetch 'textCipher' key
	BlobGranuleCipherKey textCipherKey = wait(lookupCipherKey(dbInfo, textCipherDetails, arena));
	cipherKeysCtx.textCipherKey = textCipherKey;

	// Fetch 'headerCipher' key
	BlobGranuleCipherKey headerCipherKey = wait(lookupCipherKey(dbInfo, headerCipherDetails, arena));
	cipherKeysCtx.headerCipherKey = headerCipherKey;

	// Populate 'Intialization Vector'
	ASSERT_EQ(ivRef.size(), AES_256_IV_LENGTH);
	cipherKeysCtx.ivRef = StringRef(*arena, ivRef);

	if (BG_ENCRYPT_COMPRESS_DEBUG) {
		TraceEvent(SevDebug, "GetGranuleCipherKey")
		    .detail("TextDomainId", cipherKeysCtx.textCipherKey.encryptDomainId)
		    .detail("TextBaseCipherId", cipherKeysCtx.textCipherKey.baseCipherId)
		    .detail("TextSalt", cipherKeysCtx.textCipherKey.salt)
		    .detail("HeaderDomainId", cipherKeysCtx.textCipherKey.encryptDomainId)
		    .detail("HeaderBaseCipherId", cipherKeysCtx.textCipherKey.baseCipherId)
		    .detail("HeaderSalt", cipherKeysCtx.textCipherKey.salt)
		    .detail("IVChksum", XXH3_64bits(cipherKeysCtx.ivRef.begin(), cipherKeysCtx.ivRef.size()));
	}

	return cipherKeysCtx;
}

Future<BlobGranuleCipherKeysCtx> getGranuleCipherKeysFromKeysMeta(Reference<AsyncVar<ServerDBInfo> const> dbInfo,
                                                                  BlobGranuleCipherKeysMeta cipherKeysMeta,
                                                                  Arena* arena) {
	BlobCipherDetails textCipherDetails(
	    cipherKeysMeta.textDomainId, cipherKeysMeta.textBaseCipherId, cipherKeysMeta.textSalt);

	BlobCipherDetails headerCipherDetails(
	    cipherKeysMeta.headerDomainId, cipherKeysMeta.headerBaseCipherId, cipherKeysMeta.headerSalt);

	StringRef ivRef = StringRef(*arena, cipherKeysMeta.ivStr);

	return getGranuleCipherKeysImpl(dbInfo, textCipherDetails, headerCipherDetails, ivRef, arena);
}

Future<BlobGranuleCipherKeysCtx> getGranuleCipherKeysFromKeysMetaRef(Reference<AsyncVar<ServerDBInfo> const> dbInfo,
                                                                     BlobGranuleCipherKeysMetaRef cipherKeysMetaRef,
                                                                     Arena* arena) {
	BlobCipherDetails textCipherDetails(
	    cipherKeysMetaRef.textDomainId, cipherKeysMetaRef.textBaseCipherId, cipherKeysMetaRef.textSalt);

	BlobCipherDetails headerCipherDetails(
	    cipherKeysMetaRef.headerDomainId, cipherKeysMetaRef.headerBaseCipherId, cipherKeysMetaRef.headerSalt);

	return getGranuleCipherKeysImpl(dbInfo, textCipherDetails, headerCipherDetails, cipherKeysMetaRef.ivRef, arena);
}

ACTOR Future<Void> readAndCheckGranuleLock(Reference<ReadYourWritesTransaction> tr,
                                           KeyRange granuleRange,
                                           int64_t epoch,
                                           int64_t seqno) {
	state Key lockKey = blobGranuleLockKeyFor(granuleRange);
	Optional<Value> lockValue = wait(tr->get(lockKey));

	if (!lockValue.present()) {
		// FIXME: could add some validation for simulation that a force purge was initiated
		// for lock to be deleted out from under an active granule means a force purge must have happened.
		throw granule_assignment_conflict();
	}

	std::tuple<int64_t, int64_t, UID> currentOwner = decodeBlobGranuleLockValue(lockValue.get());
	checkGranuleLock(epoch, seqno, std::get<0>(currentOwner), std::get<1>(currentOwner));

	// if we still own the lock, add a conflict range in case anybody else takes it over while we add this file
	// FIXME: we don't need these conflict ranges
	tr->addReadConflictRange(singleKeyRange(lockKey));

	return Void();
}

// Read snapshot and delta files for granule history, for completed granule
// Retries on error local to this function
ACTOR Future<GranuleFiles> loadHistoryFiles(Reference<BlobWorkerData> bwData, UID granuleID) {
	state Transaction tr(bwData->db);
	state KeyRange range = blobGranuleFileKeyRangeFor(granuleID);
	state Key startKey = range.begin;
	state GranuleFiles files;
	loop {
		try {
			tr.setOption(FDBTransactionOptions::PRIORITY_SYSTEM_IMMEDIATE);
			tr.setOption(FDBTransactionOptions::LOCK_AWARE);
			wait(readGranuleFiles(&tr, &startKey, range.end, &files, granuleID));
			return files;
		} catch (Error& e) {
			wait(tr.onError(e));
		}
	}
}

// read snapshot and delta files from previous owner of the active granule
// This is separated out from above because this is done as part of granule open transaction
ACTOR Future<GranuleFiles> loadPreviousFiles(Transaction* tr, UID granuleID) {
	state KeyRange range = blobGranuleFileKeyRangeFor(granuleID);
	// no need to add conflict range for read b/c of granule lock
	state Key startKey = range.begin;
	state GranuleFiles files;
	wait(readGranuleFiles(tr, &startKey, range.end, &files, granuleID));
	return files;
}

// To cleanup of the old change feed for the old granule range, all new sub-granules split from the old range must
// update shared state to coordinate when it is safe to clean up the old change feed.
//  his goes through 3 phases for each new sub-granule:
//  1. Starting - the blob manager writes all sub-granules with this state as a durable intent to split the range
//  2. Assigned - a worker that is assigned a sub-granule updates that granule's state here. This means that the
//  worker
//     has started a new change feed for the new sub-granule, but still needs to consume from the old change feed.
//  3. Done - the worker that is assigned this sub-granule has persisted all of the data from its part of the old
//  change
//     feed in delta files. From this granule's perspective, it is safe to clean up the old change feed.

// Once all sub-granules have reached step 2 (Assigned), the change feed can be safely "stopped" - it needs to
// continue to serve the mutations it has seen so far, but will not need any new mutations after this version. The
// last sub-granule to reach this step is responsible for commiting the change feed stop as part of its transaction.
// Because this change feed stops commits in the same transaction as the worker's new change feed start, it is
// guaranteed that no versions are missed between the old and new change feed.
//
// Once all sub-granules have reached step 3 (Done), the change feed can be safely destroyed, as all of the
// mutations in the old change feed are guaranteed to be persisted in delta files. The last sub-granule to reach
// this step is responsible for committing the change feed destroy, and for cleaning up the split state for all
// sub-granules as part of its transaction.

ACTOR Future<Void> updateGranuleSplitState(Transaction* tr,
                                           KeyRange parentGranuleRange,
                                           UID parentGranuleID,
                                           UID currentGranuleID,
                                           BlobGranuleSplitState newState) {
	state KeyRange currentRange = blobGranuleSplitKeyRangeFor(parentGranuleID);

	state RangeResult totalState = wait(tr->getRange(currentRange, SERVER_KNOBS->BG_MAX_SPLIT_FANOUT + 1));
	// FIXME: remove above conflict range?
	tr->addWriteConflictRange(currentRange);
	// maybe someone decreased the knob, we should gracefully handle it
	if (totalState.more || totalState.size() > SERVER_KNOBS->BG_MAX_SPLIT_FANOUT) {
		RangeResult tryAgain = wait(tr->getRange(currentRange, 10000));
		ASSERT(!tryAgain.more);
		totalState = tryAgain;
	}

	if (totalState.empty()) {
		ASSERT(newState == BlobGranuleSplitState::Done);
		if (BW_DEBUG) {
			fmt::print("Found empty split state for parent granule {0}\n", parentGranuleID.toString());
		}
		// must have retried and successfully nuked everything
		return Void();
	}
	ASSERT(totalState.size() >= 2);

	int total = totalState.size();
	int totalStarted = 0;
	int totalDone = 0;
	BlobGranuleSplitState currentState = BlobGranuleSplitState::Unknown;
	for (auto& it : totalState) {
		UID pid;
		UID cid;
		std::pair<UID, UID> k = decodeBlobGranuleSplitKey(it.key);
		pid = k.first;
		cid = k.second;
		ASSERT(pid == parentGranuleID);

		BlobGranuleSplitState st = decodeBlobGranuleSplitValue(it.value).first;
		ASSERT(st != BlobGranuleSplitState::Unknown);
		if (st == BlobGranuleSplitState::Initialized) {
			totalStarted++;
		} else if (st == BlobGranuleSplitState::Done) {
			totalDone++;
		}
		if (cid == currentGranuleID) {
			ASSERT(currentState == BlobGranuleSplitState::Unknown);
			currentState = st;
		}
	}

	ASSERT(currentState != BlobGranuleSplitState::Unknown);

	if (currentState < newState) {
		if (BW_DEBUG) {
			fmt::print("Updating granule {0} split state from {1} {2} -> {3}\n",
			           currentGranuleID.toString(),
			           parentGranuleID.toString(),
			           currentState,
			           newState);
		}

		Key myStateKey = blobGranuleSplitKeyFor(parentGranuleID, currentGranuleID);
		if (newState == BlobGranuleSplitState::Done && currentState == BlobGranuleSplitState::Assigned &&
		    totalDone == total - 1) {
			// we are the last one to change from Assigned -> Done, so everything can be cleaned up for the old
			// change feed and splitting state
			if (BW_DEBUG) {
				fmt::print("{0} destroying old granule {1}\n", currentGranuleID.toString(), parentGranuleID.toString());
			}

			wait(updateChangeFeed(tr, granuleIDToCFKey(parentGranuleID), ChangeFeedStatus::CHANGE_FEED_DESTROY));

			Key oldGranuleLockKey = blobGranuleLockKeyFor(parentGranuleRange);
			// FIXME: deleting granule lock can cause races where another granule with the same range starts way later
			// and thinks it can own the granule! Need to change file cleanup to destroy these, if there is no more
			// granule in the history with that exact key range!
			// Alternative fix could be to, on granule open, query for all overlapping granule locks and ensure none of
			// them have higher (epoch, seqno), but that is much more expensive

			// tr->clear(singleKeyRange(oldGranuleLockKey));
			tr->clear(currentRange);
			CODE_PROBE(true, "Granule split cleanup on last delta file persisted");
		} else {
			tr->atomicOp(myStateKey, blobGranuleSplitValueFor(newState), MutationRef::SetVersionstampedValue);
			if (newState == BlobGranuleSplitState::Assigned && currentState == BlobGranuleSplitState::Initialized &&
			    totalStarted == 1) {
				// We are the last one to change from Start -> Assigned, so we can stop the parent change feed.
				if (BW_DEBUG) {
					fmt::print("{0} stopping change feed for old granule {1}\n",
					           currentGranuleID.toString().c_str(),
					           parentGranuleID.toString().c_str());
				}

				wait(updateChangeFeed(
				    tr, KeyRef(granuleIDToCFKey(parentGranuleID)), ChangeFeedStatus::CHANGE_FEED_STOP));
			}
			CODE_PROBE(true, "Granule split stopping change feed");
		}
	} else if (BW_DEBUG) {
		CODE_PROBE(true, "Out of order granule split state updates ignored", probe::decoration::rare);
		fmt::print("Ignoring granule {0} split state from {1} {2} -> {3}\n",
		           currentGranuleID.toString(),
		           parentGranuleID.toString(),
		           currentState,
		           newState);
	}

	return Void();
}

// Returns the split state for a given granule on granule reassignment, or unknown if it doesn't exist (meaning the
// granule splitting finished)
ACTOR Future<std::pair<BlobGranuleSplitState, Version>> getGranuleSplitState(Transaction* tr,
                                                                             UID parentGranuleID,
                                                                             UID currentGranuleID) {
	Key myStateKey = blobGranuleSplitKeyFor(parentGranuleID, currentGranuleID);

	Optional<Value> st = wait(tr->get(myStateKey));
	if (st.present()) {
		return decodeBlobGranuleSplitValue(st.get());
	} else {
		return std::pair(BlobGranuleSplitState::Unknown, invalidVersion);
	}
}

// tries to use writeEntireFile if possible, but if too big falls back to multi-part upload
ACTOR Future<Void> writeFile(Reference<BackupContainerFileSystem> writeBStore, std::string fname, Value serialized) {
	if (!SERVER_KNOBS->BG_WRITE_MULTIPART) {
		try {
			state std::string fileContents = serialized.toString();
			wait(writeBStore->writeEntireFile(fname, fileContents));
			return Void();
		} catch (Error& e) {
			// error_code_file_too_large means it was too big to do with single write
			if (e.code() != error_code_file_too_large) {
				throw e;
			}
		}
	}

	state Reference<IBackupFile> objectFile = wait(writeBStore->writeFile(fname));
	wait(objectFile->append(serialized.begin(), serialized.size()));
	wait(objectFile->finish());

	return Void();
}

// writeDelta file writes speculatively in the common case to optimize throughput. It creates the s3 object even though
// the data in it may not yet be committed, and even though previous delta files with lower versioned data may still be
// in flight. The synchronization happens after the s3 file is written, but before we update the FDB index of what files
// exist. Before updating FDB, we ensure the version is committed and all previous delta files have updated FDB.
ACTOR Future<BlobFileIndex> writeDeltaFile(Reference<BlobWorkerData> bwData,
                                           Reference<BlobConnectionProvider> bstore,
                                           KeyRange keyRange,
                                           UID granuleID,
                                           int64_t epoch,
                                           int64_t seqno,
                                           Standalone<GranuleDeltas> deltasToWrite,
                                           Version currentDeltaVersion,
                                           Future<BlobFileIndex> previousDeltaFileFuture,
                                           Future<Void> waitCommitted,
                                           Optional<std::pair<KeyRange, UID>> oldGranuleComplete,
                                           Future<Void> startDeltaFileWrite,
                                           int64_t deltaFileBudget) {
	wait(startDeltaFileWrite);
	state FlowLock::Releaser holdingLock(*bwData->deltaWritesBudget, deltaFileBudget);

	wait(delay(0, TaskPriority::BlobWorkerUpdateStorage));

	state std::string fileName = randomBGFilename(bwData->id, granuleID, currentDeltaVersion, ".delta");

	state Optional<BlobGranuleCipherKeysCtx> cipherKeysCtx;
	state Optional<BlobGranuleCipherKeysMeta> cipherKeysMeta;
	state Arena arena;

	if (bwData->encryptMode.isEncryptionEnabled()) {
		BlobGranuleCipherKeysCtx ciphKeysCtx = wait(getLatestGranuleCipherKeys(bwData, keyRange, &arena));
		cipherKeysCtx = std::move(ciphKeysCtx);
		cipherKeysMeta = BlobGranuleCipherKeysCtx::toCipherKeysMeta(cipherKeysCtx.get());
	}

	state Optional<CompressionFilter> compressFilter = getBlobFileCompressFilter();
	ASSERT(!bwData->encryptMode.isEncryptionEnabled() || cipherKeysCtx.present());
	state Value serialized = serializeChunkedDeltaFile(StringRef(fileName),
	                                                   deltasToWrite,
	                                                   keyRange,
	                                                   SERVER_KNOBS->BG_DELTA_FILE_TARGET_CHUNK_BYTES,
	                                                   compressFilter,
	                                                   cipherKeysCtx);
	state size_t logicalSize = deltasToWrite.expectedSize();
	state size_t serializedSize = serialized.size();
	bwData->stats.compressionBytesRaw += logicalSize;
	bwData->stats.compressionBytesFinal += serializedSize;

	// Free up deltasToWrite here to reduce memory
	deltasToWrite = Standalone<GranuleDeltas>();

	state Reference<BackupContainerFileSystem> writeBStore;
	state std::string fname;
	std::tie(writeBStore, fname) = bstore->createForWrite(fileName);

	state double startTimer = g_network->timer();

	wait(writeFile(writeBStore, fname, serialized));

	++bwData->stats.s3PutReqs;
	++bwData->stats.deltaFilesWritten;
	bwData->stats.deltaBytesWritten += serializedSize;
	double duration = g_network->timer() - startTimer;
	bwData->stats.deltaBlobWriteLatencySample.addMeasurement(duration);

	// free serialized since it is persisted in blob
	serialized = Value();

	// now that all buffered memory from file is gone, we can release memory flow lock
	// we must unblock here to allow feed to continue to consume, so that waitCommitted returns
	holdingLock.release();

	state int numIterations = 0;
	startTimer = g_network->timer();
	try {
		// before updating FDB, wait for the delta file version to be committed and previous delta files to finish
		wait(waitCommitted);
		BlobFileIndex prev = wait(previousDeltaFileFuture);
		wait(delay(0, TaskPriority::BlobWorkerUpdateFDB));

		// update FDB with new file
		state Reference<ReadYourWritesTransaction> tr = makeReference<ReadYourWritesTransaction>(bwData->db);
		loop {
			tr->setOption(FDBTransactionOptions::ACCESS_SYSTEM_KEYS);
			tr->setOption(FDBTransactionOptions::PRIORITY_SYSTEM_IMMEDIATE);
			tr->setOption(FDBTransactionOptions::LOCK_AWARE);
			try {
				wait(readAndCheckGranuleLock(tr, keyRange, epoch, seqno));
				numIterations++;

				Key dfKey = blobGranuleFileKeyFor(granuleID, currentDeltaVersion, 'D');
				// TODO change once we support file multiplexing
				Value dfValue =
				    blobGranuleFileValueFor(fname, 0, serializedSize, serializedSize, logicalSize, cipherKeysMeta);
				tr->set(dfKey, dfValue);

				if (oldGranuleComplete.present()) {
					wait(updateGranuleSplitState(&tr->getTransaction(),
					                             oldGranuleComplete.get().first,
					                             oldGranuleComplete.get().second,
					                             granuleID,
					                             BlobGranuleSplitState::Done));
				}

				wait(tr->commit());
				bwData->addGRVHistory(tr->getReadVersion().get());
				if (BW_DEBUG) {
					fmt::print(
					    "Granule {0} [{1} - {2}) updated fdb with delta file {3} of size {4} at version {5}, cv={6}\n",
					    granuleID.toString(),
					    keyRange.begin.printable(),
					    keyRange.end.printable(),
					    fname,
					    serializedSize,
					    currentDeltaVersion,
					    tr->getCommittedVersion());
				}

				if (BUGGIFY && bwData->maybeInjectTargetedRestart()) {
					wait(Never());
				}

				if (BUGGIFY_WITH_PROB(0.01)) {
					wait(delay(deterministicRandom()->random01()));
				}

				if (BW_DEBUG) {
					TraceEvent(SevDebug, "DeltaFileWritten")
					    .detail("FileName", fname)
					    .detail("Encrypted", cipherKeysCtx.present())
					    .detail("Compressed", compressFilter.present());
				}

				double duration = g_network->timer() - startTimer;
				bwData->stats.deltaUpdateSample.addMeasurement(duration);

				// FIXME: change when we implement multiplexing
				return BlobFileIndex(
				    currentDeltaVersion, fname, 0, serializedSize, serializedSize, logicalSize, cipherKeysMeta);
			} catch (Error& e) {
				wait(tr->onError(e));
			}
		}
	} catch (Error& e) {
		// If this actor was cancelled, doesn't own the granule anymore, or got some other error before trying to
		// commit a transaction, we can and want to safely delete the file we wrote. Otherwise, we may have updated FDB
		// with file and cannot safely delete it.
		if (numIterations > 0) {
			CODE_PROBE(true, "Granule potentially leaving orphaned delta file");
			throw e;
		}
		if (BW_DEBUG) {
			fmt::print("deleting delta file {0} after error {1}\n", fname, e.name());
		}
		CODE_PROBE(true, "Granule cleaning up delta file after error");
		++bwData->stats.s3DeleteReqs;
		bwData->addActor.send(writeBStore->deleteFile(fname));
		throw e;
	}
}

ACTOR Future<BlobFileIndex> writeEmptyDeltaFile(Reference<BlobWorkerData> bwData,
                                                KeyRange keyRange,
                                                UID granuleID,
                                                int64_t epoch,
                                                int64_t seqno,
                                                Version previousVersion,
                                                Version currentDeltaVersion,
                                                Future<BlobFileIndex> previousDeltaFileFuture,
                                                Future<Void> waitCommitted,
                                                Optional<std::pair<KeyRange, UID>> oldGranuleComplete) {
	ASSERT(previousVersion < currentDeltaVersion);
	wait(delay(0, TaskPriority::BlobWorkerUpdateStorage));

	// before updating FDB, wait for the delta file version to be committed and previous delta files to finish
	wait(waitCommitted);
	BlobFileIndex prev = wait(previousDeltaFileFuture);
	wait(delay(0, TaskPriority::BlobWorkerUpdateFDB));

	// update FDB with new file
	state Key oldDFKey = blobGranuleFileKeyFor(granuleID, previousVersion, 'D');
	state Key newDFKey = blobGranuleFileKeyFor(granuleID, currentDeltaVersion, 'D');
	state Reference<ReadYourWritesTransaction> tr = makeReference<ReadYourWritesTransaction>(bwData->db);
	state Optional<Value> dfValue;
	loop {
		tr->setOption(FDBTransactionOptions::ACCESS_SYSTEM_KEYS);
		tr->setOption(FDBTransactionOptions::PRIORITY_SYSTEM_IMMEDIATE);
		tr->setOption(FDBTransactionOptions::LOCK_AWARE);
		try {
			wait(readAndCheckGranuleLock(tr, keyRange, epoch, seqno));

			// FIXME: could construct this value from the prev BlobFileIndex, but checking that the key exists in the DB
			// is a good sanity check anyway
			if (!dfValue.present()) {
				// Only check if not seen yet. If we get commit unknown result and then retry, we'd see our own delete
				wait(store(dfValue, tr->get(oldDFKey)));
				if (!dfValue.present()) {
					TraceEvent("MissingFileEmptyWrite", bwData->id)
					    .detail("Granule", keyRange)
					    .detail("PrevVersion", previousVersion)
					    .detail("CurrentVersion", currentDeltaVersion)
					    .detail("PrevKey", oldDFKey)
					    .detail("NewKey", newDFKey);
				}
				ASSERT(dfValue.present());
			} else {
				tr->addReadConflictRange(singleKeyRange(oldDFKey));
			}

			tr->clear(oldDFKey);
			tr->set(newDFKey, dfValue.get());

			if (oldGranuleComplete.present()) {
				wait(updateGranuleSplitState(&tr->getTransaction(),
				                             oldGranuleComplete.get().first,
				                             oldGranuleComplete.get().second,
				                             granuleID,
				                             BlobGranuleSplitState::Done));
			}

			wait(tr->commit());
			bwData->addGRVHistory(tr->getReadVersion().get());
			if (BW_DEBUG) {
				fmt::print(
				    "Granule {0} [{1} - {2}) empty delta file bumped version last delta file from {3} -> {4}, cv={5}\n",
				    granuleID.toString(),
				    keyRange.begin.printable(),
				    keyRange.end.printable(),
				    previousVersion,
				    currentDeltaVersion,
				    tr->getCommittedVersion());
			}

			if (BUGGIFY && bwData->maybeInjectTargetedRestart()) {
				wait(Never());
			}

			if (BUGGIFY_WITH_PROB(0.01)) {
				wait(delay(deterministicRandom()->random01()));
			}

			return BlobFileIndex(currentDeltaVersion, "", 0, 0, 0, 0, {});
		} catch (Error& e) {
			wait(tr->onError(e));
		}
	}
}

ACTOR Future<Void> reevaluateInitialSplit(Reference<BlobWorkerData> bwData,
                                          UID granuleID,
                                          KeyRange keyRange,
                                          int64_t epoch,
                                          int64_t seqno,
                                          Key proposedSplitKey);

ACTOR Future<BlobFileIndex> writeSnapshot(Reference<BlobWorkerData> bwData,
                                          Reference<BlobConnectionProvider> bstore,
                                          KeyRange keyRange,
                                          UID granuleID,
                                          int64_t epoch,
                                          int64_t seqno,
                                          Version version,
                                          PromiseStream<RangeResult> rows,
                                          bool initialSnapshot) {
	state std::string fileName = randomBGFilename(bwData->id, granuleID, version, ".snapshot");
	state Standalone<GranuleSnapshot> snapshot;
	state int64_t bytesRead = 0;
	state bool canStopEarly =
	    (SERVER_KNOBS->BG_KEY_TUPLE_TRUNCATE_OFFSET == 0 || SERVER_KNOBS->BG_ENABLE_SPLIT_TRUNCATED);
	state bool injectTooBig = initialSnapshot && g_network->isSimulated() && BUGGIFY_WITH_PROB(0.1);

	wait(delay(0, TaskPriority::BlobWorkerUpdateStorage));

	loop {
		try {
			if (initialSnapshot && snapshot.size() > 3 && canStopEarly &&
			    (injectTooBig || bytesRead >= 3 * SERVER_KNOBS->BG_SNAPSHOT_FILE_TARGET_BYTES)) {
				// throw transaction too old either on injection for simulation, or if snapshot would be too large now
				throw transaction_too_old();
			}
			RangeResult res = waitNext(rows.getFuture());
			snapshot.arena().dependsOn(res.arena());
			snapshot.append(snapshot.arena(), res.begin(), res.size());
			bytesRead += res.expectedSize();
			wait(yield(TaskPriority::BlobWorkerUpdateStorage));
		} catch (Error& e) {
			if (e.code() == error_code_end_of_stream) {
				break;
			}
			// if we got transaction_too_old naturally, have lower threshold for re-evaluating (2xlimit)
			if (initialSnapshot && snapshot.size() > 3 && e.code() == error_code_transaction_too_old &&
			    (injectTooBig || bytesRead >= 2 * SERVER_KNOBS->BG_SNAPSHOT_FILE_TARGET_BYTES)) {
				// idle this actor, while we tell the manager this is too big and to re-evaluate granules and revoke us
				if (BW_DEBUG) {
					fmt::print("Granule [{0} - {1}) re-evaluating snapshot after {2} bytes ({3} limit) {4}\n",
					           keyRange.begin.printable(),
					           keyRange.end.printable(),
					           bytesRead,
					           SERVER_KNOBS->BG_SNAPSHOT_FILE_TARGET_BYTES,
					           injectTooBig ? "(injected)" : "");
				}
				wait(reevaluateInitialSplit(
				    bwData, granuleID, keyRange, epoch, seqno, snapshot[snapshot.size() / 2].key));
				ASSERT(false);
			} else {
				throw e;
			}
		}
	}

	wait(delay(0, TaskPriority::BlobWorkerUpdateStorage));

	if (BW_DEBUG) {
		fmt::print("Granule [{0} - {1}) read {2} snapshot rows ({3} bytes)\n",
		           keyRange.begin.printable(),
		           keyRange.end.printable(),
		           snapshot.size(),
		           bytesRead);
	}

	if (g_network->isSimulated()) {
		if (snapshot.size() > 0) {
			ASSERT(keyRange.begin <= snapshot[0].key);
			ASSERT(keyRange.end > snapshot[snapshot.size() - 1].key);
		}
		for (int i = 0; i < snapshot.size() - 1; i++) {
			if (snapshot[i].key >= snapshot[i + 1].key) {
				fmt::print("SORT ORDER VIOLATION IN SNAPSHOT FILE: {0}, {1}\n",
				           snapshot[i].key.printable(),
				           snapshot[i + 1].key.printable());
			}
			ASSERT(snapshot[i].key < snapshot[i + 1].key);
		}
	}

	state Optional<BlobGranuleCipherKeysCtx> cipherKeysCtx;
	state Optional<BlobGranuleCipherKeysMeta> cipherKeysMeta;
	state Arena arena;

	if (bwData->encryptMode.isEncryptionEnabled()) {
		BlobGranuleCipherKeysCtx ciphKeysCtx = wait(getLatestGranuleCipherKeys(bwData, keyRange, &arena));
		cipherKeysCtx = std::move(ciphKeysCtx);
		cipherKeysMeta = BlobGranuleCipherKeysCtx::toCipherKeysMeta(cipherKeysCtx.get());
	}

	state Optional<CompressionFilter> compressFilter = getBlobFileCompressFilter();
	ASSERT(!bwData->encryptMode.isEncryptionEnabled() || cipherKeysCtx.present());
	state Value serialized = serializeChunkedSnapshot(StringRef(fileName),
	                                                  snapshot,
	                                                  SERVER_KNOBS->BG_SNAPSHOT_FILE_TARGET_CHUNK_BYTES,
	                                                  compressFilter,
	                                                  cipherKeysCtx);
	state size_t logicalSize = snapshot.expectedSize();
	state size_t serializedSize = serialized.size();
	bwData->stats.compressionBytesRaw += logicalSize;
	bwData->stats.compressionBytesFinal += serializedSize;

	// free snapshot to reduce memory
	snapshot = Standalone<GranuleSnapshot>();

	if (serializedSize >= 5 * SERVER_KNOBS->BG_SNAPSHOT_FILE_TARGET_BYTES) {
		// TODO REMOVE key range from log
		TraceEvent(SevWarn, "BGSnapshotTooBig", bwData->id)
		    .suppressFor(60)
		    .detail("GranuleID", granuleID)
		    .detail("Granule", keyRange)
		    .detail("Version", version)
		    .detail("Size", serializedSize);
	}

	// write to blob using multi part upload
	state Reference<BackupContainerFileSystem> writeBStore;
	state std::string fname;
	std::tie(writeBStore, fname) = bstore->createForWrite(fileName);

	state double writeStartTimer = g_network->timer();

	wait(writeFile(writeBStore, fname, serialized));

	++bwData->stats.s3PutReqs;
	++bwData->stats.snapshotFilesWritten;
	bwData->stats.snapshotBytesWritten += serializedSize;
	double duration = g_network->timer() - writeStartTimer;
	bwData->stats.snapshotBlobWriteLatencySample.addMeasurement(duration);

	// free serialized since it is persisted in blob
	serialized = Value();

	wait(delay(0, TaskPriority::BlobWorkerUpdateFDB));
	// object uploaded successfully, save it to system key space

	state Reference<ReadYourWritesTransaction> tr = makeReference<ReadYourWritesTransaction>(bwData->db);
	state int numIterations = 0;

	try {
		loop {
			tr->setOption(FDBTransactionOptions::ACCESS_SYSTEM_KEYS);
			tr->setOption(FDBTransactionOptions::PRIORITY_SYSTEM_IMMEDIATE);
			tr->setOption(FDBTransactionOptions::LOCK_AWARE);
			try {
				wait(readAndCheckGranuleLock(tr, keyRange, epoch, seqno));
				numIterations++;
				Key snapshotFileKey = blobGranuleFileKeyFor(granuleID, version, 'S');
				// TODO change once we support file multiplexing
				Key snapshotFileValue =
				    blobGranuleFileValueFor(fname, 0, serializedSize, serializedSize, logicalSize, cipherKeysMeta);
				tr->set(snapshotFileKey, snapshotFileValue);
				// create granule history at version if this is a new granule with the initial dump from FDB
				if (initialSnapshot) {
					Key historyKey = blobGranuleHistoryKeyFor(keyRange, version);
					Standalone<BlobGranuleHistoryValue> historyValue;
					historyValue.granuleID = granuleID;
					tr->set(historyKey, blobGranuleHistoryValueFor(historyValue));
				}
				wait(tr->commit());
				bwData->addGRVHistory(tr->getReadVersion().get());
				break;
			} catch (Error& e) {
				wait(tr->onError(e));
			}
		}
	} catch (Error& e) {
		// If this actor was cancelled, doesn't own the granule anymore, or got some other error before trying to
		// commit a transaction, we can and want to safely delete the file we wrote. Otherwise, we may have updated FDB
		// with file and cannot safely delete it.
		if (numIterations > 0) {
			CODE_PROBE(true, "Granule potentially leaving orphaned snapshot file");
			throw e;
		}
		if (BW_DEBUG) {
			fmt::print("deleting snapshot file {0} after error {1}\n", fname, e.name());
		}
		CODE_PROBE(true, "Granule deleting snapshot file after error");
		++bwData->stats.s3DeleteReqs;
		bwData->addActor.send(writeBStore->deleteFile(fname));
		throw e;
	}

	if (BW_DEBUG) {
		fmt::print("Granule [{0} - {1}) committed new snapshot file {2} with {3} bytes\n\n",
		           keyRange.begin.printable(),
		           keyRange.end.printable(),
		           fname,
		           serializedSize);
	}

	if (BUGGIFY_WITH_PROB(0.1)) {
		wait(delay(deterministicRandom()->random01()));
	}

	if (BW_DEBUG) {
		TraceEvent(SevDebug, "SnapshotFileWritten")
		    .detail("FileName", fileName)
		    .detail("Encrypted", cipherKeysCtx.present())
		    .detail("Compressed", compressFilter.present());
	}

	if (BUGGIFY && bwData->maybeInjectTargetedRestart()) {
		wait(Never());
	}

	// FIXME: change when we implement multiplexing
	return BlobFileIndex(version, fname, 0, serializedSize, serializedSize, logicalSize, cipherKeysMeta);
}

ACTOR Future<BlobFileIndex> dumpInitialSnapshotFromFDB(Reference<BlobWorkerData> bwData,
                                                       Reference<BlobConnectionProvider> bstore,
                                                       Reference<GranuleMetadata> metadata,
                                                       UID granuleID,
                                                       Key cfKey,
                                                       std::deque<Future<Void>>* inFlightPops) {
	if (BW_DEBUG) {
		fmt::print("Dumping snapshot from FDB for [{0} - {1})\n",
		           metadata->keyRange.begin.printable(),
		           metadata->keyRange.end.printable());
	}
	wait(bwData->initialSnapshotLock->take());
	state FlowLock::Releaser holdingLock(*bwData->initialSnapshotLock);

	state Reference<ReadYourWritesTransaction> tr = makeReference<ReadYourWritesTransaction>(bwData->db);
	state int retries = 0;
	state Version lastReadVersion = invalidVersion;
	state Version readVersion = invalidVersion;

	loop {
		tr->setOption(FDBTransactionOptions::ACCESS_SYSTEM_KEYS);
		tr->setOption(FDBTransactionOptions::RAW_ACCESS);
		tr->setOption(FDBTransactionOptions::PRIORITY_SYSTEM_IMMEDIATE);
		tr->setOption(FDBTransactionOptions::LOCK_AWARE);
		try {
			Version rv = wait(tr->getReadVersion());
			bwData->addGRVHistory(rv);

			readVersion = rv;
			ASSERT(lastReadVersion <= readVersion);
			state PromiseStream<RangeResult> rowsStream;
			state Future<BlobFileIndex> snapshotWriter = writeSnapshot(bwData,
			                                                           bstore,
			                                                           metadata->keyRange,
			                                                           granuleID,
			                                                           metadata->originalEpoch,
			                                                           metadata->originalSeqno,
			                                                           readVersion,
			                                                           rowsStream,
			                                                           true);
			Future<Void> streamFuture =
			    tr->getTransaction().getRangeStream(rowsStream, metadata->keyRange, GetRangeLimits(), Snapshot::True);
			wait(streamFuture && success(snapshotWriter));
			TraceEvent(SevDebug, "BlobGranuleSnapshotFile", bwData->id)
			    .detail("Granule", metadata->keyRange)
			    .detail("Version", readVersion);
			DEBUG_KEY_RANGE("BlobWorkerFDBSnapshot", readVersion, metadata->keyRange, bwData->id);

			if (BUGGIFY && bwData->maybeInjectTargetedRestart()) {
				wait(Never());
			}

			// initial snapshot is committed in fdb, we can pop the change feed up to this version
			inFlightPops->push_back(bwData->db->popChangeFeedMutations(cfKey, readVersion + 1));
			return snapshotWriter.get();
		} catch (Error& e) {
			if (e.code() == error_code_operation_cancelled) {
				throw e;
			}
			if (BW_DEBUG) {
				fmt::print("Dumping snapshot {0} from FDB for [{1} - {2}) got error {3}\n",
				           retries + 1,
				           metadata->keyRange.begin.printable(),
				           metadata->keyRange.end.printable(),
				           e.name());
			}
			state Error err = e;
			if (e.code() == error_code_server_overloaded) {
				wait(delay(FLOW_KNOBS->PREVENT_FAST_SPIN_DELAY));
			} else {
				wait(tr->onError(e));
			}
			retries++;
			CODE_PROBE(true, "Granule initial snapshot failed");
			TraceEvent(retries < 10 ? SevDebug : SevWarn, "BlobGranuleInitialSnapshotRetry", bwData->id)
			    .error(err)
			    .detail("Granule", metadata->keyRange)
			    .detail("Count", retries);
			lastReadVersion = readVersion;
			// Pop change feed up to readVersion, because that data will be before the next snapshot
			// Do this to prevent a large amount of CF data from accumulating if we have consecutive failures to
			// snapshot
			// Also somewhat servers as a rate limiting function and checking that the database is available for this
			// key range
			// FIXME: can't do this because this granule might not own the shard anymore and another worker might have
			// successfully snapshotted already, but if it got an error before even getting to the lock check, it
			// wouldn't realize wait(bwData->db->popChangeFeedMutations(cfKey, readVersion));
		}
	}
}

// files might not be the current set of files in metadata, in the case of doing the initial snapshot of a granule that
// was split.
ACTOR Future<BlobFileIndex> compactFromBlob(Reference<BlobWorkerData> bwData,
                                            Reference<BlobConnectionProvider> bstore,
                                            Reference<GranuleMetadata> metadata,
                                            UID granuleID,
                                            std::vector<GranuleFiles> fileSet,
                                            Version version) {
	state int64_t requiredBudget = 0;
	for (auto& f : fileSet) {
		ASSERT(!f.snapshotFiles.empty());
		ASSERT(!f.deltaFiles.empty());
		Version snapshotVersion = f.snapshotFiles.back().version;
		requiredBudget += f.snapshotFiles.back().length;
		int deltaIdx = f.deltaFiles.size() - 1;
		while (deltaIdx >= 0 && f.deltaFiles[deltaIdx].version > snapshotVersion) {
			requiredBudget += f.deltaFiles[deltaIdx].length;
			deltaIdx--;
		}
	}
	// assume new snapshot is the combined size of snapshot and deltas, worst case
	requiredBudget *= 2;
	// ensure it fits in budget
	requiredBudget = std::min(requiredBudget, SERVER_KNOBS->BLOB_WORKER_RESNAPSHOT_BUDGET_BYTES);
	wait(bwData->resnapshotBudget->take(TaskPriority::DefaultYield, requiredBudget));
	state FlowLock::Releaser holdingLock(*bwData->resnapshotBudget, requiredBudget);
	wait(delay(0, TaskPriority::BlobWorkerUpdateStorage));
	if (BW_DEBUG) {
		fmt::print("Compacting snapshot from blob for [{0} - {1}) @ {2}\n",
		           metadata->keyRange.begin.printable().c_str(),
		           metadata->keyRange.end.printable().c_str(),
		           version);
	}

	state Arena filenameArena;
	state std::vector<Future<RangeResult>> chunksToRead;
	state int64_t compactBytesRead = 0;
	state double resnapshotStartTimer = g_network->timer();

	for (auto& f : fileSet) {
		state BlobGranuleChunkRef chunk;
		state GranuleFiles files = f;
		state Version snapshotVersion = files.snapshotFiles.back().version;
		state BlobFileIndex snapshotF = files.snapshotFiles.back();

		if (snapshotVersion >= version) {
			fmt::print("Chunk snapshot version [{0} - {1}) @ {2} >= compact version {3}\n",
			           chunk.keyRange.begin.printable().c_str(),
			           chunk.keyRange.end.printable().c_str(),
			           snapshotVersion,
			           version);
		}
		ASSERT(snapshotVersion < version);

		state Optional<BlobGranuleCipherKeysCtx> snapCipherKeysCtx;
		ASSERT(!(bwData->encryptMode.isEncryptionEnabled() && !snapshotF.cipherKeysMeta.present()));
		if (snapshotF.cipherKeysMeta.present()) {
			ASSERT(bwData->encryptMode.isEncryptionEnabled());
			CODE_PROBE(true, "fetching cipher keys for blob snapshot file");
			BlobGranuleCipherKeysCtx keysCtx =
			    wait(getGranuleCipherKeysFromKeysMeta(bwData->dbInfo, snapshotF.cipherKeysMeta.get(), &filenameArena));
			snapCipherKeysCtx = std::move(keysCtx);
		}

		chunk.snapshotFile = BlobFilePointerRef(filenameArena,
		                                        snapshotF.filename,
		                                        snapshotF.offset,
		                                        snapshotF.length,
		                                        snapshotF.fullFileLength,
		                                        snapshotF.version,
		                                        snapCipherKeysCtx);

		compactBytesRead += snapshotF.length;
		state int deltaIdx = files.deltaFiles.size() - 1;
		while (deltaIdx >= 0 && files.deltaFiles[deltaIdx].version > snapshotVersion) {
			deltaIdx--;
		}
		deltaIdx++;
		state Version lastDeltaVersion = snapshotVersion;
		state BlobFileIndex deltaF;
		while (deltaIdx < files.deltaFiles.size() && lastDeltaVersion < version) {
			state Optional<BlobGranuleCipherKeysCtx> deltaCipherKeysCtx;

			deltaF = files.deltaFiles[deltaIdx];

			ASSERT(!(bwData->encryptMode.isEncryptionEnabled() && !deltaF.cipherKeysMeta.present()));

			if (deltaF.cipherKeysMeta.present()) {
				ASSERT(bwData->encryptMode.isEncryptionEnabled());
				CODE_PROBE(true, "fetching cipher keys for delta file");
				BlobGranuleCipherKeysCtx keysCtx =
				    wait(getGranuleCipherKeysFromKeysMeta(bwData->dbInfo, deltaF.cipherKeysMeta.get(), &filenameArena));
				deltaCipherKeysCtx = std::move(keysCtx);
			}

			chunk.deltaFiles.emplace_back_deep(filenameArena,
			                                   deltaF.filename,
			                                   deltaF.offset,
			                                   deltaF.length,
			                                   deltaF.fullFileLength,
			                                   deltaF.version,
			                                   deltaCipherKeysCtx);
			compactBytesRead += deltaF.length;
			lastDeltaVersion = files.deltaFiles[deltaIdx].version;
			deltaIdx++;
		}
		ASSERT(lastDeltaVersion >= version);
		chunk.includedVersion = version;
		chunksToRead.push_back(readBlobGranule(chunk, metadata->keyRange, 0, version, bstore, &bwData->stats));
	}

	if (BW_DEBUG) {
		fmt::print("Re-snapshotting [{0} - {1}) @ {2} from blob\n",
		           metadata->keyRange.begin.printable(),
		           metadata->keyRange.end.printable(),
		           version);
	}

	try {
		state PromiseStream<RangeResult> rowsStream;
		state Future<BlobFileIndex> snapshotWriter = writeSnapshot(bwData,
		                                                           bstore,
		                                                           metadata->keyRange,
		                                                           granuleID,
		                                                           metadata->originalEpoch,
		                                                           metadata->originalSeqno,
		                                                           version,
		                                                           rowsStream,
		                                                           false);
		state int resultIdx;
		for (resultIdx = 0; resultIdx < chunksToRead.size(); resultIdx++) {
			RangeResult newGranuleChunk = wait(chunksToRead[resultIdx]);
			rowsStream.send(std::move(newGranuleChunk));
		}

		bwData->stats.bytesReadFromS3ForCompaction += compactBytesRead;
		rowsStream.sendError(end_of_stream());

		BlobFileIndex f = wait(snapshotWriter);
		DEBUG_KEY_RANGE("BlobWorkerBlobSnapshot", version, metadata->keyRange, bwData->id);
		double duration = g_network->timer() - resnapshotStartTimer;
		bwData->stats.reSnapshotLatencySample.addMeasurement(duration);
		return f;
	} catch (Error& e) {
		if (BW_DEBUG) {
			fmt::print("Compacting snapshot from blob for [{0} - {1}) got error {2}\n",
			           metadata->keyRange.begin.printable(),
			           metadata->keyRange.end.printable(),
			           e.name());
		}
		throw e;
	}
}

struct CounterHolder {
	int* counter;
	bool completed;

	CounterHolder() : counter(nullptr), completed(true) {}
	CounterHolder(int* counter) : counter(counter), completed(false) { (*counter)++; }

	void complete() {
		if (!completed) {
			completed = true;
			(*counter)--;
		}
	}

	~CounterHolder() { complete(); }
};

ACTOR Future<BlobFileIndex> checkSplitAndReSnapshot(Reference<BlobWorkerData> bwData,
                                                    Reference<BlobConnectionProvider> bstore,
                                                    Reference<GranuleMetadata> metadata,
                                                    UID granuleID,
                                                    int64_t bytesInNewDeltaFiles,
                                                    Future<BlobFileIndex> lastDeltaBeforeSnapshot,
                                                    int64_t versionsSinceLastSnapshot) {

	BlobFileIndex lastDeltaIdx = wait(lastDeltaBeforeSnapshot);
	state Version reSnapshotVersion = lastDeltaIdx.version;
	while (!bwData->statusStreamInitialized) {
		wait(bwData->currentManagerStatusStream.onChange());
	}

	wait(delay(0, TaskPriority::BlobWorkerUpdateFDB));

	state CounterHolder pendingCounter(&bwData->stats.granulesPendingSplitCheck);

	if (BW_DEBUG) {
		fmt::print("Granule [{0} - {1}) checking with BM for re-snapshot after {2} bytes\n",
		           metadata->keyRange.begin.printable(),
		           metadata->keyRange.end.printable(),
		           metadata->bytesInNewDeltaFiles);
	}

	TraceEvent(SevDebug, "BlobGranuleSnapshotCheck", bwData->id)
	    .detail("Granule", metadata->keyRange)
	    .detail("Version", reSnapshotVersion);

	// Save these from the start so repeated requests are idempotent
	// Need to retry in case response is dropped or manager changes. Eventually, a manager will
	// either reassign the range with continue=true, or will revoke the range. But, we will keep the
	// range open at this version for reads until that assignment change happens
	metadata->resumeSnapshot.reset();
	state int64_t statusEpoch = metadata->continueEpoch;
	state int64_t statusSeqno = metadata->continueSeqno;

	// If two snapshots happen without a split within a low time interval, this granule is "write-hot"
	// FIXME: If a rollback happens, this could incorrectly identify a hot granule as not hot. This should be
	// rare though and is just less efficient.
	state bool writeHot = versionsSinceLastSnapshot <= SERVER_KNOBS->BG_HOT_SNAPSHOT_VERSIONS;
	// FIXME: could probably refactor all of this logic into one large choose/when state machine that's less
	// complex
	loop {
		loop {
			try {
				// wait for manager stream to become ready, and send a message
				loop {
					choose {
						when(wait(bwData->currentManagerStatusStream.get().onReady())) {
							break;
						}
						when(wait(bwData->currentManagerStatusStream.onChange())) {}
						when(wait(metadata->resumeSnapshot.getFuture())) {
							break;
						}
					}
				}
				if (metadata->resumeSnapshot.isSet()) {
					break;
				}

				bwData->currentManagerStatusStream.get().send(GranuleStatusReply(metadata->keyRange,
				                                                                 true,
				                                                                 writeHot,
				                                                                 false,
				                                                                 statusEpoch,
				                                                                 statusSeqno,
				                                                                 granuleID,
				                                                                 metadata->historyVersion,
				                                                                 reSnapshotVersion,
				                                                                 false,
				                                                                 metadata->originalEpoch,
				                                                                 metadata->originalSeqno));
				break;
			} catch (Error& e) {
				if (e.code() == error_code_operation_cancelled) {
					throw e;
				}
				CODE_PROBE(true, "Blob worker re-sending split evaluation to manager after not error/not hearing back");
				// if we got broken promise while waiting, the old stream was killed, so we don't need to wait
				// on change, just retry
				if (e.code() == error_code_broken_promise) {
					wait(delay(FLOW_KNOBS->PREVENT_FAST_SPIN_DELAY));
				} else {
					wait(bwData->currentManagerStatusStream.onChange());
				}
			}
		}

		// wait for manager reply (which will either cancel this future or call resumeSnapshot), or re-send on
		// manager change/no response
		choose {
			when(wait(bwData->currentManagerStatusStream.onChange())) {}
			when(wait(metadata->resumeSnapshot.getFuture())) {
				break;
			}
			when(wait(delay(1.0))) {}
		}

		if (BW_DEBUG) {
			fmt::print("Granule [{0} - {1}), hasn't heard back from BM in BW {2}, re-sending status\n",
			           metadata->keyRange.begin.printable(),
			           metadata->keyRange.end.printable(),
			           bwData->id.toString());
		}
	}

	pendingCounter.complete();

	if (BW_DEBUG) {
		fmt::print("Granule [{0} - {1}) re-snapshotting after {2} bytes\n",
		           metadata->keyRange.begin.printable(),
		           metadata->keyRange.end.printable(),
		           bytesInNewDeltaFiles);
	}
	TraceEvent(SevDebug, "BlobGranuleSnapshotFile", bwData->id)
	    .detail("Granule", metadata->keyRange)
	    .detail("Version", metadata->durableDeltaVersion.get());

	// wait for file updater to make sure that last delta file is in the metadata before
	while (metadata->files.deltaFiles.empty() || metadata->files.deltaFiles.back().version < reSnapshotVersion) {
		wait(delay(FLOW_KNOBS->PREVENT_FAST_SPIN_DELAY));
	}
	std::vector<GranuleFiles> toSnapshot;
	toSnapshot.push_back(metadata->files);
	BlobFileIndex reSnapshotIdx =
	    wait(compactFromBlob(bwData, bstore, metadata, granuleID, toSnapshot, reSnapshotVersion));
	return reSnapshotIdx;
}

ACTOR Future<BlobFileIndex> reSnapshotNoCheck(Reference<BlobWorkerData> bwData,
                                              Reference<BlobConnectionProvider> bstore,
                                              Reference<GranuleMetadata> metadata,
                                              UID granuleID,
                                              Future<BlobFileIndex> lastDeltaBeforeSnapshot) {
	BlobFileIndex lastDeltaIdx = wait(lastDeltaBeforeSnapshot);
	state Version reSnapshotVersion = lastDeltaIdx.version;
	wait(delay(0, TaskPriority::BlobWorkerUpdateFDB));

	CODE_PROBE(true, "re-snapshotting without BM check because still on old change feed!");

	if (BW_DEBUG) {
		fmt::print("Granule [{0} - {1}) re-snapshotting @ {2} WITHOUT checking with BM, because it is still on old "
		           "change feed!\n",
		           metadata->keyRange.begin.printable(),
		           metadata->keyRange.end.printable(),
		           reSnapshotVersion);
	}

	TraceEvent(SevDebug, "BlobGranuleReSnapshotOldFeed", bwData->id)
	    .detail("Granule", metadata->keyRange)
	    .detail("Version", reSnapshotVersion);
	++bwData->stats.oldFeedSnapshots;

	// wait for file updater to make sure that last delta file is in the metadata before
	while (metadata->files.deltaFiles.empty() || metadata->files.deltaFiles.back().version < reSnapshotVersion) {
		wait(delay(FLOW_KNOBS->PREVENT_FAST_SPIN_DELAY));
	}

	std::vector<GranuleFiles> toSnapshot;
	toSnapshot.push_back(metadata->files);
	BlobFileIndex reSnapshotIdx =
	    wait(compactFromBlob(bwData, bstore, metadata, granuleID, toSnapshot, reSnapshotVersion));

	return reSnapshotIdx;
}

// wait indefinitely to tell manager to re-evaluate this split, until the granule is revoked
ACTOR Future<Void> reevaluateInitialSplit(Reference<BlobWorkerData> bwData,
                                          UID granuleID,
                                          KeyRange keyRange,
                                          int64_t epoch,
                                          int64_t seqno,
                                          Key proposedSplitKey) {
	// wait for first stream to be initialized
	while (!bwData->statusStreamInitialized) {
		wait(bwData->currentManagerStatusStream.onChange());
	}
	loop {
		try {
			// wait for manager stream to become ready, and send a message
			loop {
				choose {
					when(wait(bwData->currentManagerStatusStream.get().onReady())) {
						break;
					}
					when(wait(bwData->currentManagerStatusStream.onChange())) {}
				}
			}

			GranuleStatusReply reply(keyRange,
			                         true,
			                         false,
			                         true,
			                         epoch,
			                         seqno,
			                         granuleID,
			                         invalidVersion,
			                         invalidVersion,
			                         false,
			                         epoch,
			                         seqno);
			reply.proposedSplitKey = proposedSplitKey;
			bwData->currentManagerStatusStream.get().send(reply);
			if (BUGGIFY && bwData->maybeInjectTargetedRestart()) {
				wait(Never());
			}
			// if a new manager appears, also tell it about this granule being splittable, or retry after a certain
			// amount of time of not hearing back
			wait(success(timeout(bwData->currentManagerStatusStream.onChange(), 10.0)));
			wait(delay(0));
			CODE_PROBE(true, "Blob worker re-sending initialsplit too big");
		} catch (Error& e) {
			if (e.code() == error_code_operation_cancelled) {
				throw e;
			}

			CODE_PROBE(true, "Blob worker re-sending merge candidate to manager after not error/not hearing back");

			// if we got broken promise while waiting, the old stream was killed, so we don't need to wait
			// on change, just retry
			if (e.code() == error_code_broken_promise) {
				wait(delay(FLOW_KNOBS->PREVENT_FAST_SPIN_DELAY));
			} else {
				wait(bwData->currentManagerStatusStream.onChange());
			}
		}
	}
}

ACTOR Future<Void> granuleCheckMergeCandidate(Reference<BlobWorkerData> bwData,
                                              Reference<GranuleMetadata> metadata,
                                              UID granuleID,
                                              Future<Void> waitStart) {
	if (!SERVER_KNOBS->BG_ENABLE_MERGING) {
		return Void();
	}
	// wait for the last snapshot to finish, so that the delay is from the last snapshot
	wait(waitStart);
	double jitter = deterministicRandom()->random01() * 0.8 * SERVER_KNOBS->BG_MERGE_CANDIDATE_DELAY_SECONDS;
	wait(delay(SERVER_KNOBS->BG_MERGE_CANDIDATE_THRESHOLD_SECONDS + jitter));
	loop {
		// this actor will be cancelled if a split check happened, or if the granule was moved away, so this
		// being here means that granule is cold enough during that period. Now we just need to check if it is
		// also small enough to be a merge candidate.
		StorageMetrics currentMetrics = wait(bwData->db->getStorageMetrics(metadata->keyRange, CLIENT_KNOBS->TOO_MANY));

		// FIXME: maybe separate knob and/or value for write rate?
		if (currentMetrics.bytes >= SERVER_KNOBS->BG_SNAPSHOT_FILE_TARGET_BYTES / 2 ||
		    currentMetrics.bytesWrittenPerKSecond >= SERVER_KNOBS->SHARD_MIN_BYTES_PER_KSEC) {
			wait(delayJittered(SERVER_KNOBS->BG_MERGE_CANDIDATE_THRESHOLD_SECONDS / 2.0));
			CODE_PROBE(true, "wait and check later to see if granule got smaller or colder");
			continue;
		}

		CODE_PROBE(true, "Blob Worker identified merge candidate granule");

		// if we are a merge candidate, send a message to the BM. Once successful, this actor is complete
		while (!bwData->statusStreamInitialized) {
			wait(bwData->currentManagerStatusStream.onChange());
		}

		state double sendTimeGiveUp = now() + SERVER_KNOBS->BG_MERGE_CANDIDATE_THRESHOLD_SECONDS / 2.0;
		loop {
			try {
				// wait for manager stream to become ready, and send a message
				loop {
					choose {
						when(wait(delay(std::max(0.0, sendTimeGiveUp - now())))) {
							break;
						}
						when(wait(bwData->currentManagerStatusStream.get().onReady())) {
							break;
						}
						when(wait(bwData->currentManagerStatusStream.onChange())) {}
					}
				}

				if (now() >= sendTimeGiveUp) {
					CODE_PROBE(true, "Blob worker could not send merge candidate in time, re-checking status");
					break;
				}

				bwData->currentManagerStatusStream.get().send(GranuleStatusReply(metadata->keyRange,
				                                                                 false,
				                                                                 false,
				                                                                 false,
				                                                                 metadata->continueEpoch,
				                                                                 metadata->continueSeqno,
				                                                                 granuleID,
				                                                                 metadata->historyVersion,
				                                                                 invalidVersion,
				                                                                 true,
				                                                                 metadata->originalEpoch,
				                                                                 metadata->originalSeqno));
				// if a new manager appears, also tell it about this granule being mergeable
				// or if a new stream from the existing manager, it may have missed the message due to a network issue
				wait(bwData->currentManagerStatusStream.onChange());
				wait(delay(0));
				CODE_PROBE(true, "Blob worker re-sending merge candidate to new manager");
			} catch (Error& e) {
				if (e.code() == error_code_operation_cancelled) {
					throw e;
				}

				CODE_PROBE(true, "Blob worker re-sending merge candidate to manager after not error/not hearing back");

				// if we got broken promise while waiting, the old stream was killed, so we don't need to wait
				// on change, just retry
				if (e.code() == error_code_broken_promise) {
					wait(delay(FLOW_KNOBS->PREVENT_FAST_SPIN_DELAY));
				} else {
					wait(bwData->currentManagerStatusStream.onChange());
				}
			}
		}
	}
}

namespace {
void handleCompletedDeltaFile(Reference<BlobWorkerData> bwData,
                              Reference<GranuleMetadata> metadata,
                              BlobFileIndex completedDeltaFile,
                              Key cfKey,
                              Version cfStartVersion,
                              std::deque<std::pair<Version, Version>>* rollbacksCompleted,
                              std::deque<Future<Void>>& inFlightPops,
                              bool emptyDeltaFile) {
	if (emptyDeltaFile) {
		ASSERT(!metadata->files.deltaFiles.empty());
		ASSERT(completedDeltaFile.length == 0);
		ASSERT(metadata->files.deltaFiles.back().version < completedDeltaFile.version);
		metadata->files.deltaFiles.back().version = completedDeltaFile.version;
	} else {
		metadata->files.deltaFiles.push_back(completedDeltaFile);
	}
	ASSERT(metadata->durableDeltaVersion.get() < completedDeltaFile.version);
	metadata->durableDeltaVersion.set(completedDeltaFile.version);

	if (completedDeltaFile.version > cfStartVersion) {
		if (BW_DEBUG) {
			fmt::print("Popping change feed {0} at {1}\n",
			           cfKeyToGranuleID(cfKey).toString().c_str(),
			           completedDeltaFile.version);
		}
		// FIXME: for a write-hot shard, we could potentially batch these and only pop the largest one after
		// several have completed
		// FIXME: since this is async, and worker could die, new blob worker that opens granule should probably
		// kick off an async pop at its previousDurableVersion after opening the granule to guarantee it is
		// eventually popped?
		Future<Void> popFuture = bwData->db->popChangeFeedMutations(cfKey, completedDeltaFile.version + 1);
		// Do pop asynchronously
		inFlightPops.push_back(popFuture);
	}
	while (!rollbacksCompleted->empty() && completedDeltaFile.version >= rollbacksCompleted->front().second) {
		if (BW_DEBUG) {
			fmt::print("Granule [{0} - {1}) on BW {2} completed rollback {3} -> {4} with delta file {5}\n",
			           metadata->keyRange.begin.printable().c_str(),
			           metadata->keyRange.end.printable().c_str(),
			           bwData->id.toString().substr(0, 5).c_str(),
			           rollbacksCompleted->front().second,
			           rollbacksCompleted->front().first,
			           completedDeltaFile.version);
		}
		rollbacksCompleted->pop_front();
	}
}

// if we get an i/o error updating files, or a rollback, reassign the granule to ourselves and start fresh
bool granuleCanRetry(const Error& e) {
	switch (e.code()) {
	case error_code_io_error:
	case error_code_io_timeout:
	// FIXME: handle connection errors in tighter retry loop around individual files.
	// FIXME: if these requests fail at a high enough rate, the whole worker should be marked as unhealthy and
	// its granules should be moved away, as there may be some problem with this host contacting blob storage
	case error_code_http_request_failed:
	case error_code_connection_failed:
	case error_code_lookup_failed: // dns
	case error_code_platform_error: // injected faults
		return true;
	default:
		return false;
	};
}
} // namespace

struct InFlightFile {
	Future<BlobFileIndex> future;
	Version version;
	uint64_t bytes;
	bool snapshot;
	bool emptyDeltaFile;

	InFlightFile(Future<BlobFileIndex> future, Version version, uint64_t bytes, bool snapshot, bool emptyDeltaFile)
	  : future(future), version(version), bytes(bytes), snapshot(snapshot), emptyDeltaFile(emptyDeltaFile) {}
};

namespace {
Version doGranuleRollback(Reference<GranuleMetadata> metadata,
                          Version mutationVersion,
                          Version rollbackVersion,
                          std::deque<InFlightFile>& inFlightFiles,
                          std::deque<std::pair<Version, Version>>& rollbacksInProgress,
                          std::deque<std::pair<Version, Version>>& rollbacksCompleted) {
	Version cfRollbackVersion;
	if (metadata->pendingDeltaVersion > rollbackVersion) {
		// if we already started writing mutations to a delta or snapshot file with version > rollbackVersion,
		// we need to rescind those delta file writes
		ASSERT(!inFlightFiles.empty());
		cfRollbackVersion = metadata->durableDeltaVersion.get();
		metadata->pendingSnapshotVersion = metadata->durableSnapshotVersion.get();
		int toPop = 0;
		// keep bytes in delta files pending here, then add back already durable delta files at end
		metadata->bytesInNewDeltaFiles = 0;
		metadata->newDeltaFileCount = 0;

		for (auto& f : inFlightFiles) {
			if (f.snapshot) {
				if (f.version > rollbackVersion) {
					CODE_PROBE(true, "Granule rollback cancelling snapshot file");
					if (BW_DEBUG) {
						fmt::print("[{0} - {1}) rollback cancelling snapshot file @ {2}\n",
						           metadata->keyRange.begin.printable(),
						           metadata->keyRange.end.printable(),
						           f.version);
					}
					f.future.cancel();
					toPop++;
				} else {
					metadata->pendingSnapshotVersion = f.version;
					metadata->bytesInNewDeltaFiles = 0;
					metadata->newDeltaFileCount = 0;
				}
			} else {
				if (f.version > rollbackVersion) {
					f.future.cancel();
					toPop++;
					CODE_PROBE(true, "Granule rollback cancelling delta file");
					if (BW_DEBUG) {
						fmt::print("[{0} - {1}) rollback cancelling delta file @ {2}\n",
						           metadata->keyRange.begin.printable(),
						           metadata->keyRange.end.printable(),
						           f.version);
					}
				} else {
					ASSERT(f.version > cfRollbackVersion);
					cfRollbackVersion = f.version;
					metadata->bytesInNewDeltaFiles += f.bytes;
					metadata->newDeltaFileCount++;
				}
			}
		}
		ASSERT(toPop > 0);
		while (toPop > 0) {
			inFlightFiles.pop_back();
			toPop--;
		}
		metadata->pendingDeltaVersion = cfRollbackVersion;
		if (BW_DEBUG) {
			fmt::print("[{0} - {1}) rollback discarding all {2} in-memory mutations",
			           metadata->keyRange.begin.printable(),
			           metadata->keyRange.end.printable(),
			           metadata->currentDeltas.size());
			if (metadata->currentDeltas.size()) {
				fmt::print(
				    " {0} - {1}", metadata->currentDeltas.front().version, metadata->currentDeltas.back().version);
			}
			fmt::print("\n");
		}

		// discard all in-memory mutations
		metadata->currentDeltas = Standalone<GranuleDeltas>();
		metadata->bufferedDeltaBytes = 0;
		metadata->bufferedDeltaVersion = cfRollbackVersion;

		// calculate number of bytes in durable delta files after last snapshot
		for (int i = metadata->files.deltaFiles.size() - 1;
		     i >= 0 && metadata->files.deltaFiles[i].version > metadata->pendingSnapshotVersion;
		     i--) {
			metadata->bytesInNewDeltaFiles += metadata->files.deltaFiles[i].logicalSize;
			metadata->newDeltaFileCount++;
		}

		// Track that this rollback happened, since we have to re-read mutations up to the rollback
		// Add this rollback to in progress, and put all completed ones back in progress
		rollbacksInProgress.push_back(std::pair(rollbackVersion, mutationVersion));
		while (!rollbacksCompleted.empty()) {
			if (rollbacksCompleted.back().first >= cfRollbackVersion) {
				rollbacksInProgress.push_front(rollbacksCompleted.back());
				rollbacksCompleted.pop_back();
			} else {
				// some rollbacks in completed could still have a delta file in flight after this rollback, they
				// should remain in completed
				break;
			}
		}

	} else {
		// No pending delta files to discard, just in-memory mutations
		CODE_PROBE(true, "Granule rollback discarding in memory mutations");

		// FIXME: could binary search?
		int mIdx = metadata->currentDeltas.size() - 1;
		Version firstDiscarded = invalidVersion;
		Version lastDiscarded = invalidVersion;
		while (mIdx >= 0) {
			if (metadata->currentDeltas[mIdx].version <= rollbackVersion) {
				break;
			}
			for (auto& m : metadata->currentDeltas[mIdx].mutations) {
				metadata->bufferedDeltaBytes -= m.totalSize();
			}
			if (firstDiscarded == invalidVersion) {
				firstDiscarded = metadata->currentDeltas[mIdx].version;
			}
			lastDiscarded = metadata->currentDeltas[mIdx].version;
			mIdx--;
		}

		if (BW_DEBUG) {
			fmt::print("[{0} - {1}) rollback discarding {2} in-memory mutations",
			           metadata->keyRange.begin.printable(),
			           metadata->keyRange.end.printable(),
			           metadata->currentDeltas.size() - mIdx - 1);

			if (firstDiscarded != invalidVersion) {
				fmt::print(" {0} - {1}", lastDiscarded, firstDiscarded);
			}

			fmt::print(", {0} mutations", mIdx);
			if (mIdx >= 0) {
				fmt::print(
				    " ({0} - {1})", metadata->currentDeltas.front().version, metadata->currentDeltas[mIdx].version);
			}
			fmt::print(" and {0} bytes left\n", metadata->bufferedDeltaBytes);
		}

		if (mIdx < 0) {
			metadata->currentDeltas = Standalone<GranuleDeltas>();
			metadata->bufferedDeltaBytes = 0;
		} else {
			metadata->currentDeltas.resize(metadata->currentDeltas.arena(), mIdx + 1);
		}

		// delete all deltas in rollback range, but we can optimize here to just skip the uncommitted mutations
		// directly and immediately pop the rollback out of inProgress to completed

		metadata->bufferedDeltaVersion = rollbackVersion;
		cfRollbackVersion = mutationVersion;
		rollbacksCompleted.push_back(std::pair(rollbackVersion, mutationVersion));
	}

	if (BW_DEBUG) {
		fmt::print("[{0} - {1}) finishing rollback to {2}\n",
		           metadata->keyRange.begin.printable(),
		           metadata->keyRange.end.printable(),
		           cfRollbackVersion);
	}

	return cfRollbackVersion;
}
} // namespace

ACTOR Future<Void> waitOnCFVersion(Reference<GranuleMetadata> metadata, Version waitVersion) {
	loop {
		try {
			// if not valid, we're about to be cancelled anyway
			state Future<Void> atLeast = metadata->activeCFData.get().isValid()
			                                 ? metadata->activeCFData.get()->whenAtLeast(waitVersion)
			                                 : Never();
			choose {
				when(wait(atLeast)) {
					break;
				}
				when(wait(metadata->activeCFData.onChange())) {}
			}
		} catch (Error& e) {
			if (e.code() == error_code_operation_cancelled || e.code() == error_code_change_feed_popped) {
				throw e;
			}

			// if waiting on a parent granule change feed and we change to the child, the parent will get
			// end_of_stream, which could cause this waiting whenAtLeast to get change_feed_cancelled. We should
			// simply retry and wait a bit, as blobGranuleUpdateFiles will switch to the new change feed
			wait(delay(0.05));
		}
	}

	// stop after change feed callback
	wait(delay(0, TaskPriority::BlobWorkerReadChangeFeed));

	return Void();
}

ACTOR Future<Void> waitCommittedGrv(Reference<BlobWorkerData> bwData,
                                    Reference<GranuleMetadata> metadata,
                                    Version version) {
	state Version grvVersion;
	if (version > bwData->grvVersion.get()) {
		CODE_PROBE(true, "Using new GRV for delta file committed version");
		// this order is important, since we need to register a waiter on the notified version before waking the
		// GRV actor
		Future<Void> grvAtLeast = bwData->grvVersion.whenAtLeast(version);
		Promise<Void> doGrvCheck = bwData->doGRVCheck;
		if (doGrvCheck.canBeSet()) {
			doGrvCheck.send(Void());
		}
		wait(grvAtLeast);
		grvVersion = bwData->grvVersion.get();
	} else {
		CODE_PROBE(true, "Using previous GRV for delta file committed version");

		ASSERT(!bwData->prevGRVVersions.empty());
		auto nextLargestGRV = std::lower_bound(bwData->prevGRVVersions.begin(), bwData->prevGRVVersions.end(), version);
		// TODO remove validation?
		if (nextLargestGRV == bwData->prevGRVVersions.end()) {
			// This should be rare case so probably no sense optimizing for it by checking the last version in the deque
			// before doing lower_bound
			CODE_PROBE(true, "GRV difference less than min granularity");
			grvVersion = bwData->grvVersion.get();
		} else {
			grvVersion = *nextLargestGRV;
			if (nextLargestGRV != bwData->prevGRVVersions.begin()) {
				ASSERT(*(nextLargestGRV - 1) < version);
			}
		}

		// trigger GRV check anyway, just to keep the granularity of versions lower while delta files are actively being
		// written
		Promise<Void> doGrvCheck = bwData->doGRVCheck;
		if (doGrvCheck.canBeSet()) {
			doGrvCheck.send(Void());
		}
	}

	ASSERT(grvVersion >= version);

	// If GRV is way in the future, we know we can't roll back more than 5 seconds (or whatever this knob is set
	// to) worth of versions
	Version waitVersion = std::min(grvVersion, version + SERVER_KNOBS->MAX_READ_TRANSACTION_LIFE_VERSIONS);

	wait(waitOnCFVersion(metadata, waitVersion));
	return Void();
}

ACTOR Future<Void> waitVersionCommitted(Reference<BlobWorkerData> bwData,
                                        Reference<GranuleMetadata> metadata,
                                        Version version) {
	wait(waitCommittedGrv(bwData, metadata, version));
	if (version > metadata->knownCommittedVersion) {
		metadata->knownCommittedVersion = version;
	}
	return Void();
}

ACTOR Future<bool> checkFileNotFoundForcePurgeRace(Reference<BlobWorkerData> bwData, KeyRange range) {
	state Transaction tr(bwData->db);
	loop {
		try {
			tr.setOption(FDBTransactionOptions::PRIORITY_SYSTEM_IMMEDIATE);
			tr.setOption(FDBTransactionOptions::LOCK_AWARE);
			ForcedPurgeState purgeState = wait(getForcePurgedState(&tr, range));
			return purgeState != ForcedPurgeState::NonePurged;
		} catch (Error& e) {
			wait(tr.onError(e));
		}
	}
}

// Does a force flush after consuming all data post-split from the parent granule's old change feed.
// This guarantees that all of the data from the old change feed gets persisted to blob storage, and the old feed can be
// cleaned up. This is particularly necessary for sequential workloads, where only one child granule after the split has
// new writes. Adds a delay so that, if the granule is not write-cold and would have written a delta file soon anyway,
// this does not add any extra overhead.
ACTOR Future<Void> forceFlushCleanup(Reference<BlobWorkerData> bwData, Reference<GranuleMetadata> metadata, Version v) {
	double cleanupDelay = SERVER_KNOBS->BLOB_WORKER_FORCE_FLUSH_CLEANUP_DELAY;
	if (cleanupDelay < 0) {
		return Void();
	}
	wait(delay(cleanupDelay));
	if (metadata->forceFlushVersion.get() < v && metadata->pendingDeltaVersion < v) {
		metadata->forceFlushVersion.set(v);
		++bwData->stats.forceFlushCleanups;
		if (BW_DEBUG) {
			fmt::print("Granule [{0} - {1}) forcing flush cleanup @ {2}\n",
			           metadata->keyRange.begin.printable(),
			           metadata->keyRange.end.printable(),
			           v);
		}
	}
	return Void();
}

// We have a normal target snapshot/delta ratio, but in write-heavy cases where are behind and need to catch up,
// we want to change this target to get more efficient. To maintain a consistent write amp if the snapshot size is
// growing without the ability to split, we scale the bytes before recompact to reach the target write amp. We also
// decrease the target write amp the further behind we are to be more efficient.
struct WriteAmpTarget {
	double targetWriteAmp;
	int bytesBeforeCompact;
	int targetSnapshotBytes;
	bool catchingUp;

	WriteAmpTarget() { reset(); }

	void reset() {
		catchingUp = false;
		bytesBeforeCompact = SERVER_KNOBS->BG_DELTA_BYTES_BEFORE_COMPACT;
		targetSnapshotBytes = SERVER_KNOBS->BG_SNAPSHOT_FILE_TARGET_BYTES;
		targetWriteAmp = 1.0 * (bytesBeforeCompact + targetSnapshotBytes) / bytesBeforeCompact;
	}

	void decrease(int deltaBytes) {
		if (SERVER_KNOBS->BG_ENABLE_DYNAMIC_WRITE_AMP) {
			catchingUp = true;
			double minWriteAmp =
			    SERVER_KNOBS->BG_DYNAMIC_WRITE_AMP_MIN_FACTOR *
			    (SERVER_KNOBS->BG_DELTA_BYTES_BEFORE_COMPACT + SERVER_KNOBS->BG_SNAPSHOT_FILE_TARGET_BYTES) /
			    SERVER_KNOBS->BG_DELTA_BYTES_BEFORE_COMPACT;
			targetWriteAmp = std::max(targetWriteAmp * SERVER_KNOBS->BG_DYNAMIC_WRITE_AMP_DECREASE_FACTOR, minWriteAmp);
			// To not wait for next re-snapshot, pessimistically assume that all deltas are inserts and new snapshot
			// will be bigger. This is usually the case in write-heavy catchup cases, but helps us catch up faster
			// regardless
			targetSnapshotBytes += deltaBytes;
			bytesBeforeCompact = targetSnapshotBytes / (targetWriteAmp - 1.0);
		}
	}

	void newSnapshotSize(int snapshotSize) {
		if (SERVER_KNOBS->BG_ENABLE_DYNAMIC_WRITE_AMP) {
			snapshotSize = std::max(snapshotSize, SERVER_KNOBS->BG_SNAPSHOT_FILE_TARGET_BYTES);
			if (catchingUp) {
				// if catching up, always aim for larger snapshot cycles to help catch up faster
				snapshotSize = std::max(targetSnapshotBytes, snapshotSize);
			}
			targetSnapshotBytes = snapshotSize;
			bytesBeforeCompact = targetSnapshotBytes / (targetWriteAmp - 1.0);
		}
	}

	int getDeltaFileBytes() { return getBytesBeforeCompact() / 10; }

	int getBytesBeforeCompact() { return bytesBeforeCompact; }
};

ACTOR Future<Key> getTenantPrefix(Reference<BlobWorkerData> bwData, KeyRange keyRange) {
	state int retryCount = 0;
	if (SERVER_KNOBS->BG_METADATA_SOURCE != "tenant") {
		return Key();
	}
	loop {
		state Reference<GranuleTenantData> data;
		wait(store(data, bwData->tenantData.getDataForGranule(keyRange)));
		if (data.isValid()) {
			return data->entry.prefix;
		} else {
			CODE_PROBE(true, "Get prefix for unknown tenant");
			retryCount++;
			TraceEvent(retryCount <= 10 ? SevDebug : SevWarn, "BlobWorkerUnknownTenantPrefix", bwData->id)
			    .detail("KeyRange", keyRange);
			wait(delay(0.1));
		}
	}
}

// updater for a single granule
// TODO: this is getting kind of large. Should try to split out this actor if it continues to grow?
ACTOR Future<Void> blobGranuleUpdateFiles(Reference<BlobWorkerData> bwData,
                                          Reference<GranuleMetadata> metadata,
                                          Future<GranuleStartState> assignFuture,
                                          Future<Reference<BlobConnectionProvider>> bstoreFuture) {
	state Reference<BlobConnectionProvider> bstore;
	state std::deque<InFlightFile> inFlightFiles;
	state std::deque<Future<Void>> inFlightPops;
	state Future<Void> oldChangeFeedFuture;
	state Future<Void> changeFeedFuture;
	state Future<Void> checkMergeCandidate;
	state Future<Void> forceFlushCleanupFuture;
	state GranuleStartState startState;
	state bool readOldChangeFeed;
	state Key cfKey;
	state Optional<Key> oldCFKey;
	state int pendingSnapshots = 0;
	state Version lastForceFlushVersion = invalidVersion;
	state std::deque<Version> forceFlushVersions;
	state Future<Void> nextForceFlush = metadata->forceFlushVersion.whenAtLeast(1);

	state std::deque<std::pair<Version, Version>> rollbacksInProgress;
	state std::deque<std::pair<Version, Version>> rollbacksCompleted;
	state Future<Void> startDeltaFileWrite = Future<Void>(Void());
	state WriteAmpTarget writeAmpTarget;

	state bool snapshotEligible; // just wrote a delta file or just took granule over from another worker
	state bool justDidRollback = false;

	try {
		// set resume snapshot so it's not valid until we pause to ask the blob manager for a re-snapshot
		metadata->resumeSnapshot.send(Void());

		// before starting, make sure worker persists range assignment, acquires the granule lock, and has a
		// blob store
		wait(store(startState, assignFuture));
		wait(store(bstore, bstoreFuture));

		wait(delay(0, TaskPriority::BlobWorkerUpdateStorage));

		cfKey = granuleIDToCFKey(startState.granuleID);
		if (startState.splitParentGranule.present()) {
			oldCFKey = granuleIDToCFKey(startState.splitParentGranule.get().second);
		}

		if (BW_DEBUG) {
			fmt::print("Granule File Updater Starting for [{0} - {1}) @ ({2}, {3}):\n",
			           metadata->keyRange.begin.printable(),
			           metadata->keyRange.end.printable(),
			           metadata->originalEpoch,
			           metadata->originalSeqno);
			fmt::print("  CFID: {} ({})\n", startState.granuleID.toString(), cfKey.printable());
			fmt::print("  CF Start Version: {}\n", startState.changeFeedStartVersion);
			fmt::print("  Previous Durable Version: {}\n", startState.previousDurableVersion);
			fmt::print("  doSnapshot={}\n", startState.doSnapshot ? "T" : "F");
			fmt::print("  Prev CFID: {}\n",
			           startState.splitParentGranule.present()
			               ? startState.splitParentGranule.get().second.toString().c_str()
			               : "");
			fmt::print("  blobFilesToSnapshot={}\n", startState.blobFilesToSnapshot.size());
		}

		state Version startVersion = invalidVersion;
		state BlobFileIndex newSnapshotFile;

		// if this is a reassign, calculate how close to a snapshot the previous owner was
		if (startState.existingFiles.present()) {
			GranuleFiles files = startState.existingFiles.get();
			if (!files.snapshotFiles.empty() && !files.deltaFiles.empty()) {
				Version snapshotVersion = files.snapshotFiles.back().version;
				for (int i = files.deltaFiles.size() - 1; i >= 0; i--) {
					if (files.deltaFiles[i].version > snapshotVersion) {
						metadata->bytesInNewDeltaFiles += files.deltaFiles[i].logicalSize;
						metadata->newDeltaFileCount++;
					}
				}
			}

			if (!files.snapshotFiles.empty()) {
				writeAmpTarget.newSnapshotSize(files.snapshotFiles.back().length);
			}

			metadata->files = startState.existingFiles.get();
			snapshotEligible = true;
		}

		if (!startState.doSnapshot) {
			CODE_PROBE(true, "Granule moved without split");
			startVersion = startState.previousDurableVersion;
			ASSERT(!metadata->files.snapshotFiles.empty());
			metadata->pendingSnapshotVersion = metadata->files.snapshotFiles.back().version;
			metadata->durableSnapshotVersion.set(metadata->pendingSnapshotVersion);
			metadata->initialSnapshotVersion = metadata->files.snapshotFiles.front().version;
			metadata->historyVersion = startState.history.get().version;
		} else {
			if (!startState.blobFilesToSnapshot.empty()) {
				Version minDurableSnapshotV = MAX_VERSION;
				for (auto& it : startState.blobFilesToSnapshot) {
					minDurableSnapshotV = std::min(minDurableSnapshotV, it.snapshotFiles.back().version);
				}
				startVersion = startState.previousDurableVersion;
				Future<BlobFileIndex> inFlightBlobSnapshot = compactFromBlob(
				    bwData, bstore, metadata, startState.granuleID, startState.blobFilesToSnapshot, startVersion);
				inFlightFiles.push_back(InFlightFile(inFlightBlobSnapshot, startVersion, 0, true, false));
				pendingSnapshots++;

				metadata->durableSnapshotVersion.set(minDurableSnapshotV);
			} else {
				// In restore mode, we couldn't dump snapshot because storage server doesn't have
				// data yet
				if (!bwData->isFullRestoreMode) {
					ASSERT(startState.previousDurableVersion == invalidVersion);
					BlobFileIndex fromFDB = wait(dumpInitialSnapshotFromFDB(
					    bwData, bstore, metadata, startState.granuleID, cfKey, &inFlightPops));
					newSnapshotFile = fromFDB;
					ASSERT(startState.changeFeedStartVersion <= fromFDB.version);
					startVersion = newSnapshotFile.version;
					metadata->files.snapshotFiles.push_back(newSnapshotFile);
					metadata->durableSnapshotVersion.set(startVersion);

					wait(yield(TaskPriority::BlobWorkerUpdateStorage));
				}
			}
			metadata->initialSnapshotVersion = startVersion;
			metadata->pendingSnapshotVersion = startVersion;
			metadata->historyVersion = startState.history.present() ? startState.history.get().version : startVersion;
		}

		// No need to start Change Feed in full restore mode
		if (bwData->isFullRestoreMode) {
			while (inFlightFiles.size() > 0) {
				if (inFlightFiles.front().future.isReady()) {
					BlobFileIndex completedFile = wait(inFlightFiles.front().future);
					if (inFlightFiles.front().snapshot) {
						ASSERT(!inFlightFiles.front().emptyDeltaFile);
						if (metadata->files.deltaFiles.empty()) {
							ASSERT(completedFile.version == metadata->initialSnapshotVersion);
						} else {
							ASSERT(completedFile.version == metadata->files.deltaFiles.back().version);
						}
						metadata->files.snapshotFiles.push_back(completedFile);
						metadata->durableSnapshotVersion.set(completedFile.version);
						pendingSnapshots--;
					}
					inFlightFiles.pop_front();
					wait(yield(TaskPriority::BlobWorkerUpdateStorage));
				} else {
					wait(yield(TaskPriority::BlobWorkerUpdateStorage));
				}
			}
			metadata->readable.send(Void());
			return Void();
		}

		checkMergeCandidate = granuleCheckMergeCandidate(bwData,
		                                                 metadata,
		                                                 startState.granuleID,
		                                                 inFlightFiles.empty() ? Future<Void>(Void())
		                                                                       : success(inFlightFiles.back().future));

		metadata->durableDeltaVersion.set(startVersion);
		metadata->pendingDeltaVersion = startVersion;
		metadata->bufferedDeltaVersion = startVersion;
		metadata->knownCommittedVersion = startVersion;
		metadata->resetReadStats();

		Reference<ChangeFeedData> cfData = makeReference<ChangeFeedData>(bwData->db.getPtr());

		if (startState.splitParentGranule.present() && startVersion + 1 < startState.changeFeedStartVersion) {
			// read from parent change feed up until our new change feed is started
			// Required to have canReadPopped = false, otherwise another granule can take over the change feed,
			// and pop it. That could cause this worker to think it has the full correct set of data if it then
			// reads the data, until it checks the granule lock again. passing false for canReadPopped means we
			// will get an exception if we try to read any popped data, killing this actor
			readOldChangeFeed = true;

			// because several feeds will be reading the same version range of this change feed at the same time, set
			// cache result to true
			oldChangeFeedFuture = bwData->db->getChangeFeedStream(cfData,
			                                                      oldCFKey.get(),
			                                                      startVersion + 1,
			                                                      startState.changeFeedStartVersion,
			                                                      metadata->keyRange,
			                                                      bwData->changeFeedStreamReplyBufferSize,
			                                                      false,
			                                                      { ReadType::NORMAL, CacheResult::True },
			                                                      false,
			                                                      getTenantPrefix(bwData, metadata->keyRange));

		} else {
			readOldChangeFeed = false;
			changeFeedFuture = bwData->db->getChangeFeedStream(cfData,
			                                                   cfKey,
			                                                   startVersion + 1,
			                                                   MAX_VERSION,
			                                                   metadata->keyRange,
			                                                   bwData->changeFeedStreamReplyBufferSize,
			                                                   false,
			                                                   { ReadType::NORMAL, CacheResult::False },
			                                                   false,
			                                                   getTenantPrefix(bwData, metadata->keyRange));
			// in case previous worker died before popping the latest version, start another pop
			if (startState.previousDurableVersion != invalidVersion) {
				ASSERT(startState.previousDurableVersion + 1 >= startState.changeFeedStartVersion);
				Future<Void> popFuture =
				    bwData->db->popChangeFeedMutations(cfKey, startState.previousDurableVersion + 1);
				inFlightPops.push_back(popFuture);
			}
		}

		// Start actors BEFORE setting new change feed data to ensure the change feed data is properly
		// initialized by the client
		metadata->activeCFData.set(cfData);

		ASSERT(metadata->readable.canBeSet());
		metadata->readable.send(Void());

		loop {
			// check outstanding snapshot/delta files for completion
			while (inFlightFiles.size() > 0) {
				if (inFlightFiles.front().future.isReady()) {
					BlobFileIndex completedFile = wait(inFlightFiles.front().future);
					if (inFlightFiles.front().snapshot) {
						ASSERT(!inFlightFiles.front().emptyDeltaFile);
						if (metadata->files.deltaFiles.empty()) {
							ASSERT(completedFile.version == metadata->initialSnapshotVersion);
						} else {
							ASSERT(completedFile.version == metadata->files.deltaFiles.back().version);
						}

						metadata->files.snapshotFiles.push_back(completedFile);
						metadata->durableSnapshotVersion.set(completedFile.version);
						writeAmpTarget.newSnapshotSize(completedFile.length);
						pendingSnapshots--;
					} else {
						handleCompletedDeltaFile(bwData,
						                         metadata,
						                         completedFile,
						                         cfKey,
						                         startState.changeFeedStartVersion,
						                         &rollbacksCompleted,
						                         inFlightPops,
						                         inFlightFiles.front().emptyDeltaFile);
					}

					inFlightFiles.pop_front();
					wait(yield(TaskPriority::BlobWorkerUpdateStorage));
				} else {
					break;
				}
			}

			// also check outstanding pops for errors
			while (!inFlightPops.empty() && inFlightPops.front().isReady()) {
				wait(inFlightPops.front());
				inFlightPops.pop_front();
			}

			// inject delay into reading change feed stream
			if (BUGGIFY_WITH_PROB(0.001)) {
				wait(delay(deterministicRandom()->random01(), TaskPriority::BlobWorkerReadChangeFeed));
			} else {
				// FIXME: if we're already BlobWorkerReadChangeFeed, don't do a delay?
				wait(delay(0, TaskPriority::BlobWorkerReadChangeFeed));
			}

			state Standalone<VectorRef<MutationsAndVersionRef>> mutations;
			try {
				// Even if there are no new mutations, there still might be readers waiting on
				// durableDeltaVersion to advance. We need to check whether any outstanding files have finished
				// so we don't wait on mutations forever
				choose {
					when(Standalone<VectorRef<MutationsAndVersionRef>> _mutations =
					         waitNext(metadata->activeCFData.get()->mutations.getFuture())) {
						mutations = _mutations;
						ASSERT(!mutations.empty());
						if (readOldChangeFeed) {
							ASSERT(mutations.back().version < startState.changeFeedStartVersion);
						} else {
							ASSERT(mutations.front().version >= startState.changeFeedStartVersion);
						}

						if (mutations.front().version <= metadata->bufferedDeltaVersion) {
							fmt::print("ERROR: Mutations went backwards for granule [{0} - {1}). "
							           "bufferedDeltaVersion={2}, mutationVersion={3} !!!\n",
							           metadata->keyRange.begin.printable(),
							           metadata->keyRange.end.printable(),
							           metadata->bufferedDeltaVersion,
							           mutations.front().version);
						}
						ASSERT(mutations.front().version > metadata->bufferedDeltaVersion);

						// Check to see if change feed was popped while reading. If so, someone else owns this
						// granule and we are missing data. popVersion is exclusive, so last delta @ V means
						// popped up to V+1 is ok. Or in other words, if the last delta @ V, we only missed data
						// at V+1 onward if popVersion >= V+2
						if (metadata->bufferedDeltaVersion < metadata->activeCFData.get()->popVersion - 1) {
							CODE_PROBE(true, "Blob Worker detected popped", probe::decoration::rare);
							TraceEvent("BlobWorkerChangeFeedPopped", bwData->id)
							    .detail("Granule", metadata->keyRange)
							    .detail("GranuleID", startState.granuleID)
							    .detail("BufferedDeltaVersion", metadata->bufferedDeltaVersion)
							    .detail("MutationVersion", mutations.front().version)
							    .detail("PopVersion", metadata->activeCFData.get()->popVersion);
							throw change_feed_popped();
						}
					}
					when(wait(inFlightFiles.empty() ? Never() : success(inFlightFiles.front().future))) {}
					when(wait(nextForceFlush)) {
						Version nextForceFlushVersion = metadata->forceFlushVersion.get();
						// if flush version is during a known rollback, increase it to after the rollback, so we don't
						// write a snapshot or delta across rollbacks.
						for (auto& it : rollbacksCompleted) {
							if (nextForceFlushVersion > it.first && nextForceFlushVersion < it.second) {
								nextForceFlushVersion = it.second;
							}
						}
						for (auto& it : rollbacksInProgress) {
							if (nextForceFlushVersion > it.first && nextForceFlushVersion < it.second) {
								nextForceFlushVersion = it.second;
							}
						}
						CODE_PROBE(nextForceFlushVersion != metadata->forceFlushVersion.get(),
						           "force flush version bumped by rollback");
						if (forceFlushVersions.empty() || forceFlushVersions.back() < nextForceFlushVersion) {
							forceFlushVersions.push_back(nextForceFlushVersion);
						}
						if (nextForceFlushVersion > lastForceFlushVersion) {
							lastForceFlushVersion = nextForceFlushVersion;
						}
						nextForceFlush = metadata->forceFlushVersion.whenAtLeast(lastForceFlushVersion + 1);
					}
					when(wait(metadata->runRDC.getFuture())) {
						// return control flow back to the triggering actor before continuing
						wait(delay(0));
					}
				}
			} catch (Error& e) {
				// only error we should expect here is when we finish consuming old change feed
				if (e.code() != error_code_end_of_stream) {
					throw;
				}
				ASSERT(readOldChangeFeed);

				readOldChangeFeed = false;
				if (BW_DEBUG) {
					fmt::print("Granule [{0} - {1}) switching to new change feed {2} @ {3}, {4}\n",
					           metadata->keyRange.begin.printable(),
					           metadata->keyRange.end.printable(),
					           startState.granuleID.toString(),
					           metadata->bufferedDeltaVersion,
					           metadata->activeCFData.get()->getVersion());
				}
				ASSERT(metadata->bufferedDeltaVersion <= metadata->activeCFData.get()->getVersion());
				// update this for change feed popped detection
				metadata->bufferedDeltaVersion = metadata->activeCFData.get()->getVersion();
				forceFlushCleanupFuture = forceFlushCleanup(bwData, metadata, metadata->bufferedDeltaVersion);

				Reference<ChangeFeedData> cfData = makeReference<ChangeFeedData>(bwData->db.getPtr());

				changeFeedFuture = bwData->db->getChangeFeedStream(cfData,
				                                                   cfKey,
				                                                   startState.changeFeedStartVersion,
				                                                   MAX_VERSION,
				                                                   metadata->keyRange,
				                                                   bwData->changeFeedStreamReplyBufferSize,
				                                                   false,
				                                                   { ReadType::NORMAL, CacheResult::False },
				                                                   false,
				                                                   getTenantPrefix(bwData, metadata->keyRange));

				// Start actors BEFORE setting new change feed data to ensure the change feed data is properly
				// initialized by the client
				metadata->activeCFData.set(cfData);

				// no longer catching up on old feed, resume desired write amp target
				writeAmpTarget.reset();
			}

			// process mutations
			Version lastDeltaVersion = invalidVersion;
			bool processedAnyMutations = false;
			if (!mutations.empty()) {
				for (MutationsAndVersionRef deltas : mutations) {

					// Buffer mutations at this version. There should not be multiple MutationsAndVersionRef
					// with the same version
					ASSERT(deltas.version > metadata->bufferedDeltaVersion);
					ASSERT(deltas.version > lastDeltaVersion);
					// FIXME: this assert isn't true - why
					// ASSERT(!deltas.mutations.empty());
					if (!deltas.mutations.empty()) {
						if (deltas.mutations.size() == 1 && deltas.mutations.back().param1 == lastEpochEndPrivateKey) {
							// Note rollbackVerision is durable, [rollbackVersion+1 - deltas.version] needs to
							// be tossed For correctness right now, there can be no waits and yields either in
							// rollback handling or in handleBlobGranuleFileRequest once waitForVersion has
							// succeeded, otherwise this will race and clobber results
							Version rollbackVersion;
							BinaryReader br(deltas.mutations[0].param2, Unversioned());
							br >> rollbackVersion;

							if (BW_DEBUG && rollbackVersion < metadata->durableDeltaVersion.get()) {
								fmt::print("Granule [{0} - {1}) on BW {2} invalid rollback!! {3} -> {4} (DDV={5})\n",
								           metadata->keyRange.begin.printable().c_str(),
								           metadata->keyRange.end.printable().c_str(),
								           bwData->id.toString().substr(0, 5).c_str(),
								           deltas.version,
								           rollbackVersion,
								           metadata->durableDeltaVersion.get());
							}
							ASSERT(rollbackVersion >= metadata->durableDeltaVersion.get());

							if (!rollbacksInProgress.empty()) {
								ASSERT(rollbacksInProgress.front().first == rollbackVersion);
								ASSERT(rollbacksInProgress.front().second == deltas.version);
								if (BW_DEBUG) {
									fmt::print("Passed rollback {0} -> {1}\n", deltas.version, rollbackVersion);
								}
								rollbacksCompleted.push_back(rollbacksInProgress.front());
								rollbacksInProgress.pop_front();
							} else {
								// FIXME: add counter for granule rollbacks and rollbacks skipped?
								// explicitly check last delta in currentDeltas because lastVersion and
								// bufferedDeltaVersion include empties
								if (metadata->pendingDeltaVersion <= rollbackVersion &&
								    (metadata->currentDeltas.empty() ||
								     metadata->currentDeltas.back().version <= rollbackVersion)) {
									CODE_PROBE(true, "Granule ignoring rollback");

									if (BW_DEBUG) {
										fmt::print("Granule [{0} - {1}) on BW {2} skipping rollback {3} -> {4} "
										           "completely\n",
										           metadata->keyRange.begin.printable().c_str(),
										           metadata->keyRange.end.printable().c_str(),
										           bwData->id.toString().substr(0, 5).c_str(),
										           deltas.version,
										           rollbackVersion);
									}
									// Still have to add to rollbacksCompleted. If we later roll the granule
									// back past this because of cancelling a delta file, we need to count this
									// as in progress so we can match the rollback mutation to a
									// rollbackInProgress when we restart the stream.
									rollbacksCompleted.push_back(std::pair(rollbackVersion, deltas.version));
								} else {
									CODE_PROBE(true, "Granule processing rollback");
									if (BW_DEBUG) {
										fmt::print("[{0} - {1}) on BW {2} ROLLBACK @ {3} -> {4}\n",
										           metadata->keyRange.begin.printable(),
										           metadata->keyRange.end.printable(),
										           bwData->id.toString().substr(0, 5).c_str(),
										           deltas.version,
										           rollbackVersion);
										TraceEvent(SevDebug, "GranuleRollback", bwData->id)
										    .detail("Granule", metadata->keyRange)
										    .detail("Version", deltas.version)
										    .detail("RollbackVersion", rollbackVersion);
									}

									Version oldPendingSnapshot = metadata->pendingSnapshotVersion;
									Version cfRollbackVersion = doGranuleRollback(metadata,
									                                              deltas.version,
									                                              rollbackVersion,
									                                              inFlightFiles,
									                                              rollbacksInProgress,
									                                              rollbacksCompleted);

									if (oldPendingSnapshot > metadata->pendingSnapshotVersion) {
										// If rollback cancelled in-flight snapshot, merge candidate checker also got
										// cancelled. Restart it
										CODE_PROBE(true,
										           "Restarting merge candidate checker after rolling back snapshot");
										checkMergeCandidate = granuleCheckMergeCandidate(
										    bwData,
										    metadata,
										    startState.granuleID,
										    inFlightFiles.empty() ? Future<Void>(Void())
										                          : success(inFlightFiles.back().future));
										metadata->resetReadStats();
									}
									// reset force flush state, requests should retry and add it back once feed is ready
									forceFlushVersions.clear();
									lastForceFlushVersion = 0;
									metadata->forceFlushVersion = NotifiedVersion();
									nextForceFlush = metadata->forceFlushVersion.whenAtLeast(1);

									Reference<ChangeFeedData> cfData =
									    makeReference<ChangeFeedData>(bwData->db.getPtr());

									if (!readOldChangeFeed &&
									    cfRollbackVersion + 1 < startState.changeFeedStartVersion) {
										// It isn't possible to roll back across the parent/child feed boundary,
										// but as part of rolling back we may need to cancel in-flight delta
										// files, and those delta files may include stuff from before the
										// parent/child boundary. So we have to go back to reading the old
										// change feed
										ASSERT(cfRollbackVersion >= startState.previousDurableVersion);
										ASSERT(cfRollbackVersion >= metadata->durableDeltaVersion.get());
										CODE_PROBE(true, "rollback crossed change feed boundaries");
										readOldChangeFeed = true;
										forceFlushCleanupFuture = Never();
									}

									if (readOldChangeFeed) {
										ASSERT(cfRollbackVersion + 1 < startState.changeFeedStartVersion);
										ASSERT(oldCFKey.present());
										// because several feeds will be reading the same version range of this change
										// feed at the same time, set cache result to true
										oldChangeFeedFuture = bwData->db->getChangeFeedStream(
										    cfData,
										    oldCFKey.get(),
										    cfRollbackVersion + 1,
										    startState.changeFeedStartVersion,
										    metadata->keyRange,
										    bwData->changeFeedStreamReplyBufferSize,
										    false,
										    { ReadType::NORMAL, CacheResult::True },
										    false,
										    getTenantPrefix(bwData, metadata->keyRange));

									} else {
										if (cfRollbackVersion + 1 < startState.changeFeedStartVersion) {
											fmt::print("Rollback past CF start??. rollback={0}, start={1}\n",
											           cfRollbackVersion,
											           startState.changeFeedStartVersion);
										}
										ASSERT(cfRollbackVersion + 1 >= startState.changeFeedStartVersion);

										changeFeedFuture = bwData->db->getChangeFeedStream(
										    cfData,
										    cfKey,
										    cfRollbackVersion + 1,
										    MAX_VERSION,
										    metadata->keyRange,
										    bwData->changeFeedStreamReplyBufferSize,
										    false,
										    { ReadType::NORMAL, CacheResult::False },
										    false,
										    getTenantPrefix(bwData, metadata->keyRange));
									}

									// Start actors BEFORE setting new change feed data to ensure the change
									// feed data is properly initialized by the client
									metadata->activeCFData.set(cfData);

									justDidRollback = true;
									lastDeltaVersion = cfRollbackVersion;
									break;
								}
							}
						} else if (!rollbacksInProgress.empty() && rollbacksInProgress.front().first < deltas.version &&
						           rollbacksInProgress.front().second > deltas.version) {
							CODE_PROBE(true, "Granule skipping mutations b/c prior rollback");
							if (BW_DEBUG) {
								fmt::print("Skipping mutations @ {} b/c prior rollback\n", deltas.version);
							}
						} else {
							for (auto& delta : deltas.mutations) {
								metadata->bufferedDeltaBytes += delta.totalSize();
								bwData->stats.changeFeedInputBytes += delta.totalSize();
								bwData->stats.mutationBytesBuffered += delta.totalSize();

								DEBUG_MUTATION("BlobWorkerBuffer", deltas.version, delta, bwData->id)
								    .detail("Granule", metadata->keyRange)
								    .detail("ChangeFeedID",
								            cfKeyToGranuleID(readOldChangeFeed ? oldCFKey.get() : cfKey))
								    .detail("OldChangeFeed", readOldChangeFeed ? "T" : "F");
							}
							metadata->currentDeltas.push_back_deep(metadata->currentDeltas.arena(), deltas);

							processedAnyMutations = true;
							ASSERT(deltas.version != invalidVersion);
							ASSERT(deltas.version > lastDeltaVersion);
							lastDeltaVersion = deltas.version;
						}
					}
					if (justDidRollback) {
						break;
					}
				}
			}
			if (!justDidRollback && processedAnyMutations) {
				// update buffered version
				ASSERT(lastDeltaVersion != invalidVersion);
				ASSERT(lastDeltaVersion > metadata->bufferedDeltaVersion);

				// Update buffered delta version so new waitForVersion checks can bypass waiting entirely
				metadata->bufferedDeltaVersion = lastDeltaVersion;
			}
			justDidRollback = false;

			// Write a new delta file IF we have enough bytes OR force flush.
			// The force flush contract is a version cannot be put in forceFlushVersion unless the change feed
			// is already whenAtLeast that version
			// FIXME: with non-uniform delta file sizes, we could potentially over-shoot target write amp
			bool forceFlush = !forceFlushVersions.empty() && forceFlushVersions.back() > metadata->pendingDeltaVersion;
			bool doEarlyFlush = !metadata->currentDeltas.empty() && metadata->doEarlyReSnapshot();
			CODE_PROBE(forceFlush, "Force flushing granule");
			if ((processedAnyMutations && metadata->bufferedDeltaBytes >= writeAmpTarget.getDeltaFileBytes()) ||
			    forceFlush || doEarlyFlush) {
				TraceEvent(SevDebug, "BlobGranuleDeltaFile", bwData->id)
				    .detail("Granule", metadata->keyRange)
				    .detail("Version", lastDeltaVersion);

				// sanity check for version order
				if (forceFlush || doEarlyFlush) {
					if (lastDeltaVersion == invalidVersion) {
						lastDeltaVersion = metadata->bufferedDeltaVersion;
					}
					if (!forceFlushVersions.empty() && lastDeltaVersion < forceFlushVersions.back()) {
						if (BW_DEBUG) {
							fmt::print("Granule [{0} - {1}) force flushing delta version {2} -> {3}\n",
							           metadata->keyRange.begin.printable(),
							           metadata->keyRange.end.printable(),
							           lastDeltaVersion,
							           forceFlushVersions.back());
						}
						lastDeltaVersion = forceFlushVersions.back();
					}
				}
				if (!metadata->currentDeltas.empty()) {
					ASSERT(lastDeltaVersion >= metadata->currentDeltas.back().version);
					ASSERT(metadata->pendingDeltaVersion < metadata->currentDeltas.front().version);
				} else {
					ASSERT(forceFlush);
					ASSERT(!forceFlushVersions.empty());
					CODE_PROBE(true, "Force flushing empty delta file!");
				}

				// launch pipelined, but wait for previous operation to complete before persisting to FDB
				Future<BlobFileIndex> previousFuture;
				if (!inFlightFiles.empty()) {
					previousFuture = inFlightFiles.back().future;
				} else {
					previousFuture = Future<BlobFileIndex>(BlobFileIndex());
				}

				// The last version included in the old change feed is startState.cfStartVersion - 1.
				// So if the previous delta file did not include this version, and the new delta file does, the old
				// change feed is considered complete.
				Optional<std::pair<KeyRange, UID>> oldChangeFeedDataComplete;
				if (startState.splitParentGranule.present() &&
				    metadata->pendingDeltaVersion + 1 < startState.changeFeedStartVersion &&
				    lastDeltaVersion + 1 >= startState.changeFeedStartVersion) {
					oldChangeFeedDataComplete = startState.splitParentGranule.get();
				}

				if (BW_DEBUG) {
					fmt::print("Granule [{0} - {1}) flushing delta file after {2} bytes @ {3} {4}\n",
					           metadata->keyRange.begin.printable(),
					           metadata->keyRange.end.printable(),
					           metadata->bufferedDeltaBytes,
					           lastDeltaVersion,
					           oldChangeFeedDataComplete.present() ? ". Finalizing " : "");
				}

				Future<BlobFileIndex> dfFuture;
				bool emptyDeltaFile = metadata->bytesInNewDeltaFiles > 0 && metadata->currentDeltas.empty();
				if (emptyDeltaFile) {
					// Optimization to do a metadata-only update if flushing an empty delta file
					dfFuture = writeEmptyDeltaFile(bwData,
					                               metadata->keyRange,
					                               startState.granuleID,
					                               metadata->originalEpoch,
					                               metadata->originalSeqno,
					                               metadata->pendingDeltaVersion,
					                               lastDeltaVersion,
					                               previousFuture,
					                               waitVersionCommitted(bwData, metadata, lastDeltaVersion),
					                               oldChangeFeedDataComplete);
				} else {
					int64_t deltaFileBudget = std::min((int64_t)metadata->bufferedDeltaBytes,
					                                   SERVER_KNOBS->BLOB_WORKER_DELTA_WRITE_BUDGET_BYTES);
					startDeltaFileWrite = bwData->deltaWritesBudget->take(TaskPriority::DefaultYield, deltaFileBudget);
					dfFuture = writeDeltaFile(bwData,
					                          bstore,
					                          metadata->keyRange,
					                          startState.granuleID,
					                          metadata->originalEpoch,
					                          metadata->originalSeqno,
					                          metadata->currentDeltas,
					                          lastDeltaVersion,
					                          previousFuture,
					                          waitVersionCommitted(bwData, metadata, lastDeltaVersion),
					                          oldChangeFeedDataComplete,
					                          startDeltaFileWrite,
					                          deltaFileBudget);
				}
				inFlightFiles.push_back(
				    InFlightFile(dfFuture, lastDeltaVersion, metadata->bufferedDeltaBytes, false, emptyDeltaFile));

				// add new pending delta file
				ASSERT(metadata->pendingDeltaVersion < lastDeltaVersion);
				metadata->pendingDeltaVersion = lastDeltaVersion;
				ASSERT(metadata->bufferedDeltaVersion <= lastDeltaVersion);
				metadata->bufferedDeltaVersion = lastDeltaVersion; // In case flush was forced at non-mutation version
				metadata->bytesInNewDeltaFiles += metadata->bufferedDeltaBytes;
				metadata->newDeltaFileCount++;

				bwData->stats.mutationBytesBuffered -= metadata->bufferedDeltaBytes;

				// reset current deltas
				metadata->currentDeltas = Standalone<GranuleDeltas>();
				metadata->bufferedDeltaBytes = 0;

				while (!forceFlushVersions.empty() && forceFlushVersions.front() <= lastDeltaVersion) {
					forceFlushVersions.pop_front();
				}

				// if we just wrote a delta file, check if we need to compact here.
				// exhaust old change feed before compacting - otherwise we could end up with an endlessly
				// growing list of previous change feeds in the worst case.
				snapshotEligible = true;

				// Wait on delta file starting here. If we have too many pending delta file writes, we need to not
				// continue to consume from the change feed, as that will pile on even more delta files to write
				if (!startDeltaFileWrite.isReady()) {
					wait(startDeltaFileWrite);
					// If we were waiting on a lock callback, ensure the writeDeltaFile callback goes first with a
					// delay(0) here, to create the flow lock releaser, before returning control to this actor which
					// could cancel the writeDeltaFile actor and leak the flow lock
					wait(delay(0));
				}

			} else if (metadata->doEarlyReSnapshot()) {
				ASSERT(metadata->currentDeltas.empty());
				snapshotEligible = true;
			}

			// FIXME: if we're still reading from old change feed, we should probably compact if we're
			// making a bunch of extra delta files at some point, even if we don't consider it for a split
			// yet

			// If we have enough delta file data, try to re-snapshot
			if (snapshotEligible && (metadata->doEarlyReSnapshot() ||
			                         metadata->bytesInNewDeltaFiles >= writeAmpTarget.getBytesBeforeCompact() ||
			                         metadata->newDeltaFileCount >= 20)) {
				if (BW_DEBUG && !inFlightFiles.empty()) {
					fmt::print("Granule [{0} - {1}) ready to re-snapshot at {2} after {3} > {4} bytes, "
					           "waiting for outstanding {5} files to finish\n",
					           metadata->keyRange.begin.printable(),
					           metadata->keyRange.end.printable(),
					           metadata->pendingDeltaVersion,
					           metadata->bytesInNewDeltaFiles,
					           writeAmpTarget.getBytesBeforeCompact(),
					           inFlightFiles.size());
				}

				CODE_PROBE(metadata->doEarlyReSnapshot(), "granule snapshotting early");
				CODE_PROBE(metadata->newDeltaFileCount >= 20, "granule snapshotting due to many small delta files");

				// cancel previous candidate checker
				checkMergeCandidate.cancel();

				// Speculatively assume we will get the range back. This is both a performance optimization,
				// and necessary to keep consuming versions from the change feed so that we can realize our
				// last delta file is committed and write it

				Future<BlobFileIndex> previousFuture;
				if (!inFlightFiles.empty()) {
					previousFuture = inFlightFiles.back().future;
					ASSERT(!inFlightFiles.back().snapshot);
				} else {
					previousFuture = Future<BlobFileIndex>(metadata->files.deltaFiles.back());
				}
				int64_t versionsSinceLastSnapshot = metadata->pendingDeltaVersion - metadata->pendingSnapshotVersion;
				Future<BlobFileIndex> inFlightBlobSnapshot;
				if (metadata->pendingDeltaVersion >= startState.changeFeedStartVersion) {
					inFlightBlobSnapshot = checkSplitAndReSnapshot(bwData,
					                                               bstore,
					                                               metadata,
					                                               startState.granuleID,
					                                               metadata->bytesInNewDeltaFiles,
					                                               previousFuture,
					                                               versionsSinceLastSnapshot);
				} else {
					inFlightBlobSnapshot =
					    reSnapshotNoCheck(bwData, bstore, metadata, startState.granuleID, previousFuture);
					writeAmpTarget.decrease(metadata->bytesInNewDeltaFiles);
				}
				inFlightFiles.push_back(
				    InFlightFile(inFlightBlobSnapshot, metadata->pendingDeltaVersion, 0, true, false));
				pendingSnapshots++;

				metadata->pendingSnapshotVersion = metadata->pendingDeltaVersion;

				// reset metadata
				metadata->bytesInNewDeltaFiles = 0;
				metadata->newDeltaFileCount = 0;
				metadata->resetReadStats();

				// If we have more than one snapshot file and that file is unblocked (committedVersion >=
				// snapshotVersion), wait for it to finish. Otherwise, we might write way too many delta files that then
				// get discarded if one of the snapshots splits If catching up on old feed, allow more parallel
				// snapshots because none of them can split
				int maxAllowedPendingSnapshots =
				    (metadata->pendingSnapshotVersion >= startState.changeFeedStartVersion) ? 1 : 3;
				if (pendingSnapshots > maxAllowedPendingSnapshots) {
					state int waitIdx = 0;
					int idx = 0;
					Version safeVersion =
					    std::max(metadata->knownCommittedVersion,
					             metadata->bufferedDeltaVersion - SERVER_KNOBS->MAX_READ_TRANSACTION_LIFE_VERSIONS);
					for (auto& f : inFlightFiles) {
						if (f.snapshot && f.version < metadata->pendingSnapshotVersion && f.version <= safeVersion) {
							if (BW_DEBUG) {
								fmt::print("[{0} - {1}) Waiting on previous snapshot file @ {2} <= {3}\n",
								           metadata->keyRange.begin.printable(),
								           metadata->keyRange.end.printable(),
								           f.version,
								           safeVersion);
							}
							waitIdx = idx + 1;
						}
						idx++;
					}
					if (waitIdx > 0) {
						++bwData->stats.blockInFlightSnapshots;
					}
					while (waitIdx > 0) {
						CODE_PROBE(true, "Granule blocking on previous snapshot");
						// TODO don't duplicate code
						BlobFileIndex completedFile = wait(inFlightFiles.front().future);
						if (inFlightFiles.front().snapshot) {
							ASSERT(!inFlightFiles.front().emptyDeltaFile);
							if (metadata->files.deltaFiles.empty()) {
								ASSERT(completedFile.version == metadata->initialSnapshotVersion);
							} else {
								ASSERT(completedFile.version == metadata->files.deltaFiles.back().version);
							}
							metadata->files.snapshotFiles.push_back(completedFile);
							metadata->durableSnapshotVersion.set(completedFile.version);
							writeAmpTarget.newSnapshotSize(completedFile.length);
							pendingSnapshots--;
						} else {
							handleCompletedDeltaFile(bwData,
							                         metadata,
							                         completedFile,
							                         cfKey,
							                         startState.changeFeedStartVersion,
							                         &rollbacksCompleted,
							                         inFlightPops,
							                         inFlightFiles.front().emptyDeltaFile);
						}

						inFlightFiles.pop_front();
						waitIdx--;
						wait(yield(TaskPriority::BlobWorkerUpdateStorage));
					}
				}

				// restart merge candidate checker
				checkMergeCandidate = granuleCheckMergeCandidate(
				    bwData,
				    metadata,
				    startState.granuleID,
				    inFlightFiles.empty() ? Future<Void>(Void()) : success(inFlightFiles.back().future));
			}
			snapshotEligible = false;
		}
	} catch (Error& e) {
		if (BW_DEBUG) {
			fmt::print("Granule file updater for [{0} - {1}) got error {2}, exiting\n",
			           metadata->keyRange.begin.printable(),
			           metadata->keyRange.end.printable(),
			           e.name());
		}
		// Free last change feed data
		metadata->activeCFData.set(Reference<ChangeFeedData>());

		// clear out buffered data
		bwData->stats.mutationBytesBuffered -= metadata->bufferedDeltaBytes;

		if (e.code() == error_code_operation_cancelled) {
			throw;
		}

		if (metadata->cancelled.canBeSet()) {
			metadata->cancelled.send(Void());
		}

		if (e.code() == error_code_granule_assignment_conflict) {
			TraceEvent("GranuleAssignmentConflict", bwData->id)
			    .detail("Granule", metadata->keyRange)
			    .detail("GranuleID", startState.granuleID);
			return Void();
		}
		if (e.code() == error_code_change_feed_popped) {
			TraceEvent("GranuleChangeFeedPopped", bwData->id)
			    .detail("Granule", metadata->keyRange)
			    .detail("GranuleID", startState.granuleID);
			return Void();
		}
		if (e.code() == error_code_change_feed_not_registered) {
			TraceEvent(SevInfo, "GranuleDestroyed", bwData->id)
			    .detail("Granule", metadata->keyRange)
			    .detail("GranuleID", startState.granuleID);
			return Void();
		}
		++bwData->stats.granuleUpdateErrors;

		if (granuleCanRetry(e)) {
			CODE_PROBE(true, "Granule close and re-open on error");
			TraceEvent("GranuleFileUpdaterRetriableError", bwData->id)
			    .error(e)
			    .detail("Granule", metadata->keyRange)
			    .detail("GranuleID", startState.granuleID);
			// explicitly cancel all outstanding write futures BEFORE updating promise stream, to ensure
			// they can't update files after the re-assigned granule acquires the lock do it backwards
			// though because future depends on previous one, so it could cause a cascade
			for (int i = inFlightFiles.size() - 1; i >= 0; i--) {
				inFlightFiles[i].future.cancel();
			}

			// if we retry and re-open, we need to use a normal request (no continue) and update the
			// seqno
			metadata->originalReq.managerEpoch = metadata->continueEpoch;
			metadata->originalReq.managerSeqno = metadata->continueSeqno;
			metadata->originalReq.type = AssignRequestType::Normal;

			bwData->granuleUpdateErrors.send(metadata->originalReq);
			throw e;
		}

		state Error e2 = e;
		if (e.code() == error_code_file_not_found) {
			// FIXME: better way to fix this?
			bool isForcePurging = wait(checkFileNotFoundForcePurgeRace(bwData, metadata->keyRange));
			if (isForcePurging) {
				CODE_PROBE(true, "Granule got file not found from force purge", probe::decoration::rare);
				TraceEvent("GranuleFileUpdaterFileNotFoundForcePurge", bwData->id)
				    .error(e2)
				    .detail("KeyRange", metadata->keyRange)
				    .detail("GranuleID", startState.granuleID);
				return Void();
			}
		}

		TraceEvent(SevError, "GranuleFileUpdaterUnexpectedError", bwData->id)
		    .error(e2)
		    .detail("Granule", metadata->keyRange)
		    .detail("GranuleID", startState.granuleID);
		ASSERT_WE_THINK(false);

		// if not simulation, kill the BW
		if (bwData->fatalError.canBeSet()) {
			bwData->fatalError.sendError(e2);
		}
		throw e2;
	}
}

// <start version, granule id>
using OrderedHistoryKey = std::pair<Version, UID>;

struct ForwardHistoryValue {
	std::vector<OrderedHistoryKey> childGranules;
	Reference<GranuleHistoryEntry> entry;
};

static int64_t nextHistoryLoadId = 0;

// walk graph back to previous known version
// Once loaded, go reverse direction, inserting each into the graph and setting its parent pointer.
// If a racing granule already loaded a prefix of the history, skip inserting entries already present
// For the optimization that future and racing loads can reuse previous loads, a granule load must load all
// transitive parent granules, not just ones that intersect its own range.
ACTOR Future<Void> blobGranuleLoadHistory(Reference<BlobWorkerData> bwData,
                                          Reference<GranuleMetadata> metadata,
                                          Future<GranuleStartState> assignFuture) {
	try {
		GranuleStartState startState = wait(assignFuture);
		state Optional<GranuleHistory> activeHistory = startState.history;

		if (activeHistory.present() && activeHistory.get().value.parentVersions.size() > 0) {
			state int64_t loadId = nextHistoryLoadId++;
			if (BW_HISTORY_DEBUG) {
				fmt::print("HL {0} {1}) Loading history data for [{2} - {3})\n",
				           bwData->id.shortString().substr(0, 5),
				           loadId,
				           metadata->keyRange.begin.printable(),
				           metadata->keyRange.end.printable());
			}
			state std::unordered_map<UID, ForwardHistoryValue> forwardHistory;
			state std::deque<GranuleHistory> queue;
			// important this sorts by lower version
			state
			    std::priority_queue<OrderedHistoryKey, std::vector<OrderedHistoryKey>, std::greater<OrderedHistoryKey>>
			        rootGranules;
			state Transaction tr(bwData->db);
			if (!activeHistory.get().value.parentVersions.empty()) {
				if (BW_HISTORY_DEBUG) {
					fmt::print("HL {0} {1}) Starting history [{2} - {3}) @ {4}\n",
					           bwData->id.shortString().substr(0, 5),
					           loadId,
					           activeHistory.get().range.begin.printable(),
					           activeHistory.get().range.end.printable(),
					           activeHistory.get().version);
				}
				queue.push_back(activeHistory.get());
			}

			// while the start version of the current granule is not past already loaded metadata, walk
			// backwards
			while (!queue.empty()) {
				state GranuleHistory curHistory = queue.front();
				queue.pop_front();
				state GranuleHistory next;

				if (BW_HISTORY_DEBUG) {
					fmt::print("HL {0} {1}) [{2} - {3}) @ {4}: Loading\n",
					           bwData->id.shortString().substr(0, 5),
					           loadId,
					           curHistory.range.begin.printable(),
					           curHistory.range.end.printable(),
					           curHistory.version);
				}

				auto prev = bwData->granuleHistory.intersectingRanges(curHistory.range);
				bool allLess = true; // if the version is less than all existing granules
				for (auto& it : prev) {
					if (it.cvalue().isValid() && curHistory.version >= it.cvalue()->endVersion) {
						allLess = false;
						break;
					} else if (!it.cvalue().isValid()) {
						allLess = false;
						break;
					} else {
						if (BW_HISTORY_DEBUG) {
							fmt::print("HL {0} {1}) [{2} - {3}) @ {4}:    Superceded by existing [{5} - "
							           "{6}) @ {7}\n",
							           bwData->id.shortString().substr(0, 5),
							           loadId,
							           curHistory.range.begin.printable(),
							           curHistory.range.end.printable(),
							           curHistory.version,
							           it.cvalue()->range.begin.printable(),
							           it.cvalue()->range.end.printable(),
							           it.cvalue()->endVersion);
						}
					}
				}
				if (allLess) {
					if (BW_HISTORY_DEBUG) {
						fmt::print("HL {0} {1}) [{2} - {3}) @ {4}: root b/c superceded\n",
						           bwData->id.shortString().substr(0, 5),
						           loadId,
						           curHistory.range.begin.printable(),
						           curHistory.range.end.printable(),
						           curHistory.version);
					}
					rootGranules.push(OrderedHistoryKey(curHistory.version, curHistory.value.granuleID));
					continue;
				}

				state int pIdx = 0;
				state bool anyParentsMissing = curHistory.value.parentVersions.empty();
				state std::vector<GranuleHistory> nexts;
				nexts.reserve(curHistory.value.parentVersions.size());
				// FIXME: parallelize this for all parents/all entries in queue?
				loop {
					if (pIdx >= curHistory.value.parentVersions.size()) {
						break;
					}
					try {
						tr.setOption(FDBTransactionOptions::PRIORITY_SYSTEM_IMMEDIATE);
						tr.setOption(FDBTransactionOptions::LOCK_AWARE);
						state KeyRangeRef parentRange(curHistory.value.parentBoundaries[pIdx],
						                              curHistory.value.parentBoundaries[pIdx + 1]);
						state Version parentVersion = curHistory.value.parentVersions[pIdx];
						Optional<Value> v = wait(tr.get(blobGranuleHistoryKeyFor(parentRange, parentVersion)));
						if (v.present()) {
							next = GranuleHistory(parentRange, parentVersion, decodeBlobGranuleHistoryValue(v.get()));
							ASSERT(next.version != invalidVersion);

							auto inserted = forwardHistory.insert({ next.value.granuleID, ForwardHistoryValue() });
							inserted.first->second.childGranules.push_back(
							    OrderedHistoryKey(curHistory.version, curHistory.value.granuleID));
							if (inserted.second) {
								// granule next.granuleID goes from the version range [next.version,
								// curHistory.version]
								inserted.first->second.entry = makeReference<GranuleHistoryEntry>(
								    next.range, next.value.granuleID, next.version, curHistory.version);
								nexts.push_back(next);
								if (BW_HISTORY_DEBUG) {
									fmt::print("HL {0} {1}) [{2} - {3}) @ {4}: loaded parent [{5} - {6}) @ {7}\n",
									           bwData->id.shortString().substr(0, 5),
									           loadId,
									           curHistory.range.begin.printable(),
									           curHistory.range.end.printable(),
									           curHistory.version,
									           next.range.begin.printable(),
									           next.range.end.printable(),
									           next.version);
								}
							} else {
								CODE_PROBE(true, "duplicate parent in granule history (split then merge)");
								if (BW_HISTORY_DEBUG) {
									fmt::print("HL {0} {1}) [{2} - {3}) @ {4}: duplicate parent [{5} - "
									           "{6}) @ {7}\n",
									           bwData->id.shortString().substr(0, 5),
									           loadId,
									           curHistory.range.begin.printable(),
									           curHistory.range.end.printable(),
									           curHistory.version,
									           next.range.begin.printable(),
									           next.range.end.printable(),
									           next.version);
								}
								ASSERT(inserted.first->second.entry->endVersion == curHistory.version);
							}
						} else {
							anyParentsMissing = true;
						}

						pIdx++;
					} catch (Error& e) {
						wait(tr.onError(e));
					}
				}

				if (anyParentsMissing) {
					if (BW_HISTORY_DEBUG) {
						fmt::print("HL {0} {1}) [{2} - {3}) @ {4}: root b/c parents missing\n",
						           bwData->id.shortString().substr(0, 5),
						           loadId,
						           curHistory.range.begin.printable(),
						           curHistory.range.end.printable(),
						           curHistory.version);
					}

					rootGranules.push(OrderedHistoryKey(curHistory.version, curHistory.value.granuleID));
				} else {
					for (auto& it : nexts) {
						queue.push_back(it);
					}
				}
			}

			if (BW_HISTORY_DEBUG) {
				fmt::print("HL {0} {1}) Done loading, processing {2}\n",
				           bwData->id.shortString().substr(0, 5),
				           loadId,
				           rootGranules.size());
			}

			state int loadedCount = 0;
			state int skippedCount = 0;
			while (!rootGranules.empty()) {
				OrderedHistoryKey cur = rootGranules.top();
				rootGranules.pop();

				if (BW_HISTORY_DEBUG) {
					fmt::print("HL {0} {1}): Checking process {2}\n",
					           bwData->id.shortString().substr(0, 5),
					           loadId,
					           cur.second.shortString().substr(0, 6));
				}

				auto val = forwardHistory.find(cur.second);
				if (val == forwardHistory.end()) {
					continue;
				}

				if (BW_HISTORY_DEBUG) {
					fmt::print("HL {0} {1}) [{2} - {3}) @ {4}: Processing {5}\n",
					           bwData->id.shortString().substr(0, 5),
					           loadId,
					           val->second.entry->range.begin.printable(),
					           val->second.entry->range.end.printable(),
					           cur.first,
					           cur.second.shortString().substr(0, 6));
				}

				auto intersectingRanges = bwData->granuleHistory.intersectingRanges(val->second.entry->range);

				int intersectingCount = 0;
				bool foundDuplicate = false;
				std::vector<std::pair<KeyRange, Reference<GranuleHistoryEntry>>> newerHistory;
				for (auto& r : intersectingRanges) {
					intersectingCount++;
					if (r.cvalue().isValid() && r.cvalue()->endVersion == val->second.entry->endVersion) {
						// this granule is already in the history.
						foundDuplicate = true;
						break;
					} else if (r.cvalue().isValid() && r.cvalue()->endVersion > val->second.entry->endVersion) {
						if (BW_HISTORY_DEBUG) {
							fmt::print("HL {0} {1}) [{2} - {3}) @ {4}:    Superceded by existing [{5} - "
							           "{6}) @ {7}\n",
							           bwData->id.shortString().substr(0, 5),
							           loadId,
							           val->second.entry->range.begin.printable(),
							           val->second.entry->range.end.printable(),
							           cur.first,
							           r.cvalue()->range.begin.printable(),
							           r.cvalue()->range.end.printable(),
							           r.cvalue()->endVersion);
						}
						newerHistory.push_back(std::make_pair(r.range(), r.value()));
					} else if (r.value().isValid() && r.cvalue()->endVersion == val->second.entry->startVersion) {
						if (BW_HISTORY_DEBUG) {
							fmt::print("HL {0} {1}) [{2} - {3}) @ {4}:    Adding existing parent [{5} - "
							           "{6}) @ {7}\n",
							           bwData->id.shortString().substr(0, 5),
							           loadId,
							           val->second.entry->range.begin.printable(),
							           val->second.entry->range.end.printable(),
							           cur.first,
							           r.cvalue()->range.begin.printable(),
							           r.cvalue()->range.end.printable(),
							           r.cvalue()->endVersion);
						}
						val->second.entry->parentGranules.push_back(r.value());
					}
				}

				if (!foundDuplicate && !val->second.entry->parentGranules.empty() &&
				    val->second.entry->parentGranules.size() < intersectingCount) {
					// parents did not cover whole granule space, then no parents (could have been pruned or
					// other issues)
					val->second.entry->parentGranules.clear();
					if (BW_HISTORY_DEBUG) {
						fmt::print("HL {0} {1}) [{2} - {3}) @ {4}:    Clearing parents\n",
						           bwData->id.shortString().substr(0, 5),
						           loadId,
						           val->second.entry->range.begin.printable(),
						           val->second.entry->range.end.printable(),
						           cur.first);
					}
				}

				// only insert if this granule is not already in the history, or its key range is not
				// covered by later child granules in the history
				if (!foundDuplicate && newerHistory.size() < intersectingCount) {
					loadedCount++;
					if (BW_HISTORY_DEBUG) {
						fmt::print("HL {0} {1}) [{2} - {3}) @ {4}:    Adding to history\n",
						           bwData->id.shortString().substr(0, 5),
						           loadId,
						           val->second.entry->range.begin.printable(),
						           val->second.entry->range.end.printable(),
						           cur.first);
					}
					// not all granules newer, insert this guy
					bwData->granuleHistory.insert(val->second.entry->range, val->second.entry);

					// insert any newer granules over this one to maintain history space
					for (auto& it : newerHistory) {
						bwData->granuleHistory.insert(it.first, it.second);
					}
				} else {
					if (BW_HISTORY_DEBUG) {
						fmt::print("HL {0} {1}) [{2} - {3}) @ {4}:    Skipping\n",
						           bwData->id.shortString().substr(0, 5),
						           loadId,
						           val->second.entry->range.begin.printable(),
						           val->second.entry->range.end.printable(),
						           cur.first);
					}
					skippedCount++;
				}

				for (auto& c : val->second.childGranules) {
					// TODO: check for visited (and erasing) before push instead of before pop - a bit more
					// efficient
					if (BW_HISTORY_DEBUG) {
						fmt::print("HL {0} {1}) [{2} - {3}) @ {4}:    Queueing child {5} @ {6}\n",
						           bwData->id.shortString().substr(0, 5),
						           loadId,
						           val->second.entry->range.begin.printable(),
						           val->second.entry->range.end.printable(),
						           cur.first,
						           c.second.shortString().substr(0, 6),
						           c.first);
					}
					rootGranules.push(c);
				}

				// erase this granule so we don't re-process
				forwardHistory.erase(val);

				wait(yield());
			}

			if (BW_HISTORY_DEBUG) {
				fmt::print("Loaded {0} history entries for granule [{1} - {2}) ({3} skipped)\n",
				           loadedCount,
				           metadata->keyRange.begin.printable(),
				           metadata->keyRange.end.printable(),
				           skippedCount);
			}
		}

		metadata->historyLoaded.send(Void());
		return Void();
	} catch (Error& e) {
		if (e.code() == error_code_operation_cancelled) {
			throw e;
		}
		if (e.code() == error_code_granule_assignment_conflict) {
			return Void();
		}
		// SplitStorageMetrics explicitly has a SevError if it gets an error, so no errors should propagate
		// here
		TraceEvent(SevError, "BlobWorkerUnexpectedErrorLoadGranuleHistory", bwData->id).error(e);
		ASSERT_WE_THINK(false);

		// if not simulation, kill the BW
		if (bwData->fatalError.canBeSet()) {
			bwData->fatalError.sendError(e);
		}
		throw e;
	}
}

struct sort_result_chunks {
	inline bool operator()(const std::pair<KeyRange, Future<GranuleFiles>>& chunk1,
	                       const std::pair<KeyRange, Future<GranuleFiles>>& chunk2) {
		return (chunk1.first.begin < chunk2.first.begin);
	}
};

namespace {
int64_t nextHistoryQueryId = 0;
std::vector<std::pair<KeyRange, Future<GranuleFiles>>> loadHistoryChunks(Reference<BlobWorkerData> bwData,
                                                                         Version expectedEndVersion,
                                                                         KeyRange keyRange,
                                                                         Version readVersion) {
	std::unordered_set<UID> visited;
	std::deque<Reference<GranuleHistoryEntry>> queue;
	std::vector<std::pair<KeyRange, Future<GranuleFiles>>> resultChunks;
	int64_t hqId = nextHistoryQueryId++;

	if (BW_HISTORY_DEBUG) {
		fmt::print("HQ {0} {1}) [{2} - {3}) @ {4}: Starting Query\n",
		           bwData->id.shortString().substr(0, 5),
		           hqId,
		           keyRange.begin.printable(),
		           keyRange.end.printable(),
		           readVersion);
	}

	auto parents = bwData->granuleHistory.intersectingRanges(keyRange);

	for (auto it : parents) {
		if (!it.cvalue().isValid()) {
			throw blob_granule_transaction_too_old();
		}
		if (expectedEndVersion > it.cvalue()->endVersion) {
			if (BW_DEBUG) {
				// history must have been pruned up to live granule, but BW still has previous history cached.
				fmt::print("live granule history version {0} for [{1} - {2}) != history end version {3} for "
				           "[{4} - {5}) on BW {6}\n",
				           expectedEndVersion,
				           keyRange.begin.printable(),
				           keyRange.end.printable(),
				           it.cvalue()->endVersion,
				           it.begin().printable(),
				           it.end().printable(),
				           bwData->id.toString().substr(0, 5));
			}
			throw blob_granule_transaction_too_old();
		}
		visited.insert(it.cvalue()->granuleID);
		queue.push_back(it.cvalue());

		if (BW_HISTORY_DEBUG) {
			fmt::print("HQ {0} {1}) [{2} - {3}) @ {4}:     Adding immediate parent [{5} - {6}) @ {7} - {8}\n",
			           bwData->id.shortString().substr(0, 5),
			           hqId,
			           keyRange.begin.printable(),
			           keyRange.end.printable(),
			           readVersion,
			           it.cvalue()->range.begin.printable(),
			           it.cvalue()->range.end.printable(),
			           it.cvalue()->startVersion,
			           it->cvalue()->endVersion);
		}
	}

	while (!queue.empty()) {
		auto cur = queue.front();
		queue.pop_front();
		ASSERT(cur.isValid());

		if (BW_HISTORY_DEBUG) {
			fmt::print("HQ {0} {1}) [{2} - {3}) @ {4}: Processing [{5} - {6}) @ {7}, {8} parents\n",
			           bwData->id.shortString().substr(0, 5),
			           hqId,
			           keyRange.begin.printable(),
			           keyRange.end.printable(),
			           readVersion,
			           cur->range.begin.printable(),
			           cur->range.end.printable(),
			           cur->startVersion,
			           cur->parentGranules.size());
		}

		if (readVersion >= cur->startVersion) {
			if (BW_HISTORY_DEBUG) {
				fmt::print("HQ {0} {1}) [{2} - {3}) @ {4}:     Granule included!\n",
				           bwData->id.shortString().substr(0, 5),
				           hqId,
				           keyRange.begin.printable(),
				           keyRange.end.printable(),
				           readVersion);
			}
			// part of request
			ASSERT(cur->endVersion > readVersion);
			if (!cur->files.isValid() || cur->files.isError()) {
				cur->files = loadHistoryFiles(bwData->db, cur->granuleID);
			}
			resultChunks.push_back(std::pair(cur->range, cur->files));
		} else if (cur->parentGranules.empty()) {
			throw blob_granule_transaction_too_old();
		} else {
			for (auto it : cur->parentGranules) {
				if (!it.isValid()) {
					throw blob_granule_transaction_too_old();
				}
				if (BW_HISTORY_DEBUG) {
					fmt::print("HQ {0} {1}) [{2} - {3}) @ {4}:   Considering parent [{5} - {6}) @ {7} - {8}\n",
					           bwData->id.shortString().substr(0, 5),
					           hqId,
					           keyRange.begin.printable(),
					           keyRange.end.printable(),
					           readVersion,
					           it->range.begin.printable(),
					           it->range.end.printable(),
					           it->startVersion,
					           it->endVersion);
				}
				ASSERT(cur->startVersion == it->endVersion);
				if (it->range.intersects(keyRange) && visited.insert(it->granuleID).second) {
					queue.push_back(it);
					if (BW_HISTORY_DEBUG) {
						fmt::print("HQ {0} {1}) [{2} - {3}) @ {4}:        Adding parent [{5} - {6}) @ {7} - {8}\n",
						           bwData->id.shortString().substr(0, 5),
						           hqId,
						           keyRange.begin.printable(),
						           keyRange.end.printable(),
						           readVersion,
						           it->range.begin.printable(),
						           it->range.end.printable(),
						           it->startVersion,
						           it->endVersion);
					}
				}
			}
		}
	}

	ASSERT(!resultChunks.empty());
	if (resultChunks.size() >= 2) {
		CODE_PROBE(true, "Multiple history chunks for time travel query");
		std::sort(resultChunks.begin(), resultChunks.end(), sort_result_chunks());
		// Assert contiguous
		for (int i = 0; i < resultChunks.size() - 1; i++) {
			if (resultChunks[i].first.end != resultChunks[i + 1].first.begin) {
				fmt::print("HQ {0} {1}) ERROR: history chunks {2} and {3} not contiguous!! ({4}, {5})\n",
				           bwData->id.shortString().substr(0, 5),
				           hqId,
				           i,
				           i + 1,
				           resultChunks[i].first.end.printable(),
				           resultChunks[i + 1].first.begin.printable());
				fmt::print("Chunks: {0}\n", resultChunks.size());
				for (auto& it : resultChunks) {
					fmt::print("    [{0} - {1})\n", it.first.begin.printable(), it.first.end.printable());
				}
			}
			ASSERT(resultChunks[i].first.end == resultChunks[i + 1].first.begin);
		}
		ASSERT(resultChunks.front().first.begin <= keyRange.begin);
		ASSERT(resultChunks.back().first.end >= keyRange.end);
	}

	if (BW_REQUEST_DEBUG) {
		fmt::print("[{0} - {1}) @ {2} time traveled back to {3} granules [{4} - {5})\n",
		           keyRange.begin.printable(),
		           keyRange.end.printable(),
		           readVersion,
		           resultChunks.size(),
		           resultChunks.front().first.begin.printable(),
		           resultChunks.back().first.end.printable());
	}

	return resultChunks;
}

// TODO might want to separate this out for valid values for range assignments vs read requests. Assignment
// conflict and blob_worker_full isn't valid for read requests but is for assignments
bool canReplyWith(Error e) {
	switch (e.code()) {
	case error_code_blob_granule_transaction_too_old:
	case error_code_transaction_too_old:
	case error_code_future_version:
	case error_code_wrong_shard_server:
	case error_code_process_behind: // not thrown yet
	case error_code_blob_worker_full:
		return true;
	default:
		return false;
	};
}
} // namespace

// assumes metadata is already readable and the query is reading from the active granule, not a history one
ACTOR Future<Void> waitForVersion(Reference<GranuleMetadata> metadata, Version v) {
	// if we don't have to wait for change feed version to catch up or wait for any pending file writes to
	// complete, nothing to do

	if (BW_REQUEST_DEBUG) {
		fmt::print("WFV {0}) CF={1}, pendingD={2}, durableD={3}, pendingS={4}, durableS={5}\n",
		           v,
		           metadata->activeCFData.get()->getVersion(),
		           metadata->pendingDeltaVersion,
		           metadata->durableDeltaVersion.get(),
		           metadata->pendingSnapshotVersion,
		           metadata->durableSnapshotVersion.get());
	}

	ASSERT(metadata->activeCFData.get().isValid());

	if (v <= metadata->activeCFData.get()->getVersion() &&
	    (v <= metadata->durableDeltaVersion.get() ||
	     metadata->durableDeltaVersion.get() == metadata->pendingDeltaVersion) &&
	    (v <= metadata->durableSnapshotVersion.get() ||
	     metadata->durableSnapshotVersion.get() == metadata->pendingSnapshotVersion)) {
		CODE_PROBE(true, "Granule read not waiting");
		return Void();
	}

	// wait for change feed version to catch up to ensure we have all data
	if (metadata->activeCFData.get()->getVersion() < v) {
		// FIXME: add future version timeout and throw here, same as SS
		wait(metadata->activeCFData.get()->whenAtLeast(v));
		ASSERT(metadata->activeCFData.get()->getVersion() >= v);
	}

	// wait for any pending delta and snapshot files as of the moment the change feed version caught up.
	state Version pendingDeltaV = metadata->pendingDeltaVersion;
	state Version pendingSnapshotV = metadata->pendingSnapshotVersion;

	// If there are mutations that are no longer buffered but have not been
	// persisted to a delta file that are necessary for the query, wait for them
	if (pendingDeltaV > metadata->durableDeltaVersion.get() && v > metadata->durableDeltaVersion.get()) {
		CODE_PROBE(true, "Granule read waiting for pending delta");
		wait(metadata->durableDeltaVersion.whenAtLeast(pendingDeltaV));
		ASSERT(metadata->durableDeltaVersion.get() >= pendingDeltaV);
	}

	// This isn't strictly needed, but if we're in the process of re-snapshotting, we'd likely rather
	// return that snapshot file than the previous snapshot file and all its delta files.
	if (pendingSnapshotV > metadata->durableSnapshotVersion.get() && v > metadata->durableSnapshotVersion.get()) {
		CODE_PROBE(true, "Granule read waiting for pending snapshot");
		wait(metadata->durableSnapshotVersion.whenAtLeast(pendingSnapshotV));
		ASSERT(metadata->durableSnapshotVersion.get() >= pendingSnapshotV);
	}

	// There is a race here - we wait for pending delta files before this to finish, but while we do, we
	// kick off another delta file and roll the mutations. In that case, we must return the new delta
	// file instead of in memory mutations, so we wait for that delta file to complete

	while (v > metadata->durableDeltaVersion.get() && metadata->pendingDeltaVersion > pendingDeltaV) {
		CODE_PROBE(true, "Granule mutations flushed while waiting for files to complete");
		Version waitVersion = std::min(v, metadata->pendingDeltaVersion);
		pendingDeltaV = metadata->pendingDeltaVersion;
		wait(metadata->durableDeltaVersion.whenAtLeast(waitVersion));
	}

	return Void();
}

ACTOR Future<Void> doBlobGranuleFileRequest(Reference<BlobWorkerData> bwData, BlobGranuleFileRequest req) {
	if (BW_REQUEST_DEBUG) {
		fmt::print("BW {0} processing blobGranuleFileRequest for range [{1} - {2}) @ ",
		           bwData->id.toString(),
		           req.keyRange.begin.printable(),
		           req.keyRange.end.printable());
		if (req.beginVersion > 0) {
			fmt::print("{0} - {1}\n", req.beginVersion, req.readVersion);
		} else {
			fmt::print("{}\n", req.readVersion);
		}
	}

	state Optional<Key> tenantPrefix;
	state Arena arena;
	state bool didCollapse = false;
	try {
		if (req.tenantInfo.hasTenant()) {
			ASSERT(req.tenantInfo.tenantId != TenantInfo::INVALID_TENANT);
			Optional<TenantMapEntry> tenantEntry = bwData->tenantData.getTenantById(req.tenantInfo.tenantId);
			if (tenantEntry.present()) {
				ASSERT(tenantEntry.get().id == req.tenantInfo.tenantId);
				tenantPrefix = tenantEntry.get().prefix;
			} else {
				CODE_PROBE(true, "Blob worker tenant not found");
				// FIXME - better way. Wait on retry here, or just have better model for tenant metadata?
				// Just throw wrong_shard_server and make the client retry and assume we load it later
				TraceEvent(SevDebug, "BlobWorkerRequestTenantNotFound", bwData->id)
				    .suppressFor(5.0)
				    .detail("Tenant", req.tenantInfo.tenantId);
				throw tenant_not_found();
			}
			req.keyRange = KeyRangeRef(req.keyRange.begin.withPrefix(tenantPrefix.get(), req.arena),
			                           req.keyRange.end.withPrefix(tenantPrefix.get(), req.arena));
		}

		// TODO remove requirement for canCollapseBegin once we implement early replying
		ASSERT(req.beginVersion == 0 || req.canCollapseBegin);
		if (req.beginVersion != 0) {
			ASSERT(req.beginVersion > 0);
		}
		state BlobGranuleFileReply rep;
		state std::vector<Reference<GranuleMetadata>> granules;

		if (tenantPrefix.present()) {
			rep.arena.dependsOn(tenantPrefix.get().arena());
		}

		auto checkRanges = bwData->granuleMetadata.intersectingRanges(req.keyRange);
		// check for gaps as errors and copy references to granule metadata before yielding or doing any
		// work
		KeyRef lastRangeEnd = req.keyRange.begin;

		for (auto& r : checkRanges) {
			bool isValid = r.value().activeMetadata.isValid();
			if (lastRangeEnd < r.begin() || !isValid) {
				if (BW_REQUEST_DEBUG) {
					fmt::print("No {0} blob data for [{1} - {2}) in request range [{3} - {4}), skipping request\n",
					           isValid ? "" : "valid",
					           lastRangeEnd.printable(),
					           r.begin().printable(),
					           req.keyRange.begin.printable(),
					           req.keyRange.end.printable());
				}

				throw wrong_shard_server();
			}
			granules.push_back(r.value().activeMetadata);
			lastRangeEnd = r.end();
		}
		if (lastRangeEnd < req.keyRange.end) {
			if (BW_REQUEST_DEBUG) {
				fmt::print("No blob data for [{0} - {1}) in request range [{2} - {3}), skipping request\n",
				           lastRangeEnd.printable(),
				           req.keyRange.end.printable(),
				           req.keyRange.begin.printable(),
				           req.keyRange.end.printable());
			}

			throw wrong_shard_server();
		}

		// do work for each range
		state Key readThrough = req.keyRange.begin;
		for (auto m : granules) {
			if (readThrough >= m->keyRange.end) {
				// previous read did time travel that already included this granule
				continue;
			}
			state Reference<GranuleMetadata> metadata = m;
			// state Version granuleBeginVersion = req.beginVersion;
			// skip waiting for CF ready for recovery mode
			choose {
				when(wait(metadata->readable.getFuture())) {}
				when(wait(metadata->cancelled.getFuture())) {
					throw wrong_shard_server();
				}
			}

			// in case both readable and cancelled are ready, check cancelled
			if (!metadata->cancelled.canBeSet()) {
				throw wrong_shard_server();
			}

			state std::vector<std::pair<KeyRange, GranuleFiles>> rangeGranulePair;

			if (req.readVersion < metadata->historyVersion) {
				CODE_PROBE(true, "Granule Time Travel Read");
				// this is a time travel query, find previous granule
				if (metadata->historyLoaded.canBeSet()) {
					choose {
						when(wait(metadata->historyLoaded.getFuture())) {}
						when(wait(metadata->cancelled.getFuture())) {
							throw wrong_shard_server();
						}
					}
				}

				state std::vector<std::pair<KeyRange, Future<GranuleFiles>>> finalChunks = loadHistoryChunks(
				    bwData, metadata->historyVersion, req.keyRange & metadata->keyRange, req.readVersion);
				state int chunkIdx;
				for (chunkIdx = 0; chunkIdx < finalChunks.size(); chunkIdx++) {
					choose {
						when(GranuleFiles f = wait(finalChunks[chunkIdx].second)) {
							rangeGranulePair.push_back(std::pair(finalChunks[chunkIdx].first, f));
						}
						when(wait(metadata->cancelled.getFuture())) {
							throw wrong_shard_server();
						}
					}

					if (rangeGranulePair.back().second.snapshotFiles.empty()) {
						// a snapshot file must have been purged
						throw blob_granule_transaction_too_old();
					}

					ASSERT(!rangeGranulePair.back().second.deltaFiles.empty());
					ASSERT(rangeGranulePair.back().second.deltaFiles.back().version > req.readVersion);
					if (rangeGranulePair.back().second.snapshotFiles.front().version > req.readVersion) {
						// a snapshot file must have been purged
						throw blob_granule_transaction_too_old();
					}
				}

			} else {
				if (req.readVersion < metadata->initialSnapshotVersion) {
					// a snapshot file must have been pruned
					throw blob_granule_transaction_too_old();
				}

				CODE_PROBE(true, "Granule Active Read");
				// this is an active granule query
				loop {
					// skip check since CF doesn't start for bare metal recovery mode
					if (bwData->isFullRestoreMode) {
						break;
					}
					if (!metadata->activeCFData.get().isValid() || !metadata->cancelled.canBeSet()) {
						throw wrong_shard_server();
					}
					Future<Void> waitForVersionFuture = waitForVersion(metadata, req.readVersion);
					if (waitForVersionFuture.isReady() && !waitForVersionFuture.isError()) {
						// didn't wait, so no need to check rollback stuff
						break;
					}
					// rollback resets all of the version information, so we have to redo wait for
					// version on rollback
					try {
						choose {
							when(wait(waitForVersionFuture)) {
								break;
							}
							when(wait(metadata->activeCFData.onChange())) {}
							when(wait(metadata->cancelled.getFuture())) {
								throw wrong_shard_server();
							}
						}
					} catch (Error& e) {
						// We can get change feed cancelled from whenAtLeast. This means the change feed may
						// retry, or may be cancelled. Wait a bit and try again to see
						if (e.code() == error_code_change_feed_popped) {
							CODE_PROBE(true, "Change feed popped while read waiting", probe::decoration::rare);
							throw wrong_shard_server();
						}
						if (e.code() != error_code_change_feed_cancelled) {
							throw e;
						}
						CODE_PROBE(true, "Change feed switched while read waiting");
						// wait 1ms and try again
						wait(delay(0.001));
					}
					if ((BW_REQUEST_DEBUG) && metadata->activeCFData.get().isValid()) {
						fmt::print("{0} - {1}) @ {2} hit CF change, restarting waitForVersion\n",
						           req.keyRange.begin.printable().c_str(),
						           req.keyRange.end.printable().c_str(),
						           req.readVersion);
					}
				}

				// if feed was popped by another worker and BW only got empty versions, it wouldn't itself see that it
				// got popped, but we can still reject the in theory this should never happen with other protections but
				// it's a useful and inexpensive sanity check
				if (!bwData->isFullRestoreMode) {
					Version emptyVersion = metadata->activeCFData.get()->popVersion - 1;
					if (req.readVersion > metadata->durableDeltaVersion.get() &&
					    emptyVersion > metadata->bufferedDeltaVersion) {
						CODE_PROBE(true,
						           "feed popped for read but granule updater didn't notice yet",
						           probe::decoration::rare);
						// FIXME: could try to cancel the actor here somehow, but it should find out eventually
						throw wrong_shard_server();
					}
				}
				rangeGranulePair.push_back(std::pair(metadata->keyRange, metadata->files));
			}

			if (!metadata->cancelled.canBeSet()) {
				fmt::print("ERROR: Request [{0} - {1}) @ {2} cancelled for granule [{3} - {4}) after "
				           "waitForVersion!\n",
				           req.keyRange.begin.printable(),
				           req.keyRange.end.printable(),
				           req.readVersion,
				           metadata->keyRange.begin.printable(),
				           metadata->keyRange.end.printable());
			}

			// granule is up to date, do read
			ASSERT(metadata->cancelled.canBeSet());

			for (auto& item : rangeGranulePair) {
				Version granuleBeginVersion = req.beginVersion;
				// Right now we force a collapse if the version range crosses granule boundaries, for simplicity
				if (granuleBeginVersion > 0 && granuleBeginVersion <= item.second.snapshotFiles.front().version) {
					CODE_PROBE(true, "collapsed begin version request because of boundaries");
					didCollapse = true;
					granuleBeginVersion = 0;
				}
				state BlobGranuleChunkRef chunk;
				// TODO change with early reply

				chunk.keyRange =
				    KeyRangeRef(StringRef(rep.arena, item.first.begin), StringRef(rep.arena, item.first.end));
				if (tenantPrefix.present()) {
					chunk.tenantPrefix = Optional<StringRef>(tenantPrefix.get());
				}

				if (bwData->isFullRestoreMode && item.second.snapshotFiles.empty()) {
					CODE_PROBE(true, "empty snapshot file during restore");
					chunk.includedVersion = req.readVersion;
					rep.chunks.push_back(rep.arena, chunk);
					readThrough = chunk.keyRange.end;
					TraceEvent(SevDebug, "EmptyGranuleSnapshotFile", bwData->id)
					    .detail("Chunk", chunk.keyRange)
					    .detail("Version", req.readVersion);
					continue;
				}

				int64_t deltaBytes = 0;
				item.second.getFiles(granuleBeginVersion,
				                     req.readVersion,
				                     req.canCollapseBegin,
				                     chunk,
				                     rep.arena,
				                     deltaBytes,
				                     req.summarize);
				bwData->stats.readReqDeltaBytesReturned += deltaBytes;
				if (granuleBeginVersion > 0 && chunk.snapshotFile.present()) {
					CODE_PROBE(true, "collapsed begin version request for efficiency");
					didCollapse = true;
				}

				if (!req.summarize) {
					chunk.includedVersion = req.readVersion;
					// Invoke calls to populate 'EncryptionKeysCtx' for snapshot and/or deltaFiles asynchronously
					state Optional<Future<BlobGranuleCipherKeysCtx>> snapCipherKeysCtx;
					if (chunk.snapshotFile.present()) {
						const bool encrypted = chunk.snapshotFile.get().cipherKeysMetaRef.present();

						if (BW_DEBUG) {
							TraceEvent("DoBlobGranuleFileRequestDelta_KeysCtxPrepare")
							    .detail("FileName", chunk.snapshotFile.get().filename.toString())
							    .detail("Encrypted", encrypted);
						}
						ASSERT(!(bwData->encryptMode.isEncryptionEnabled() && !encrypted));
						if (encrypted) {
							ASSERT(bwData->encryptMode.isEncryptionEnabled());
							ASSERT(!chunk.snapshotFile.get().cipherKeysCtx.present());
							CODE_PROBE(true, "fetching cipher keys from meta ref for snapshot file");
							snapCipherKeysCtx = getGranuleCipherKeysFromKeysMetaRef(
							    bwData->dbInfo, chunk.snapshotFile.get().cipherKeysMetaRef.get(), &rep.arena);
						}
					}
					state std::unordered_map<int, Future<BlobGranuleCipherKeysCtx>> deltaCipherKeysCtxs;
					for (int deltaIdx = 0; deltaIdx < chunk.deltaFiles.size(); deltaIdx++) {
						const bool encrypted = chunk.deltaFiles[deltaIdx].cipherKeysMetaRef.present();

						if (BW_DEBUG) {
							TraceEvent("DoBlobGranuleFileRequestDelta_KeysCtxPrepare")
							    .detail("FileName", chunk.deltaFiles[deltaIdx].filename.toString())
							    .detail("Encrypted", encrypted);
						}

						ASSERT(!(bwData->encryptMode.isEncryptionEnabled() && !encrypted));
						if (encrypted) {
							ASSERT(bwData->encryptMode.isEncryptionEnabled());
							ASSERT(!chunk.deltaFiles[deltaIdx].cipherKeysCtx.present());
							CODE_PROBE(true, "fetching cipher keys from meta ref for delta files");
							deltaCipherKeysCtxs.emplace(
							    deltaIdx,
							    getGranuleCipherKeysFromKeysMetaRef(
							        bwData->dbInfo, chunk.deltaFiles[deltaIdx].cipherKeysMetaRef.get(), &rep.arena));
						}
					}

					// new deltas (if version is larger than version of last delta file)
					// FIXME: do trivial key bounds here if key range is not fully contained in request key
					// range
					if (req.readVersion > metadata->durableDeltaVersion.get() && !metadata->currentDeltas.empty()) {
						if (metadata->durableDeltaVersion.get() != metadata->pendingDeltaVersion) {
							fmt::print(
							    "real-time read [{0} - {1}) @ {2} doesn't have mutations!! durable={3}, pending={4}\n",
							    metadata->keyRange.begin.printable(),
							    metadata->keyRange.end.printable(),
							    req.readVersion,
							    metadata->durableDeltaVersion.get(),
							    metadata->pendingDeltaVersion);
						}

						// prune mutations based on begin version, if possible
						ASSERT(metadata->durableDeltaVersion.get() == metadata->pendingDeltaVersion);
						MutationsAndVersionRef* mutationIt = metadata->currentDeltas.begin();
						if (granuleBeginVersion > metadata->currentDeltas.back().version) {
							CODE_PROBE(true, "beginVersion pruning all in-memory mutations");
							mutationIt = metadata->currentDeltas.end();
						} else if (granuleBeginVersion > metadata->currentDeltas.front().version) {
							// binary search for beginVersion
							CODE_PROBE(true, "beginVersion pruning some in-memory mutations");
							mutationIt = std::lower_bound(metadata->currentDeltas.begin(),
							                              metadata->currentDeltas.end(),
							                              MutationsAndVersionRef(granuleBeginVersion, 0),
							                              MutationsAndVersionRef::OrderByVersion());
						}

						// add mutations to response
						while (mutationIt != metadata->currentDeltas.end()) {
							if (mutationIt->version > req.readVersion) {
								CODE_PROBE(true, "readVersion pruning some in-memory mutations");
								break;
							}
							chunk.newDeltas.push_back_deep(rep.arena, *mutationIt);
							mutationIt++;
						}
					}

					// Update EncryptionKeysCtx information for the chunk->snapshotFile
					if (chunk.snapshotFile.present() && snapCipherKeysCtx.present()) {
						ASSERT(chunk.snapshotFile.get().cipherKeysMetaRef.present());

						BlobGranuleCipherKeysCtx keysCtx = wait(snapCipherKeysCtx.get());
						chunk.snapshotFile.get().cipherKeysCtx = std::move(keysCtx);
						// reclaim memory from non-serializable field
						chunk.snapshotFile.get().cipherKeysMetaRef.reset();

						if (BW_DEBUG) {
							TraceEvent("DoBlobGranuleFileRequestSnap_KeysCtxDone")
							    .detail("FileName", chunk.snapshotFile.get().filename.toString());
						}
					}

					// Update EncryptionKeysCtx information for the chunk->deltaFiles
					if (!deltaCipherKeysCtxs.empty()) {
						ASSERT(!chunk.deltaFiles.empty());

						state std::unordered_map<int, Future<BlobGranuleCipherKeysCtx>>::const_iterator itr;
						for (itr = deltaCipherKeysCtxs.begin(); itr != deltaCipherKeysCtxs.end(); itr++) {
							BlobGranuleCipherKeysCtx keysCtx = wait(itr->second);
							chunk.deltaFiles[itr->first].cipherKeysCtx = std::move(keysCtx);
							// reclaim memory from non-serializable field
							chunk.deltaFiles[itr->first].cipherKeysMetaRef.reset();

							if (BW_DEBUG) {
								TraceEvent("DoBlobGranuleFileRequestDelta_KeysCtxDone")
								    .detail("FileName", chunk.deltaFiles[itr->first].filename.toString());
							}
						}
					}

					// don't update read stats on a summarize read
					if (metadata->updateReadStats(req.readVersion, chunk)) {
						bwData->triggerReadDrivenCompaction();
					}
				}

				rep.chunks.push_back(rep.arena, chunk);

				bwData->stats.readReqTotalFilesReturned += chunk.deltaFiles.size() + int(chunk.snapshotFile.present());
				readThrough = chunk.keyRange.end;
			}

			wait(yield(TaskPriority::DefaultEndpoint));
		}
		// do these together to keep them synchronous
		if (req.beginVersion != 0) {
			++bwData->stats.readRequestsWithBegin;
		}
		if (didCollapse) {
			++bwData->stats.readRequestsCollapsed;
		}

		double duration = g_network->timer() - req.requestTime();
		bwData->stats.readLatencySample.addMeasurement(duration);

		ASSERT(!req.reply.isSet());
		req.reply.send(rep);
		--bwData->stats.activeReadRequests;
	} catch (Error& e) {
		--bwData->stats.activeReadRequests;
		if (e.code() == error_code_operation_cancelled) {
			req.reply.sendError(wrong_shard_server());
			throw;
		}

		if (e.code() == error_code_wrong_shard_server) {
			++bwData->stats.wrongShardServer;
		}

		if (canReplyWith(e)) {
			req.reply.sendError(e);
		} else {
			throw e;
		}
	}
	return Void();
}

ACTOR Future<Void> handleBlobGranuleFileRequest(Reference<BlobWorkerData> bwData, BlobGranuleFileRequest req) {
	++bwData->stats.readRequests;
	++bwData->stats.activeReadRequests;
	if (req.summarize) {
		++bwData->stats.summaryReads;
	}
	// scope this actor outside of the choose-when so we do the timeout block before cancelling actor
	state Future<Void> reqActor = doBlobGranuleFileRequest(bwData, req);
	choose {
		when(wait(reqActor)) {}
		when(wait(delay(SERVER_KNOBS->BLOB_WORKER_REQUEST_TIMEOUT))) {
			CODE_PROBE(true, "Blob Worker request timeout hit");
			if (BW_DEBUG) {
				fmt::print("BW {0} request [{1} - {2}) @ {3} timed out\n",
				           bwData->id.toString().substr(0, 5),
				           req.keyRange.begin.printable(),
				           req.keyRange.end.printable(),
				           req.readVersion);
			}
			++bwData->stats.granuleRequestTimeouts;
		}
	}
	return Void();
}

ACTOR Future<GranuleFiles> loadParentGranuleForMergeSnapshot(Transaction* tr, KeyRange range, Version historyVersion) {
	// translate key range to granule id
	Optional<Value> historyParentValue = wait(tr->get(blobGranuleHistoryKeyFor(range, historyVersion)));
	ASSERT(historyParentValue.present());
	Standalone<BlobGranuleHistoryValue> val = decodeBlobGranuleHistoryValue(historyParentValue.get());
	UID parentGranuleID = val.granuleID;

	// load previous files for granule
	GranuleFiles prevFiles = wait(loadPreviousFiles(tr, parentGranuleID));
	return prevFiles;
}

// FIXME: move this up by other granule state stuff like BGUF
ACTOR Future<GranuleStartState> openGranule(Reference<BlobWorkerData> bwData, AssignBlobRangeRequest req) {
	ASSERT(req.type != AssignRequestType::Continue);
	state Transaction tr(bwData->db);
	state Key lockKey = blobGranuleLockKeyFor(req.keyRange);
	state UID newGranuleID = deterministicRandom()->randomUniqueID();

	if (BW_DEBUG) {
		fmt::print("{0} [{1} - {2}) open ({3}, {4})\n",
		           bwData->id.toString().substr(0, 5),
		           req.keyRange.begin.printable(),
		           req.keyRange.end.printable(),
		           req.managerEpoch,
		           req.managerSeqno);
	}

	TraceEvent("GranuleOpenStart", bwData->id)
	    .detail("Granule", req.keyRange)
	    .detail("Epoch", req.managerEpoch)
	    .detail("Seqno", req.managerSeqno);

	loop {
		try {
			tr.setOption(FDBTransactionOptions::ACCESS_SYSTEM_KEYS);
			tr.setOption(FDBTransactionOptions::PRIORITY_SYSTEM_IMMEDIATE);
			tr.setOption(FDBTransactionOptions::LOCK_AWARE);

			state GranuleStartState info;
			info.changeFeedStartVersion = invalidVersion;

			state Future<Optional<Value>> fLockValue = tr.get(lockKey);
			state Future<ForcedPurgeState> fForcedPurgeState = getForcePurgedState(&tr, req.keyRange);
			Reference<BlobRestoreController> restoreController =
			    makeReference<BlobRestoreController>(bwData->db, req.keyRange);
			state Future<bool> fIsRestoring = BlobRestoreController::isRestoring(restoreController);
			state Future<Void> fKrmSetRange =
			    krmSetRange(&tr, blobGranuleMappingKeys.begin, req.keyRange, blobGranuleMappingValueFor(bwData->id));
			Future<Optional<GranuleHistory>> fHistory = getLatestGranuleHistory(&tr, req.keyRange);
			Optional<GranuleHistory> history = wait(fHistory);
			info.history = history;

			ForcedPurgeState purgeState = wait(fForcedPurgeState);
			if (purgeState != ForcedPurgeState::NonePurged) {
				CODE_PROBE(true, "Worker trying to open force purged granule", probe::decoration::rare);
				if (BW_DEBUG) {
					fmt::print("Granule [{0} - {1}) is force purged on BW {2}, abandoning\n",
					           req.keyRange.begin.printable(),
					           req.keyRange.end.printable(),
					           bwData->id.toString().substr(0, 5));
				}
				throw granule_assignment_conflict();
			}

			bool isFullRestore = wait(fIsRestoring);
			bwData->isFullRestoreMode = isFullRestore;

			Optional<Value> prevLockValue = wait(fLockValue);
			state bool hasPrevOwner = prevLockValue.present();
			state bool createChangeFeed = false;

			if (hasPrevOwner) {
				CODE_PROBE(true, "Granule open found previous owner");
				std::tuple<int64_t, int64_t, UID> prevOwner = decodeBlobGranuleLockValue(prevLockValue.get());

				info.granuleID = std::get<2>(prevOwner);
				state bool doLockCheck = true;
				// if it's the first snapshot of a new granule, history won't be present
				if (info.history.present()) {
					if (info.granuleID != info.history.get().value.granuleID) {
						CODE_PROBE(true, "Blob Worker re-opening granule after merge+resplit", probe::decoration::rare);
						// The only case this can happen is when a granule was merged into a larger granule,
						// then split back out to the same one. Validate that this is a new granule that was
						// split previously. Just check lock based on epoch, since seqno is intentionally
						// changed
						ASSERT(std::get<1>(prevOwner) == std::numeric_limits<int64_t>::max());
						if (req.managerEpoch < std::get<0>(prevOwner)) {
							throw granule_assignment_conflict();
						}
						doLockCheck = false;
						info.granuleID = info.history.get().value.granuleID;
						createChangeFeed = true;
					}
				}
				if (doLockCheck) {
					acquireGranuleLock(
					    req.managerEpoch, req.managerSeqno, std::get<0>(prevOwner), std::get<1>(prevOwner));
				}

				GranuleFiles granuleFiles = wait(loadPreviousFiles(&tr, info.granuleID));
				info.existingFiles = granuleFiles;
				info.doSnapshot = false;

				if (!doLockCheck) {
					// validate new granule id is empty
					ASSERT(granuleFiles.snapshotFiles.empty());
					ASSERT(granuleFiles.deltaFiles.empty());
				}

				if (!info.history.present()) {
					// the only time history can be not present if a lock already exists is if it's a
					// new granule and it died before it could persist the initial snapshot from FDB
					ASSERT(info.existingFiles.get().snapshotFiles.empty());
				}

				if (info.existingFiles.get().snapshotFiles.empty()) {
					ASSERT(info.existingFiles.get().deltaFiles.empty());
					info.previousDurableVersion = invalidVersion;
					info.doSnapshot = true;
				} else if (info.existingFiles.get().deltaFiles.empty()) {
					info.previousDurableVersion = info.existingFiles.get().snapshotFiles.back().version;
				} else {
					info.previousDurableVersion = info.existingFiles.get().deltaFiles.back().version;
				}

				// for the non-splitting cases, this doesn't need to be 100% accurate, it just needs to
				// be smaller than the next delta file write.
				info.changeFeedStartVersion = info.previousDurableVersion;
			} else {
				// else we are first, no need to check for owner conflict
				if (info.history.present()) {
					// if this granule is derived from a split or merge, this history entry is already
					// present (written by the blob manager)
					info.granuleID = info.history.get().value.granuleID;
				} else {
					// FIXME: could avoid max uid for granule ids here
					// if this granule is not derived from a split or merge, use new granule id
					info.granuleID = newGranuleID;
				}

				// for recovery mode - don't create change feed, don't create snapshot
				if (bwData->isFullRestoreMode) {
					createChangeFeed = false;
					info.doSnapshot = false;
					GranuleFiles granuleFiles = wait(loadPreviousFiles(&tr, info.granuleID));
					info.existingFiles = granuleFiles;

					if (info.existingFiles.get().snapshotFiles.empty()) {
						ASSERT(info.existingFiles.get().deltaFiles.empty());
						info.previousDurableVersion = invalidVersion;
						info.doSnapshot = true;
					} else if (info.existingFiles.get().deltaFiles.empty()) {
						info.previousDurableVersion = info.existingFiles.get().snapshotFiles.back().version;
					} else {
						info.previousDurableVersion = info.existingFiles.get().deltaFiles.back().version;
					}
					info.changeFeedStartVersion = info.previousDurableVersion;
				} else {
					createChangeFeed = true;
					info.doSnapshot = true;
					info.previousDurableVersion = invalidVersion;
				}
			}

			if (createChangeFeed && !bwData->isFullRestoreMode) {
				// create new change feed for new version of granule
				wait(updateChangeFeed(
				    &tr, granuleIDToCFKey(info.granuleID), ChangeFeedStatus::CHANGE_FEED_CREATE, req.keyRange));
			}

			tr.set(lockKey, blobGranuleLockValueFor(req.managerEpoch, req.managerSeqno, info.granuleID));
			wait(fKrmSetRange);

			// If anything in previousGranules, need to do the handoff logic and set
			// ret.previousChangeFeedId, and the previous durable version will come from the previous
			// granules
			if (info.history.present() && info.history.get().value.parentVersions.size() > 0) {
				CODE_PROBE(true, "Granule open found parent");
				if (info.history.get().value.parentVersions.size() == 1) { // split
					state KeyRangeRef parentRange(info.history.get().value.parentBoundaries[0],
					                              info.history.get().value.parentBoundaries[1]);
					state Version parentVersion = info.history.get().value.parentVersions[0];
					state Key parentHistoryKey = blobGranuleHistoryKeyFor(parentRange, parentVersion);

					Optional<Value> historyParentValue = wait(tr.get(parentHistoryKey));

					if (historyParentValue.present()) {
						Standalone<BlobGranuleHistoryValue> val =
						    decodeBlobGranuleHistoryValue(historyParentValue.get());
						UID parentGranuleID = val.granuleID;

						info.splitParentGranule = std::pair(parentRange, parentGranuleID);

						state std::pair<BlobGranuleSplitState, Version> granuleSplitState =
						    std::pair(BlobGranuleSplitState::Initialized, invalidVersion);
						if (hasPrevOwner) {
							std::pair<BlobGranuleSplitState, Version> _gss =
							    wait(getGranuleSplitState(&tr, parentGranuleID, info.granuleID));
							granuleSplitState = _gss;
						}

						if (granuleSplitState.first == BlobGranuleSplitState::Assigned) {
							CODE_PROBE(true, "Granule open found granule in assign state");
							// was already assigned, use change feed start version
							ASSERT(granuleSplitState.second > 0);
							info.changeFeedStartVersion = granuleSplitState.second;
						} else if (granuleSplitState.first == BlobGranuleSplitState::Initialized) {
							CODE_PROBE(true, "Granule open found granule in initialized state");
							if (!bwData->isFullRestoreMode) {
								wait(updateGranuleSplitState(&tr,
								                             info.splitParentGranule.get().first,
								                             info.splitParentGranule.get().second,
								                             info.granuleID,
								                             BlobGranuleSplitState::Assigned));
							}
							// change feed was created as part of this transaction, changeFeedStartVersion
							// will be set later
						} else {
							if (!bwData->isFullRestoreMode) {
								CODE_PROBE(true, "Granule open found granule in done state");
								// this sub-granule is done splitting, no need for split logic.
								info.splitParentGranule.reset();
							}
						}
					}

					if (info.doSnapshot) {
						ASSERT(info.splitParentGranule.present());
						// only need to do snapshot if no files exist yet for this granule.
						ASSERT(info.previousDurableVersion == invalidVersion);
						GranuleFiles prevFiles = wait(loadPreviousFiles(&tr, info.splitParentGranule.get().second));
						ASSERT(!prevFiles.snapshotFiles.empty() || !prevFiles.deltaFiles.empty());

						info.blobFilesToSnapshot.push_back(prevFiles);
						info.previousDurableVersion = info.blobFilesToSnapshot[0].deltaFiles.empty()
						                                  ? info.blobFilesToSnapshot[0].snapshotFiles.back().version
						                                  : info.blobFilesToSnapshot[0].deltaFiles.back().version;
					}
				} else if (info.doSnapshot) {
					CODE_PROBE(true, "merge needs to snapshot at start");
					state std::vector<Future<GranuleFiles>> parentGranulesToSnapshot;
					ASSERT(info.previousDurableVersion == invalidVersion);
					// need first snapshot to be at history version so this granule can serve the full range
					// of data for its version range, even if the previous granule happened to persist data
					// beyond that
					info.previousDurableVersion = info.history.get().version;
					// Can't roll back past re-snapshot version
					info.changeFeedStartVersion = info.history.get().version;

					for (int i = 0; i < info.history.get().value.parentVersions.size(); i++) {
						KeyRangeRef parentRange(info.history.get().value.parentBoundaries[i],
						                        info.history.get().value.parentBoundaries[i + 1]);
						Version parentVersion = info.history.get().value.parentVersions[i];
						parentGranulesToSnapshot.push_back(
						    loadParentGranuleForMergeSnapshot(&tr, parentRange, parentVersion));
					}

					state int pIdx;
					for (pIdx = 0; pIdx < parentGranulesToSnapshot.size(); pIdx++) {
						GranuleFiles parentFiles = wait(parentGranulesToSnapshot[pIdx]);
						info.blobFilesToSnapshot.push_back(parentFiles);
						ASSERT(!parentFiles.deltaFiles.empty());
						ASSERT(parentFiles.deltaFiles.back().version >= info.previousDurableVersion);
					}
				}
			}
			wait(tr.commit());
			bwData->addGRVHistory(tr.getReadVersion().get());

			if (info.changeFeedStartVersion == invalidVersion) {
				info.changeFeedStartVersion = tr.getCommittedVersion();
			}

			TraceEvent openEv("GranuleOpen", bwData->id);
			openEv.detail("GranuleID", info.granuleID)
			    .detail("Granule", req.keyRange)
			    .detail("Epoch", req.managerEpoch)
			    .detail("Seqno", req.managerSeqno)
			    .detail("CFStartVersion", info.changeFeedStartVersion)
			    .detail("PreviousDurableVersion", info.previousDurableVersion);
			if (info.splitParentGranule.present()) {
				openEv.detail("SplitParentGranuleID", info.splitParentGranule.get().second);
			}

			if (BUGGIFY && bwData->maybeInjectTargetedRestart()) {
				wait(Never());
			}

			return info;
		} catch (Error& e) {
			if (e.code() == error_code_granule_assignment_conflict) {
				throw e;
			}
			wait(tr.onError(e));
		}
	}
}

ACTOR Future<Reference<BlobConnectionProvider>> loadBStoreForTenant(Reference<BlobWorkerData> bwData,
                                                                    KeyRange keyRange) {
	state int retryCount = 0;
	loop {
		state Reference<GranuleTenantData> data;
		wait(store(data, bwData->tenantData.getDataForGranule(keyRange)));
		if (data.isValid()) {
			wait(data->bstoreLoaded.getFuture());
			wait(delay(0));
			return data->bstore;
		} else {
			CODE_PROBE(true, "bstore for unknown tenant");
			// Assume not loaded yet, just wait a bit. Could do sophisticated mechanism but will redo tenant
			// loading to be versioned anyway. 10 retries means it's likely not a transient race with
			// loading tenants, and instead a persistent issue.
			retryCount++;
			TraceEvent(retryCount <= 10 ? SevDebug : SevWarn, "BlobWorkerUnknownTenantForGranule", bwData->id)
			    .detail("KeyRange", keyRange);
			wait(delay(0.1));
		}
	}
}

ACTOR Future<Void> start(Reference<BlobWorkerData> bwData, GranuleRangeMetadata* meta, AssignBlobRangeRequest req) {
	ASSERT(meta->activeMetadata.isValid());

	Future<Reference<BlobConnectionProvider>> loadBStore;
	if (SERVER_KNOBS->BG_METADATA_SOURCE != "tenant") {
		loadBStore = Future<Reference<BlobConnectionProvider>>(bwData->bstore); // done
	} else {
		loadBStore = loadBStoreForTenant(bwData, req.keyRange);
	}

	meta->activeMetadata->originalReq = req;
	meta->assignFuture = openGranule(bwData, req);
	meta->fileUpdaterFuture = blobGranuleUpdateFiles(bwData, meta->activeMetadata, meta->assignFuture, loadBStore);
	meta->historyLoaderFuture = blobGranuleLoadHistory(bwData, meta->activeMetadata, meta->assignFuture);
	wait(success(meta->assignFuture));
	return Void();
}

namespace {
GranuleRangeMetadata constructActiveBlobRange(Reference<BlobWorkerData> bwData,
                                              KeyRange keyRange,
                                              int64_t epoch,
                                              int64_t seqno) {

	Reference<GranuleMetadata> newMetadata = makeReference<GranuleMetadata>();
	newMetadata->keyRange = keyRange;
	// FIXME: original Epoch/Seqno is now not necessary with originalReq
	newMetadata->originalEpoch = epoch;
	newMetadata->originalSeqno = seqno;
	newMetadata->continueEpoch = epoch;
	newMetadata->continueSeqno = seqno;

	return GranuleRangeMetadata(epoch, seqno, newMetadata);
}

GranuleRangeMetadata constructInactiveBlobRange(int64_t epoch, int64_t seqno) {
	return GranuleRangeMetadata(epoch, seqno, Reference<GranuleMetadata>());
}

// ignore stale assignments and make repeating the same one idempotent
bool newerRangeAssignment(GranuleRangeMetadata oldMetadata, int64_t epoch, int64_t seqno) {
	return epoch > oldMetadata.lastEpoch || (epoch == oldMetadata.lastEpoch && seqno > oldMetadata.lastSeqno);
}

// TODO unit test this assignment, particularly out-of-order insertions!

// The contract from the blob manager is:
// If a key range [A, B) was assigned to the worker at seqno S1, no part of the keyspace that intersects
// [A, B] may be re-assigned to the worker until the range has been revoked from this worker. This
// revoking can either happen by the blob manager willingly relinquishing the range, or by the blob
// manager reassigning it somewhere else. This means that if the worker gets an assignment for any range
// that intersects [A, B) at S3, there must have been a revoke message for [A, B) with seqno S3 where S1
// < S2 < S3, that was delivered out of order. This means that if there are any intersecting but not
// fully overlapping ranges with a new range assignment, they had already been revoked. So the worker
// will mark them as revoked, but leave the sequence number as S1, so that when the actual revoke
// message comes in, it is a no-op, but updates the sequence number. Similarly, if a worker gets an
// assign message for any range that already has a higher sequence number, that range was either
// revoked, or revoked and then re-assigned. Either way, this assignment is no longer valid.

// Returns future to wait on to ensure prior work of other granules is done before responding to the
// manager with a successful assignment And if the change produced a new granule that needs to start
// doing work, returns the new granule so that the caller can start() it with the appropriate starting
// state.

// Not an actor because we need to guarantee it changes the synchronously as part of the request
bool changeBlobRange(Reference<BlobWorkerData> bwData,
                     KeyRange keyRange,
                     int64_t epoch,
                     int64_t seqno,
                     bool active,
                     bool disposeOnCleanup,
                     bool selfReassign,
                     std::vector<Future<Void>>& toWaitOut,
                     Optional<AssignRequestType> assignType = Optional<AssignRequestType>()) {
	ASSERT(active == assignType.present());

	if (BW_DEBUG) {
		fmt::print("{0} range for [{1} - {2}): {3} @ ({4}, {5})\n",
		           selfReassign ? "Re-assigning" : "Changing",
		           keyRange.begin.printable(),
		           keyRange.end.printable(),
		           active ? "T" : "F",
		           epoch,
		           seqno);
	}

	// For each range that intersects this update:
	// If the identical range already exists at the same assignment sequence number and it is not a
	// self-reassign, this is a noop. Otherwise, this will consist of a series of ranges that are either
	// older, or newer. For each older range, cancel it if it is active. Insert the current range.
	// Re-insert all newer ranges over the current range.

	std::vector<std::pair<KeyRange, GranuleRangeMetadata>> newerRanges;

	auto ranges = bwData->granuleMetadata.intersectingRanges(keyRange);
	bool alreadyAssigned = false;
	for (auto& r : ranges) {
		bool thisAssignmentNewer = newerRangeAssignment(r.value(), epoch, seqno);
		if (BW_DEBUG) {
			fmt::print("thisAssignmentNewer={}\n", thisAssignmentNewer ? "true" : "false");
		}

		if (BW_DEBUG) {
			fmt::print("last: ({0}, {1}). now: ({2}, {3})\n", r.value().lastEpoch, r.value().lastSeqno, epoch, seqno);
		}

		if (r.value().lastEpoch == epoch && r.value().lastSeqno == seqno) {
			// the range in our map can be different if later the range was split, but then an old request
			// gets retried. Assume that it's the same as initially

			if (selfReassign) {
				thisAssignmentNewer = true;
			} else {
				if (BW_DEBUG) {
					printf("same assignment\n");
				}
				// applied the same assignment twice, make idempotent
				if (r.value().activeMetadata.isValid()) {
					toWaitOut.push_back(success(r.value().assignFuture));
				}
				alreadyAssigned = true;
				break;
			}
		}

		if (r.value().activeMetadata.isValid() && thisAssignmentNewer) {
			// cancel actors for old range and clear reference
			if (BW_DEBUG) {
				fmt::print("  [{0} - {1}): @ ({2}, {3}) (cancelling)\n",
				           r.begin().printable(),
				           r.end().printable(),
				           r.value().lastEpoch,
				           r.value().lastSeqno);
			}
			if (!active) {
				bwData->stats.numRangesAssigned--;
			}
			r.value().cancel();
		} else if (!thisAssignmentNewer) {
			// re-insert the known newer range over this existing range
			newerRanges.push_back(std::pair(r.range(), r.value()));
		}
	}

	if (alreadyAssigned) {
		return false;
	}

	// if range is active, and isn't surpassed by a newer range already, insert an active range
	GranuleRangeMetadata newMetadata = (active && newerRanges.empty())
	                                       ? constructActiveBlobRange(bwData, keyRange, epoch, seqno)
	                                       : constructInactiveBlobRange(epoch, seqno);

	bwData->granuleMetadata.insert(keyRange, newMetadata);
	if (BW_DEBUG) {
		fmt::print("Inserting new range [{0} - {1}): {2} @ ({3}, {4})\n",
		           keyRange.begin.printable(),
		           keyRange.end.printable(),
		           newMetadata.activeMetadata.isValid() ? "T" : "F",
		           newMetadata.lastEpoch,
		           newMetadata.lastSeqno);
	}

	for (auto& it : newerRanges) {
		if (BW_DEBUG) {
			fmt::print("Re-inserting newer range [{0} - {1}): {2} @ ({3}, {4})\n",
			           it.first.begin.printable(),
			           it.first.end.printable(),
			           it.second.activeMetadata.isValid() ? "T" : "F",
			           it.second.lastEpoch,
			           it.second.lastSeqno);
		}
		bwData->granuleMetadata.insert(it.first, it.second);
	}

	return newerRanges.size() == 0;
}

bool resumeBlobRange(Reference<BlobWorkerData> bwData, KeyRange keyRange, int64_t epoch, int64_t seqno) {
	auto existingRange = bwData->granuleMetadata.rangeContaining(keyRange.begin);
	// if range boundaries don't match, or this (epoch, seqno) is old or the granule is inactive, ignore
	if (keyRange.begin != existingRange.begin() || keyRange.end != existingRange.end() ||
	    existingRange.value().lastEpoch > epoch ||
	    (existingRange.value().lastEpoch == epoch && existingRange.value().lastSeqno > seqno) ||
	    !existingRange.value().activeMetadata.isValid()) {

		if (BW_DEBUG) {
			fmt::print("BW {0} got out of date resume range for [{1} - {2}) @ ({3}, {4}). Currently  [{5} "
			           "- {6}) @ ({7}, "
			           "{8}): {9}\n",
			           bwData->id.toString(),
			           existingRange.begin().printable(),
			           existingRange.end().printable(),
			           existingRange.value().lastEpoch,
			           existingRange.value().lastSeqno,
			           keyRange.begin.printable(),
			           keyRange.end.printable(),
			           epoch,
			           seqno,
			           existingRange.value().activeMetadata.isValid() ? "T" : "F");
		}

		return false;
	}
	if (existingRange.value().lastEpoch != epoch || existingRange.value().lastSeqno != seqno) {
		// update the granule metadata map, and the continueEpoch/seqno.  Saves an extra transaction
		existingRange.value().lastEpoch = epoch;
		existingRange.value().lastSeqno = seqno;
		existingRange.value().activeMetadata->continueEpoch = epoch;
		existingRange.value().activeMetadata->continueSeqno = seqno;
		existingRange.value().activeMetadata->resume();
	}
	// else we already processed this continue, do nothing
	return true;
}
} // namespace

// the contract of handleRangeAssign and handleRangeRevoke is that they change the mapping before doing any
// waiting. This ensures GetGranuleAssignment returns an up-to-date set of ranges
ACTOR Future<Void> handleRangeAssign(Reference<BlobWorkerData> bwData,
                                     AssignBlobRangeRequest req,
                                     bool isSelfReassign) {
	try {
		if (req.type == AssignRequestType::Continue) {
			resumeBlobRange(bwData, req.keyRange, req.managerEpoch, req.managerSeqno);
		} else {
			if (!isSelfReassign && bwData->isFull()) {
				if (BW_DEBUG) {
					fmt::print("BW {0}: rejecting assignment [{1} - {2}) b/c full\n",
					           bwData->id.toString().substr(0, 6),
					           req.keyRange.begin.printable(),
					           req.keyRange.end.printable());
				}
				++bwData->stats.fullRejections;
				req.reply.sendError(blob_worker_full());
				return Void();
			}
			std::vector<Future<Void>> toWait;
			state bool shouldStart = changeBlobRange(bwData,
			                                         req.keyRange,
			                                         req.managerEpoch,
			                                         req.managerSeqno,
			                                         true,
			                                         false,
			                                         isSelfReassign,
			                                         toWait,
			                                         req.type);
			wait(waitForAll(toWait));

			if (shouldStart) {
				if (!isSelfReassign) {
					bwData->stats.numRangesAssigned++;
				}
				auto m = bwData->granuleMetadata.rangeContaining(req.keyRange.begin);
				ASSERT(m.begin() == req.keyRange.begin && m.end() == req.keyRange.end);
				if (m.value().activeMetadata.isValid()) {
					wait(start(bwData, &m.value(), req));
				}
			}
		}
		if (!isSelfReassign) {
			ASSERT(!req.reply.isSet());
			req.reply.send(Void());
		}
		return Void();
	} catch (Error& e) {
		if (e.code() == error_code_operation_cancelled) {
			if (!bwData->shuttingDown && !isSelfReassign) {
				// the cancelled was because the granule open was cancelled, not because the whole blob
				// worker was.
				ASSERT(!req.reply.isSet());
				req.reply.sendError(granule_assignment_conflict());
			}
			throw e;
		}
		if (BW_DEBUG) {
			fmt::print("AssignRange [{0} - {1}) ({2}, {3}) in BW {4} got error {5}\n",
			           req.keyRange.begin.printable().c_str(),
			           req.keyRange.end.printable().c_str(),
			           req.managerEpoch,
			           req.managerSeqno,
			           bwData->id.toString().c_str(),
			           e.name());
		}

		if (!isSelfReassign) {
			if (e.code() == error_code_granule_assignment_conflict) {
				req.reply.sendError(e);
				bwData->stats.numRangesAssigned--;
				return Void();
			}

			if (canReplyWith(e)) {
				req.reply.sendError(e);
			}
		}

		if (isSelfReassign && e.code() == error_code_granule_assignment_conflict) {
			// can happen because another granule owns it, or the range is force purged. Either way, we have a revoke
			// incoming and should drop it
			TraceEvent(SevWarn, "BlobWorkerConflictOnReassign")
			    .detail("Range", req.keyRange)
			    .detail("ManagerEpoch", req.managerEpoch)
			    .detail("SeqNo", req.managerSeqno);
			return Void();
		}

		TraceEvent(SevError, "BlobWorkerUnexpectedErrorRangeAssign", bwData->id)
		    .error(e)
		    .detail("IsSelfReassign", isSelfReassign)
		    .detail("Range", req.keyRange)
		    .detail("ManagerEpoch", req.managerEpoch)
		    .detail("SeqNo", req.managerSeqno);
		ASSERT_WE_THINK(false);

		// if not simulation, kill the BW
		if (bwData->fatalError.canBeSet()) {
			bwData->fatalError.sendError(e);
		}
		throw e;
	}
}

ACTOR Future<Void> handleRangeRevoke(Reference<BlobWorkerData> bwData, RevokeBlobRangeRequest req) {
	try {
		std::vector<Future<Void>> toWait;
		changeBlobRange(bwData, req.keyRange, req.managerEpoch, req.managerSeqno, false, req.dispose, false, toWait);
		wait(waitForAll(toWait));
		req.reply.send(Void());
		return Void();
	} catch (Error& e) {
		// FIXME: retry on error if dispose fails?
		if (BW_DEBUG) {
			fmt::print("RevokeRange [{0} - {1}) ({2}, {3}) got error {4}\n",
			           req.keyRange.begin.printable(),
			           req.keyRange.end.printable(),
			           req.managerEpoch,
			           req.managerSeqno,
			           e.name());
		}
		if (canReplyWith(e)) {
			req.reply.sendError(e);
		}
		throw;
	}
}

void handleBlobVersionRequest(Reference<BlobWorkerData> bwData, MinBlobVersionRequest req) {
	bwData->db->setDesiredChangeFeedVersion(
	    std::max<Version>(0, req.grv - (SERVER_KNOBS->TARGET_BW_LAG_UPDATE * SERVER_KNOBS->VERSIONS_PER_SECOND)));
	MinBlobVersionReply rep;
	rep.version = bwData->db->getMinimumChangeFeedVersion();
	bwData->stats.minimumCFVersion = rep.version;
	bwData->stats.cfVersionLag = std::max((Version)0, req.grv - rep.version);
	bwData->stats.notAtLatestChangeFeeds = bwData->db->notAtLatestChangeFeeds.size();
	req.reply.send(rep);
}

ACTOR Future<Void> registerBlobWorker(Reference<BlobWorkerData> bwData,
                                      BlobWorkerInterface interf,
                                      Optional<UID> previous) {
	state Reference<ReadYourWritesTransaction> tr = makeReference<ReadYourWritesTransaction>(bwData->db);
	state Key blobWorkerListKey = blobWorkerListKeyFor(interf.id());
	state Key blobWorkerAffinityKey = blobWorkerAffinityKeyFor(interf.id());

	TraceEvent("BlobWorkerRegister", bwData->id);
	loop {
		tr->setOption(FDBTransactionOptions::ACCESS_SYSTEM_KEYS);
		tr->setOption(FDBTransactionOptions::PRIORITY_SYSTEM_IMMEDIATE);
		tr->setOption(FDBTransactionOptions::LOCK_AWARE);
		try {
			if (previous.present()) {
				tr->set(blobWorkerAffinityKey, blobWorkerAffinityValue(previous.get()));
			}

			// FIXME: should be able to remove this conflict range
			tr->addReadConflictRange(singleKeyRange(blobWorkerListKey));
			tr->set(blobWorkerListKey, blobWorkerListValue(interf));

			// Get manager lock from DB
			Optional<Value> currentLockValue = wait(tr->get(blobManagerEpochKey));
			ASSERT(currentLockValue.present());
			int64_t currentEpoch = decodeBlobManagerEpochValue(currentLockValue.get());
			bwData->managerEpochOk(currentEpoch);

			wait(tr->commit());

			if (BW_DEBUG) {
				fmt::print("Registered blob worker {}\n", interf.id().toString());
			}
			TraceEvent("BlobWorkerRegistered", bwData->id);
			return Void();
		} catch (Error& e) {
			if (BW_DEBUG) {
				fmt::print("Registering blob worker {0} got error {1}\n", interf.id().toString(), e.name());
			}
			wait(tr->onError(e));
		}
	}
}

ACTOR Future<Void> monitorRemoval(Reference<BlobWorkerData> bwData) {
	state Key blobWorkerListKey = blobWorkerListKeyFor(bwData->id);
	loop {
		loop {
			state ReadYourWritesTransaction tr(bwData->db);
			try {
				tr.setOption(FDBTransactionOptions::READ_SYSTEM_KEYS);
				tr.setOption(FDBTransactionOptions::PRIORITY_SYSTEM_IMMEDIATE);
				tr.setOption(FDBTransactionOptions::LOCK_AWARE);

				Optional<Value> val = wait(tr.get(blobWorkerListKey));
				if (!val.present()) {
					CODE_PROBE(true, "Blob worker found out BM killed it from reading DB");
					return Void();
				}

				state Future<Void> watchFuture = tr.watch(blobWorkerListKey);

				wait(tr.commit());
				wait(watchFuture);
			} catch (Error& e) {
				wait(tr.onError(e));
			}
		}
	}
}

// Because change feeds send uncommitted data and explicit rollback messages, we speculatively buffer/write
// uncommitted data. This means we must ensure the data is actually committed before "committing" those
// writes in the blob granule. The simplest way to do this is to have the blob worker do a periodic GRV,
// which is guaranteed to be an earlier committed version. Then, once the change feed has consumed up
// through the GRV's data, we can guarantee nothing will roll back the in-memory mutations
ACTOR Future<Void> runGRVChecks(Reference<BlobWorkerData> bwData) {
	state Transaction tr(bwData->db);
	loop {
		// do periodic GRV even if no new delta files to write
		state Future<Void> checkDelay = delay(SERVER_KNOBS->BLOB_WORKER_EMPTY_GRV_INTERVAL);
		while (bwData->grvVersion.numWaiting() == 0 && !checkDelay.isReady()) {
			wait(bwData->doGRVCheck.getFuture() || checkDelay);
			bwData->doGRVCheck = Promise<Void>();
		}

		// batch potentially multiple delta files into one GRV, and also rate limit GRVs for this worker
		wait(delay(SERVER_KNOBS->BLOB_WORKER_BATCH_GRV_INTERVAL) || checkDelay);

		tr.reset();
		try {
			tr.setOption(FDBTransactionOptions::PRIORITY_SYSTEM_IMMEDIATE);
			tr.setOption(FDBTransactionOptions::LOCK_AWARE);
			Version readVersion = wait(tr.getReadVersion());
			bwData->addGRVHistory(readVersion);

			++bwData->stats.commitVersionChecks;
		} catch (Error& e) {
			wait(tr.onError(e));
		}
	}
}

struct RDCEntry {
	double weight;
	Reference<GranuleMetadata> granule;
	RDCEntry(double weight, Reference<GranuleMetadata> granule) : weight(weight), granule(granule) {}
};

// for a top-k algorithm, we actually want a min-heap, so reverse the sort order
struct OrderForTopK {
	bool operator()(RDCEntry const& a, RDCEntry const& b) const { return b.weight - a.weight; }
};

typedef std::priority_queue<RDCEntry, std::vector<RDCEntry>, OrderForTopK> TopKPQ;

ACTOR Future<Void> runReadDrivenCompaction(Reference<BlobWorkerData> bwData) {
	state bool processedAll = true;
	loop {
		if (processedAll) {
			wait(bwData->doReadDrivenCompaction.getFuture());
			bwData->doReadDrivenCompaction.reset();
			wait(delay(0));
		}

		TopKPQ topK;

		// FIXME: possible to scan candidates instead of all granules?
		int candidates = 0;
		auto allRanges = bwData->granuleMetadata.intersectingRanges(normalKeys);
		for (auto& it : allRanges) {
			if (it.value().activeMetadata.isValid() && it.value().activeMetadata->cancelled.canBeSet()) {
				auto metadata = it.value().activeMetadata;
				if (metadata->rdcCandidate && metadata->isEligibleRDC() && metadata->runRDC.canBeSet() &&
				    metadata->pendingSnapshotVersion == metadata->durableSnapshotVersion.get()) {
					candidates++;
					double weight = metadata->weightRDC();
					if (weight > 1.0 &&
					    (topK.size() < SERVER_KNOBS->BLOB_WORKER_RDC_PARALLELISM || weight > topK.top().weight)) {
						if (topK.size() == SERVER_KNOBS->BLOB_WORKER_RDC_PARALLELISM) {
							topK.pop();
						}
						topK.push(RDCEntry(weight, metadata));
					}
				}
			}
		}

		CODE_PROBE(candidates > topK.size(), "Too many read-driven compaction candidates for one cycle");

		std::vector<Future<Void>> futures;
		futures.reserve(topK.size());
		while (!topK.empty()) {
			++bwData->stats.readDrivenCompactions;
			Promise<Void> runRDC = topK.top().granule->runRDC;
			ASSERT(runRDC.canBeSet());
			Future<Void> waitForSnapshotComplete = topK.top().granule->durableSnapshotVersion.whenAtLeast(
			                                           topK.top().granule->durableSnapshotVersion.get() + 1) ||
			                                       topK.top().granule->cancelled.getFuture();
			futures.push_back(waitForSnapshotComplete);
			topK.pop();
			runRDC.send(Void());
		}
		processedAll = futures.empty();
		if (!futures.empty()) {
			// wait at least one second to throttle this actor a bit
			wait(waitForAll(futures) && delay(1.0));
		}
	}
}

// FIXME: better way to do this?
// monitor system keyspace for new tenants
ACTOR Future<Void> monitorTenants(Reference<BlobWorkerData> bwData) {
	loop {
		state Reference<ReadYourWritesTransaction> tr = makeReference<ReadYourWritesTransaction>(bwData->db);
		loop {
			try {
				tr->setOption(FDBTransactionOptions::ACCESS_SYSTEM_KEYS);
				tr->setOption(FDBTransactionOptions::PRIORITY_SYSTEM_IMMEDIATE);
				tr->setOption(FDBTransactionOptions::LOCK_AWARE);
				state KeyBackedRangeResult<std::pair<int64_t, TenantMapEntry>> tenantResults;
				wait(
				    store(tenantResults,
				          TenantMetadata::tenantMap().getRange(tr, {}, {}, CLIENT_KNOBS->MAX_TENANTS_PER_CLUSTER + 1)));
				ASSERT(tenantResults.results.size() <= CLIENT_KNOBS->MAX_TENANTS_PER_CLUSTER && !tenantResults.more);

				std::vector<std::pair<int64_t, TenantMapEntry>> tenants;
				for (auto& it : tenantResults.results) {
					// FIXME: handle removing/moving tenants!
					tenants.push_back(std::pair(it.first, it.second));
				}
				bwData->tenantData.addTenants(tenants);

				state Future<Void> watchChange = tr->watch(TenantMetadata::lastTenantId().key);
				wait(tr->commit());
				bwData->addGRVHistory(tr->getReadVersion().get());
				wait(watchChange);
				tr->reset();
			} catch (Error& e) {
				wait(tr->onError(e));
			}
		}
	}
}

namespace {
void handleGetGranuleAssignmentsRequest(Reference<BlobWorkerData> self, const GetGranuleAssignmentsRequest& req) {
	GetGranuleAssignmentsReply reply;
	auto allRanges = self->granuleMetadata.intersectingRanges(normalKeys);
	for (auto& it : allRanges) {
		if (it.value().activeMetadata.isValid() && it.value().activeMetadata->cancelled.canBeSet()) {
			// range is active, copy into reply's arena
			StringRef start = StringRef(reply.arena, it.begin());
			StringRef end = StringRef(reply.arena, it.end());

			reply.assignments.push_back(
			    reply.arena, GranuleAssignmentRef(KeyRangeRef(start, end), it.value().lastEpoch, it.value().lastSeqno));
		}
	}
	if (BW_DEBUG) {
		fmt::print("Worker {0} sending {1} granule assignments back to BM {2}\n",
		           self->id.toString(),
		           reply.assignments.size(),
		           req.managerEpoch);
	}
	req.reply.send(reply);
}
} // namespace

ACTOR Future<Void> handleFlushGranuleReq(Reference<BlobWorkerData> self, FlushGranuleRequest req) {
	++self->stats.flushGranuleReqs;

	auto myGranule = self->granuleMetadata.rangeContaining(req.granuleRange.begin);
	state Reference<GranuleMetadata> metadata = myGranule.cvalue().activeMetadata;
	// if req is a client request (epoch == -1), granule ranges may not line up exactly, but if it's from the blob
	// manager, they should
	bool reqInRange =
	    (req.managerEpoch == -1) ? myGranule.range().contains(req.granuleRange) : req.granuleRange == myGranule.range();
	if (!reqInRange || !metadata.isValid() || !metadata->cancelled.canBeSet()) {
		if (BW_DEBUG) {
			fmt::print(
			    "BW {0} cannot flush req [{1} - {2}) from BM {3}: granule [{4} - {5}), valid: {6}, cancelled: {7}\n",
			    self->id.toString().substr(0, 5),
			    req.granuleRange.begin.printable(),
			    req.granuleRange.end.printable(),
			    req.managerEpoch,
			    myGranule.begin().printable(),
			    myGranule.end().printable(),
			    metadata.isValid(),
			    metadata.isValid() && !metadata->cancelled.canBeSet());
		}
		req.reply.sendError(wrong_shard_server());
		return Void();
	}

	state Promise<Void> granuleCancelled = metadata->cancelled;

	try {
		if (BW_DEBUG) {
			fmt::print("BW {0} flushing granule [{1} - {2}) @ {3}\n",
			           self->id.toString().substr(0, 5),
			           req.granuleRange.begin.printable(),
			           req.granuleRange.end.printable(),
			           req.flushVersion);
		}
		choose {
			when(wait(metadata->readable.getFuture())) {}
			when(wait(granuleCancelled.getFuture())) {
				if (BW_DEBUG) {
					fmt::print("BW {0} flush granule [{1} - {2}) cancelled 2\n",
					           self->id.toString().substr(0, 5),
					           req.granuleRange.begin.printable(),
					           req.granuleRange.end.printable());
				}
				req.reply.sendError(wrong_shard_server());
				return Void();
			}
		}

		// if delta file is already written after flush version, but that delta file did not compact,
		// we have to write another one to trigger compaction
		if (req.compactAfter && metadata->pendingSnapshotVersion < req.flushVersion &&
		    metadata->pendingDeltaVersion >= req.flushVersion) {
			CODE_PROBE(true, "Bumping granule force flush version to guarantee re-snapshot");
			if (BW_DEBUG) {
				fmt::print("BW {0} granule flush version [{1} - {2}) @ {3} increased to {4}\n",
				           self->id.toString().substr(0, 5),
				           req.granuleRange.begin.printable(),
				           req.granuleRange.end.printable(),
				           req.flushVersion,
				           metadata->pendingDeltaVersion + 1);
			}

			req.flushVersion = metadata->pendingDeltaVersion + 1;
		}
		if (req.compactAfter) {
			metadata->forceCompactVersion = std::max(req.flushVersion, metadata->forceCompactVersion);
		}

		loop {
			// force granule to flush at this version, and wait
			if (req.flushVersion > metadata->pendingDeltaVersion) {
				// first, wait for granule active
				if (!metadata->activeCFData.get().isValid()) {
					req.reply.sendError(wrong_shard_server());
					return Void();
				}

				// wait for change feed version to catch up to ensure we have all data
				if (metadata->activeCFData.get()->getVersion() < req.flushVersion) {
					if (BW_DEBUG) {
						fmt::print("BW {0} flushing granule [{1} - {2}) @ {3}: waiting for CF version "
						           "(currently {4})\n",
						           self->id.toString().substr(0, 5),
						           req.granuleRange.begin.printable(),
						           req.granuleRange.end.printable(),
						           req.flushVersion,
						           metadata->activeCFData.get()->getVersion());
					}

					loop {
						choose {
							when(wait(metadata->activeCFData.get().isValid()
							              ? metadata->activeCFData.get()->whenAtLeast(req.flushVersion)
							              : Never())) {
								break;
							}
							when(wait(metadata->activeCFData.onChange())) {}
							when(wait(granuleCancelled.getFuture())) {
								if (BW_DEBUG) {
									fmt::print("BW {0} flush granule [{1} - {2}) cancelled 2\n",
									           self->id.toString().substr(0, 5),
									           req.granuleRange.begin.printable(),
									           req.granuleRange.end.printable());
								}
								req.reply.sendError(wrong_shard_server());
								return Void();
							}
						}
					}

					ASSERT(metadata->activeCFData.get()->getVersion() >= req.flushVersion);
					if (BW_DEBUG) {
						fmt::print("BW {0} flushing granule [{1} - {2}) @ {3}: got CF version\n",
						           self->id.toString().substr(0, 5),
						           req.granuleRange.begin.printable(),
						           req.granuleRange.end.printable(),
						           req.flushVersion);
					}
				}

				if (req.flushVersion > metadata->pendingDeltaVersion &&
				    req.flushVersion > metadata->forceFlushVersion.get()) {
					if (BW_DEBUG) {
						fmt::print("BW {0} flushing granule [{1} - {2}) @ {3}: setting force flush version\n",
						           self->id.toString().substr(0, 5),
						           req.granuleRange.begin.printable(),
						           req.granuleRange.end.printable(),
						           req.flushVersion);
					}
					// if after waiting for CF version, flushVersion still higher than pendingDeltaVersion,
					// set forceFlushVersion
					metadata->forceFlushVersion.set(req.flushVersion);
				}
			}

			if (BW_DEBUG) {
				fmt::print("BW {0} flushing granule [{1} - {2}) @ {3}: waiting durable\n",
				           self->id.toString().substr(0, 5),
				           req.granuleRange.begin.printable(),
				           req.granuleRange.end.printable(),
				           req.flushVersion);
			}
			choose {
				when(wait(metadata->durableDeltaVersion.whenAtLeast(req.flushVersion))) {
					if (BW_DEBUG) {
						fmt::print("BW {0} flushing granule [{1} - {2}) @ {3}: got durable\n",
						           self->id.toString().substr(0, 5),
						           req.granuleRange.begin.printable(),
						           req.granuleRange.end.printable(),
						           req.flushVersion);
					}
					break;
				}
				when(wait(metadata->activeCFData.onChange())) {
					// if a rollback happens, need to restart flush process
				}
				when(wait(granuleCancelled.getFuture())) {
					if (BW_DEBUG) {
						fmt::print("BW {0} flush granule [{1} - {2}) cancelled 3\n",
						           self->id.toString().substr(0, 5),
						           req.granuleRange.begin.printable(),
						           req.granuleRange.end.printable());
					}
					req.reply.sendError(wrong_shard_server());
					return Void();
				}
			}
		}
	} catch (Error& e) {
		if (BW_DEBUG) {
			fmt::print("BW {0} flushing granule [{1} - {2}) @ {3}: got unexpected error {4}\n",
			           self->id.toString().substr(0, 5),
			           req.granuleRange.begin.printable(),
			           req.granuleRange.end.printable(),
			           req.flushVersion,
			           e.name());
		}
		throw e;
	}

	if (req.compactAfter) {
		// if delta is now durable, wait for re-snapshot
		choose {
			when(wait(metadata->durableSnapshotVersion.whenAtLeast(req.flushVersion))) {
				if (BW_DEBUG) {
					fmt::print("BW {0} flushing granule [{1} - {2}) @ {3}: got durable snapshot {4}\n",
					           self->id.toString().substr(0, 5),
					           req.granuleRange.begin.printable(),
					           req.granuleRange.end.printable(),
					           req.flushVersion,
					           metadata->durableSnapshotVersion.get());
				}
			}
			when(wait(granuleCancelled.getFuture())) {
				if (BW_DEBUG) {
					fmt::print("BW {0} flush granule [{1} - {2}) cancelled 4\n",
					           self->id.toString().substr(0, 5),
					           req.granuleRange.begin.printable(),
					           req.granuleRange.end.printable());
				}
				req.reply.sendError(wrong_shard_server());
				return Void();
			}
		}
	}

	req.reply.send(Void());
	return Void();
}

ACTOR Future<Void> simForceFileWriteContention(Reference<BlobWorkerData> bwData) {
	// take the file write contention lock down to just 1 or 2 open writes
	int64_t amountToLeave = (1 + 2 * deterministicRandom()->random01()) * SERVER_KNOBS->BG_DELTA_FILE_TARGET_BYTES;
	state int64_t amountToTake = SERVER_KNOBS->BLOB_WORKER_DELTA_WRITE_BUDGET_BYTES - amountToLeave;

	if (amountToTake <= 0) {
		return Void();
	}
	if (BW_DEBUG) {
		fmt::print("BW {0} forcing file contention down to {1}\n", bwData->id.toString().substr(0, 5), amountToTake);
	}

	wait(bwData->deltaWritesBudget->take(TaskPriority::DefaultYield, amountToTake));
	if (BW_DEBUG) {
		fmt::print("BW {0} force acquired {1} file write bytes\n", bwData->id.toString().substr(0, 5), amountToTake);
	}
	state FlowLock::Releaser holdingLock(*bwData->deltaWritesBudget, amountToTake);
	state Future<Void> delayFor = delay(deterministicRandom()->randomInt(10, 60));
	loop {
		choose {
			when(wait(delayFor)) {
				if (BW_DEBUG) {
					fmt::print(
					    "BW {0} releasing {1} file write bytes\n", bwData->id.toString().substr(0, 5), amountToTake);
				}
				return Void();
			}
			// check for speed up sim
			when(wait(delay(5.0))) {
				if (g_simulator->speedUpSimulation) {
					if (BW_DEBUG) {
						fmt::print("BW {0} releasing {1} file write bytes b/c speed up simulation\n",
						           bwData->id.toString().substr(0, 5),
						           amountToTake);
					}
					return Void();
				}
			}
		}
	}
}

ACTOR Future<Void> simForceFullMemory(Reference<BlobWorkerData> bwData) {
	// instead of randomly rejecting each request or not, simulate periods in which BW is full
	loop {
		wait(delayJittered(deterministicRandom()->randomInt(5, 20)));
		if (g_simulator->speedUpSimulation) {
			bwData->buggifyFull = false;
			if (BW_DEBUG) {
				fmt::print("BW {0}: ForceFullMemory exiting\n", bwData->id.toString().substr(0, 6));
			}
			return Void();
		}
		bwData->buggifyFull = !bwData->buggifyFull;
		if (BW_DEBUG) {
			fmt::print("BW {0}: ForceFullMemory {1}\n",
			           bwData->id.toString().substr(0, 6),
			           bwData->buggifyFull ? "starting" : "stopping");
		}
	}
}

ACTOR Future<Void> blobWorkerCore(BlobWorkerInterface bwInterf, Reference<BlobWorkerData> self) {
	state Future<Void> collection = actorCollection(self->addActor.getFuture());

	self->addActor.send(waitFailureServer(bwInterf.waitFailure.getFuture()));
	self->addActor.send(runGRVChecks(self));
	self->addActor.send(monitorTenants(self));
	self->addActor.send(runReadDrivenCompaction(self));
	state Future<Void> selfRemoved = monitorRemoval(self);
	if (g_network->isSimulated() && BUGGIFY_WITH_PROB(0.25)) {
		self->addActor.send(simForceFileWriteContention(self));
	}
	if (g_network->isSimulated() && SERVER_KNOBS->BLOB_WORKER_DO_REJECT_WHEN_FULL && BUGGIFY_WITH_PROB(0.25)) {
		self->addActor.send(simForceFullMemory(self));
	}

	try {
		loop choose {
			when(BlobGranuleFileRequest req = waitNext(bwInterf.blobGranuleFileRequest.getFuture())) {
				self->addActor.send(handleBlobGranuleFileRequest(self, req));
			}
			when(state GranuleStatusStreamRequest req = waitNext(bwInterf.granuleStatusStreamRequest.getFuture())) {
				if (self->managerEpochOk(req.managerEpoch)) {
					if (BW_DEBUG) {
						fmt::print("Worker {0} got new granule status endpoint {1} from BM {2}\n",
						           self->id.toString(),
						           req.reply.getEndpoint().token.toString().c_str(),
						           req.managerEpoch);
					}

					// send an error to the old stream before closing it, so it doesn't get broken_promise
					// and mark this endpoint as failed
					self->currentManagerStatusStream.get().sendError(connection_failed());

					// hold a copy of the previous stream if it exists, so any waiting send calls don't get
					// proken_promise before onChange
					ReplyPromiseStream<GranuleStatusReply> copy;
					if (self->statusStreamInitialized) {
						copy = self->currentManagerStatusStream.get();
					}
					req.reply.setByteLimit(SERVER_KNOBS->BLOBWORKERSTATUSSTREAM_LIMIT_BYTES);
					self->statusStreamInitialized = true;

					self->currentManagerStatusStream.set(req.reply);
				} else {
					req.reply.sendError(blob_manager_replaced());
				}
			}
			when(AssignBlobRangeRequest _req = waitNext(bwInterf.assignBlobRangeRequest.getFuture())) {
				++self->stats.rangeAssignmentRequests;
				state AssignBlobRangeRequest assignReq = _req;
				if (BW_DEBUG) {
					fmt::print("Worker {0} assigned range [{1} - {2}) @ ({3}, {4}):\n  type={5}\n",
					           self->id.toString(),
					           assignReq.keyRange.begin.printable(),
					           assignReq.keyRange.end.printable(),
					           assignReq.managerEpoch,
					           assignReq.managerSeqno,
					           assignReq.type);
				}

				if (self->managerEpochOk(assignReq.managerEpoch)) {
					self->addActor.send(handleRangeAssign(self, assignReq, false));
				} else {
					assignReq.reply.sendError(blob_manager_replaced());
				}
			}
			when(RevokeBlobRangeRequest _req = waitNext(bwInterf.revokeBlobRangeRequest.getFuture())) {
				state RevokeBlobRangeRequest revokeReq = _req;
				if (BW_DEBUG) {
					fmt::print("Worker {0} revoked range [{1} - {2}) @ ({3}, {4}):\n  dispose={5}\n",
					           self->id.toString(),
					           revokeReq.keyRange.begin.printable(),
					           revokeReq.keyRange.end.printable(),
					           revokeReq.managerEpoch,
					           revokeReq.managerSeqno,
					           revokeReq.dispose ? "T" : "F");
				}

				if (self->managerEpochOk(revokeReq.managerEpoch)) {
					self->addActor.send(handleRangeRevoke(self, revokeReq));
				} else {
					revokeReq.reply.sendError(blob_manager_replaced());
				}
			}
			when(AssignBlobRangeRequest granuleToReassign = waitNext(self->granuleUpdateErrors.getFuture())) {
				self->addActor.send(handleRangeAssign(self, granuleToReassign, true));
			}
			when(GetGranuleAssignmentsRequest req = waitNext(bwInterf.granuleAssignmentsRequest.getFuture())) {
				// if request isn't from a manager and is just validation, let it check
				if (req.managerEpoch == -1 || self->managerEpochOk(req.managerEpoch)) {
					if (BW_DEBUG) {
						fmt::print("Worker {0} got granule assignments request from BM {1}\n",
						           self->id.toString(),
						           req.managerEpoch);
					}
					handleGetGranuleAssignmentsRequest(self, req);
				} else {
					req.reply.sendError(blob_manager_replaced());
				}
			}
			when(HaltBlobWorkerRequest req = waitNext(bwInterf.haltBlobWorker.getFuture())) {
				if (self->managerEpochOk(req.managerEpoch)) {
					TraceEvent("BlobWorkerHalted", self->id)
					    .detail("ReqID", req.requesterID)
					    .detail("ManagerEpoch", req.managerEpoch);
					if (BW_DEBUG) {
						fmt::print("BW {0} was halted by manager {1}\n", bwInterf.id().toString(), req.managerEpoch);
					}
					req.reply.send(Void());
					break;
				} else {
					req.reply.sendError(blob_manager_replaced());
				}
			}
			when(MinBlobVersionRequest req = waitNext(bwInterf.minBlobVersionRequest.getFuture())) {
				handleBlobVersionRequest(self, req);
			}
			when(FlushGranuleRequest req = waitNext(bwInterf.flushGranuleRequest.getFuture())) {
				if (req.managerEpoch == -1 || self->managerEpochOk(req.managerEpoch)) {
					if (BW_DEBUG) {
						fmt::print("BW {0} got flush granule req from {1}: [{2} - {3}) @ {4}{5}\n",
						           bwInterf.id().toString(),
						           req.managerEpoch,
						           req.granuleRange.begin.printable(),
						           req.granuleRange.end.printable(),
						           req.flushVersion,
						           req.compactAfter ? " (compact)" : "");
					}
					self->addActor.send(handleFlushGranuleReq(self, req));
				} else {
					req.reply.sendError(blob_manager_replaced());
				}
			}
			when(wait(collection)) {
				self->shuttingDown = true;
				TraceEvent("BlobWorkerActorCollectionError", self->id);
				ASSERT(false);
				throw internal_error();
			}
			when(wait(selfRemoved)) {
				if (BW_DEBUG) {
					printf("Blob worker detected removal. Exiting...\n");
				}
				TraceEvent("BlobWorkerRemoved", self->id);
				break;
			}
			when(wait(self->simInjectFailure.getFuture())) {
				// wait to let triggering actor finish to prevent weird shutdown races
				wait(delay(0));
				if (BW_DEBUG) {
					printf("Blob worker simulation injected failure. Exiting...\n");
				}
				TraceEvent("BlobWorkerSimRemoved", self->id);
				break;
			}
			when(wait(self->fatalError.getFuture())) {
				TraceEvent(SevError, "BlobWorkerActorCollectionFatalErrorNotError", self->id);
				ASSERT(false);
			}
		}
	} catch (Error& e) {
		self->shuttingDown = true;
		if (e.code() == error_code_operation_cancelled) {
			self->granuleMetadata.clear();
			throw;
		}
		if (BW_DEBUG) {
			printf("Blob worker got error %s. Exiting...\n", e.name());
		}
		TraceEvent("BlobWorkerDied", self->id).errorUnsuppressed(e);
	}

	self->shuttingDown = true;

	wait(self->granuleMetadata.clearAsync());
	throw worker_removed();
}

bool blobWorkerTerminated(Reference<BlobWorkerData> self, IKeyValueStore* persistentData, Error const& e) {
	if (persistentData) {
		if (e.code() == error_code_worker_removed || e.code() == error_code_recruitment_failed) {
			persistentData->dispose();
		} else {
			persistentData->close();
		}
	}

	if (e.code() == error_code_worker_removed || e.code() == error_code_recruitment_failed ||
	    e.code() == error_code_file_not_found || e.code() == error_code_actor_cancelled) {
		TraceEvent("BlobWorkerTerminated", self->id).errorUnsuppressed(e);
		return true;
	} else {
		return false;
	}
}

#define PERSIST_PREFIX "\xff\xff"
static const KeyRef persistID = PERSIST_PREFIX "ID"_sr;
<<<<<<< HEAD
static const KeyRef persistEncryptionAtRestModeKey = "encryptionAtRestMode"_sr;
=======
static const KeyRef persistEncryptionAtRestModeKey = PERSIST_PREFIX "encryptionAtRestMode"_sr;
>>>>>>> 83dc9ff6

ACTOR Future<Void> checkUpdateEncryptionAtRestMode(Reference<BlobWorkerData> self,
                                                   Future<DatabaseConfiguration> configF) {
	DatabaseConfiguration config = wait(configF);
	EncryptionAtRestMode encryptionAtRestMode = config.encryptionAtRestMode;
	if (self->persistedEncryptMode.present()) {
		// Ensure the BlobWorker encryptionAtRestMode status matches with the cluster config, if not, kill the
		// BlobWorker process. Approach prevents a fake BlobWorker process joining the cluster.
		if (self->persistedEncryptMode.get() != encryptionAtRestMode) {
			TraceEvent(SevError, "BlobWorkerEncryptionAtRestMismatch", self->id)
			    .detail("Expected", encryptionAtRestMode.toString())
			    .detail("Present", self->persistedEncryptMode.get().toString());
			ASSERT(false);
		}
		TraceEvent("BlobWorkerPersistEncryptionAtRestModePresent", self->id)
		    .detail("Mode", self->persistedEncryptMode.get().toString());
	} else {
		self->persistedEncryptMode = encryptionAtRestMode;
		if (self->storage) {
			CODE_PROBE(true, "BlobWorker: Persisting encryption at rest mode");
			self->storage->set(KeyValueRef(persistEncryptionAtRestModeKey, self->persistedEncryptMode.get().toValue()));
			wait(self->storage->commit());
			TraceEvent("BlobWorkerPersistEncryptionAtRestMode", self->id)
			    .detail("Mode", self->persistedEncryptMode.get().toString());
		}
	}

	ASSERT(self->persistedEncryptMode.present());
	self->encryptMode = self->persistedEncryptMode.get();
	return Void();
}

ACTOR Future<Void> blobWorker(BlobWorkerInterface bwInterf,
                              ReplyPromise<InitializeBlobWorkerReply> recruitReply,
                              Reference<AsyncVar<ServerDBInfo> const> dbInfo,
                              IKeyValueStore* persistentData) {

	state Database cx = openDBOnServer(dbInfo, TaskPriority::DefaultEndpoint, LockAware::True);
	state Reference<BlobWorkerData> self(new BlobWorkerData(bwInterf.id(), dbInfo, cx, persistentData));
	self->id = bwInterf.id();
	self->locality = bwInterf.locality;

	TraceEvent("BlobWorkerInitStart", self->id).detail("Recovering", false).log();

	try {
		// Since the blob worker gets initalized through the blob manager it is more reliable to fetch the encryption
		// state using the DB Config rather than passing it through the initalization request for the blob manager and
		// blob worker
		state Future<DatabaseConfiguration> configFuture = getDatabaseConfiguration(cx, true);

		if (self->storage) {
			wait(self->storage->init());
			self->storage->set(KeyValueRef(persistID, BinaryWriter::toValue(self->id, Unversioned())));
			wait(self->storage->commit());
			cx->setStorage(self->storage);
			TraceEvent("BlobWorkerStorageInitComplete", self->id).log();
		}

		if (BW_DEBUG) {
			printf("Initializing blob worker s3 stuff\n");
		}

		if (SERVER_KNOBS->BG_METADATA_SOURCE != "tenant") {
			if (BW_DEBUG) {
				fmt::print("BW constructing backup container from {0}\n", SERVER_KNOBS->BG_URL);
			}
			self->bstore = BlobConnectionProvider::newBlobConnectionProvider(SERVER_KNOBS->BG_URL);
			if (BW_DEBUG) {
				printf("BW constructed backup container\n");
			}
		}

		// register the blob worker to the system keyspace
		wait(registerBlobWorker(self, bwInterf, Optional<UID>()));

		// By now, we know that initialization was successful, so
		// respond to the initialization request with the interface itself
		// Note: this response gets picked up by the blob manager
		InitializeBlobWorkerReply rep;
		rep.interf = bwInterf;
		recruitReply.send(rep);

		wait(checkUpdateEncryptionAtRestMode(self, configFuture));
		TraceEvent("BWEncryptionAtRestMode", self->id).detail("Mode", self->encryptMode.toString());

		TraceEvent("BlobWorkerInit", self->id).log();
		wait(blobWorkerCore(bwInterf, self));
		return Void();
	} catch (Error& e) {
		if (!recruitReply.isSet()) {
			// if any errors came up while initializing the blob worker, let the blob manager know
			// that recruitment failed
			if (BW_DEBUG) {
				fmt::print("BW got init error {0}\n", e.name());
			}
			recruitReply.sendError(recruitment_failed());
		}
		if (blobWorkerTerminated(self, persistentData, e)) {
			return Void();
		}
		throw e;
	}
}

ACTOR Future<UID> restorePersistentState(Reference<BlobWorkerData> self) {
	state Future<Optional<Value>> fID = self->storage->readValue(persistID);
	state Future<Optional<Value>> fEncryptionAtRestMode = self->storage->readValue(persistEncryptionAtRestModeKey);

	wait(waitForAll(std::vector{ fID, fEncryptionAtRestMode }));

	if (!SERVER_KNOBS->BLOB_WORKER_DISK_ENABLED || !fID.get().present()) {
		CODE_PROBE(true, "Restored uninitialized blob worker");
		throw worker_removed();
	}
	UID recoveredID = BinaryReader::fromStringRef<UID>(fID.get().get(), Unversioned());
	ASSERT(recoveredID != self->id);

	if (fEncryptionAtRestMode.get().present()) {
		CODE_PROBE(true, "BlobWorker: Retrieved persisted encryption at rest mode");
		self->persistedEncryptMode =
		    Optional<EncryptionAtRestMode>(EncryptionAtRestMode::fromValue(fEncryptionAtRestMode.get()));
		TraceEvent("BlobWorkerPersistEncryptionAtRestModeRead", self->id)
		    .detail("Mode", self->persistedEncryptMode.get().toString());
	}
	return recoveredID;
}

ACTOR Future<Void> blobWorker(BlobWorkerInterface bwInterf,
                              Promise<Void> recovered,
                              Reference<AsyncVar<ServerDBInfo> const> dbInfo,
                              IKeyValueStore* persistentData) {

	state Database cx = openDBOnServer(dbInfo, TaskPriority::DefaultEndpoint, LockAware::True);
	state Reference<BlobWorkerData> self(new BlobWorkerData(bwInterf.id(), dbInfo, cx, persistentData));
	self->id = bwInterf.id();
	self->locality = bwInterf.locality;
	TraceEvent("BlobWorkerInitStart", self->id).detail("Recovering", true).log();

	try {
		wait(self->storage->init());
		wait(self->storage->commit());
		cx->setStorage(self->storage);
		state UID previous = wait(restorePersistentState(self));

		if (recovered.canBeSet()) {
			recovered.send(Void());
		}

		// Since the blob worker gets initalized through the blob manager it is more reliable to fetch the encryption
		// state using the DB Config rather than passing it through the initalization request for the blob manager and
		// blob worker
		state Future<DatabaseConfiguration> configFuture = getDatabaseConfiguration(cx, true);

		if (BW_DEBUG) {
			printf("Initializing blob worker s3 stuff\n");
		}

		try {
			if (SERVER_KNOBS->BG_METADATA_SOURCE != "tenant") {
				if (BW_DEBUG) {
					fmt::print("BW constructing backup container from {0}\n", SERVER_KNOBS->BG_URL);
				}
				self->bstore = BlobConnectionProvider::newBlobConnectionProvider(SERVER_KNOBS->BG_URL);
				if (BW_DEBUG) {
					printf("BW constructed backup container\n");
				}
			}
			// register the blob worker to the system keyspace
			wait(registerBlobWorker(self, bwInterf, previous));
		} catch (Error& e) {
			if (BW_DEBUG) {
				fmt::print("BW got init error {0}\n", e.name());
			}
			throw e;
		}

		// Only update the ID on disk after registering with the database so that if this process is rebooted after
		// registration and before the ID is updated on disk the next generation will consider its ID from two
		// generations ago its successor.
		self->storage->set(KeyValueRef(persistID, BinaryWriter::toValue(self->id, Unversioned())));
		wait(self->storage->commit());

		wait(checkUpdateEncryptionAtRestMode(self, configFuture));
		TraceEvent("BWEncryptionAtRestModeRecover", self->id).detail("Mode", self->encryptMode.toString());

		TraceEvent("BlobWorkerInit", self->id).log();
		wait(blobWorkerCore(bwInterf, self));
		return Void();
	} catch (Error& e) {
		if (recovered.canBeSet())
			recovered.send(Void());
		if (blobWorkerTerminated(self, persistentData, e)) {
			return Void();
		}
		throw e;
	}
}

// TODO add unit tests for assign/revoke range, especially version ordering<|MERGE_RESOLUTION|>--- conflicted
+++ resolved
@@ -5583,11 +5583,7 @@
 
 #define PERSIST_PREFIX "\xff\xff"
 static const KeyRef persistID = PERSIST_PREFIX "ID"_sr;
-<<<<<<< HEAD
-static const KeyRef persistEncryptionAtRestModeKey = "encryptionAtRestMode"_sr;
-=======
 static const KeyRef persistEncryptionAtRestModeKey = PERSIST_PREFIX "encryptionAtRestMode"_sr;
->>>>>>> 83dc9ff6
 
 ACTOR Future<Void> checkUpdateEncryptionAtRestMode(Reference<BlobWorkerData> self,
                                                    Future<DatabaseConfiguration> configF) {
