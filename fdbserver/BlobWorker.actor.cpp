--- conflicted
+++ resolved
@@ -949,11 +949,7 @@
 
 	loop {
 		try {
-<<<<<<< HEAD
-			if (initialSnapshot && snapshot.size() > 1 && canStopEarly &&
-=======
 			if (initialSnapshot && snapshot.size() > 3 && canStopEarly &&
->>>>>>> 3426fc3c
 			    (injectTooBig || bytesRead >= 3 * SERVER_KNOBS->BG_SNAPSHOT_FILE_TARGET_BYTES)) {
 				// throw transaction too old either on injection for simulation, or if snapshot would be too large now
 				throw transaction_too_old();
@@ -5642,10 +5638,7 @@
 			wait(self->storage->init());
 			self->storage->set(KeyValueRef(persistID, BinaryWriter::toValue(self->id, Unversioned())));
 			wait(self->storage->commit());
-<<<<<<< HEAD
-=======
 			cx->setStorage(self->storage);
->>>>>>> 3426fc3c
 			TraceEvent("BlobWorkerStorageInitComplete", self->id).log();
 		}
 
