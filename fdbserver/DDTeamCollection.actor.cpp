--- conflicted
+++ resolved
@@ -2971,11 +2971,7 @@
 					    .detail("Server", server->getId())
 					    .detail("IsTss", isTss)
 					    .detail("Reason", "Absent server list item");
-<<<<<<< HEAD
-					return Void();
-=======
 					return Never();
->>>>>>> 3426fc3c
 				}
 				Optional<StorageMetadataType> metadata = wait(metadataMap.get(tr, server->getId()));
 				// NOTE: in upgrade testing, there may not be any metadata
