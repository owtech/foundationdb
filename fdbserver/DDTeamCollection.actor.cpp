/*
 * DDTeamCollection.actor.cpp
 *
 * This source file is part of the FoundationDB open source project
 *
 * Copyright 2013-2022 Apple Inc. and the FoundationDB project authors
 *
 * Licensed under the Apache License, Version 2.0 (the "License");
 * you may not use this file except in compliance with the License.
 * You may obtain a copy of the License at
 *
 *     http://www.apache.org/licenses/LICENSE-2.0
 *
 * Unless required by applicable law or agreed to in writing, software
 * distributed under the License is distributed on an "AS IS" BASIS,
 * WITHOUT WARRANTIES OR CONDITIONS OF ANY KIND, either express or implied.
 * See the License for the specific language governing permissions and
 * limitations under the License.
 */

#include "fdbserver/DDTeamCollection.h"
#include "fdbrpc/simulator.h"
#include "fdbserver/ExclusionTracker.actor.h"
#include "fdbserver/DataDistributionTeam.h"
#include "fdbserver/BlobMigratorInterface.h"
#include "flow/Trace.h"
#include "flow/actorcompiler.h" // This must be the last #include.
#include "flow/network.h"
#include <climits>

namespace {

// Helper function for STL containers, with flow-friendly error handling
template <class MapContainer, class K>
auto get(MapContainer& m, K const& k) -> decltype(m.at(k)) {
	auto it = m.find(k);
	ASSERT(it != m.end());
	return it->second;
}

void ParsePerpetualStorageWiggleLocality(const std::string& localityKeyValue,
                                         Optional<Value>* localityKey,
                                         Optional<Value>* localityValue) {
	// parsing format is like "datahall:0"
	ASSERT(isValidPerpetualStorageWiggleLocality(localityKeyValue));

	// get key and value from perpetual_storage_wiggle_locality.
	int split = localityKeyValue.find(':');
	*localityKey = Optional<Value>(ValueRef((uint8_t*)localityKeyValue.c_str(), split));
	*localityValue =
	    Optional<Value>(ValueRef((uint8_t*)localityKeyValue.c_str() + split + 1, localityKeyValue.size() - split - 1));
}

} // namespace

namespace data_distribution {
int EligibilityCounter::fromGetTeamRequest(GetTeamRequest const& req) {
	// equivalent to bit set operation
	return req.preferLowerDiskUtil * EligibilityCounter::LOW_DISK_UTIL +
	       // When preferLowerReadUtil, CPU stat is for admittance to eligible pool, and ReadLoad is for sorting inside
	       // the pool.
	       req.preferLowerReadUtil * EligibilityCounter::LOW_CPU;
}

void EligibilityCounter::increase(Type type) {
	type_count[type]++;
}

void EligibilityCounter::reset(Type type) {
	type_count[type] = 0;
}

int EligibilityCounter::getCount(int combinedType) const {
	unsigned minCount = std::numeric_limits<unsigned>::max();
	for (auto& [t, c] : type_count) {
		if ((combinedType & t) > 0 && minCount > c) {
			minCount = c;
		}
	}
	return minCount;
}

} // namespace data_distribution

class DDTeamCollectionImpl {
	ACTOR static Future<Void> checkAndRemoveInvalidLocalityAddr(DDTeamCollection* self) {
		state double start = now();
		state bool hasCorrectedLocality = false;

		loop {
			try {
				wait(delay(SERVER_KNOBS->DD_CHECK_INVALID_LOCALITY_DELAY, TaskPriority::DataDistribution));

				// Because worker's processId can be changed when its locality is changed, we cannot watch on the old
				// processId; This actor is inactive most time, so iterating all workers incurs little performance
				// overhead.
				state std::vector<ProcessData> workers = wait(self->db->getWorkers());
				state std::set<AddressExclusion> existingAddrs;
				for (int i = 0; i < workers.size(); i++) {
					const ProcessData& workerData = workers[i];
					AddressExclusion addr(workerData.address.ip, workerData.address.port);
					existingAddrs.insert(addr);
					if (self->invalidLocalityAddr.count(addr) &&
					    self->isValidLocality(self->configuration.storagePolicy, workerData.locality)) {
						// The locality info on the addr has been corrected
						self->invalidLocalityAddr.erase(addr);
						hasCorrectedLocality = true;
						TraceEvent("InvalidLocalityCorrected").detail("Addr", addr.toString());
					}
				}

				wait(yield(TaskPriority::DataDistribution));

				// In case system operator permanently excludes workers on the address with invalid locality
				for (auto addr = self->invalidLocalityAddr.begin(); addr != self->invalidLocalityAddr.end();) {
					if (!existingAddrs.count(*addr)) {
						// The address no longer has a worker
						addr = self->invalidLocalityAddr.erase(addr);
						hasCorrectedLocality = true;
						TraceEvent("InvalidLocalityNoLongerExists").detail("Addr", addr->toString());
					} else {
						++addr;
					}
				}

				if (hasCorrectedLocality) {
					// Recruit on address who locality has been corrected
					self->restartRecruiting.trigger();
					hasCorrectedLocality = false;
				}

				if (self->invalidLocalityAddr.empty()) {
					break;
				}

				if (now() - start > 300) { // Report warning if invalid locality is not corrected within 300 seconds
					// The incorrect locality info has not been properly corrected in a reasonable time
					TraceEvent(SevWarn, "PersistentInvalidLocality")
					    .detail("Addresses", self->invalidLocalityAddr.size());
					start = now();
				}
			} catch (Error& e) {
				TraceEvent("CheckAndRemoveInvalidLocalityAddrRetry", self->distributorId).detail("Error", e.what());
			}
		}

		return Void();
	}

public:
	ACTOR static Future<Void> logOnCompletion(DDTeamCollection* self, Future<Void> signal) {
		wait(signal);
		wait(delay(SERVER_KNOBS->LOG_ON_COMPLETION_DELAY, TaskPriority::DataDistribution));

		if (!self->primary || self->configuration.usableRegions == 1) {
			TraceEvent("DDTrackerStarting", self->distributorId)
			    .detail("State", "Active")
			    .trackLatest(self->ddTrackerStartingEventHolder->trackingKey);
		}

		return Void();
	}

	ACTOR static Future<Void> interruptableBuildTeams(DDTeamCollection* self) {
		if (!self->addSubsetComplete.isSet()) {
			wait(addSubsetOfEmergencyTeams(self));
			self->addSubsetComplete.send(Void());
		}

		loop {
			choose {
				when(wait(self->buildTeams())) {
					return Void();
				}
				when(wait(self->restartTeamBuilder.onTrigger())) {}
			}
		}
	}

	ACTOR static Future<Void> checkBuildTeams(DDTeamCollection* self) {
		wait(self->checkTeamDelay);
		while (!self->teamBuilder.isReady())
			wait(self->teamBuilder);

		if (self->doBuildTeams && self->readyToStart.isReady()) {
			self->doBuildTeams = false;
			self->teamBuilder = self->interruptableBuildTeams();
			wait(self->teamBuilder);
		}

		return Void();
	}

	// Find the team with the exact storage servers as req.src.
	static void getTeamByServers(DDTeamCollection* self, GetTeamRequest req) {
		const std::string servers = TCTeamInfo::serversToString(req.src);
		Optional<Reference<IDataDistributionTeam>> res;
		for (const auto& team : self->teams) {
			if (team->getServerIDsStr() == servers) {
				res = team;
				break;
			}
		}
		req.reply.send(std::make_pair(res, false));
	}

	// Returns the overall best team that matches the requirement from `req`. When preferWithinShardLimit is true, it
	// also tries to select a team whose existing shard is less than SERVER_KNOBS->DESIRED_MAX_SHARDS_PER_TEAM.
	static Optional<Reference<IDataDistributionTeam>> getBestTeam(DDTeamCollection* self,
	                                                              const GetTeamRequest& req,
	                                                              bool preferWithinShardLimit) {
		auto& startIndex = req.preferLowerDiskUtil ? self->lowestUtilizationTeam : self->highestUtilizationTeam;
		if (startIndex >= self->teams.size()) {
			startIndex = 0;
		}
		Optional<Reference<IDataDistributionTeam>> bestOption;
		int64_t bestLoadBytes = 0;
		bool wigglingBestOption = false; // best option contains server in paused wiggle state
		int bestIndex = startIndex;
		for (int i = 0; i < self->teams.size(); i++) {
			int currentIndex = (startIndex + i) % self->teams.size();
			if (self->teams[currentIndex]->isHealthy()) {
				int eligibilityType = data_distribution::EligibilityCounter::fromGetTeamRequest(req);
				if (eligibilityType != data_distribution::EligibilityCounter::NONE &&
				    self->teams[currentIndex]->getEligibilityCount(eligibilityType) <= 0) {
					continue;
				}

				int64_t loadBytes = self->teams[currentIndex]->getLoadBytes(true, req.inflightPenalty);
				auto team = ShardsAffectedByTeamFailure::Team(self->teams[currentIndex]->getServerIDs(), self->primary);
				if ((!req.teamMustHaveShards || self->shardsAffectedByTeamFailure->hasShards(team)) &&
				    // sort conditions
				    (!bestOption.present() ||
				     req.lessCompare(bestOption.get(), self->teams[currentIndex], bestLoadBytes, loadBytes))) {

					// bestOption doesn't contain wiggling SS while current team does. Don't replace bestOption
					// in this case
					if (bestOption.present() && !wigglingBestOption &&
					    self->teams[currentIndex]->hasWigglePausedServer()) {
						continue;
					}

					if (SERVER_KNOBS->ENFORCE_SHARD_COUNT_PER_TEAM && preferWithinShardLimit &&
					    self->shardsAffectedByTeamFailure->getNumberOfShards(team) >
					        SERVER_KNOBS->DESIRED_MAX_SHARDS_PER_TEAM) {
						continue;
					}

					bestLoadBytes = loadBytes;
					bestOption = self->teams[currentIndex];
					bestIndex = currentIndex;
					wigglingBestOption = self->teams[bestIndex]->hasWigglePausedServer();
				}
			}
		}
		startIndex = bestIndex;
		return bestOption;
	}

	// Returns the best team from `candidates` that matches the requirement from `req`. When preferWithinShardLimit is
	// true, it also tries to select a team whose existing team is less than SERVER_KNOBS->DESIRED_MAX_SHARDS_PER_TEAM.
	static Optional<Reference<IDataDistributionTeam>> getBestTeamFromCandidates(
	    DDTeamCollection* self,
	    const GetTeamRequest& req,
	    const std::vector<Reference<TCTeamInfo>>& candidates,
	    bool preferWithinShardLimit) {
		Optional<Reference<IDataDistributionTeam>> bestOption;
		int64_t bestLoadBytes = 0;
		bool wigglingBestOption = false; // best option contains server in paused wiggle state
		for (int i = 0; i < candidates.size(); i++) {
			int64_t loadBytes = candidates[i]->getLoadBytes(true, req.inflightPenalty);
			if (!bestOption.present() || req.lessCompare(bestOption.get(), candidates[i], bestLoadBytes, loadBytes)) {

				// bestOption doesn't contain wiggling SS while current team does. Don't replace bestOption
				// in this case
				if (bestOption.present() && !wigglingBestOption && candidates[i]->hasWigglePausedServer()) {
					continue;
				}

				if (SERVER_KNOBS->ENFORCE_SHARD_COUNT_PER_TEAM && preferWithinShardLimit &&
				    self->shardsAffectedByTeamFailure->getNumberOfShards(ShardsAffectedByTeamFailure::Team(
				        candidates[i]->getServerIDs(), self->primary)) > SERVER_KNOBS->DESIRED_MAX_SHARDS_PER_TEAM) {
					continue;
				}

				bestLoadBytes = loadBytes;
				bestOption = candidates[i];
				wigglingBestOption = candidates[i]->hasWigglePausedServer();
			}
		}
		return bestOption;
	}

	// SOMEDAY: Make bestTeam better about deciding to leave a shard where it is (e.g. in PRIORITY_TEAM_HEALTHY case)
	//		    use keys, src, dest, metrics, priority, system load, etc.. to decide...
	ACTOR static Future<Void> getTeam(DDTeamCollection* self, GetTeamRequest req) {
		try {
			wait(self->checkBuildTeams());

			if (!self->primary && !self->readyToStart.isReady()) {
				// When remote DC is not ready, DD shouldn't reply with a new team because
				// a data movement to that team can't be completed and such a move
				// may block the primary DC from reaching "storage_recovered".
				auto team = self->findTeamFromServers(req.completeSources, /*wantHealthy=*/false);
				TraceEvent("GetTeamNotReady", self->distributorId)
				    .suppressFor(1.0)
				    .detail("Primary", self->primary)
				    .detail("Team", team.present() ? describe(team.get()->getServerIDs()) : "");
				req.reply.send(std::make_pair(team, true));
				return Void();
			}

			// report the pivot values
			self->updateTeamPivotValues();

			bool foundSrc = false;
			for (const auto& id : req.src) {
				if (self->server_info.count(id)) {
					foundSrc = true;
					break;
				}
			}

			// Select the best team
			// Currently the metric is minimum used disk space (adjusted for data in flight)
			// Only healthy teams may be selected. The team has to be healthy at the moment we update
			//   shardsAffectedByTeamFailure or we could be dropping a shard on the floor (since team
			//   tracking is "edge triggered")
			// SOMEDAY: Account for capacity, load (when shardMetrics load is high)

			// self->teams.size() can be 0 under the ConfigureTest.txt test when we change configurations
			// The situation happens rarely. We may want to eliminate this situation someday
			if (!self->teams.size()) {
				req.reply.send(std::make_pair(Optional<Reference<IDataDistributionTeam>>(), foundSrc));
				return Void();
			}

			Optional<Reference<IDataDistributionTeam>> bestOption;

			if (ddLargeTeamEnabled() && req.keys.present()) {
				int customReplicas = self->configuration.storageTeamSize;
				for (auto it : self->userRangeConfig->intersectingRanges(req.keys->begin, req.keys->end)) {
					customReplicas = std::max(customReplicas, it->value().replicationFactor.orDefault(0));
				}
				if (customReplicas > self->configuration.storageTeamSize) {
					auto newTeam = self->buildLargeTeam(customReplicas);
					auto& firstFailureTime = self->firstLargeTeamFailure[customReplicas];
					if (newTeam) {
						if (newTeam->size() < customReplicas) {
							if (!firstFailureTime.present()) {
								firstFailureTime = now();
							}
							if (now() - firstFailureTime.get() < SERVER_KNOBS->DD_LARGE_TEAM_DELAY) {
								req.reply.send(std::make_pair(Optional<Reference<IDataDistributionTeam>>(), foundSrc));
								return Void();
							}
							self->underReplication.insert(req.keys.get(), true);
						} else {
							firstFailureTime = Optional<double>();
						}
						TraceEvent("ReplicatingToLargeTeam", self->distributorId)
						    .detail("Team", newTeam->getDesc())
						    .detail("Healthy", newTeam->isHealthy())
						    .detail("DesiredReplicas", customReplicas)
						    .detail("UnderReplicated", newTeam->size() < customReplicas);
						req.reply.send(std::make_pair(newTeam, foundSrc));
						return Void();
					} else {
						if (!firstFailureTime.present()) {
							firstFailureTime = now();
						}
						if (now() - firstFailureTime.get() < SERVER_KNOBS->DD_LARGE_TEAM_DELAY) {
							req.reply.send(std::make_pair(Optional<Reference<IDataDistributionTeam>>(), foundSrc));
							return Void();
						}
						TraceEvent(SevWarnAlways, "LargeTeamNotFound", self->distributorId)
						    .suppressFor(1.0)
						    .detail("Replicas", customReplicas)
						    .detail("StorageTeamSize", self->configuration.storageTeamSize)
						    .detail("LargeTeamDiff", now() - firstFailureTime.get());
						self->underReplication.insert(req.keys.get(), true);
					}
				}
			}

			// Note: this block does not apply any filters from the request
			if (req.teamSelect == TeamSelect::WANT_COMPLETE_SRCS) {
				auto healthyTeam = self->findTeamFromServers(req.completeSources, /* wantHealthy=*/true);
				if (healthyTeam.present()) {
					req.reply.send(std::make_pair(healthyTeam, foundSrc));
					return Void();
				}
			}

			if (req.teamSelect == TeamSelect::WANT_TRUE_BEST) {
				ASSERT(!bestOption.present());
				if (SERVER_KNOBS->ENFORCE_SHARD_COUNT_PER_TEAM && req.preferWithinShardLimit) {
					bestOption = getBestTeam(self, req, /*preferWithinShardLimit=*/true);
					if (!bestOption.present()) {
						// In case, we may return a team whose shard count is more than DESIRED_MAX_SHARDS_PER_TEAM.
						TraceEvent("GetBestTeamPreferWithinShardLimitFailed").log();
					}
				}
				if (!bestOption.present()) {
					bestOption = getBestTeam(self, req, /*preferWithinShardLimit=*/false);
				}
			} else {
				ASSERT(!bestOption.present());
				std::vector<Reference<TCTeamInfo>> randomTeams;
				int nTries = 0;
				while (randomTeams.size() < SERVER_KNOBS->BEST_TEAM_OPTION_COUNT &&
				       nTries < SERVER_KNOBS->BEST_TEAM_MAX_TEAM_TRIES) {
					// If unhealthy team is majority, we may not find an ok dest in this while loop
					Reference<TCTeamInfo> dest = deterministicRandom()->randomChoice(self->teams);

					bool ok = dest->isHealthy();
					if (ok) {
						int eligibilityType = data_distribution::EligibilityCounter::fromGetTeamRequest(req);
						ok = eligibilityType == data_distribution::EligibilityCounter::NONE ||
						     dest->getEligibilityCount(eligibilityType) > 0;
					}

					for (int i = 0; ok && i < randomTeams.size(); i++) {
						if (randomTeams[i]->getServerIDs() == dest->getServerIDs()) {
							// Found a duplicate team. Skip `dest`.
							ok = false;
							break;
						}
					}

					ok = ok && (!req.teamMustHaveShards ||
					            self->shardsAffectedByTeamFailure->hasShards(
					                ShardsAffectedByTeamFailure::Team(dest->getServerIDs(), self->primary)));

					if (ok)
						randomTeams.push_back(dest);
					else
						nTries++;
				}

				// Log BestTeamStuck reason when we have healthy teams but they do not have healthy free space
				if (randomTeams.empty() && !self->zeroHealthyTeams->get()) {
					self->bestTeamKeepStuckCount++;
				} else {
					self->bestTeamKeepStuckCount = 0;
				}

				if (!randomTeams.empty()) {
					if (SERVER_KNOBS->ENFORCE_SHARD_COUNT_PER_TEAM && req.preferWithinShardLimit) {
						bestOption = getBestTeamFromCandidates(self, req, randomTeams, /*preferWithinShardLimit=*/true);
						if (!bestOption.present()) {
							// In case, we may return a team whose shard count is more than DESIRED_MAX_SHARDS_PER_TEAM.
							TraceEvent("GetBestTeamFromCandidatesPreferWithinShardLimitFailed").log();
						}
					}

					if (!bestOption.present()) {
						bestOption =
						    getBestTeamFromCandidates(self, req, randomTeams, /*preferWithinShardLimit=*/false);
					}
				}
			}

			// Note: req.completeSources can be empty and all servers (and server teams) can be unhealthy.
			// We will get stuck at this! This only happens when a DC fails. No need to consider it right now.
			// Note: this block does not apply any filters from the request
			if (!bestOption.present() && self->zeroHealthyTeams->get()) {
				// Attempt to find the unhealthy source server team and return it
				auto healthyTeam = self->findTeamFromServers(req.completeSources, /* wantHealthy=*/false);
				if (healthyTeam.present()) {
					req.reply.send(std::make_pair(healthyTeam, foundSrc));
					return Void();
				}
			}
			if (g_network->isSimulated() && !bestOption.present()) {
				TraceEvent(SevDebug, "GetTeamReturnEmpty")
				    .detail("Request", req.getDesc())
				    .detail("HealthyTeams", self->healthyTeamCount)
				    .detail("PivotCPU", self->teamPivots.pivotCPU)
				    .detail("PivotDiskSpace", self->teamPivots.pivotAvailableSpaceRatio);
				// self->traceAllInfo(true);
			}

			req.reply.send(std::make_pair(bestOption, foundSrc));
			return Void();
		} catch (Error& e) {
			if (e.code() != error_code_actor_cancelled)
				req.reply.sendError(e);
			throw;
		}
	}

	ACTOR static Future<Void> addSubsetOfEmergencyTeams(DDTeamCollection* self) {
		state int idx = 0;
		state std::vector<Reference<TCServerInfo>> servers;
		state std::vector<UID> serverIds;
		state Reference<LocalitySet> tempSet = Reference<LocalitySet>(new LocalityMap<UID>());
		state LocalityMap<UID>* tempMap = (LocalityMap<UID>*)tempSet.getPtr();
		state std::vector<Reference<TCTeamInfo>> largeOrBadTeams = self->badTeams;
		largeOrBadTeams.insert(largeOrBadTeams.end(), self->largeTeams.begin(), self->largeTeams.end());

		for (; idx < largeOrBadTeams.size(); idx++) {
			servers.clear();
			for (const auto& server : largeOrBadTeams[idx]->getServers()) {
				if (server->isInDesiredDC() && !self->server_status.get(server->getId()).isUnhealthy()) {
					servers.push_back(server);
				}
			}

			// For the bad team that is too big (too many servers), we will try to find a subset of servers in the
			// team to construct a new healthy team, so that moving data to the new healthy team will not cause too
			// much data movement overhead
			// FIXME: This code logic can be simplified.
			if (servers.size() >= self->configuration.storageTeamSize) {
				bool foundTeam = false;
				for (int j = 0; j < servers.size() - self->configuration.storageTeamSize + 1 && !foundTeam; j++) {
					auto const& serverTeams = servers[j]->getTeams();
					for (int k = 0; k < serverTeams.size(); k++) {
						auto& testTeam = serverTeams[k]->getServerIDs();
						bool allInTeam = true; // All servers in testTeam belong to the healthy servers
						for (int l = 0; l < testTeam.size(); l++) {
							bool foundServer = false;
							for (auto it : servers) {
								if (it->getId() == testTeam[l]) {
									foundServer = true;
									break;
								}
							}
							if (!foundServer) {
								allInTeam = false;
								break;
							}
						}
						if (allInTeam) {
							foundTeam = true;
							break;
						}
					}
				}
				if (!foundTeam) {
					if (self->satisfiesPolicy(servers)) {
						if (servers.size() == self->configuration.storageTeamSize ||
						    self->satisfiesPolicy(servers, self->configuration.storageTeamSize)) {
							servers.resize(self->configuration.storageTeamSize);
							self->addTeam(servers, IsInitialTeam::True);
							// self->traceTeamCollectionInfo(); // Trace at the end of the function
						} else {
							tempSet->clear();
							for (auto it : servers) {
								tempMap->add(it->getLastKnownInterface().locality, &it->getId());
							}

							std::vector<LocalityEntry> resultEntries, forcedEntries;
							bool result = tempSet->selectReplicas(
							    self->configuration.storagePolicy, forcedEntries, resultEntries);
							ASSERT(result && resultEntries.size() == self->configuration.storageTeamSize);

							serverIds.clear();
							for (auto& it : resultEntries) {
								serverIds.push_back(*tempMap->getObject(it));
							}
							std::sort(serverIds.begin(), serverIds.end());
							self->addTeam(serverIds.begin(), serverIds.end(), IsInitialTeam::True);
						}
					} else {
						serverIds.clear();
						for (auto it : servers) {
							serverIds.push_back(it->getId());
						}
						TraceEvent(SevWarnAlways, "CannotAddSubset", self->distributorId)
						    .detail("Servers", describe(serverIds));
					}
				}
			}
			wait(yield());
		}

		// Trace and record the current number of teams for correctness test
		self->traceTeamCollectionInfo();

		return Void();
	}

	ACTOR static Future<Void> init(DDTeamCollection* self,
	                               Reference<InitialDataDistribution> initTeams,
	                               const DDEnabledState* ddEnabledState) {

		self->userRangeConfig = initTeams->userRangeConfig;
		self->healthyZone.set(initTeams->initHealthyZoneValue);
		// SOMEDAY: If some servers have teams and not others (or some servers have more data than others) and there is
		// an address/locality collision, should we preferentially mark the least used server as undesirable?
		for (auto& [server, procClass] : initTeams->allServers) {
			if (self->shouldHandleServer(server)) {
				if (!self->isValidLocality(self->configuration.storagePolicy, server.locality)) {
					TraceEvent(SevWarnAlways, "MissingLocality")
					    .detail("Server", server.uniqueID)
					    .detail("Locality", server.locality.toString());
					auto addr = server.stableAddress();
					self->invalidLocalityAddr.insert(AddressExclusion(addr.ip, addr.port));
					if (self->checkInvalidLocalities.isReady()) {
						self->checkInvalidLocalities = checkAndRemoveInvalidLocalityAddr(self);
						self->addActor.send(self->checkInvalidLocalities);
					}
				}
				self->addServer(server, procClass, self->serverTrackerErrorOut, 0, *ddEnabledState);
			}
		}

		state std::set<std::vector<UID>>::iterator teamIter =
		    self->primary ? initTeams->primaryTeams.begin() : initTeams->remoteTeams.begin();
		state std::set<std::vector<UID>>::iterator teamIterEnd =
		    self->primary ? initTeams->primaryTeams.end() : initTeams->remoteTeams.end();
		for (; teamIter != teamIterEnd; ++teamIter) {
			self->addTeam(teamIter->begin(), teamIter->end(), IsInitialTeam::True);
			wait(yield());
		}

		return Void();
	}

	ACTOR static Future<Void> buildTeams(DDTeamCollection* self) {
		state int desiredTeams;
		state int serverCount = 0;
		state std::set<Optional<Standalone<StringRef>>> machines;

		// wait to see whether restartTeamBuilder is triggered
		wait(delay(0, g_network->getCurrentTask()));
		// make team builder don't build team during the interval between excluding the wiggled process and recruited a
		// new SS to avoid redundant teams
		while (self->pauseWiggle && !self->pauseWiggle->get() && self->waitUntilRecruited.get()) {
			choose {
				when(wait(self->waitUntilRecruited.onChange() || self->pauseWiggle->onChange())) {}
				when(wait(delay(SERVER_KNOBS->PERPETUAL_WIGGLE_DELAY, g_network->getCurrentTask()))) {
					break;
				}
			}
		}

		for (const auto& [serverID, server] : self->server_info) {
			if (!self->server_status.get(serverID).isUnhealthy()) {
				++serverCount;
				LocalityData const& serverLocation = server->getLastKnownInterface().locality;
				machines.insert(serverLocation.zoneId());
			}
		}

		int uniqueMachines = machines.size();
		TraceEvent("BuildTeams", self->distributorId)
		    .detail("ServerCount", self->server_info.size())
		    .detail("UniqueMachines", uniqueMachines)
		    .detail("Primary", self->primary)
		    .detail("StorageTeamSize", self->configuration.storageTeamSize);

		// If there are too few machines to even build teams or there are too few represented datacenters, can't build
		// any team.
		if (uniqueMachines >= self->configuration.storageTeamSize) {
			desiredTeams = SERVER_KNOBS->DESIRED_TEAMS_PER_SERVER * serverCount;
			int maxTeams = SERVER_KNOBS->MAX_TEAMS_PER_SERVER * serverCount;

			// Exclude teams who have members in the wrong configuration, since we don't want these teams
			int teamCount = 0;
			int totalTeamCount = 0;
			int wigglingTeams = 0;
			for (int i = 0; i < self->teams.size(); ++i) {
				if (!self->teams[i]->isWrongConfiguration()) {
					if (self->teams[i]->isHealthy()) {
						teamCount++;
					}
					totalTeamCount++;
				}
				if (self->teams[i]->getPriority() == SERVER_KNOBS->PRIORITY_PERPETUAL_STORAGE_WIGGLE) {
					wigglingTeams++;
				}
			}

			// teamsToBuild is calculated such that we will not build too many teams in the situation
			// when all (or most of) teams become unhealthy temporarily and then healthy again
			state int teamsToBuild;
			teamsToBuild = std::max(0, std::min(desiredTeams - teamCount, maxTeams - totalTeamCount));

			if (teamCount == 0 && teamsToBuild == 0 && SERVER_KNOBS->DD_BUILD_EXTRA_TEAMS_OVERRIDE > 0) {
				// Use DD_BUILD_EXTRA_TEAMS_OVERRIDE > 0 as the feature flag: Set to 0 to disable it
				TraceEvent(SevWarnAlways, "BuildServerTeamsHaveTooManyUnhealthyTeams")
				    .detail("Hint", "Build teams may stuck and prevent DD from relocating data")
				    .detail("BuildExtraServerTeamsOverride", SERVER_KNOBS->DD_BUILD_EXTRA_TEAMS_OVERRIDE);
				teamsToBuild = SERVER_KNOBS->DD_BUILD_EXTRA_TEAMS_OVERRIDE;
			}

			TraceEvent("BuildTeamsBegin", self->distributorId)
			    .detail("TeamsToBuild", teamsToBuild)
			    .detail("DesiredTeams", desiredTeams)
			    .detail("MaxTeams", maxTeams)
			    .detail("BadServerTeams", self->badTeams.size())
			    .detail("PerpetualWigglingTeams", wigglingTeams)
			    .detail("UniqueMachines", uniqueMachines)
			    .detail("TeamSize", self->configuration.storageTeamSize)
			    .detail("Servers", self->server_info.size())
			    .detail("HealthyServers", serverCount)
			    .detail("CurrentTrackedServerTeams", self->teams.size())
			    .detail("HealthyTeamCount", teamCount)
			    .detail("TotalTeamCount", totalTeamCount)
			    .detail("MachineTeamCount", self->machineTeams.size())
			    .detail("MachineCount", self->machine_info.size())
			    .detail("DesiredTeamsPerServer", SERVER_KNOBS->DESIRED_TEAMS_PER_SERVER);

			self->lastBuildTeamsFailed = false;
			if (teamsToBuild > 0 || self->notEnoughTeamsForAServer()) {
				state std::vector<std::vector<UID>> builtTeams;

				// addTeamsBestOf() will not add more teams than needed.
				// If the team number is more than the desired, the extra teams are added in the code path when
				// a team is added as an initial team
				int addedTeams = self->addTeamsBestOf(teamsToBuild, desiredTeams, maxTeams);

				if (addedTeams <= 0 && self->teams.size() == 0) {
					TraceEvent(SevWarn, "NoTeamAfterBuildTeam", self->distributorId)
					    .detail("ServerTeamNum", self->teams.size())
					    .detail("Debug", "Check information below");
					// Debug: set true for traceAllInfo() to print out more information
					self->traceAllInfo();
				}
			} else {
				int totalHealthyMachineCount = self->calculateHealthyMachineCount();

				int desiredMachineTeams = SERVER_KNOBS->DESIRED_TEAMS_PER_SERVER * totalHealthyMachineCount;
				int maxMachineTeams = SERVER_KNOBS->MAX_TEAMS_PER_SERVER * totalHealthyMachineCount;
				int healthyMachineTeamCount = self->getHealthyMachineTeamCount();

				auto [minTeamsOnServer, maxTeamsOnServer] = self->calculateMinMaxServerTeamsOnServer();
				auto [minMachineTeamsOnMachine, maxMachineTeamsOnMachine] =
				    self->calculateMinMaxMachineTeamsOnMachine();

				TraceEvent("TeamCollectionInfo", self->distributorId)
				    .detail("Primary", self->primary)
				    .detail("AddedTeams", 0)
				    .detail("TeamsToBuild", teamsToBuild)
				    .detail("CurrentServerTeams", self->teams.size())
				    .detail("DesiredTeams", desiredTeams)
				    .detail("MaxTeams", maxTeams)
				    .detail("StorageTeamSize", self->configuration.storageTeamSize)
				    .detail("CurrentMachineTeams", self->machineTeams.size())
				    .detail("CurrentHealthyMachineTeams", healthyMachineTeamCount)
				    .detail("DesiredMachineTeams", desiredMachineTeams)
				    .detail("MaxMachineTeams", maxMachineTeams)
				    .detail("TotalHealthyMachines", totalHealthyMachineCount)
				    .detail("MinTeamsOnServer", minTeamsOnServer)
				    .detail("MaxTeamsOnServer", maxTeamsOnServer)
				    .detail("MinMachineTeamsOnMachine", maxMachineTeamsOnMachine)
				    .detail("MaxMachineTeamsOnMachine", minMachineTeamsOnMachine)
				    .detail("DoBuildTeams", self->doBuildTeams)
				    .trackLatest(self->teamCollectionInfoEventHolder->trackingKey);
			}
		} else {
			self->lastBuildTeamsFailed = true;
			TraceEvent(SevWarnAlways, "BuildTeamsNotEnoughUniqueMachines", self->distributorId)
			    .detail("Primary", self->primary)
			    .detail("UniqueMachines", uniqueMachines)
			    .detail("Replication", self->configuration.storageTeamSize);
		}

		self->evaluateTeamQuality();

		// Building teams can cause servers to become undesired, which can make teams unhealthy.
		// Let all of these changes get worked out before responding to the get team request
		wait(delay(0, TaskPriority::DataDistributionLaunch));

		return Void();
	}

	// Track a team and issue RelocateShards when the level of degradation changes
	// A badTeam can be unhealthy or just a redundantTeam removed by machineTeamRemover() or serverTeamRemover()
	ACTOR static Future<Void> teamTracker(DDTeamCollection* self,
	                                      Reference<TCTeamInfo> team,
	                                      IsBadTeam badTeam,
	                                      IsRedundantTeam redundantTeam) {
		state int lastServersLeft = team->size();
		state bool lastAnyUndesired = false;
		state bool lastAnyWigglingServer = false;
		state bool logTeamEvents =
		    g_network->isSimulated() || !badTeam || team->size() <= self->configuration.storageTeamSize;
		state bool lastReady = false;
		state bool lastHealthy;
		state bool lastOptimal;
		state bool lastWrongConfiguration = team->isWrongConfiguration();
		state bool trackHealthyTeam = team->size() == self->configuration.storageTeamSize;
		state bool lastZeroHealthy = self->zeroHealthyTeams->get();
		state bool firstCheck = true;

		state Future<Void> zeroServerLeftLogger;

		if (logTeamEvents) {
			TraceEvent("ServerTeamTrackerStarting", self->distributorId)
			    .detail("Reason", "Initial wait complete (sc)")
			    .detail("ServerTeam", team->getDesc());
		}
		self->priority_teams[team->getPriority()]++;

		try {
			loop {
				if (logTeamEvents) {
					TraceEvent("ServerTeamHealthChangeDetected", self->distributorId)
					    .detail("ServerTeam", team->getDesc())
					    .detail("Primary", self->primary)
					    .detail("IsReady", self->initialFailureReactionDelay.isReady());
					self->traceTeamCollectionInfo();
				}

				// Check if the number of degraded machines has changed
				state std::vector<Future<Void>> change;
				bool anyUndesired = false;
				bool anyWrongConfiguration = false;
				bool anyWigglingServer = false;
				int serversLeft = 0, serverUndesired = 0, serverWrongConf = 0, serverWiggling = 0;

				for (const UID& uid : team->getServerIDs()) {
					change.push_back(self->server_status.onChange(uid));
					auto& status = self->server_status.get(uid);
					if (!status.isFailed) {
						serversLeft++;
					}
					if (status.isUndesired) {
						anyUndesired = true;
						serverUndesired++;
					}
					if (status.isWrongConfiguration) {
						anyWrongConfiguration = true;
						serverWrongConf++;
					}
					if (status.isWiggling) {
						anyWigglingServer = true;
						serverWiggling++;
					}
				}

				if (serversLeft == 0) {
					logTeamEvents = true;
				}

				// Failed server should not trigger DD if SS failures are set to be ignored
				if (!badTeam && self->healthyZone.get().present() &&
				    (self->healthyZone.get().get() == ignoreSSFailuresZoneString)) {
					ASSERT_WE_THINK(serversLeft == team->size());
				}

				if (!self->initialFailureReactionDelay.isReady()) {
					change.push_back(self->initialFailureReactionDelay);
				}
				change.push_back(self->zeroHealthyTeams->onChange());

				bool healthy = !badTeam && !anyUndesired && serversLeft == team->size();
				team->setHealthy(healthy); // Unhealthy teams won't be chosen by bestTeam
				bool optimal = team->isOptimal() && healthy;
				bool containsFailed = self->teamContainsFailedServer(team);
				bool recheck = !healthy && (lastReady != self->initialFailureReactionDelay.isReady() ||
				                            (lastZeroHealthy && !self->zeroHealthyTeams->get()) || containsFailed);

				TraceEvent(SevVerbose, "TeamHealthChangeDetected", self->distributorId)
				    .detail("Team", team->getDesc())
				    .detail("ServersLeft", serversLeft)
				    .detail("LastServersLeft", lastServersLeft)
				    .detail("AnyUndesired", anyUndesired)
				    .detail("LastAnyUndesired", lastAnyUndesired)
				    .detail("AnyWrongConfiguration", anyWrongConfiguration)
				    .detail("LastWrongConfiguration", lastWrongConfiguration)
				    .detail("ContainsWigglingServer", anyWigglingServer)
				    .detail("Recheck", recheck)
				    .detail("BadTeam", badTeam)
				    .detail("LastZeroHealthy", lastZeroHealthy)
				    .detail("ZeroHealthyTeam", self->zeroHealthyTeams->get());

				lastReady = self->initialFailureReactionDelay.isReady();
				lastZeroHealthy = self->zeroHealthyTeams->get();

				if (firstCheck && trackHealthyTeam) {
					firstCheck = false;
					if (healthy) {
						self->healthyTeamCount++;
						self->zeroHealthyTeams->set(false);
					}
					lastHealthy = healthy;

					if (optimal) {
						self->optimalTeamCount++;
						self->zeroOptimalTeams.set(false);
					}
					lastOptimal = optimal;
				}

				if (serversLeft != lastServersLeft || anyUndesired != lastAnyUndesired ||
				    anyWrongConfiguration != lastWrongConfiguration || anyWigglingServer != lastAnyWigglingServer ||
				    recheck) { // NOTE: do not check wrongSize
					if (logTeamEvents) {
						TraceEvent("ServerTeamHealthChanged", self->distributorId)
						    .detail("ServerTeam", team->getDesc())
						    .detail("ServersLeft", serversLeft)
						    .detail("LastServersLeft", lastServersLeft)
						    .detail("ContainsUndesiredServer", anyUndesired)
						    .detail("ContainsWigglingServer", anyWigglingServer)
						    .detail("HealthyTeamsCount", self->healthyTeamCount)
						    .detail("IsWrongConfiguration", anyWrongConfiguration);
					}

					team->setWrongConfiguration(anyWrongConfiguration);

					if (trackHealthyTeam) {
						if (optimal != lastOptimal) {
							lastOptimal = optimal;
							self->optimalTeamCount += optimal ? 1 : -1;

							ASSERT_GE(self->optimalTeamCount, 0);
							self->zeroOptimalTeams.set(self->optimalTeamCount == 0);
						}

						if (lastHealthy != healthy) {
							lastHealthy = healthy;
							// Update healthy team count when the team healthy changes
							self->healthyTeamCount += healthy ? 1 : -1;

							ASSERT_GE(self->healthyTeamCount, 0);
							self->zeroHealthyTeams->set(self->healthyTeamCount == 0);

							if (self->healthyTeamCount == 0) {
								TraceEvent(SevWarn, "ZeroServerTeamsHealthySignalling", self->distributorId)
								    .detail("SignallingTeam", team->getDesc())
								    .detail("Primary", self->primary);
							}

							if (logTeamEvents) {
								TraceEvent("ServerTeamHealthDifference", self->distributorId)
								    .detail("ServerTeam", team->getDesc())
								    .detail("LastOptimal", lastOptimal)
								    .detail("LastHealthy", lastHealthy)
								    .detail("Optimal", optimal)
								    .detail("OptimalTeamCount", self->optimalTeamCount);
							}
						}
					}

					lastServersLeft = serversLeft;
					lastAnyUndesired = anyUndesired;
					lastWrongConfiguration = anyWrongConfiguration;
					lastAnyWigglingServer = anyWigglingServer;

					state int lastPriority = team->getPriority();
					if (team->size() == 0) {
						team->setPriority(SERVER_KNOBS->PRIORITY_POPULATE_REGION);
					} else if (serversLeft < team->size()) {
						if (serversLeft == 0)
							team->setPriority(SERVER_KNOBS->PRIORITY_TEAM_0_LEFT);
						else if (serversLeft == 1)
							team->setPriority(SERVER_KNOBS->PRIORITY_TEAM_1_LEFT);
						else if (serversLeft == 2)
							team->setPriority(SERVER_KNOBS->PRIORITY_TEAM_2_LEFT);
						else
							team->setPriority(SERVER_KNOBS->PRIORITY_TEAM_UNHEALTHY);
					} else if (!badTeam && anyWigglingServer && serverWiggling == serverWrongConf &&
					           serverWiggling == serverUndesired) {
						// the wrong configured and undesired server is the wiggling server
						team->setPriority(SERVER_KNOBS->PRIORITY_PERPETUAL_STORAGE_WIGGLE);

					} else if (badTeam || anyWrongConfiguration) {
						if (redundantTeam) {
							team->setPriority(SERVER_KNOBS->PRIORITY_TEAM_REDUNDANT);
						} else {
							team->setPriority(SERVER_KNOBS->PRIORITY_TEAM_UNHEALTHY);
						}
					} else if (anyUndesired) {
						team->setPriority(SERVER_KNOBS->PRIORITY_TEAM_CONTAINS_UNDESIRED_SERVER);
					} else {
						team->setPriority(SERVER_KNOBS->PRIORITY_TEAM_HEALTHY);
					}

					if (lastPriority != team->getPriority()) {
						self->priority_teams[lastPriority]--;
						self->priority_teams[team->getPriority()]++;
						if (lastPriority == SERVER_KNOBS->PRIORITY_TEAM_0_LEFT &&
						    team->getPriority() < SERVER_KNOBS->PRIORITY_TEAM_0_LEFT) {
							zeroServerLeftLogger = Void();
						}
						if (logTeamEvents) {
							int dataLoss = team->getPriority() == SERVER_KNOBS->PRIORITY_TEAM_0_LEFT;
							Severity severity = dataLoss ? SevWarnAlways : SevInfo;
							TraceEvent(severity, "ServerTeamPriorityChange", self->distributorId)
							    .detail("Priority", team->getPriority())
							    .detail("Info", team->getDesc())
							    .detail("ZeroHealthyServerTeams", self->zeroHealthyTeams->get())
							    .detail("Hint",
							            severity == SevWarnAlways ? "No replicas remain of some data"
							                                      : "The priority of this team changed");
							if (team->getPriority() == SERVER_KNOBS->PRIORITY_TEAM_0_LEFT) {
								// 0 servers left in this team, data might be lost.
								zeroServerLeftLogger = zeroServerLeftLoggerActor(self, team);
							}
						}
					}

					lastZeroHealthy = self->zeroHealthyTeams
					                      ->get(); // set this again in case it changed from this teams health changing
					if ((self->initialFailureReactionDelay.isReady() && !self->zeroHealthyTeams->get()) ||
					    containsFailed) {

						std::vector<KeyRange> shards = self->shardsAffectedByTeamFailure->getShardsFor(
						    ShardsAffectedByTeamFailure::Team(team->getServerIDs(), self->primary));

						TraceEvent(SevVerbose, "ServerTeamRelocatingShards", self->distributorId)
						    .detail("Info", team->getDesc())
						    .detail("TeamID", team->getTeamID())
						    .detail("Shards", shards.size());

						for (int i = 0; i < shards.size(); i++) {
							// Make it high priority to move keys off failed server or else RelocateShards may never be
							// addressed
							int maxPriority = containsFailed ? SERVER_KNOBS->PRIORITY_TEAM_FAILED : team->getPriority();
							// The shard split/merge and DD rebooting may make a shard mapped to multiple teams,
							// so we need to recalculate the shard's priority
							if (maxPriority < SERVER_KNOBS->PRIORITY_TEAM_FAILED) {
								std::pair<std::vector<ShardsAffectedByTeamFailure::Team>,
								          std::vector<ShardsAffectedByTeamFailure::Team>>
								    teams = self->shardsAffectedByTeamFailure->getTeamsForFirstShard(shards[i]);
								for (int j = 0; j < teams.first.size() + teams.second.size(); j++) {
									// t is the team in primary DC or the remote DC
									auto& t =
									    j < teams.first.size() ? teams.first[j] : teams.second[j - teams.first.size()];
									if (!t.servers.size()) {
										maxPriority = std::max(maxPriority, SERVER_KNOBS->PRIORITY_POPULATE_REGION);
										break;
									}

									auto tc = self->teamCollections[t.primary ? 0 : 1];
									if (tc == nullptr) {
										// teamTracker only works when all teamCollections are valid.
										// Always check if all teamCollections are valid, and throw error if any
										// teamCollection has been destructed, because the teamTracker can be triggered
										// after a DDTeamCollection was destroyed and before the other DDTeamCollection
										// is destroyed. Do not throw actor_cancelled() because flow treat it
										// differently.
										throw dd_cancelled();
									}
									ASSERT_EQ(tc->primary, t.primary);
									// tc->traceAllInfo();
									if (tc->server_info.count(t.servers[0])) {
										auto& info = tc->server_info[t.servers[0]];

										bool found = false;
										for (int k = 0; k < info->getTeams().size(); k++) {
											if (info->getTeams()[k]->getServerIDs() == t.servers) {
												maxPriority = std::max(maxPriority, info->getTeams()[k]->getPriority());
												found = true;

												break;
											}
										}

										// If we cannot find the team, it could be a bad team so assume unhealthy
										// priority
										if (!found) {
											// If the input team (in function parameters) is a redundant team, found
											// will be false We want to differentiate the redundant_team from
											// unhealthy_team in terms of relocate priority
											maxPriority =
											    std::max<int>(maxPriority,
											                  redundantTeam ? SERVER_KNOBS->PRIORITY_TEAM_REDUNDANT
											                                : SERVER_KNOBS->PRIORITY_TEAM_UNHEALTHY);
										}
									} else {
										CODE_PROBE(true,
										           "A removed server is still associated with a team in "
										           "ShardsAffectedByTeamFailure");
									}
								}
							}

							RelocateShard rs(
							    shards[i], maxPriority, RelocateReason::OTHER, deterministicRandom()->randomUniqueID());

							self->output.send(rs);
							TraceEvent("SendRelocateToDDQueue", self->distributorId)
							    .suppressFor(1.0)
							    .detail("TraceId", rs.traceId)
							    .detail("ServerPrimary", self->primary)
							    .detail("ServerTeam", team->getDesc())
							    .detail("KeyBegin", rs.keys.begin)
							    .detail("KeyEnd", rs.keys.end)
							    .detail("Priority", rs.priority)
							    .detail("ServerTeamFailedMachines", team->size() - serversLeft)
							    .detail("ServerTeamOKMachines", serversLeft);
						}
					} else {
						if (logTeamEvents) {
							TraceEvent("ServerTeamHealthNotReady", self->distributorId)
							    .detail("HealthyServerTeamCount", self->healthyTeamCount)
							    .detail("ServerTeamID", team->getTeamID());
						}
					}
				}

				// Wait for any of the machines to change status
				wait(quorum(change, 1));
				wait(yield());
			}
		} catch (Error& e) {
			if (logTeamEvents) {
				TraceEvent("TeamTrackerStopping", self->distributorId)
				    .errorUnsuppressed(e)
				    .detail("ServerPrimary", self->primary)
				    .detail("Team", team->getDesc())
				    .detail("Priority", team->getPriority());
			}
			self->priority_teams[team->getPriority()]--;
			if (trackHealthyTeam) {
				if (team->isHealthy()) {
					self->healthyTeamCount--;
					ASSERT_GE(self->healthyTeamCount, 0);

					if (self->healthyTeamCount == 0) {
						TraceEvent(SevWarn, "ZeroTeamsHealthySignalling", self->distributorId)
						    .detail("ServerPrimary", self->primary)
						    .detail("SignallingServerTeam", team->getDesc());
						self->zeroHealthyTeams->set(true);
					}
				}
				if (lastOptimal) {
					self->optimalTeamCount--;
					ASSERT_GE(self->optimalTeamCount, 0);
					self->zeroOptimalTeams.set(self->optimalTeamCount == 0);
				}
			}
			throw;
		}
	}

	ACTOR static Future<Void> storageServerTracker(
	    DDTeamCollection* self,
	    TCServerInfo* server, // This actor is owned by this TCServerInfo, point to server_info[id]
	    Promise<Void> errorOut,
	    Version addedVersion,
	    const DDEnabledState* ddEnabledState,
	    bool isTss) {
		state Future<Void> failureTracker;
		state ServerStatus status(server->getLastKnownInterface().locality);
		state bool lastIsUnhealthy = false;
		state Future<Void> metricsTracker = server->serverMetricsPolling(self->db);

		state Future<std::pair<StorageServerInterface, ProcessClass>> interfaceChanged = server->onInterfaceChanged;
		state bool hasWrongDC = !self->isCorrectDC(*server);
		state bool hasInvalidLocality =
		    !self->isValidLocality(self->configuration.storagePolicy, server->getLastKnownInterface().locality);
		state int targetTeamNumPerServer =
		    (SERVER_KNOBS->DESIRED_TEAMS_PER_SERVER * (self->configuration.storageTeamSize + 1)) / 2;
		state Future<Void> storageMetadataTracker = self->updateStorageMetadata(server);
		try {
			loop {
				state bool isBm = BlobMigratorInterface::isBlobMigrator(server->getLastKnownInterface().id());
				status.isUndesired =
				    (!self->disableFailingLaggingServers.get() && server->ssVersionTooFarBehind.get()) || isBm;

				status.isWrongConfiguration = isBm;
				status.isWiggling = false;
				hasWrongDC = !self->isCorrectDC(*server);
				hasInvalidLocality =
				    !self->isValidLocality(self->configuration.storagePolicy, server->getLastKnownInterface().locality);

				// If there is any other server on this exact NetworkAddress, this server is undesired and will
				// eventually be eliminated. This samAddress checking must be redo whenever the server's state (e.g.,
				// storeType, dcLocation, interface) is changed.
				state std::vector<Future<Void>> otherChanges;
				std::vector<Promise<Void>> wakeUpTrackers;
				for (const auto& i : self->server_and_tss_info) {
					if (self->db->isMocked())
						continue;
					if (i.second.getPtr() != server &&
					    i.second->getLastKnownInterface().address() == server->getLastKnownInterface().address()) {
						auto& statusInfo = self->server_status.get(i.first);
						TraceEvent("SameAddress", self->distributorId)
						    .detail("Failed", statusInfo.isFailed)
						    .detail("Undesired", statusInfo.isUndesired)
						    .detail("Server", server->getId())
						    .detail("OtherServer", i.second->getId())
						    .detail("Address", server->getLastKnownInterface().address())
						    .detail("NumShards", self->shardsAffectedByTeamFailure->getNumberOfShards(server->getId()))
						    .detail("OtherNumShards",
						            self->shardsAffectedByTeamFailure->getNumberOfShards(i.second->getId()))
						    .detail("OtherHealthy", !self->server_status.get(i.second->getId()).isUnhealthy());
						// wait for the server's ip to be changed
						otherChanges.push_back(self->server_status.onChange(i.second->getId()));
						if (!self->server_status.get(i.second->getId()).isUnhealthy()) {
							if (self->shardsAffectedByTeamFailure->getNumberOfShards(i.second->getId()) >=
							    self->shardsAffectedByTeamFailure->getNumberOfShards(server->getId())) {
								TraceEvent(SevWarn, "UndesiredStorageServer", self->distributorId)
								    .detail("Server", server->getId())
								    .detail("Address", server->getLastKnownInterface().address())
								    .detail("OtherServer", i.second->getId())
								    .detail("NumShards",
								            self->shardsAffectedByTeamFailure->getNumberOfShards(server->getId()))
								    .detail("OtherNumShards",
								            self->shardsAffectedByTeamFailure->getNumberOfShards(i.second->getId()));

								status.isUndesired = true;
							} else
								wakeUpTrackers.push_back(i.second->wakeUpTracker);
						}
					}
				}

				for (auto& p : wakeUpTrackers) {
					if (!p.isSet())
						p.send(Void());
				}

				if (server->getLastKnownClass().machineClassFitness(ProcessClass::Storage) > ProcessClass::UnsetFit) {
					// NOTE: Should not use self->healthyTeamCount > 0 in if statement, which will cause status bouncing
					// between healthy and unhealthy and result in OOM (See PR#2228).

					if (self->optimalTeamCount > 0) {
						TraceEvent(SevWarn, "UndesiredStorageServer", self->distributorId)
						    .detail("Server", server->getId())
						    .detail("OptimalTeamCount", self->optimalTeamCount)
						    .detail("Fitness", server->getLastKnownClass().machineClassFitness(ProcessClass::Storage));
						status.isUndesired = true;
					}
					otherChanges.push_back(self->zeroOptimalTeams.onChange());
				}

				// If this storage server has the wrong key-value store type, then mark it undesired so it will be
				// replaced with a server having the correct type
				if (hasWrongDC || hasInvalidLocality) {
					TraceEvent(SevWarn, "UndesiredDCOrLocality", self->distributorId)
					    .detail("Server", server->getId())
					    .detail("WrongDC", hasWrongDC)
					    .detail("InvalidLocality", hasInvalidLocality);
					status.isUndesired = true;
					status.isWrongConfiguration = true;
				}
				if (server->wrongStoreTypeToRemove.get()) {
					TraceEvent(SevWarn, "WrongStoreTypeToRemove", self->distributorId)
					    .detail("Server", server->getId())
					    .detail("StoreType", "?");
					status.isUndesired = true;
					status.isWrongConfiguration = true;
				}

				// An invalid wiggle server should set itself the right status. Otherwise, it cannot be re-included by
				// wiggler.
				auto invalidWiggleServer =
				    [](const AddressExclusion& addr, const DDTeamCollection* tc, const TCServerInfo* server) {
					    return !tc->wigglingId.present() || server->getId() != tc->wigglingId.get();
				    };
				// If the storage server is in the excluded servers list, it is undesired
				NetworkAddress a = server->getLastKnownInterface().address();
				AddressExclusion worstAddr(a.ip, a.port);
				DDTeamCollection::Status worstStatus = self->excludedServers.get(worstAddr);

				if (worstStatus == DDTeamCollection::Status::WIGGLING && invalidWiggleServer(worstAddr, self, server)) {
					TraceEvent(SevInfo, "InvalidWiggleServer", self->distributorId)
					    .detail("Address", worstAddr.toString())
					    .detail("ServerId", server->getId())
					    .detail("WigglingId", self->wigglingId.present() ? self->wigglingId.get().toString() : "");
					worstStatus = DDTeamCollection::Status::NONE;
				}
				otherChanges.push_back(self->excludedServers.onChange(worstAddr));

				for (int i = 0; i < 3; i++) {
					if (i > 0 && !server->getLastKnownInterface().secondaryAddress().present()) {
						break;
					}
					AddressExclusion testAddr;
					if (i == 0)
						testAddr = AddressExclusion(a.ip);
					else if (i == 1)
						testAddr = AddressExclusion(server->getLastKnownInterface().secondaryAddress().get().ip,
						                            server->getLastKnownInterface().secondaryAddress().get().port);
					else if (i == 2)
						testAddr = AddressExclusion(server->getLastKnownInterface().secondaryAddress().get().ip);
					DDTeamCollection::Status testStatus = self->excludedServers.get(testAddr);

					if (testStatus == DDTeamCollection::Status::WIGGLING &&
					    invalidWiggleServer(testAddr, self, server)) {
						TraceEvent(SevInfo, "InvalidWiggleServer", self->distributorId)
						    .detail("Address", worstAddr.toString())
						    .detail("ServerId", server->getId())
						    .detail("WigglingId", self->wigglingId.present() ? self->wigglingId.get().toString() : "");
						testStatus = DDTeamCollection::Status::NONE;
					}

					if (testStatus > worstStatus) {
						worstStatus = testStatus;
						worstAddr = testAddr;
					}
					otherChanges.push_back(self->excludedServers.onChange(testAddr));
				}

				if (worstStatus != DDTeamCollection::Status::NONE) {
					TraceEvent(SevWarn, "UndesiredStorageServer", self->distributorId)
					    .detail("Server", server->getId())
					    .detail("Excluded", worstAddr.toString());
					status.isUndesired = true;
					status.isWrongConfiguration = true;

					if (worstStatus == DDTeamCollection::Status::WIGGLING && !isTss) {
						status.isWiggling = true;
						TraceEvent("PerpetualStorageWiggleSS", self->distributorId)
						    .detail("Primary", self->primary)
						    .detail("Server", server->getId())
						    .detail("ProcessId", server->getLastKnownInterface().locality.processId())
						    .detail("Address", worstAddr.toString());
					} else if (worstStatus == DDTeamCollection::Status::FAILED && !isTss) {
						TraceEvent(SevWarn, "FailedServerRemoveKeys", self->distributorId)
						    .detail("Server", server->getId())
						    .detail("Excluded", worstAddr.toString());
						wait(delay(0.0)); // Do not throw an error while still inside trackExcludedServers
						while (!ddEnabledState->isEnabled()) {
							wait(delay(1.0));
						}
						if (self->removeFailedServer.canBeSet()) {
							self->removeFailedServer.send(server->getId());
						}
						throw movekeys_conflict();
					}
				}

				failureTracker = storageServerFailureTracker(self, server, &status, addedVersion);
				// We need to recruit new storage servers if the key value store type has changed
				if (hasWrongDC || hasInvalidLocality || server->wrongStoreTypeToRemove.get()) {
					self->restartRecruiting.trigger();
				}

				if (lastIsUnhealthy && !status.isUnhealthy() && !isTss &&
				    (server->getTeams().size() < targetTeamNumPerServer || self->lastBuildTeamsFailed)) {
					self->doBuildTeams = true;
					self->restartTeamBuilder
					    .trigger(); // This does not trigger building teams if there exist healthy teams
				}
				lastIsUnhealthy = status.isUnhealthy();

				state bool recordTeamCollectionInfo = false;
				choose {
					when(wait(failureTracker || server->onTSSPairRemoved || server->killTss.getFuture())) {
						// The server is failed AND all data has been removed from it, so permanently remove it.
						TraceEvent("StatusMapChange", self->distributorId)
						    .detail("ServerID", server->getId())
						    .detail("Status", "Removing");

						if (server->updated.canBeSet()) {
							server->updated.send(Void());
						}

						// Remove server from FF/serverList
						storageMetadataTracker.cancel();
						wait(self->db->removeStorageServer(
						    server->getId(), server->getLastKnownInterface().tssPairID, self->lock, ddEnabledState));

						TraceEvent("StatusMapChange", self->distributorId)
						    .detail("ServerID", server->getId())
						    .detail("Status", "Removed");
						// Sets removeSignal (alerting dataDistributionTeamCollection to remove the storage server from
						// its own data structures)
						server->removed.send(Void());
						if (isTss) {
							self->removedTSS.send(server->getId());
						} else {
							self->removedServers.send(server->getId());
						}
						return Void();
					}
					when(std::pair<StorageServerInterface, ProcessClass> newInterface = wait(interfaceChanged)) {
						auto const& lastKnownInterface = server->getLastKnownInterface();
						bool restartRecruiting = newInterface.first.waitFailure.getEndpoint().getPrimaryAddress() !=
						                         lastKnownInterface.waitFailure.getEndpoint().getPrimaryAddress();
						bool localityChanged = lastKnownInterface.locality != newInterface.first.locality;
						bool machineLocalityChanged =
						    lastKnownInterface.locality.zoneId().get() != newInterface.first.locality.zoneId().get();
						TraceEvent("StorageServerInterfaceChanged", self->distributorId)
						    .detail("ServerID", server->getId())
						    .detail("NewWaitFailureToken", newInterface.first.waitFailure.getEndpoint().token)
						    .detail("OldWaitFailureToken", lastKnownInterface.waitFailure.getEndpoint().token)
						    .detail("LocalityChanged", localityChanged)
						    .detail("MachineLocalityChanged", machineLocalityChanged);

						server->updateLastKnown(newInterface.first, newInterface.second);
						if (localityChanged && !isTss) {
							CODE_PROBE(true, "Server locality changed");

							// The locality change of a server will affect machine teams related to the server if
							// the server's machine locality is changed
							if (machineLocalityChanged) {
								// First handle the impact on the machine of the server on the old locality
								Reference<TCMachineInfo> machine = server->machine;
								ASSERT_GE(machine->serversOnMachine.size(), 1);
								if (machine->serversOnMachine.size() == 1) {
									// When server is the last server on the machine,
									// remove the machine and the related machine team
									self->removeMachine(machine);
									server->machine = Reference<TCMachineInfo>();
								} else {
									// we remove the server from the machine, and
									// update locality entry for the machine and the global machineLocalityMap
									int serverIndex = -1;
									for (int i = 0; i < machine->serversOnMachine.size(); ++i) {
										if (machine->serversOnMachine[i].getPtr() == server) {
											// NOTE: now the machine's locality is wrong. Need update it whenever uses
											// it.
											serverIndex = i;
											machine->serversOnMachine[i] = machine->serversOnMachine.back();
											machine->serversOnMachine.pop_back();
											break; // Invariant: server only appear on the machine once
										}
									}
									ASSERT(serverIndex != -1);
									// NOTE: we do not update the machine's locality map even when
									// its representative server is changed.
								}

								// Second handle the impact on the destination machine where the server's new locality
								// is; If the destination machine is new, create one; otherwise, add server to an
								// existing one Update server's machine reference to the destination machine
								Reference<TCMachineInfo> destMachine =
								    self->checkAndCreateMachine(self->server_info[server->getId()]);
								ASSERT(destMachine.isValid());
							}

							// Ensure the server's server team belong to a machine team, and
							// Get the newBadTeams due to the locality change
							std::vector<Reference<TCTeamInfo>> newBadTeams;
							for (auto& serverTeam : server->getTeams()) {
								if (!self->satisfiesPolicy(serverTeam->getServers())) {
									newBadTeams.push_back(serverTeam);
									continue;
								}
								if (machineLocalityChanged) {
									Reference<TCMachineTeamInfo> machineTeam =
									    self->checkAndCreateMachineTeam(serverTeam);
									ASSERT(machineTeam.isValid());
									serverTeam->machineTeam = machineTeam;
								}
							}

							server->updateInDesiredDC(self->includedDCs);
							self->resetLocalitySet();

							bool addedNewBadTeam = false;
							for (auto it : newBadTeams) {
								if (self->removeTeam(it)) {
									self->addTeam(it->getServers(), IsInitialTeam::True);
									addedNewBadTeam = true;
								}
							}
							if (addedNewBadTeam && self->badTeamRemover.isReady()) {
								// TODO: Improve simulation testing to test locality changes. Until then, we
								// realistically don't expect this code probe to be hit.
								CODE_PROBE(true, "Server locality change created bad teams", probe::decoration::rare);
								self->doBuildTeams = true;
								self->badTeamRemover = removeBadTeams(self);
								self->addActor.send(self->badTeamRemover);
								// The team number changes, so we need to update the team number info
								// self->traceTeamCollectionInfo();
								recordTeamCollectionInfo = true;
							}
							// The locality change of the server will invalid the server's old teams,
							// so we need to rebuild teams for the server
							self->doBuildTeams = true;
						}

						interfaceChanged = server->onInterfaceChanged;
						// Old failureTracker for the old interface will be actorCancelled since the handler of the old
						// actor now points to the new failure monitor actor.
						status = ServerStatus(status.isFailed,
						                      status.isUndesired,
						                      status.isWiggling,
						                      server->getLastKnownInterface().locality);

						// self->traceTeamCollectionInfo();
						recordTeamCollectionInfo = true;
						// Restart the storeTracker for the new interface. This will cancel the previous
						// keyValueStoreTypeTracker
						storageMetadataTracker = self->updateStorageMetadata(server);
						hasWrongDC = !self->isCorrectDC(*server);
						hasInvalidLocality = !self->isValidLocality(self->configuration.storagePolicy,
						                                            server->getLastKnownInterface().locality);
						self->restartTeamBuilder.trigger();

						if (restartRecruiting)
							self->restartRecruiting.trigger();
					}
					when(wait(otherChanges.empty() ? Never() : quorum(otherChanges, 1))) {
						TraceEvent("SameAddressChangedStatus", self->distributorId).detail("ServerID", server->getId());
					}
					when(wait(server->wrongStoreTypeToRemove.onChange())) {
						TraceEvent("UndesiredStorageServerTriggered", self->distributorId)
						    .detail("Server", server->getId())
						    .detail("StoreType", server->getStoreType())
						    .detail("ConfigStoreType", self->configuration.storageServerStoreType)
						    .detail("WrongStoreTypeRemoved", server->wrongStoreTypeToRemove.get());
					}
					when(wait(server->wakeUpTracker.getFuture())) {
						server->wakeUpTracker = Promise<Void>();
					}
					when(wait(storageMetadataTracker)) {}
					when(wait(server->ssVersionTooFarBehind.onChange())) {}
					when(wait(self->disableFailingLaggingServers.onChange())) {}
				}

				if (recordTeamCollectionInfo) {
					self->traceTeamCollectionInfo();
				}
			}
		} catch (Error& e) {
			state Error err = e;
			TraceEvent("StorageServerTrackerCancelled", self->distributorId)
			    .errorUnsuppressed(e)
			    .suppressFor(1.0)
			    .detail("Primary", self->primary)
			    .detail("Server", server->getId());
			if (e.code() != error_code_actor_cancelled && errorOut.canBeSet()) {
				errorOut.sendError(e);
				wait(delay(0)); // Check for cancellation, since errorOut.sendError(e) could delete self
			}
			throw err;
		}
	}

	ACTOR static Future<Void> removeWrongStoreType(DDTeamCollection* self) {
		// Wait for storage servers to initialize its storeType
		wait(delay(SERVER_KNOBS->DD_REMOVE_STORE_ENGINE_DELAY));

		state Future<Void> fisServerRemoved = Never();

		TraceEvent("WrongStoreTypeRemoverStart", self->distributorId).detail("Servers", self->server_info.size());
		loop {
			// Removing a server here when DD is not healthy may lead to rare failure scenarios, for example,
			// the server with wrong storeType is shutting down while this actor marks it as to-be-removed.
			// In addition, removing servers cause extra data movement, which should be done while a cluster is healthy
			wait(self->waitUntilHealthy());

			bool foundSSToRemove = false;

			for (auto& server : self->server_info) {
				// If this server isn't the right storage type and its wrong-type trigger has not yet been set
				// then set it if we're in aggressive mode and log its presence either way.
				if (!server.second->isCorrectStoreType(self->configuration.storageServerStoreType) &&
				    !server.second->wrongStoreTypeToRemove.get()) {
					// Server may be removed due to failure while the wrongStoreTypeToRemove is sent to the
					// storageServerTracker. This race may cause the server to be removed before react to
					// wrongStoreTypeToRemove
					if (self->configuration.storageMigrationType == StorageMigrationType::AGGRESSIVE) {
						// if the Storage Migration type is aggressive, let DD remove SS with wrong storage type
						server.second->wrongStoreTypeToRemove.set(true);
					}
					// Otherwise, wait Perpetual Wiggler to wiggle the SS with wrong storage type
					foundSSToRemove = true;
					TraceEvent("WrongStoreTypeRemover", self->distributorId)
					    .detail("Server", server.first)
					    .detail("StoreType", server.second->getStoreType())
					    .detail("ConfiguredStoreType", self->configuration.storageServerStoreType)
					    .detail("RemovingNow",
					            self->configuration.storageMigrationType == StorageMigrationType::AGGRESSIVE);
				}
			}

			// Stop if no incorrect storage types were found, or if we're not in aggressive mode and can't act on any
			// found. Aggressive mode is checked at this location so that in non-aggressive mode the loop will execute
			// once and log any incorrect storage types found.
			if (!foundSSToRemove || self->configuration.storageMigrationType != StorageMigrationType::AGGRESSIVE) {
				break;
			}
		}

		return Void();
	}

	// NOTE: this actor returns when the cluster is healthy and stable (no server is expected to be removed in a period)
	// processingWiggle and processingUnhealthy indicate that some servers are going to be removed.
	ACTOR static Future<Void> waitUntilHealthy(DDTeamCollection const* self, double extraDelay, WaitWiggle waitWiggle) {
		state int waitCount = 0;
		loop {
			while (self->zeroHealthyTeams->get() || self->processingUnhealthy->get() ||
			       (waitWiggle && self->processingWiggle->get())) {
				// processingUnhealthy: true when there exists data movement
				// processingWiggle: true when there exists data movement because we want to wiggle a SS
				TraceEvent("WaitUntilHealthyStalled", self->distributorId)
				    .detail("Primary", self->primary)
				    .detail("ZeroHealthy", self->zeroHealthyTeams->get())
				    .detail("ProcessingUnhealthy", self->processingUnhealthy->get())
				    .detail("ProcessingPerpetualWiggle", self->processingWiggle->get());
				wait(self->zeroHealthyTeams->onChange() || self->processingUnhealthy->onChange() ||
				     self->processingWiggle->onChange());
				waitCount = 0;
			}
			wait(delay(SERVER_KNOBS->DD_STALL_CHECK_DELAY,
			           TaskPriority::Low)); // After the team trackers wait on the initial failure reaction delay, they
			                                // yield. We want to make sure every tracker has had the opportunity to send
			                                // their relocations to the queue.
			if (!self->zeroHealthyTeams->get() && !self->processingUnhealthy->get() &&
			    (!waitWiggle || !self->processingWiggle->get())) {
				if (extraDelay <= 0.01 || waitCount >= 1) {
					// Return healthy if we do not need extraDelay or when DD are healthy in at least two consecutive
					// check
					return Void();
				} else {
					wait(delay(extraDelay, TaskPriority::Low));
					waitCount++;
				}
			}
		}
	}

	ACTOR static Future<Void> removeBadTeams(DDTeamCollection* self) {
		wait(self->initialFailureReactionDelay);
		wait(self->waitUntilHealthy());
		wait(self->addSubsetComplete.getFuture());
		TraceEvent("DDRemovingBadServerTeams", self->distributorId).detail("Primary", self->primary);
		for (auto it : self->badTeams) {
			it->tracker.cancel();
		}
		self->badTeams.clear();
		return Void();
	}

	ACTOR static Future<Void> zeroServerLeftLoggerActor(DDTeamCollection* self, Reference<TCTeamInfo> team) {
		wait(delay(SERVER_KNOBS->DD_TEAM_ZERO_SERVER_LEFT_LOG_DELAY));
		state std::vector<KeyRange> shards = self->shardsAffectedByTeamFailure->getShardsFor(
		    ShardsAffectedByTeamFailure::Team(team->getServerIDs(), self->primary));
		state std::vector<Future<StorageMetrics>> sizes;
		sizes.reserve(shards.size());

		for (auto const& shard : shards) {
			sizes.emplace_back(brokenPromiseToNever(self->getShardMetrics.getReply(GetMetricsRequest(shard))));
			TraceEvent(SevWarnAlways, "DDShardLost", self->distributorId)
			    .detail("ServerTeamID", team->getTeamID())
			    .detail("ShardBegin", shard.begin)
			    .detail("ShardEnd", shard.end);
		}

		wait(waitForAll(sizes));

		int64_t bytesLost = 0;
		for (auto const& size : sizes) {
			bytesLost += size.get().bytes;
		}

		TraceEvent(SevWarnAlways, "DDZeroServerLeftInTeam", self->distributorId)
		    .detail("Team", team->getDesc())
		    .detail("TotalBytesLost", bytesLost);

		return Void();
	}

	ACTOR static Future<Void> storageServerFailureTracker(DDTeamCollection* self,
	                                                      TCServerInfo* server,
	                                                      ServerStatus* status,
	                                                      Version addedVersion) {
		state StorageServerInterface interf = server->getLastKnownInterface();
		loop {
			state bool inHealthyZone = false; // healthChanged actor will be Never() if this flag is true
			if (self->healthyZone.get().present()) {
				if (interf.locality.zoneId() == self->healthyZone.get()) {
					status->isFailed = false;
					inHealthyZone = true;
				} else if (self->healthyZone.get().get() == ignoreSSFailuresZoneString) {
					// Ignore all SS failures
					status->isFailed = false;
					inHealthyZone = true;
					TraceEvent("SSFailureTracker", self->distributorId)
					    .suppressFor(1.0)
					    .detail("IgnoredFailure", "BeforeChooseWhen")
					    .detail("ServerID", interf.id())
					    .detail("Status", status->toString());
				}
			}

			if (!interf.isTss()) {
				if (self->server_status.get(interf.id()).initialized) {
					bool unhealthy = self->server_status.get(interf.id()).isUnhealthy();
					if (unhealthy && !status->isUnhealthy()) {
						TraceEvent("StorageServerBecomeHealthy", self->distributorId)
						    .detail("ServerID", interf.id())
						    .detail("ServerIpAddress", interf.address());
						self->unhealthyServers--;
					}
					if (!unhealthy && status->isUnhealthy()) {
<<<<<<< HEAD
						TraceEvent(SevWarn, "StorangeServerUnhealthy", self->distributorId)
=======
						TraceEvent(SevWarn, "StorageServerUnhealthy", self->distributorId)
>>>>>>> 83dc9ff6
						    .detail("ServerID", interf.id())
						    .detail("ServerIpAddress", interf.address());
						self->unhealthyServers++;
					}
				} else if (status->isUnhealthy()) {
<<<<<<< HEAD
					TraceEvent(SevWarn, "StorangeServerUnhealthy", self->distributorId)
=======
					TraceEvent(SevWarn, "StorageServerUnhealthy", self->distributorId)
>>>>>>> 83dc9ff6
					    .detail("ServerID", interf.id())
					    .detail("ServerIpAddress", interf.address());
					self->unhealthyServers++;
				}
			}

			self->server_status.set(interf.id(), *status);
			if (status->isFailed) {
				TraceEvent("RestartRecruiting", self->distributorId)
				    .detail("FailedServerID", interf.id())
				    .detail("IsTSS", interf.isTss());
				self->restartRecruiting.trigger();
			}

			Future<Void> healthChanged = Never();
			if (status->isFailed) {
				ASSERT(!inHealthyZone);
				healthChanged = IFailureMonitor::failureMonitor().onStateEqual(interf.waitFailure.getEndpoint(),
				                                                               FailureStatus(false));
			} else if (!inHealthyZone) {
				healthChanged = waitFailureClientStrict(interf.waitFailure,
				                                        SERVER_KNOBS->DATA_DISTRIBUTION_FAILURE_REACTION_TIME,
				                                        TaskPriority::DataDistribution);
			}
			choose {
				when(wait(healthChanged)) {
					status->isFailed = !status->isFailed;
					if (status->isFailed && self->healthyZone.get().present()) {
						if (self->healthyZone.get().get() == ignoreSSFailuresZoneString) {
							// Ignore the failed storage server
							TraceEvent("SSFailureTracker", self->distributorId)
							    .detail("IgnoredFailure", "InsideChooseWhen")
							    .detail("ServerID", interf.id())
							    .detail("Status", status->toString());
							status->isFailed = false;
						} else if (self->clearHealthyZoneFuture.isReady()) {
							self->clearHealthyZoneFuture = clearHealthyZone(self->dbContext());
							TraceEvent("MaintenanceZoneCleared", self->distributorId).log();
							self->healthyZone.set(Optional<Key>());
						}
					}
					if (!status->isUnhealthy()) {
						// On server transistion from unhealthy -> healthy, trigger buildTeam check,
						// handles scenario when team building failed due to insufficient healthy servers.
						// Operaton cost is minimal if currentTeamCount == desiredTeamCount/maxTeamCount.
						self->doBuildTeams = true;
					}

					TraceEvent(SevDebug, "StatusMapChange", self->distributorId)
					    .detail("ServerID", interf.id())
					    .detail("Status", status->toString())
					    .detail(
					        "Available",
					        IFailureMonitor::failureMonitor().getState(interf.waitFailure.getEndpoint()).isAvailable());
				}
				when(wait(status->isUnhealthy() ? self->waitForAllDataRemoved(interf.id(), addedVersion) : Never())) {
					break;
				}
				when(wait(self->healthyZone.onChange())) {}
			}
		}

		return Void(); // Don't ignore failures
	}

	ACTOR static Future<Void> machineTeamRemover(DDTeamCollection* self) {
		state int numMachineTeamRemoved = 0;
		loop {
			// In case the machineTeamRemover cause problems in production, we can disable it
			if (SERVER_KNOBS->TR_FLAG_DISABLE_MACHINE_TEAM_REMOVER) {
				return Void(); // Directly return Void()
			}

			// To avoid removing machine teams too fast, which is unlikely happen though
			wait(delay(SERVER_KNOBS->TR_REMOVE_MACHINE_TEAM_DELAY, TaskPriority::DataDistribution));

			wait(self->waitUntilHealthy(SERVER_KNOBS->TR_REMOVE_SERVER_TEAM_EXTRA_DELAY));

			// Wait for the badTeamRemover() to avoid the potential race between adding the bad team (add the team
			// tracker) and remove bad team (cancel the team tracker).
			wait(self->badTeamRemover);

			state int healthyMachineCount = self->calculateHealthyMachineCount();
			// Check if all machines are healthy, if not, we wait for 1 second and loop back.
			// Eventually, all machines will become healthy.
			if (healthyMachineCount != self->machine_info.size()) {
				continue;
			}

			// From this point, all machine teams and server teams should be healthy, because we wait above
			// until processingUnhealthy is done, and all machines are healthy

			// Sanity check all machine teams are healthy
			//		int currentHealthyMTCount = self->getHealthyMachineTeamCount();
			//		if (currentHealthyMTCount != self->machineTeams.size()) {
			//			TraceEvent(SevError, "InvalidAssumption")
			//			    .detail("HealthyMachineCount", healthyMachineCount)
			//			    .detail("Machines", self->machine_info.size())
			//			    .detail("CurrentHealthyMTCount", currentHealthyMTCount)
			//			    .detail("MachineTeams", self->machineTeams.size());
			//			self->traceAllInfo(true);
			//		}

			// In most cases, all machine teams should be healthy teams at this point.
			int desiredMachineTeams = SERVER_KNOBS->DESIRED_TEAMS_PER_SERVER * healthyMachineCount;
			int totalMTCount = self->machineTeams.size();
			// Pick the machine team to remove. After release-6.2 version,
			// we remove the machine team with most machine teams, the same logic as serverTeamRemover
			std::pair<Reference<TCMachineTeamInfo>, int> foundMTInfo =
			    SERVER_KNOBS->TR_FLAG_REMOVE_MT_WITH_MOST_TEAMS ? self->getMachineTeamWithMostMachineTeams()
			                                                    : self->getMachineTeamWithLeastProcessTeams();

			if (totalMTCount > desiredMachineTeams && foundMTInfo.first.isValid()) {
				Reference<TCMachineTeamInfo> mt = foundMTInfo.first;
				int minNumProcessTeams = foundMTInfo.second;
				ASSERT(mt.isValid());

				// Pick one process team, and mark it as a bad team
				// Remove the machine by removing its process team one by one
				Reference<TCTeamInfo> team;
				int teamIndex = 0;
				for (teamIndex = 0; teamIndex < mt->getServerTeams().size(); ++teamIndex) {
					team = mt->getServerTeams()[teamIndex];
					ASSERT(team->machineTeam->getMachineIDs() == mt->getMachineIDs()); // Sanity check

					// Check if a server will have 0 team after the team is removed
					for (auto& s : team->getServers()) {
						if (s->getTeams().size() == 0) {
							TraceEvent(SevError, "MachineTeamRemoverTooAggressive", self->distributorId)
							    .detail("Server", s->getId())
							    .detail("ServerTeam", team->getDesc());
							self->traceAllInfo(true);
						}
					}

					// The team will be marked as a bad team
					bool foundTeam = self->removeTeam(team);
					ASSERT(foundTeam);
					// removeTeam() has side effect of swapping the last element to the current pos
					// in the serverTeams vector in the machine team.
					--teamIndex;
					self->addTeam(team->getServers(), IsInitialTeam::True, IsRedundantTeam::True);
					CODE_PROBE(true, "Removed machine team");
				}

				self->doBuildTeams = true;

				if (self->badTeamRemover.isReady()) {
					self->badTeamRemover = removeBadTeams(self);
					self->addActor.send(self->badTeamRemover);
				}

				TraceEvent("MachineTeamRemover", self->distributorId)
				    .detail("MachineTeamIDToRemove", mt->id().shortString())
				    .detail("MachineTeamToRemove", mt->getMachineIDsStr())
				    .detail("NumProcessTeamsOnTheMachineTeam", minNumProcessTeams)
				    .detail("CurrentMachineTeams", self->machineTeams.size())
				    .detail("DesiredMachineTeams", desiredMachineTeams);

				// Remove the machine team
				bool foundRemovedMachineTeam = self->removeMachineTeam(mt);
				// When we remove the last server team on a machine team in removeTeam(), we also remove the machine
				// team This is needed for removeTeam() functoin. So here the removeMachineTeam() should not find the
				// machine team
				ASSERT(foundRemovedMachineTeam);
				numMachineTeamRemoved++;
			} else {
				if (numMachineTeamRemoved > 0) {
					// Only trace the information when we remove a machine team
					TraceEvent("MachineTeamRemoverDone", self->distributorId)
					    .detail("HealthyMachines", healthyMachineCount)
					    // .detail("CurrentHealthyMachineTeams", currentHealthyMTCount)
					    .detail("CurrentMachineTeams", self->machineTeams.size())
					    .detail("DesiredMachineTeams", desiredMachineTeams)
					    .detail("NumMachineTeamsRemoved", numMachineTeamRemoved);
					self->traceTeamCollectionInfo();
					numMachineTeamRemoved = 0; // Reset the counter to avoid keep printing the message
				}
			}
		}
	}

	ACTOR static Future<Void> serverTeamRemover(DDTeamCollection* self) {
		state int numServerTeamRemoved = 0;
		loop {
			// In case the serverTeamRemover cause problems in production, we can disable it
			if (SERVER_KNOBS->TR_FLAG_DISABLE_SERVER_TEAM_REMOVER) {
				return Void(); // Directly return Void()
			}

			double removeServerTeamDelay = SERVER_KNOBS->TR_REMOVE_SERVER_TEAM_DELAY;
			if (g_network->isSimulated()) {
				// Speed up the team remover in simulation; otherwise,
				// it may time out because we need to remove hundreds of teams
				removeServerTeamDelay = removeServerTeamDelay / 100;
			}
			// To avoid removing server teams too fast, which is unlikely happen though
			wait(delay(removeServerTeamDelay, TaskPriority::DataDistribution));

			if (SERVER_KNOBS->PERPETUAL_WIGGLE_DISABLE_REMOVER && self->pauseWiggle) {
				while (!self->pauseWiggle->get()) {
					wait(self->pauseWiggle->onChange());
				}
			} else {
				wait(self->waitUntilHealthy(SERVER_KNOBS->TR_REMOVE_SERVER_TEAM_EXTRA_DELAY));
			}
			// Wait for the badTeamRemover() to avoid the potential race between
			// adding the bad team (add the team tracker) and remove bad team (cancel the team tracker).
			wait(self->badTeamRemover);

			// From this point, all server teams should be healthy, because we wait above
			// until processingUnhealthy is done, and all machines are healthy
			int desiredServerTeams = SERVER_KNOBS->DESIRED_TEAMS_PER_SERVER * self->server_info.size();
			int totalSTCount = self->teams.size();
			// Pick the server team whose members are on the most number of server teams, and mark it undesired
			std::pair<Reference<TCTeamInfo>, int> foundSTInfo = self->getServerTeamWithMostProcessTeams();

			if (totalSTCount > desiredServerTeams && foundSTInfo.first.isValid()) {
				ASSERT(foundSTInfo.first.isValid());
				Reference<TCTeamInfo> st = foundSTInfo.first;
				int maxNumProcessTeams = foundSTInfo.second;
				ASSERT(st.isValid());
				// The team will be marked as a bad team
				bool foundTeam = self->removeTeam(st);
				ASSERT(foundTeam);
				self->addTeam(st->getServers(), IsInitialTeam::True, IsRedundantTeam::True);
				CODE_PROBE(true, "Marked team as a bad team");

				self->doBuildTeams = true;

				if (self->badTeamRemover.isReady()) {
					self->badTeamRemover = removeBadTeams(self);
					self->addActor.send(self->badTeamRemover);
				}

				TraceEvent("ServerTeamRemover", self->distributorId)
				    .detail("ServerTeamToRemove", st->getServerIDsStr())
				    .detail("ServerTeamID", st->getTeamID())
				    .detail("NumProcessTeamsOnTheServerTeam", maxNumProcessTeams)
				    .detail("CurrentServerTeams", self->teams.size())
				    .detail("DesiredServerTeams", desiredServerTeams);

				numServerTeamRemoved++;
			} else {
				if (numServerTeamRemoved > 0) {
					// Only trace the information when we remove a machine team
					TraceEvent("ServerTeamRemoverDone", self->distributorId)
					    .detail("CurrentServerTeams", self->teams.size())
					    .detail("DesiredServerTeams", desiredServerTeams)
					    .detail("NumServerTeamRemoved", numServerTeamRemoved);
					self->traceTeamCollectionInfo();
					numServerTeamRemoved = 0; // Reset the counter to avoid keep printing the message
				}
			}
		}
	}

	ACTOR static Future<Void> fixUnderReplicationLoop(DDTeamCollection* self) {
		loop {
			wait(delay(SERVER_KNOBS->DD_FIX_WRONG_REPLICAS_DELAY));
			self->cleanupLargeTeams();
			self->fixUnderReplication();
		}
	}

	ACTOR static Future<Void> trackExcludedServers(DDTeamCollection* self) {
		state ExclusionTracker exclusionTracker(self->dbContext());
		loop {
			// wait for new set of excluded servers
			wait(exclusionTracker.changed.onTrigger());

			// Reset and reassign self->excludedServers based on excluded, but we only
			// want to trigger entries that are different
			// Do not retrigger and double-overwrite failed or wiggling servers
			auto old = self->excludedServers.getKeys();
			for (const auto& o : old) {
				if (!exclusionTracker.excluded.count(o) && !exclusionTracker.failed.count(o) &&
				    !(self->excludedServers.count(o) &&
				      self->excludedServers.get(o) == DDTeamCollection::Status::WIGGLING)) {
					self->excludedServers.set(o, DDTeamCollection::Status::NONE);
				}
			}
			for (const auto& n : exclusionTracker.excluded) {
				if (!exclusionTracker.failed.count(n)) {
					self->excludedServers.set(n, DDTeamCollection::Status::EXCLUDED);
				}
			}

			for (const auto& f : exclusionTracker.failed) {
				self->excludedServers.set(f, DDTeamCollection::Status::FAILED);
			}

			TraceEvent("DDExcludedServersChanged", self->distributorId)
			    .detail("AddressesExcluded", exclusionTracker.excluded.size())
			    .detail("AddressesFailed", exclusionTracker.failed.size())
			    .detail("Primary", self->isPrimary());

			self->restartRecruiting.trigger();
		}
	}

	ACTOR static Future<Void> updateNextWigglingStorageID(DDTeamCollection* self) {
		state StorageWiggleData wiggleState;
		state KeyBackedObjectMap<UID, StorageWiggleValue, decltype(IncludeVersion())> metadataMap =
		    wiggleState.wigglingStorageServer(PrimaryRegion(self->primary));

		state UID nextId = wait(self->getNextWigglingServerID());
		state StorageWiggleValue value(nextId);
		state Reference<ReadYourWritesTransaction> tr(new ReadYourWritesTransaction(self->dbContext()));
		loop {
			// write the next server id
			try {
				tr->setOption(FDBTransactionOptions::ACCESS_SYSTEM_KEYS);
				metadataMap.set(tr, nextId, value);
				wait(tr->commit());
				break;
			} catch (Error& e) {
				wait(tr->onError(e));
			}
		}

		self->nextWiggleInfo.send(value);
		TraceEvent(SevDebug, "PerpetualStorageWiggleNextID", self->distributorId)
		    .detail("Primary", self->primary)
		    .detail("WriteID", nextId);

		return Void();
	}

	ACTOR static Future<Void> waitPerpetualWiggleDelay(DDTeamCollection* self) {
		if (g_network->isSimulated() && g_simulator->isConsistencyChecked) {
			// Wiggle can cause consistency check to repeatedly restart. So we want to
			// slow it down to avoid consistency check timeout.
			wait(delay(300));
			return Void();
		} else if (SERVER_KNOBS->PERPETUAL_WIGGLE_DELAY <= 60.0) {
			wait(delay(SERVER_KNOBS->PERPETUAL_WIGGLE_DELAY));
			return Void();
		}
		state double nextDelay = 60.0;
		while (true) {
			wait(delay(nextDelay));

			double totalDelay = wait(self->storageWiggler->wiggleData.addPerpetualWiggleDelay(
			    self->dbContext().getReference(), PrimaryRegion(self->primary), nextDelay));
			nextDelay = std::min(SERVER_KNOBS->PERPETUAL_WIGGLE_DELAY - totalDelay, 60.0);

			if (totalDelay >= SERVER_KNOBS->PERPETUAL_WIGGLE_DELAY) {
				wait(self->storageWiggler->wiggleData.clearPerpetualWiggleDelay(self->dbContext().getReference(),
				                                                                PrimaryRegion(self->primary)));
				return Void();
			}
		}
	}

	ACTOR static Future<Void> perpetualStorageWiggleRest(DDTeamCollection* self) {
		state bool takeRest = true;
		state Promise<int64_t> avgShardBytes;
		while (takeRest) {
			// a minimal delay to avoid excluding and including SS too fast
			wait(waitPerpetualWiggleDelay(self));

			avgShardBytes.reset();
			self->getAverageShardBytes.send(avgShardBytes);
			int64_t avgBytes = wait(avgShardBytes.getFuture());
			double ratio = self->loadBytesBalanceRatio(avgBytes * SERVER_KNOBS->PERPETUAL_WIGGLE_SMALL_LOAD_RATIO);
			bool imbalance = ratio < SERVER_KNOBS->PERPETUAL_WIGGLE_MIN_BYTES_BALANCE_RATIO;
			CODE_PROBE(imbalance, "Perpetual Wiggle pause because cluster is imbalance.");

			// there must not have other teams to place wiggled data
			takeRest = self->server_info.size() <= self->configuration.storageTeamSize ||
			           self->machine_info.size() < self->configuration.storageTeamSize || imbalance;

			// log the extra delay and change the wiggler state
			if (takeRest) {
				self->storageWiggler->setWiggleState(StorageWiggler::PAUSE);
				if (self->configuration.storageMigrationType == StorageMigrationType::GRADUAL) {
					TraceEvent(SevWarn, "PerpetualStorageWiggleSleep", self->distributorId)
					    .suppressFor(SERVER_KNOBS->PERPETUAL_WIGGLE_DELAY * 4)
					    .detail("BytesBalanceRatio", ratio)
					    .detail("ServerSize", self->server_info.size())
					    .detail("MachineSize", self->machine_info.size())
					    .detail("StorageTeamSize", self->configuration.storageTeamSize);
				}
			}
		}
		return Void();
	}

	ACTOR static Future<Void> perpetualStorageWiggleIterator(DDTeamCollection* teamCollection,
	                                                         AsyncVar<bool>* stopSignal,
	                                                         FutureStream<Void> finishStorageWiggleSignal) {
		loop {
			choose {
				when(wait(stopSignal->onChange())) {}
				when(waitNext(finishStorageWiggleSignal)) {
					// delay to avoid delete and update ServerList too frequently, which could result busy loop or over
					// utilize the disk of other active SS
					wait(perpetualStorageWiggleRest(teamCollection));
					wait(updateNextWigglingStorageID(teamCollection));
				}
			}
			if (stopSignal->get()) {
				break;
			}
		}

		return Void();
	}

	ACTOR static Future<Void> clusterHealthCheckForPerpetualWiggle(DDTeamCollection* self, int* extraTeamCount) {
		state int pausePenalty = 1;
		loop {
			Promise<int> countp;
			self->getUnhealthyRelocationCount.send(countp);
			int count = wait(countp.getFuture());
			// pause wiggle when
			// a. DDQueue is busy with unhealthy relocation request
			// b. healthy teams are not enough
			// c. the overall disk space is not enough
			if (count >= SERVER_KNOBS->DD_STORAGE_WIGGLE_PAUSE_THRESHOLD || self->healthyTeamCount <= *extraTeamCount ||
			    self->bestTeamKeepStuckCount > SERVER_KNOBS->DD_STORAGE_WIGGLE_STUCK_THRESHOLD) {
				// if we pause wiggle not because the reason a, increase extraTeamCount. This helps avoid oscillation
				// between pause and non-pause status.
				if ((self->healthyTeamCount <= *extraTeamCount ||
				     self->bestTeamKeepStuckCount > SERVER_KNOBS->DD_STORAGE_WIGGLE_PAUSE_THRESHOLD) &&
				    !self->pauseWiggle->get()) {
					*extraTeamCount = std::min(*extraTeamCount + pausePenalty, (int)self->teams.size());
					pausePenalty = std::min(pausePenalty * 2, (int)self->teams.size());
				}
				self->pauseWiggle->set(true);
			} else {
				self->pauseWiggle->set(false);
			}
			wait(delay(SERVER_KNOBS->CHECK_TEAM_DELAY, TaskPriority::DataDistributionLow));
		}
	}

	ACTOR static Future<Void> perpetualStorageWiggler(DDTeamCollection* self,
	                                                  AsyncVar<bool>* stopSignal,
	                                                  PromiseStream<Void> finishStorageWiggleSignal) {
		state StorageWiggleData wiggleState;
		state KeyBackedObjectMap<UID, StorageWiggleValue, decltype(IncludeVersion())> metadataMap =
		    wiggleState.wigglingStorageServer(PrimaryRegion(self->primary));

		state Future<StorageWiggleValue> nextFuture = Never();
		state Future<Void> moveFinishFuture = Never();
		state int extraTeamCount = 0;
		state Future<Void> ddQueueCheck = clusterHealthCheckForPerpetualWiggle(self, &extraTeamCount);
		state FutureStream<StorageWiggleValue> nextStream = self->nextWiggleInfo.getFuture();

		wait(readStorageWiggleMap(self));

		if (!self->wigglingId.present()) {
			// skip to the next valid ID
			nextFuture = waitAndForward(nextStream);
			finishStorageWiggleSignal.send(Void());
		}

		loop {
			state Future<Void> pauseChanged = self->pauseWiggle->onChange();
			state Future<Void> stopChanged = stopSignal->onChange();
			if (self->wigglingId.present()) {
				state UID id = self->wigglingId.get();
				if (self->pauseWiggle->get()) {
					CODE_PROBE(true, "paused because cluster is unhealthy");
					moveFinishFuture = Never();
					self->includeStorageServersForWiggle();
					self->storageWiggler->setWiggleState(StorageWiggler::PAUSE);
					TraceEvent(self->configuration.storageMigrationType == StorageMigrationType::AGGRESSIVE ? SevInfo
					                                                                                        : SevWarn,
					           "PerpetualStorageWigglePause",
					           self->distributorId)
					    .detail("Primary", self->primary)
					    .detail("ServerId", id)
					    .detail("BestTeamKeepStuckCount", self->bestTeamKeepStuckCount)
					    .detail("ExtraHealthyTeamCount", extraTeamCount)
					    .detail("HealthyTeamCount", self->healthyTeamCount);
				} else {
					choose {
						when(wait(self->waitUntilHealthy())) {
							CODE_PROBE(true, "start wiggling");
							wait(self->storageWiggler->startWiggle());
							auto fv = self->excludeStorageServersForWiggle(id);
							moveFinishFuture = fv;
							self->storageWiggler->setWiggleState(StorageWiggler::RUN);
							TraceEvent("PerpetualStorageWiggleStart", self->distributorId)
							    .detail("Primary", self->primary)
							    .detail("ServerId", id)
							    .detail("ExtraHealthyTeamCount", extraTeamCount)
							    .detail("HealthyTeamCount", self->healthyTeamCount);
						}
						when(wait(pauseChanged)) {
							continue;
						}
					}
				}
			}

			choose {
				when(StorageWiggleValue value = wait(nextFuture)) {
					ASSERT(!self->wigglingId.present()); // the previous wiggle must be finished
					nextFuture = Never();
					self->wigglingId = value.id;
					// random delay
					wait(delayJittered(5.0, TaskPriority::DataDistributionLow));
				}
				when(wait(moveFinishFuture)) {
					ASSERT(self->wigglingId.present());
					self->waitUntilRecruited.set(true);
					self->restartTeamBuilder.trigger();

					moveFinishFuture = Never();
					self->includeStorageServersForWiggle();
					TraceEvent("PerpetualStorageWiggleFinish", self->distributorId)
					    .detail("Primary", self->primary)
					    .detail("ServerId", self->wigglingId.get());

					wait(self->eraseStorageWiggleMap(&metadataMap, self->wigglingId.get()) &&
					     self->storageWiggler->finishWiggle());
					self->wigglingId.reset();
					nextFuture = waitAndForward(nextStream);
					finishStorageWiggleSignal.send(Void());
					extraTeamCount = std::max(0, extraTeamCount - 1);
				}
				when(wait(ddQueueCheck || pauseChanged || stopChanged)) {}
			}

			if (stopSignal->get()) {
				break;
			}
		}

		if (self->wigglingId.present()) {
			self->includeStorageServersForWiggle();
			TraceEvent("PerpetualStorageWiggleExitingPause", self->distributorId)
			    .detail("Primary", self->primary)
			    .detail("ServerId", self->wigglingId.get());
			self->wigglingId.reset();
		}

		return Void();
	}

	// This coroutine sets a watch to monitor the value change of `perpetualStorageWiggleKey` which is controlled by
	// command `configure perpetual_storage_wiggle=$value` if the value is 1, this actor start 2 actors,
	// `perpetualStorageWiggleIterator` and `perpetualStorageWiggler`. Otherwise, it sends stop signal to them.
	ACTOR static Future<Void> monitorPerpetualStorageWiggle(DDTeamCollection* self) {
		state int speed = 0;
		state PromiseStream<Void> finishStorageWiggleSignal;
		state SignalableActorCollection collection;
		self->pauseWiggle = makeReference<AsyncVar<bool>>(true);
		ASSERT(self->storageWiggler->isStopped());

		loop {
			state ReadYourWritesTransaction tr(self->dbContext());
			loop {
				try {
					tr.setOption(FDBTransactionOptions::ACCESS_SYSTEM_KEYS);
					Optional<Standalone<StringRef>> value = wait(tr.get(perpetualStorageWiggleKey));

					if (value.present()) {
						speed = std::stoi(value.get().toString());
					}
					state Future<Void> watchFuture = tr.watch(perpetualStorageWiggleKey);
					wait(tr.commit());

					ASSERT(speed == 1 || speed == 0);
					if (speed == 1 && self->storageWiggler->isStopped()) { // avoid duplicated start
						self->storageWiggler->setStopSignal(false);
						wait(self->storageWiggler->restoreStats());
						collection.add(self->perpetualStorageWiggleIterator(self->storageWiggler->stopWiggleSignal,
						                                                    finishStorageWiggleSignal.getFuture()));
						collection.add(self->perpetualStorageWiggler(self->storageWiggler->stopWiggleSignal,
						                                             finishStorageWiggleSignal));
						TraceEvent("PerpetualStorageWiggleOpen", self->distributorId).detail("Primary", self->primary);
					} else if (speed == 0) {
						if (!self->storageWiggler->isStopped()) {
							self->storageWiggler->setStopSignal(true);
							wait(collection.signalAndReset());
							self->pauseWiggle->set(true);
						}
						wait(self->storageWiggler->resetStats());
						TraceEvent("PerpetualStorageWiggleClose", self->distributorId).detail("Primary", self->primary);
					}
					wait(watchFuture);
					break;
				} catch (Error& e) {
					wait(tr.onError(e));
				}
			}
		}
	}

	ACTOR static Future<Void> waitHealthyZoneChange(DDTeamCollection* self) {
		state ReadYourWritesTransaction tr(self->dbContext());
		loop {
			try {
				tr.setOption(FDBTransactionOptions::READ_SYSTEM_KEYS);
				tr.setOption(FDBTransactionOptions::LOCK_AWARE);
				Optional<Value> val = wait(tr.get(healthyZoneKey));
				state Future<Void> healthyZoneTimeout = Never();
				if (val.present()) {
					auto p = decodeHealthyZoneValue(val.get());
					if (p.first == ignoreSSFailuresZoneString) {
						// healthyZone is now overloaded for DD diabling purpose, which does not timeout
						TraceEvent("DataDistributionDisabledForStorageServerFailuresStart", self->distributorId).log();
						healthyZoneTimeout = Never();
					} else if (p.second > tr.getReadVersion().get()) {
						double timeoutSeconds =
						    (p.second - tr.getReadVersion().get()) / (double)SERVER_KNOBS->VERSIONS_PER_SECOND;
						healthyZoneTimeout = delay(timeoutSeconds, TaskPriority::DataDistribution);
						if (self->healthyZone.get() != p.first) {
							TraceEvent("MaintenanceZoneStart", self->distributorId)
							    .detail("ZoneID", printable(p.first))
							    .detail("EndVersion", p.second)
							    .detail("Duration", timeoutSeconds);
							self->healthyZone.set(p.first);
						}
					} else if (self->healthyZone.get().present()) {
						// maintenance hits timeout
						TraceEvent("MaintenanceZoneEndTimeout", self->distributorId).log();
						self->healthyZone.set(Optional<Key>());
					}
				} else if (self->healthyZone.get().present()) {
					// `healthyZone` has been cleared
					if (self->healthyZone.get().get() == ignoreSSFailuresZoneString) {
						TraceEvent("DataDistributionDisabledForStorageServerFailuresEnd", self->distributorId).log();
					} else {
						TraceEvent("MaintenanceZoneEndManualClear", self->distributorId).log();
					}
					self->healthyZone.set(Optional<Key>());
				}

				state Future<Void> watchFuture = tr.watch(healthyZoneKey);
				wait(tr.commit());
				wait(watchFuture || healthyZoneTimeout);
				tr.reset();
			} catch (Error& e) {
				wait(tr.onError(e));
			}
		}
	}

	ACTOR static Future<Void> monitorStorageServerRecruitment(DDTeamCollection* self) {
		state bool recruiting = false;
		state bool lastIsTss = false;
		TraceEvent("StorageServerRecruitment", self->distributorId)
		    .detail("State", "Idle")
		    .trackLatest(self->storageServerRecruitmentEventHolder->trackingKey);
		loop {
			if (!recruiting) {
				while (self->recruitingStream.get() == 0) {
					wait(self->recruitingStream.onChange());
				}
				TraceEvent("StorageServerRecruitment", self->distributorId)
				    .detail("State", "Recruiting")
				    .detail("IsTSS", self->isTssRecruiting ? "True" : "False")
				    .trackLatest(self->storageServerRecruitmentEventHolder->trackingKey);
				recruiting = true;
				lastIsTss = self->isTssRecruiting;
			} else {
				loop {
					choose {
						when(wait(self->recruitingStream.onChange())) {
							if (lastIsTss != self->isTssRecruiting) {
								TraceEvent("StorageServerRecruitment", self->distributorId)
								    .detail("State", "Recruiting")
								    .detail("IsTSS", self->isTssRecruiting ? "True" : "False")
								    .trackLatest(self->storageServerRecruitmentEventHolder->trackingKey);
								lastIsTss = self->isTssRecruiting;
							}
						}
						when(wait(self->recruitingStream.get() == 0
						              ? delay(SERVER_KNOBS->RECRUITMENT_IDLE_DELAY, TaskPriority::DataDistribution)
						              : Future<Void>(Never()))) {
							break;
						}
					}
				}
				TraceEvent("StorageServerRecruitment", self->distributorId)
				    .detail("State", "Idle")
				    .trackLatest(self->storageServerRecruitmentEventHolder->trackingKey);
				recruiting = false;
			}
		}
	}

	ACTOR static Future<Void> initializeStorage(DDTeamCollection* self,
	                                            RecruitStorageReply candidateWorker,
	                                            const DDEnabledState* ddEnabledState,
	                                            bool recruitTss,
	                                            Reference<TSSPairState> tssState) {
		// SOMEDAY: Cluster controller waits for availability, retry quickly if a server's Locality changes
		self->recruitingStream.set(self->recruitingStream.get() + 1);

		const NetworkAddress& netAddr = candidateWorker.worker.stableAddress();
		AddressExclusion workerAddr(netAddr.ip, netAddr.port);
		if (self->numExistingSSOnAddr(workerAddr) <= 2 &&
		    self->recruitingLocalities.find(candidateWorker.worker.stableAddress()) ==
		        self->recruitingLocalities.end()) {
			// Only allow at most 2 storage servers on an address, because
			// too many storage server on the same address (i.e., process) can cause OOM.
			// Ask the candidateWorker to initialize a SS only if the worker does not have a pending request
			state UID interfaceId = deterministicRandom()->randomUniqueID();

			// insert recruiting localities BEFORE actor waits, to ensure we don't send many recruitment requests to the
			// same storage
			self->recruitingIds.insert(interfaceId);
			self->recruitingLocalities.insert(candidateWorker.worker.stableAddress());

			state InitializeStorageRequest isr;
			isr.storeType = recruitTss ? self->configuration.testingStorageServerStoreType
			                           : self->configuration.storageServerStoreType;

			// Check if perpetual storage wiggle is enabled and perpetualStoreType is set. If so, we use
			// perpetualStoreType for all new SSes that match perpetualStorageWiggleLocality.
			// Note that this only applies to regular storage servers, not TSS.
			if (!recruitTss && self->configuration.storageMigrationType == StorageMigrationType::GRADUAL &&
			    self->configuration.perpetualStoreType.storeType() != KeyValueStoreType::END) {
				if (self->configuration.perpetualStorageWiggleLocality == "0") {
					isr.storeType = self->configuration.perpetualStoreType;
				} else {
					Optional<Value> localityKey;
					Optional<Value> localityValue;
					ParsePerpetualStorageWiggleLocality(
					    self->configuration.perpetualStorageWiggleLocality, &localityKey, &localityValue);
					if (candidateWorker.worker.locality.get(localityKey.get()) == localityValue) {
						isr.storeType = self->configuration.perpetualStoreType;
					}
				}
			}
			isr.seedTag = invalidTag;
			isr.reqId = deterministicRandom()->randomUniqueID();
			isr.interfaceId = interfaceId;
			isr.encryptMode = self->configuration.encryptionAtRestMode;

			// if tss, wait for pair ss to finish and add its id to isr. If pair fails, don't recruit tss
			state bool doRecruit = true;
			if (recruitTss) {
				TraceEvent("TSS_Recruit", self->distributorId)
				    .detail("ReqID", isr.reqId)
				    .detail("TSSID", interfaceId)
				    .detail("Stage", "TSSWaitingPair")
				    .detail("TSSAddr", candidateWorker.worker.address())
				    .detail("TSSLocality", candidateWorker.worker.locality.toString());

				Optional<std::pair<UID, Version>> ssPairInfoResult = wait(tssState->waitOnSS());
				if (ssPairInfoResult.present()) {
					isr.tssPairIDAndVersion = ssPairInfoResult.get();

					TraceEvent("TSS_Recruit", self->distributorId)
					    .detail("ReqID", isr.reqId)
					    .detail("SSID", ssPairInfoResult.get().first)
					    .detail("TSSID", interfaceId)
					    .detail("Stage", "TSSGotPair")
					    .detail("TSSAddr", candidateWorker.worker.address())
					    .detail("SSVersion", ssPairInfoResult.get().second)
					    .detail("TSSLocality", candidateWorker.worker.locality.toString());
				} else {
					doRecruit = false;

					TraceEvent(SevWarnAlways, "TSS_RecruitError", self->distributorId)
					    .detail("ReqID", isr.reqId)
					    .detail("TSSID", interfaceId)
					    .detail("Reason", "TSS failed to get SS pair for some reason")
					    .detail("TSSAddr", candidateWorker.worker.address())
					    .detail("TSSLocality", candidateWorker.worker.locality.toString());
				}
			}

			TraceEvent("DDRecruiting")
			    .detail("ReqID", isr.reqId)
			    .detail("Primary", self->primary)
			    .detail("State", "Sending request to worker")
			    .detail("WorkerID", candidateWorker.worker.id())
			    .detail("WorkerLocality", candidateWorker.worker.locality.toString())
			    .detail("Interf", interfaceId)
			    .detail("Addr", candidateWorker.worker.address())
			    .detail("TSS", recruitTss ? "true" : "false")
			    .detail("RecruitingStream", self->recruitingStream.get())
			    .detail("StoreType", isr.storeType);

			Future<ErrorOr<InitializeStorageReply>> fRecruit =
			    doRecruit
			        ? candidateWorker.worker.storage.tryGetReply(isr, TaskPriority::DataDistribution)
			        : Future<ErrorOr<InitializeStorageReply>>(ErrorOr<InitializeStorageReply>(recruitment_failed()));

			state ErrorOr<InitializeStorageReply> newServer = wait(fRecruit);

			if (doRecruit && newServer.isError()) {
				TraceEvent(SevWarn, "DDRecruitmentError").error(newServer.getError());
				if (!newServer.isError(error_code_recruitment_failed) &&
				    !newServer.isError(error_code_request_maybe_delivered)) {
					tssState->markComplete();
					throw newServer.getError();
				}
				wait(delay(SERVER_KNOBS->STORAGE_RECRUITMENT_DELAY, TaskPriority::DataDistribution));
			}

			if (!recruitTss && newServer.present() &&
			    tssState->ssRecruitSuccess(std::pair(interfaceId, newServer.get().addedVersion))) {
				// SS has a tss pair. send it this id, but try to wait for add server until tss is recruited

				TraceEvent("TSS_Recruit", self->distributorId)
				    .detail("ReqID", isr.reqId)
				    .detail("SSID", interfaceId)
				    .detail("Stage", "SSSignaling")
				    .detail("SSAddr", candidateWorker.worker.address())
				    .detail("SSLocality", candidateWorker.worker.locality.toString());

				// wait for timeout, but eventually move on if no TSS pair recruited
				Optional<bool> tssSuccessful =
				    wait(timeout(tssState->waitOnTSS(), SERVER_KNOBS->TSS_RECRUITMENT_TIMEOUT));

				if (tssSuccessful.present() && tssSuccessful.get()) {
					TraceEvent("TSS_Recruit", self->distributorId)
					    .detail("ReqID", isr.reqId)
					    .detail("SSID", interfaceId)
					    .detail("Stage", "SSGotPair")
					    .detail("SSAddr", candidateWorker.worker.address())
					    .detail("SSLocality", candidateWorker.worker.locality.toString());
				} else {
					TraceEvent(SevWarn, "TSS_RecruitError", self->distributorId)
					    .detail("ReqID", isr.reqId)
					    .detail("SSID", interfaceId)
					    .detail("Reason",
					            tssSuccessful.present() ? "TSS recruitment failed for some reason"
					                                    : "TSS recruitment timed out")
					    .detail("SSAddr", candidateWorker.worker.address())
					    .detail("SSLocality", candidateWorker.worker.locality.toString());
				}
			}

			self->recruitingIds.erase(interfaceId);
			self->recruitingLocalities.erase(candidateWorker.worker.stableAddress());

			TraceEvent("DDRecruiting")
			    .detail("ReqID", isr.reqId)
			    .detail("Primary", self->primary)
			    .detail("State", "Finished request")
			    .detail("WorkerID", candidateWorker.worker.id())
			    .detail("WorkerLocality", candidateWorker.worker.locality.toString())
			    .detail("Interf", interfaceId)
			    .detail("Addr", candidateWorker.worker.address())
			    .detail("RecruitingStream", self->recruitingStream.get())
			    .detail("TSS", recruitTss ? "true" : "false")
			    .detail("StoreType", isr.storeType);

			if (newServer.present()) {
				UID id = newServer.get().interf.id();
				if (!self->server_and_tss_info.count(id)) {
					if (!recruitTss || tssState->tssRecruitSuccess()) {
						self->addServer(newServer.get().interf,
						                candidateWorker.processClass,
						                self->serverTrackerErrorOut,
						                newServer.get().addedVersion,
						                *ddEnabledState);
						TraceEvent("DDRecruiting")
						    .detail("ReqID", isr.reqId)
						    .detail("Primary", self->primary)
						    .detail("State", "Add new SS to DD")
						    .detail("WorkerID", candidateWorker.worker.id())
						    .detail("WorkerLocality", candidateWorker.worker.locality.toString())
						    .detail("Interf", interfaceId)
						    .detail("Addr", candidateWorker.worker.address())
						    .detail("RecruitingStream", self->recruitingStream.get())
						    .detail("TSS", recruitTss ? "true" : "false")
						    .detail("StoreType", isr.storeType);
						self->waitUntilRecruited.set(false);
						// signal all done after adding tss to tracking info
						tssState->markComplete();
					}
				} else {
					TraceEvent(SevWarn, "DDRecruitmentError")
					    .detail("ReqID", isr.reqId)
					    .detail("Reason", "Server ID already recruited")
					    .detail("ServerID", id);
				}
			}
		}

		// SS and/or TSS recruitment failed at this point, update tssState
		if (recruitTss && tssState->tssRecruitFailed()) {
			tssState->markComplete();
			CODE_PROBE(true, "TSS recruitment failed for some reason");
		}
		if (!recruitTss && tssState->ssRecruitFailed()) {
			CODE_PROBE(true, "SS with pair TSS recruitment failed for some reason");
		}

		self->recruitingStream.set(self->recruitingStream.get() - 1);
		self->restartRecruiting.trigger();

		return Void();
	}

	ACTOR static Future<Void> storageRecruiter(
	    DDTeamCollection* self,
	    Reference<IAsyncListener<RequestStream<RecruitStorageRequest>>> recruitStorage,
	    DDEnabledState const* ddEnabledState) {
		state Future<RecruitStorageReply> fCandidateWorker;
		state RecruitStorageRequest lastRequest;
		state bool hasHealthyTeam;
		state std::map<AddressExclusion, int> numSSPerAddr;
		state std::map<AddressExclusion, int> numSSIgnoredPerAddr;

		// tss-specific recruitment state
		state int32_t targetTSSInDC = 0;
		state int32_t tssToRecruit = 0;
		state int inProgressTSSCount = 0;
		state PromiseStream<Future<Void>> addTSSInProgress;
		state Future<Void> inProgressTSS =
		    actorCollection(addTSSInProgress.getFuture(), &inProgressTSSCount, nullptr, nullptr, nullptr);
		state Reference<TSSPairState> tssState = makeReference<TSSPairState>();
		state Future<Void> checkTss = self->initialFailureReactionDelay;
		state bool pendingTSSCheck = false;

		TraceEvent(SevDebug, "TSS_RecruitUpdated", self->distributorId).detail("Count", tssToRecruit);

		loop {
			try {
				targetTSSInDC = self->getTargetTSSInDC();
				int newTssToRecruit = targetTSSInDC - self->tss_info_by_pair.size() - inProgressTSSCount;
				// FIXME: Should log this if the recruit count stays the same but the other numbers update?
				if (newTssToRecruit != tssToRecruit) {
					TraceEvent("TSS_RecruitUpdated", self->distributorId)
					    .detail("Desired", targetTSSInDC)
					    .detail("Existing", self->tss_info_by_pair.size())
					    .detail("InProgress", inProgressTSSCount)
					    .detail("NotStarted", newTssToRecruit);
					tssToRecruit = newTssToRecruit;

					// if we need to get rid of some TSS processes, signal to either cancel recruitment or kill existing
					// TSS processes
					if (!pendingTSSCheck && (tssToRecruit < 0 || self->zeroHealthyTeams->get()) &&
					    (self->isTssRecruiting ||
					     (self->zeroHealthyTeams->get() && self->tss_info_by_pair.size() > 0))) {
						checkTss = self->initialFailureReactionDelay;
					}
				}
				numSSPerAddr.clear();
				numSSIgnoredPerAddr.clear();
				hasHealthyTeam = (self->healthyTeamCount != 0);
				RecruitStorageRequest rsr;
				std::set<AddressExclusion> exclusions;
				// Exclude existing servers running SS from being recruited again.
				for (auto s = self->server_and_tss_info.begin(); s != self->server_and_tss_info.end(); ++s) {
					auto serverStatus = self->server_status.get(s->second->getLastKnownInterface().id());
					auto addr = s->second->getLastKnownInterface().stableAddress();
					AddressExclusion addrExcl(addr.ip, addr.port);
					if (serverStatus.excludeOnRecruit()) {
						TraceEvent(SevDebug, "DDRecruitExcl1")
						    .detail("Primary", self->primary)
						    .detail("Excluding", s->second->getLastKnownInterface().address());
						exclusions.insert(addrExcl);
						numSSPerAddr[addrExcl]++; // increase from 0
					} else {
						numSSIgnoredPerAddr[addrExcl]++;
					}
				}
				for (auto addr : self->recruitingLocalities) {
					exclusions.insert(AddressExclusion(addr.ip, addr.port));
				}

				auto excl = self->excludedServers.getKeys();
				for (const auto& s : excl) {
					if (self->excludedServers.get(s) != DDTeamCollection::Status::NONE) {
						TraceEvent(SevDebug, "DDRecruitExcl2")
						    .detail("Primary", self->primary)
						    .detail("Excluding", s.toString());
						exclusions.insert(s);
					}
				}

				// Exclude workers that have invalid locality
				for (auto& addr : self->invalidLocalityAddr) {
					TraceEvent(SevDebug, "DDRecruitExclInvalidAddr").detail("Excluding", addr.toString());
					exclusions.insert(addr);
				}

				for (auto& it : numSSIgnoredPerAddr) {
					if (it.second > 2) {
						// In this case, we know initialize storage will skip recruiting this host due to too many
						// storages already on the process. Exclude it from the request to the CC to try to find a
						// better fit, especially in the critical recruitment case. This is temporary while storages are
						// in this state. Either these failed storages will eventually have data moved away, which will
						// trigger restartRecruiting again, or the host will become healthy again, in which case we
						// won't need to recruit on it and it would be counted with Excl1.
						exclusions.insert(it.first);
						TraceEvent(SevDebug, "DDRecruitExcl3")
						    .detail("Primary", self->primary)
						    .detail("Excluding", it.first.toString())
						    .detail("IgnoredCount", it.second);
					}
				}

				rsr.criticalRecruitment = !hasHealthyTeam;
				for (auto it : exclusions) {
					rsr.excludeAddresses.push_back(it);
				}

				rsr.includeDCs = self->includedDCs;

				TraceEvent(rsr.criticalRecruitment ? SevWarn : SevInfo, "DDRecruiting")
				    .detail("Primary", self->primary)
				    .detail("State", "Sending request to CC")
				    .detail("Exclusions", rsr.excludeAddresses.size())
				    .detail("Critical", rsr.criticalRecruitment)
				    .detail("IncludedDCsSize", rsr.includeDCs.size());

				if (rsr.criticalRecruitment) {
					TraceEvent(SevWarn, "DDRecruitingEmergency", self->distributorId).detail("Primary", self->primary);
				}

				if (!fCandidateWorker.isValid() || fCandidateWorker.isReady() ||
				    rsr.excludeAddresses != lastRequest.excludeAddresses ||
				    rsr.criticalRecruitment != lastRequest.criticalRecruitment) {
					lastRequest = rsr;
					fCandidateWorker =
					    brokenPromiseToNever(recruitStorage->get().getReply(rsr, TaskPriority::DataDistribution));
				}

				choose {
					when(RecruitStorageReply candidateWorker = wait(fCandidateWorker)) {
						// Note that this call may be blocked in CC when there are no more storage process matching
						// the criteria in RecruitStorageRequest.
						AddressExclusion candidateSSAddr(candidateWorker.worker.stableAddress().ip,
						                                 candidateWorker.worker.stableAddress().port);
						int numExistingSS = numSSPerAddr[candidateSSAddr];
						if (numExistingSS >= 2) {
							TraceEvent(SevWarnAlways, "StorageRecruiterTooManySSOnSameAddr", self->distributorId)
							    .detail("Primary", self->primary)
							    .detail("Addr", candidateSSAddr.toString())
							    .detail("NumExistingSS", numExistingSS);
						}

						if (hasHealthyTeam && !tssState->active && tssToRecruit > 0) {
							TraceEvent("TSS_Recruit", self->distributorId)
							    .detail("Stage", "HoldTSS")
							    .detail("Addr", candidateSSAddr.toString())
							    .detail("Locality", candidateWorker.worker.locality.toString());

							CODE_PROBE(true, "Starting TSS recruitment");
							self->isTssRecruiting = true;
							tssState = makeReference<TSSPairState>(candidateWorker.worker.locality);

							addTSSInProgress.send(tssState->waitComplete());
							self->addActor.send(
							    initializeStorage(self, candidateWorker, ddEnabledState, true, tssState));
							checkTss = self->initialFailureReactionDelay;
						} else {
							if (tssState->active && tssState->inDataZone(candidateWorker.worker.locality)) {
								CODE_PROBE(true, "TSS recruits pair in same dc/datahall");
								self->isTssRecruiting = false;
								TraceEvent("TSS_Recruit", self->distributorId)
								    .detail("Stage", "PairSS")
								    .detail("Addr", candidateSSAddr.toString())
								    .detail("Locality", candidateWorker.worker.locality.toString());
								self->addActor.send(
								    initializeStorage(self, candidateWorker, ddEnabledState, false, tssState));
								// successfully started recruitment of pair, reset tss recruitment state
								tssState = makeReference<TSSPairState>();
							} else {
								CODE_PROBE(
								    tssState->active,
								    "TSS recruitment skipped potential pair because it's in a different dc/datahall");
								self->addActor.send(initializeStorage(
								    self, candidateWorker, ddEnabledState, false, makeReference<TSSPairState>()));
							}
						}
					}
					when(wait(recruitStorage->onChange())) {
						fCandidateWorker = Future<RecruitStorageReply>();
					}
					when(wait(self->zeroHealthyTeams->onChange())) {
						if (!pendingTSSCheck && self->zeroHealthyTeams->get() &&
						    (self->isTssRecruiting || self->tss_info_by_pair.size() > 0)) {
							checkTss = self->initialFailureReactionDelay;
						}
					}
					when(wait(checkTss)) {
						bool cancelTss = self->isTssRecruiting && (tssToRecruit < 0 || self->zeroHealthyTeams->get());
						// Can't kill more tss' than we have. Kill 1 if zero healthy teams, otherwise kill enough to get
						// back to the desired amount
						int tssToKill = std::min((int)self->tss_info_by_pair.size(),
						                         std::max(-tssToRecruit, self->zeroHealthyTeams->get() ? 1 : 0));
						if (cancelTss) {
							CODE_PROBE(tssToRecruit < 0, "tss recruitment cancelled due to too many TSS");
							CODE_PROBE(self->zeroHealthyTeams->get(),
							           "tss recruitment cancelled due zero healthy teams");

							TraceEvent(SevWarn, "TSS_RecruitCancelled", self->distributorId)
							    .detail("Reason", tssToRecruit <= 0 ? "TooMany" : "ZeroHealthyTeams");
							tssState->cancel();
							tssState = makeReference<TSSPairState>();
							self->isTssRecruiting = false;

							pendingTSSCheck = true;
							checkTss = delay(SERVER_KNOBS->TSS_DD_CHECK_INTERVAL);
						} else if (tssToKill > 0) {
							auto itr = self->tss_info_by_pair.begin();
							for (int i = 0; i < tssToKill; i++, itr++) {
								UID tssId = itr->second->getId();
								StorageServerInterface tssi = itr->second->getLastKnownInterface();

								if (self->shouldHandleServer(tssi) && self->server_and_tss_info.count(tssId)) {
									Promise<Void> killPromise = itr->second->killTss;
									if (killPromise.canBeSet()) {
										CODE_PROBE(tssToRecruit < 0, "Killing TSS due to too many TSS");
										CODE_PROBE(self->zeroHealthyTeams->get(), "Killing TSS due zero healthy teams");
										TraceEvent(SevWarn, "TSS_DDKill", self->distributorId)
										    .detail("TSSID", tssId)
										    .detail("Reason",
										            self->zeroHealthyTeams->get() ? "ZeroHealthyTeams" : "TooMany");
										Promise<Void> shutdown = self->shutdown;
										killPromise.send(Void());
										if (!shutdown.canBeSet()) {
											return Void(); // "self" got destroyed, so return.
										}
									}
								}
							}
							// If we're killing a TSS because of zero healthy teams, wait a bit to give the replacing SS
							// a change to join teams and stuff before killing another TSS
							pendingTSSCheck = true;
							checkTss = delay(SERVER_KNOBS->TSS_DD_CHECK_INTERVAL);
						} else if (self->isTssRecruiting) {
							// check again later in case we need to cancel recruitment
							pendingTSSCheck = true;
							checkTss = delay(SERVER_KNOBS->TSS_DD_CHECK_INTERVAL);
							// FIXME: better way to do this than timer?
						} else {
							pendingTSSCheck = false;
							if (!self->zeroHealthyTeams->get()) {
								checkTss = Never();
							} else {
								checkTss = delay(SERVER_KNOBS->TSS_DD_CHECK_INTERVAL);
							}
						}
					}
					when(wait(self->restartRecruiting.onTrigger())) {}
				}
				wait(delay(FLOW_KNOBS->PREVENT_FAST_SPIN_DELAY, TaskPriority::DataDistribution));
			} catch (Error& e) {
				if (e.code() != error_code_timed_out) {
					throw;
				}
				CODE_PROBE(true, "Storage recruitment timed out");
			}
		}
	}

	ACTOR static Future<Void> updateReplicasKey(DDTeamCollection* self, Optional<Key> dcId) {
		std::vector<Future<Void>> serverUpdates;

		for (auto& it : self->server_info) {
			serverUpdates.push_back(it.second->updated.getFuture());
		}

		wait(self->initialFailureReactionDelay && waitForAll(serverUpdates));
		wait(self->waitUntilHealthy());
		TraceEvent("DDUpdatingReplicas", self->distributorId)
		    .detail("Primary", self->primary)
		    .detail("DcId", dcId)
		    .detail("Replicas", self->configuration.storageTeamSize);

		int oldReplicas = wait(self->db->tryUpdateReplicasKeyForDc(dcId, self->configuration.storageTeamSize));
		if (oldReplicas == self->configuration.storageTeamSize) {
			TraceEvent("DDUpdatedAlready", self->distributorId)
			    .detail("Primary", self->primary)
			    .detail("DcId", dcId)
			    .detail("Replicas", self->configuration.storageTeamSize);
		} else {
			TraceEvent("DDUpdatedReplicas", self->distributorId)
			    .detail("Primary", self->primary)
			    .detail("DcId", dcId)
			    .detail("Replicas", self->configuration.storageTeamSize)
			    .detail("OldReplicas", oldReplicas);
		}
		return Void();
	}

	ACTOR static Future<Void> serverGetTeamRequests(DDTeamCollection* self, TeamCollectionInterface tci) {
		loop {
			GetTeamRequest req = waitNext(tci.getTeam.getFuture());
			if (req.findTeamByServers) {
				getTeamByServers(self, req);
			} else {
				self->addActor.send(self->getTeam(req));
			}
		}
	}

	ACTOR static Future<Void> monitorHealthyTeams(DDTeamCollection* self) {
		TraceEvent("DDMonitorHealthyTeamsStart").detail("ZeroHealthyTeams", self->zeroHealthyTeams->get());
		loop choose {
			when(wait(self->zeroHealthyTeams->get()
			              ? delay(SERVER_KNOBS->DD_ZERO_HEALTHY_TEAM_DELAY, TaskPriority::DataDistribution)
			              : Never())) {
				self->doBuildTeams = true;
				wait(self->checkBuildTeams());
			}
			when(wait(self->zeroHealthyTeams->onChange())) {}
		}
	}

	ACTOR static Future<Void> waitServerListChange(DDTeamCollection* self,
	                                               FutureStream<Void> serverRemoved,
	                                               const DDEnabledState* ddEnabledState) {
		state Future<Void> checkSignal = delay(SERVER_KNOBS->SERVER_LIST_DELAY, TaskPriority::DataDistributionLaunch);
		state Future<ServerWorkerInfos> serverListAndProcessClasses = Never();
		state bool isFetchingResults = false;
		loop {
			choose {
				when(wait(checkSignal)) {
					checkSignal = Never();
					isFetchingResults = true;
					serverListAndProcessClasses = self->db->getServerListAndProcessClasses();
				}
				when(ServerWorkerInfos infos = wait(serverListAndProcessClasses)) {
					auto& servers = infos.servers;
					serverListAndProcessClasses = Never();
					isFetchingResults = false;

					for (int i = 0; i < servers.size(); i++) {
						UID serverId = servers[i].first.id();
						StorageServerInterface const& ssi = servers[i].first;
						ProcessClass const& processClass = servers[i].second;
						if (!self->shouldHandleServer(ssi)) {
							continue;
						} else if (self->server_and_tss_info.count(serverId)) {
							auto& serverInfo = self->server_and_tss_info[serverId];
							if (ssi.getValue.getEndpoint() !=
							        serverInfo->getLastKnownInterface().getValue.getEndpoint() ||
							    processClass != serverInfo->getLastKnownClass().classType()) {
								Promise<std::pair<StorageServerInterface, ProcessClass>> currentInterfaceChanged =
								    serverInfo->interfaceChanged;
								serverInfo->interfaceChanged =
								    Promise<std::pair<StorageServerInterface, ProcessClass>>();
								serverInfo->onInterfaceChanged =
								    Future<std::pair<StorageServerInterface, ProcessClass>>(
								        serverInfo->interfaceChanged.getFuture());
								currentInterfaceChanged.send(std::make_pair(ssi, processClass));
							}
						} else if (!self->recruitingIds.count(ssi.id())) {
							self->addServer(ssi,
							                processClass,
							                self->serverTrackerErrorOut,
							                infos.readVersion.get(),
							                *ddEnabledState);
						}
					}

					checkSignal = delay(SERVER_KNOBS->SERVER_LIST_DELAY, TaskPriority::DataDistributionLaunch);
				}
				when(waitNext(serverRemoved)) {
					if (isFetchingResults) {
						serverListAndProcessClasses = self->db->getServerListAndProcessClasses();
					}
				}
			}
		}
	}

	ACTOR static Future<UID> getNextWigglingServerID(Reference<StorageWiggler> wiggler,
	                                                 Optional<Value> localityKey = Optional<Value>(),
	                                                 Optional<Value> localityValue = Optional<Value>(),
	                                                 DDTeamCollection* teamCollection = nullptr) {
		ASSERT(wiggler->teamCollection == teamCollection);
		loop {
			// when the DC need more
			state Optional<UID> id =
			    wiggler->getNextServerId(teamCollection == nullptr || teamCollection->reachTSSPairTarget());
			if (!id.present()) {
				wait(wiggler->onCheck());
				continue;
			}

			// if perpetual_storage_wiggle_locality has value and not 0(disabled).
			if (localityKey.present()) {
				// Whether the selected server matches the locality
				auto server = teamCollection->server_info.at(id.get());

				// TraceEvent("PerpetualLocality").detail("Server", server->getLastKnownInterface().locality.get(localityKey)).detail("Desire", localityValue);
				if (server->getLastKnownInterface().locality.get(localityKey.get()) == localityValue) {
					return id.get();
				}

				if (wiggler->empty()) {
					// None of the entries in wiggle queue matches the given locality.
					TraceEvent("PerpetualStorageWiggleEmptyQueue", teamCollection->distributorId)
					    .detail("WriteValue", "No process matched the given perpetualStorageWiggleLocality")
					    .detail("PerpetualStorageWiggleLocality",
					            teamCollection->configuration.perpetualStorageWiggleLocality);
				}
				continue;
			}
			return id.get();
		}
	}

	// read the current map of `perpetualStorageWiggleIDPrefix`, then restore wigglingId.
	ACTOR static Future<Void> readStorageWiggleMap(DDTeamCollection* self) {
		state std::vector<std::pair<UID, StorageWiggleValue>> res =
		    wait(readStorageWiggleValues(self->dbContext(), self->primary, false));
		if (res.size() > 0) {
			// SOMEDAY: support wiggle multiple SS at once
			ASSERT(!self->wigglingId.present()); // only single process wiggle is allowed
			self->wigglingId = res.begin()->first;
		}
		return Void();
	}

	ACTOR static Future<Void> updateStorageMetadata(DDTeamCollection* self, TCServerInfo* server) {
		state KeyBackedObjectMap<UID, StorageMetadataType, decltype(IncludeVersion())> metadataMap(
		    serverMetadataKeys.begin, IncludeVersion());
		state Reference<ReadYourWritesTransaction> tr = makeReference<ReadYourWritesTransaction>(self->dbContext());

		state bool isTss = server->getLastKnownInterface().isTss();
		// Update server's storeType, especially when it was created
		wait(server->updateStoreType());
		if (server->getStoreType() == KeyValueStoreType::SSD_SHARDED_ROCKSDB &&
		    !SERVER_KNOBS->SHARD_ENCODE_LOCATION_METADATA) {
			TraceEvent(SevError, "PhysicalShardNotEnabledForShardedRocks", self->getDistributorId())
			    .detail("StorageServer", server->getId());
			throw internal_error();
		}
		state StorageMetadataType data(
		    StorageMetadataType::currentTime(),
		    server->getStoreType(),
		    !server->isCorrectStoreType(isTss ? self->configuration.testingStorageServerStoreType
		                                      : self->configuration.storageServerStoreType));

		// read storage metadata
		loop {
			try {
				tr->setOption(FDBTransactionOptions::ACCESS_SYSTEM_KEYS);
				Optional<Value> serverInterfaceValue = wait(tr->get(serverListKeyFor(server->getId())));
				// The storage server is removed
				if (!serverInterfaceValue.present()) {
					TraceEvent("UpdateStorageMetadataNoOp", self->getDistributorId())
					    .detail("Server", server->getId())
					    .detail("IsTss", isTss)
					    .detail("Reason", "Absent server list item");
					return Never();
				}
				Optional<StorageMetadataType> metadata = wait(metadataMap.get(tr, server->getId()));
				// NOTE: in upgrade testing, there may not be any metadata
				// TODO: change to ASSERT(metadata.present()) in a release version only supports upgrade from 71.3
				if (metadata.present()) {
					data.createdTime = metadata.get().createdTime;
				}
				metadataMap.set(tr, server->getId(), data);
				wait(tr->commit());
				break;
			} catch (Error& e) {
				wait(tr->onError(e));
			}
		}
		// printf("------ updated metadata %s\n", server->getId().toString().c_str());
		TraceEvent("UpdateStorageMetadata", self->getDistributorId())
		    .detail("Server", server->getId())
		    .detail("IsTss", isTss);

		// wrong store type handler
		if (!isTss) {
			if (!server->isCorrectStoreType(self->configuration.storageServerStoreType) &&
			    self->wrongStoreTypeRemover.isReady()) {
				self->wrongStoreTypeRemover = removeWrongStoreType(self);
				self->addActor.send(self->wrongStoreTypeRemover);
			}
			// add server to wiggler
			if (self->storageWiggler->contains(server->getId())) {
				self->storageWiggler->updateMetadata(server->getId(), data);
			} else {
				self->storageWiggler->addServer(server->getId(), data);
			}
		}

		return Never();
	}

	ACTOR static Future<Void> run(Reference<DDTeamCollection> teamCollection,
	                              Reference<InitialDataDistribution> initData,
	                              TeamCollectionInterface tci,
	                              Reference<IAsyncListener<RequestStream<RecruitStorageRequest>>> recruitStorage,
	                              DDEnabledState const* ddEnabledState) {
		state DDTeamCollection* self = teamCollection.getPtr();
		state Future<Void> loggingTrigger = Void();
		state PromiseStream<Void> serverRemoved;
		state Future<Void> error = actorCollection(self->addActor.getFuture());

		try {
			wait(self->init(initData, *ddEnabledState));
			initData.clear(); // release reference count
			self->addActor.send(self->serverGetTeamRequests(tci));

			TraceEvent("DDTeamCollectionBegin", self->distributorId).detail("Primary", self->primary);
			wait(self->readyToStart || error);
			TraceEvent("DDTeamCollectionReadyToStart", self->distributorId).detail("Primary", self->primary);

			// removeBadTeams() does not always run. We may need to restart the actor when needed.
			// So we need the badTeamRemover variable to check if the actor is ready.
			if (self->badTeamRemover.isReady()) {
				self->badTeamRemover = self->removeBadTeams();
				self->addActor.send(self->badTeamRemover);
			}

			self->addActor.send(self->machineTeamRemover());
			self->addActor.send(self->serverTeamRemover());
			if (ddLargeTeamEnabled()) {
				self->addActor.send(self->fixUnderReplicationLoop());
			}

			if (self->wrongStoreTypeRemover.isReady()) {
				self->wrongStoreTypeRemover = self->removeWrongStoreType();
				self->addActor.send(self->wrongStoreTypeRemover);
			}

			self->traceTeamCollectionInfo();

			if (self->includedDCs.size()) {
				// start this actor before any potential recruitments can happen
				self->addActor.send(self->updateReplicasKey(self->includedDCs[0]));
			}

			// The following actors (e.g. storageRecruiter) do not need to be assigned to a variable because
			// they are always running.
			self->addActor.send(self->monitorHealthyTeams());

			if (!self->db->isMocked()) {
				self->addActor.send(self->storageRecruiter(recruitStorage, *ddEnabledState));
				self->addActor.send(self->monitorStorageServerRecruitment());
				self->addActor.send(self->waitServerListChange(serverRemoved.getFuture(), *ddEnabledState));
				self->addActor.send(self->trackExcludedServers());
				self->addActor.send(self->waitHealthyZoneChange());
				self->addActor.send(self->monitorPerpetualStorageWiggle());
			}
			// SOMEDAY: Monitor FF/serverList for (new) servers that aren't in allServers and add or remove them

			loop choose {
				when(UID removedServer = waitNext(self->removedServers.getFuture())) {
					CODE_PROBE(true, "Storage server removed from database");
					self->removeServer(removedServer);
					serverRemoved.send(Void());

					self->restartRecruiting.trigger();
				}
				when(UID removedTSS = waitNext(self->removedTSS.getFuture())) {
					CODE_PROBE(true, "TSS removed from database");
					self->removeTSS(removedTSS);
					serverRemoved.send(Void());

					self->restartRecruiting.trigger();
				}
				when(wait(self->zeroHealthyTeams->onChange())) {
					if (self->zeroHealthyTeams->get()) {
						self->restartRecruiting.trigger();
						self->noHealthyTeams();
					}
				}
				when(wait(loggingTrigger)) {
					int highestPriority = 0;
					for (auto it : self->priority_teams) {
						if (it.second > 0) {
							highestPriority = std::max(highestPriority, it.first);
						}
					}

					TraceEvent("TotalDataInFlight", self->distributorId)
					    .detail("Primary", self->primary)
					    .detail("TotalBytes", self->getDebugTotalDataInFlight())
					    .detail("UnhealthyServers", self->unhealthyServers)
					    .detail("ServerCount", self->server_info.size())
					    .detail("StorageTeamSize", self->configuration.storageTeamSize)
					    .detail("ZeroHealthy", self->zeroOptimalTeams.get())
					    .detail("HighestPriority", highestPriority)
					    .trackLatest(self->primary ? "TotalDataInFlight"
					                               : "TotalDataInFlightRemote"); // This trace event's trackLatest
					                                                             // lifetime is controlled by
					// DataDistributor::totalDataInFlightEventHolder or
					// DataDistributor::totalDataInFlightRemoteEventHolder.
					// The track latest key we use here must match the key used in
					// the holder.

					loggingTrigger = delay(SERVER_KNOBS->DATA_DISTRIBUTION_LOGGING_INTERVAL, TaskPriority::FlushTrace);
				}
				when(wait(self->serverTrackerErrorOut.getFuture())) {} // Propagate errors from storageServerTracker
				when(wait(error)) {}
			}
		} catch (Error& e) {
			if (e.code() != error_code_movekeys_conflict)
				TraceEvent(SevError, "DataDistributionTeamCollectionError", self->distributorId).error(e);
			throw e;
		}
	}

	// Take a snapshot of necessary data structures from `DDTeamCollection` and print them out with yields to avoid slow
	// task on the run loop.
	ACTOR static Future<Void> printSnapshotTeamsInfo(Reference<DDTeamCollection> self) {
		state DatabaseConfiguration configuration;
		state std::map<UID, Reference<TCServerInfo>> server_info;
		state std::map<UID, ServerStatus> server_status;
		state std::vector<Reference<TCTeamInfo>> teams;
		state std::map<Standalone<StringRef>, Reference<TCMachineInfo>> machine_info;
		state std::vector<Reference<TCMachineTeamInfo>> machineTeams;
		// state std::vector<std::string> internedLocalityRecordKeyNameStrings;
		// state int machineLocalityMapEntryArraySize;
		// state std::vector<Reference<LocalityRecord>> machineLocalityMapRecordArray;
		state int traceEventsPrinted = 0;
		state std::vector<const UID*> serverIDs;
		state double lastPrintTime = 0;
		loop {

			wait(self->printDetailedTeamsInfo.onTrigger() || self->db->waitDDTeamInfoPrintSignal());

			if (now() - lastPrintTime < SERVER_KNOBS->DD_TEAMS_INFO_PRINT_INTERVAL) {
				continue;
			}
			lastPrintTime = now();

			traceEventsPrinted = 0;

			double snapshotStart = now();

			configuration = self->configuration;
			server_info = self->server_info;
			teams = self->teams;
			// Perform deep copy so we have a consistent snapshot, even if yields are performed
			for (const auto& [machineId, info] : self->machine_info) {
				machine_info.emplace(machineId, info->clone());
			}
			machineTeams = self->machineTeams;
			// internedLocalityRecordKeyNameStrings = self->machineLocalityMap._keymap->_lookuparray;
			// machineLocalityMapEntryArraySize = self->machineLocalityMap.size();
			// machineLocalityMapRecordArray = self->machineLocalityMap.getRecordArray();
			std::vector<const UID*> _uids = self->machineLocalityMap.getObjects();
			serverIDs = _uids;

			auto const& keys = self->server_status.getKeys();
			for (auto const& key : keys) {
				// Add to or update the local server_status map
				server_status[key] = self->server_status.get(key);
			}

			TraceEvent("DDPrintSnapshotTeamsInfo", self->getDistributorId())
			    .detail("SnapshotSpeed", now() - snapshotStart)
			    .detail("Primary", self->isPrimary());

			// Print to TraceEvents
			TraceEvent("DDConfig", self->getDistributorId())
			    .detail("StorageTeamSize", configuration.storageTeamSize)
			    .detail("DesiredTeamsPerServer", SERVER_KNOBS->DESIRED_TEAMS_PER_SERVER)
			    .detail("MaxTeamsPerServer", SERVER_KNOBS->MAX_TEAMS_PER_SERVER)
			    .detail("Primary", self->isPrimary());

			TraceEvent("ServerInfo", self->getDistributorId())
			    .detail("Size", server_info.size())
			    .detail("Primary", self->isPrimary());

			state int i;
			state std::map<UID, Reference<TCServerInfo>>::iterator server = server_info.begin();
			for (i = 0; i < server_info.size(); i++) {
				TraceEvent("ServerInfo", self->getDistributorId())
				    .detail("ServerInfoIndex", i)
				    .detail("ServerID", server->first.toString())
				    .detail("ServerTeamOwned", server->second->getTeams().size())
				    .detail("MachineID", server->second->machine->machineID.contents().toString())
				    .detail("Primary", self->isPrimary());
				server++;
				if (++traceEventsPrinted % SERVER_KNOBS->DD_TEAMS_INFO_PRINT_YIELD_COUNT == 0) {
					wait(yield());
				}
			}

			server = server_info.begin();
			for (i = 0; i < server_info.size(); i++) {
				const UID& uid = server->first;

				TraceEvent e("ServerStatus", self->getDistributorId());
				e.detail("ServerUID", uid)
				    .detail("MachineIsValid", server_info[uid]->machine.isValid())
				    .detail("IsMachineHealthy", self->isMachineHealthy(server_info[uid]->machine))
				    .detail("MachineTeamSize",
				            server_info[uid]->machine.isValid() ? server_info[uid]->machine->machineTeams.size() : -1)
				    .detail("Primary", self->isPrimary());

				// ServerStatus might not be known if server was very recently added and
				// storageServerFailureTracker() has not yet updated self->server_status If the UID is not found, do
				// not assume the server is healthy or unhealthy
				auto it = server_status.find(uid);
				if (it != server_status.end()) {
					e.detail("Healthy", !it->second.isUnhealthy());
				}

				server++;
				if (++traceEventsPrinted % SERVER_KNOBS->DD_TEAMS_INFO_PRINT_YIELD_COUNT == 0) {
					wait(yield());
				}
			}

			TraceEvent("ServerTeamInfo", self->getDistributorId())
			    .detail("Size", teams.size())
			    .detail("Primary", self->isPrimary());

			for (i = 0; i < teams.size(); i++) {
				const auto& team = teams[i];

				TraceEvent("ServerTeamInfo", self->getDistributorId())
				    .detail("TeamIndex", i)
				    .detail("Healthy", team->isHealthy())
				    .detail("TeamSize", team->size())
				    .detail("MemberIDs", team->getServerIDsStr())
				    .detail("Primary", self->isPrimary())
				    .detail("TeamID", team->getTeamID())
				    .detail("Shards",
				            self->shardsAffectedByTeamFailure
				                ->getShardsFor(ShardsAffectedByTeamFailure::Team(team->getServerIDs(), self->primary))
				                .size());
				if (++traceEventsPrinted % SERVER_KNOBS->DD_TEAMS_INFO_PRINT_YIELD_COUNT == 0) {
					wait(yield());
				}
			}

			TraceEvent("MachineInfo", self->getDistributorId())
			    .detail("Size", machine_info.size())
			    .detail("Primary", self->isPrimary());
			state std::map<Standalone<StringRef>, Reference<TCMachineInfo>>::iterator machine = machine_info.begin();
			state bool isMachineHealthy = false;
			for (i = 0; i < machine_info.size(); i++) {
				Reference<TCMachineInfo> _machine = machine->second;
				bool machineIDFound = machine_info.find(_machine->machineID) != machine_info.end();
				bool zeroHealthyServersOnMachine = true;
				if (!_machine.isValid() || !machineIDFound || _machine->serversOnMachine.empty()) {
					isMachineHealthy = false;
				}

				// Healthy machine has at least one healthy server
				for (auto& server : _machine->serversOnMachine) {
					// ServerStatus might not be known if server was very recently added and
					// storageServerFailureTracker() has not yet updated self->server_status If the UID is not
					// found, do not assume the server is healthy
					auto it = server_status.find(server->getId());
					if (it != server_status.end() && !it->second.isUnhealthy()) {
						isMachineHealthy = true;
						zeroHealthyServersOnMachine = false;
						break;
					}
				}

				TraceEvent("MachineInfo", self->getDistributorId())
				    .detail("MachineInfoIndex", i)
				    .detail("Healthy", isMachineHealthy)
				    .detail("MachineIDFound", machineIDFound)
				    .detail("ZeroServersOnMachine", _machine->serversOnMachine.empty())
				    .detail("ZeroHealthyServersOnMachine", zeroHealthyServersOnMachine)
				    .detail("MachineID", machine->first.contents().toString())
				    .detail("MachineTeamOwned", machine->second->machineTeams.size())
				    .detail("ServerNumOnMachine", machine->second->serversOnMachine.size())
				    .detail("ServersID", machine->second->getServersIDStr())
				    .detail("Primary", self->isPrimary());
				machine++;
				if (++traceEventsPrinted % SERVER_KNOBS->DD_TEAMS_INFO_PRINT_YIELD_COUNT == 0) {
					wait(yield());
				}
			}

			TraceEvent("MachineTeamInfo", self->getDistributorId())
			    .detail("Size", machineTeams.size())
			    .detail("Primary", self->isPrimary());

			for (i = 0; i < machineTeams.size(); i++) {
				const auto& team = machineTeams[i];
				TraceEvent("MachineTeamInfo", self->getDistributorId())
				    .detail("TeamIndex", i)
				    .detail("MachineIDs", team->getMachineIDsStr())
				    .detail("ServerTeams", team->getServerTeams().size())
				    .detail("Primary", self->isPrimary());
				if (++traceEventsPrinted % SERVER_KNOBS->DD_TEAMS_INFO_PRINT_YIELD_COUNT == 0) {
					wait(yield());
				}
			}

			// TODO: re-enable the following logging or remove them.
			// TraceEvent("LocalityRecordKeyName", self->getDistributorId())
			//     .detail("Size", internedLocalityRecordKeyNameStrings.size())
			//     .detail("Primary", self->isPrimary());
			// for (i = 0; i < internedLocalityRecordKeyNameStrings.size(); i++) {
			// 	TraceEvent("LocalityRecordKeyIndexName", self->getDistributorId())
			// 	    .detail("KeyIndex", i)
			// 	    .detail("KeyName", internedLocalityRecordKeyNameStrings[i])
			// 	    .detail("Primary", self->isPrimary());
			// 	if (++traceEventsPrinted % SERVER_KNOBS->DD_TEAMS_INFO_PRINT_YIELD_COUNT == 0) {
			// 		wait(yield());
			// 	}
			// }

			// TraceEvent("MachineLocalityMap", self->getDistributorId())
			//     .detail("Size", machineLocalityMapEntryArraySize)
			//     .detail("Primary", self->isPrimary());
			// for (i = 0; i < serverIDs.size(); i++) {
			// 	const auto& serverID = serverIDs[i];
			// 	Reference<LocalityRecord> record = machineLocalityMapRecordArray[i];
			// 	if (record.isValid()) {
			// 		TraceEvent("MachineLocalityMap", self->getDistributorId())
			// 		    .detail("LocalityIndex", i)
			// 		    .detail("UID", serverID->toString())
			// 		    .detail("LocalityRecord", record->toString())
			// 		    .detail("Primary", self->isPrimary());
			// 	} else {
			// 		TraceEvent("MachineLocalityMap", self->getDistributorId())
			// 		    .detail("LocalityIndex", i)
			// 		    .detail("UID", serverID->toString())
			// 		    .detail("LocalityRecord", "[NotFound]")
			// 		    .detail("Primary", self->isPrimary());
			// 	}
			// 	if (++traceEventsPrinted % SERVER_KNOBS->DD_TEAMS_INFO_PRINT_YIELD_COUNT == 0) {
			// 		wait(yield());
			// 	}
			// }
		}
	}
}; // class DDTeamCollectionImpl

void DDTeamCollection::updateAvailableSpacePivots() {
	std::vector<double> teamAvailableSpace;
	for (int i = 0; i < teams.size(); ++i) {
		if (teams[i]->isHealthy()) {
			teamAvailableSpace.push_back(teams[i]->getMinAvailableSpaceRatio());
<<<<<<< HEAD
		}
	}

	if (!teamAvailableSpace.empty()) {
		ASSERT_LT(SERVER_KNOBS->AVAILABLE_SPACE_PIVOT_RATIO, 1.0);
		size_t pivot = teamAvailableSpace.size() * SERVER_KNOBS->AVAILABLE_SPACE_PIVOT_RATIO;
		std::nth_element(
		    teamAvailableSpace.begin(), teamAvailableSpace.begin() + pivot, teamAvailableSpace.end(), std::greater{});
		teamPivots.pivotAvailableSpaceRatio =
		    std::max(SERVER_KNOBS->MIN_AVAILABLE_SPACE_RATIO,
		             std::min(SERVER_KNOBS->TARGET_AVAILABLE_SPACE_RATIO, teamAvailableSpace[pivot]));
	} else {
		teamPivots.pivotAvailableSpaceRatio = SERVER_KNOBS->MIN_AVAILABLE_SPACE_RATIO;
	}

	if (teamPivots.pivotAvailableSpaceRatio < SERVER_KNOBS->TARGET_AVAILABLE_SPACE_RATIO) {
		TraceEvent(SevWarn, "DDTeamPivotAvailableSpaceTooSmall", distributorId)
		    .detail("PivotAvailableSpaceRatio", teamPivots.pivotAvailableSpaceRatio)
		    .detail("TargetAvailableSpaceRatio", SERVER_KNOBS->TARGET_AVAILABLE_SPACE_RATIO)
		    .detail("Primary", primary);
		printDetailedTeamsInfo.trigger();
	}
}

void DDTeamCollection::updateCpuPivots() {
	std::vector<double> teamAverageCPU;
	for (int i = 0; i < teams.size(); ++i) {
		if (teams[i]->isHealthy()) {
			teamAverageCPU.emplace_back(teams[i]->getAverageCPU());
			teamPivots.minTeamAvgCPU = std::min(teamPivots.minTeamAvgCPU, teamAverageCPU.back());
		}
=======
		}
	}

	if (!teamAvailableSpace.empty()) {
		ASSERT_LT(SERVER_KNOBS->AVAILABLE_SPACE_PIVOT_RATIO, 1.0);
		size_t pivot = teamAvailableSpace.size() * SERVER_KNOBS->AVAILABLE_SPACE_PIVOT_RATIO;
		std::nth_element(
		    teamAvailableSpace.begin(), teamAvailableSpace.begin() + pivot, teamAvailableSpace.end(), std::greater{});
		teamPivots.pivotAvailableSpaceRatio =
		    std::max(SERVER_KNOBS->MIN_AVAILABLE_SPACE_RATIO,
		             std::min(SERVER_KNOBS->TARGET_AVAILABLE_SPACE_RATIO, teamAvailableSpace[pivot]));
	} else {
		teamPivots.pivotAvailableSpaceRatio = SERVER_KNOBS->MIN_AVAILABLE_SPACE_RATIO;
	}

	if (teamPivots.pivotAvailableSpaceRatio < SERVER_KNOBS->TARGET_AVAILABLE_SPACE_RATIO) {
		TraceEvent(SevWarn, "DDTeamPivotAvailableSpaceTooSmall", distributorId)
		    .detail("PivotAvailableSpaceRatio", teamPivots.pivotAvailableSpaceRatio)
		    .detail("TargetAvailableSpaceRatio", SERVER_KNOBS->TARGET_AVAILABLE_SPACE_RATIO)
		    .detail("Primary", primary);
		printDetailedTeamsInfo.trigger();
	}
}

void DDTeamCollection::updateCpuPivots() {
	std::vector<double> teamAverageCPU;
	for (int i = 0; i < teams.size(); ++i) {
		if (teams[i]->isHealthy()) {
			teamAverageCPU.emplace_back(teams[i]->getAverageCPU());
			teamPivots.minTeamAvgCPU = std::min(teamPivots.minTeamAvgCPU, teamAverageCPU.back());
		}
	}

	if (!teamAverageCPU.empty()) {
		ASSERT_LT(SERVER_KNOBS->CPU_PIVOT_RATIO, 1.0);
		size_t pivot = teamAverageCPU.size() * SERVER_KNOBS->CPU_PIVOT_RATIO;
		std::nth_element(teamAverageCPU.begin(), teamAverageCPU.begin() + pivot, teamAverageCPU.end());
		teamPivots.pivotCPU = teamAverageCPU[pivot];
	} else {
		teamPivots.pivotCPU = SERVER_KNOBS->MAX_DEST_CPU_PERCENT;
	}

	if (teamPivots.pivotCPU > SERVER_KNOBS->MAX_DEST_CPU_PERCENT) {
		TraceEvent(SevWarnAlways, "DDTeamPivotCPUTooHigh", distributorId)
		    .detail("PivotCPU", teamPivots.pivotCPU)
		    .detail("MinTeamAvgCPU", teamPivots.minTeamAvgCPU)
		    .detail("Primary", primary);
	}
}

void DDTeamCollection::updateTeamEligibility() {
	int healthyCount = 0, lowDiskUtilTotal = 0, lowCpuTotal = 0, allMetricsLow = 0;
	for (auto& team : teams) {
		if (team->isHealthy()) {
			bool lowDiskUtil = team->hasHealthyAvailableSpace(teamPivots.pivotAvailableSpaceRatio);
			bool lowCPU = team->hasLowerCpu(teamPivots.pivotCPU);
			healthyCount++;

			DisabledTraceEvent(SevDebug, "EligiblityTeamDebug")
			    .detail("TeamId", team->getTeamID())
			    .detail("CPU", team->getAverageCPU())
			    .detail("AvailableSpace", team->getMinAvailableSpace())
			    .detail("AvailableSpaceRatio", team->getMinAvailableSpaceRatio());

			if (lowDiskUtil) {
				lowDiskUtilTotal++;
				team->increaseEligibilityCount(data_distribution::EligibilityCounter::LOW_DISK_UTIL);
			} else {
				team->resetEligibilityCount(data_distribution::EligibilityCounter::LOW_DISK_UTIL);
			}

			if (lowCPU) {
				lowCpuTotal++;
				team->increaseEligibilityCount(data_distribution::EligibilityCounter::LOW_CPU);
			} else {
				team->resetEligibilityCount(data_distribution::EligibilityCounter::LOW_CPU);
			}

			if (lowDiskUtil && lowCPU) {
				allMetricsLow++;
			}
		} else {
			team->resetEligibilityCount(data_distribution::EligibilityCounter::LOW_DISK_UTIL);
			team->resetEligibilityCount(data_distribution::EligibilityCounter::LOW_CPU);
		}
	}
	TraceEvent("TeamEligibilityCount", distributorId)
	    .detail("TotalTeam", teams.size())
	    .detail("HealthyTeam", healthyCount)
	    .detail("AllMetricsLowTeam", allMetricsLow)
	    .detail("LowDiskUtilTeam", lowDiskUtilTotal)
	    .detail("LowCPUTeam", lowCpuTotal)
	    .detail("PivotAvailableSpaceRatio", teamPivots.pivotAvailableSpaceRatio)
	    .detail("PivotCpuRatio", teamPivots.pivotCPU);
}

void DDTeamCollection::updateTeamPivotValues() {
	if (now() - teamPivots.lastPivotValuesUpdate >= SERVER_KNOBS->DD_TEAM_PIVOT_UPDATE_DELAY) {
		updateAvailableSpacePivots();
		updateCpuPivots();
		updateTeamEligibility();
		teamPivots.lastPivotValuesUpdate = now();
>>>>>>> 83dc9ff6
	}

	if (!teamAverageCPU.empty()) {
		ASSERT_LT(SERVER_KNOBS->CPU_PIVOT_RATIO, 1.0);
		size_t pivot = teamAverageCPU.size() * SERVER_KNOBS->CPU_PIVOT_RATIO;
		std::nth_element(teamAverageCPU.begin(), teamAverageCPU.begin() + pivot, teamAverageCPU.end());
		teamPivots.pivotCPU = teamAverageCPU[pivot];
	} else {
		teamPivots.pivotCPU = SERVER_KNOBS->MAX_DEST_CPU_PERCENT;
	}

	if (teamPivots.pivotCPU > SERVER_KNOBS->MAX_DEST_CPU_PERCENT) {
		TraceEvent(SevWarnAlways, "DDTeamPivotCPUTooHigh", distributorId)
		    .detail("PivotCPU", teamPivots.pivotCPU)
		    .detail("MinTeamAvgCPU", teamPivots.minTeamAvgCPU)
		    .detail("Primary", primary);
	}
}

void DDTeamCollection::updateTeamEligibility() {
	int healthyCount = 0, lowDiskUtilTotal = 0, lowCpuTotal = 0, allMetricsLow = 0;
	for (auto& team : teams) {
		if (team->isHealthy()) {
			bool lowDiskUtil = team->hasHealthyAvailableSpace(teamPivots.pivotAvailableSpaceRatio);
			bool lowCPU = team->hasLowerCpu(teamPivots.pivotCPU);
			healthyCount++;

			DisabledTraceEvent(SevDebug, "EligiblityTeamDebug")
			    .detail("TeamId", team->getTeamID())
			    .detail("CPU", team->getAverageCPU())
			    .detail("AvailableSpace", team->getMinAvailableSpace())
			    .detail("AvailableSpaceRatio", team->getMinAvailableSpaceRatio());

			if (lowDiskUtil) {
				lowDiskUtilTotal++;
				team->increaseEligibilityCount(data_distribution::EligibilityCounter::LOW_DISK_UTIL);
			} else {
				team->resetEligibilityCount(data_distribution::EligibilityCounter::LOW_DISK_UTIL);
			}

			if (lowCPU) {
				lowCpuTotal++;
				team->increaseEligibilityCount(data_distribution::EligibilityCounter::LOW_CPU);
			} else {
				team->resetEligibilityCount(data_distribution::EligibilityCounter::LOW_CPU);
			}

			if (lowDiskUtil && lowCPU) {
				allMetricsLow++;
			}
		} else {
			team->resetEligibilityCount(data_distribution::EligibilityCounter::LOW_DISK_UTIL);
			team->resetEligibilityCount(data_distribution::EligibilityCounter::LOW_CPU);
		}
	}
	TraceEvent("TeamEligibilityCount", distributorId)
	    .detail("TotalTeam", teams.size())
	    .detail("HealthyTeam", healthyCount)
	    .detail("AllMetricsLowTeam", allMetricsLow)
	    .detail("LowDiskUtilTeam", lowDiskUtilTotal)
	    .detail("LowCPUTeam", lowCpuTotal)
	    .detail("PivotAvailableSpaceRatio", teamPivots.pivotAvailableSpaceRatio)
	    .detail("PivotCpuRatio", teamPivots.pivotCPU);
}

void DDTeamCollection::updateTeamPivotValues() {
	if (now() - teamPivots.lastPivotValuesUpdate >= SERVER_KNOBS->DD_TEAM_PIVOT_UPDATE_DELAY) {
		updateAvailableSpacePivots();
		updateCpuPivots();
		updateTeamEligibility();
		teamPivots.lastPivotValuesUpdate = now();
	}
}

int32_t DDTeamCollection::getTargetTSSInDC() const {
	int32_t targetTSSInDC = configuration.desiredTSSCount;
	if (configuration.usableRegions > 1) {
		targetTSSInDC /= configuration.usableRegions;
		if (primary) {
			// put extras in primary DC if it's uneven
			targetTSSInDC += (configuration.desiredTSSCount % configuration.usableRegions);
		}
	}
	return targetTSSInDC;
}

bool DDTeamCollection::reachTSSPairTarget() const {
	return tss_info_by_pair.size() >= getTargetTSSInDC();
}

Reference<TCMachineTeamInfo> DDTeamCollection::findMachineTeam(
    std::vector<Standalone<StringRef>> const& machineIDs) const {
	if (machineIDs.empty()) {
		return Reference<TCMachineTeamInfo>();
	}

	Standalone<StringRef> machineID = machineIDs[0];
	for (auto& machineTeam : get(machine_info, machineID)->machineTeams) {
		if (machineTeam->getMachineIDs() == machineIDs) {
			return machineTeam;
		}
	}

	return Reference<TCMachineTeamInfo>();
}

void DDTeamCollection::traceServerInfo() const {
	int i = 0;

	TraceEvent("ServerInfo", distributorId).detail("Size", server_info.size());
	for (auto& [serverID, server] : server_info) {
		TraceEvent("ServerInfo", distributorId)
		    .detail("ServerInfoIndex", i++)
		    .detail("ServerID", serverID.toString())
		    .detail("ServerTeamOwned", server->getTeams().size())
		    .detail("MachineID", server->machine->machineID.contents().toString())
		    .detail("StoreType", server->getStoreType().toString())
		    .detail("InDesiredDC", server->isInDesiredDC());
	}
	i = 0;
	for (auto& server : server_info) {
		const UID& serverID = server.first;
		const ServerStatus& status = server_status.get(serverID);
		TraceEvent("ServerStatus", distributorId)
		    .detail("ServerInfoIndex", i++)
		    .detail("ServerID", serverID)
		    .detail("Healthy", !status.isUnhealthy())
		    .detail("StatusString", status.toString())
		    .detail("MachineIsValid", get(server_info, serverID)->machine.isValid())
		    .detail("MachineTeamSize",
		            get(server_info, serverID)->machine.isValid()
		                ? get(server_info, serverID)->machine->machineTeams.size()
		                : -1);
	}
}

bool DDTeamCollection::isMachineTeamHealthy(std::vector<Standalone<StringRef>> const& machineIDs) const {
	int healthyNum = 0;

	// A healthy machine team should have the desired number of machines
	if (machineIDs.size() != configuration.storageTeamSize)
		return false;

	for (auto& id : machineIDs) {
		auto& machine = get(machine_info, id);
		if (isMachineHealthy(machine)) {
			healthyNum++;
		}
	}
	return (healthyNum == machineIDs.size());
}

bool DDTeamCollection::isMachineTeamHealthy(TCMachineTeamInfo const& machineTeam) const {
	// A healthy machine team should have the desired number of machines
	if (machineTeam.size() != configuration.storageTeamSize)
		return false;

	for (auto const& machine : machineTeam.getMachines()) {
		if (!isMachineHealthy(machine)) {
			return false;
		}
	}
	return true;
}

bool DDTeamCollection::isMachineHealthy(Reference<TCMachineInfo> const& machine) const {
	if (!machine.isValid() || machine_info.find(machine->machineID) == machine_info.end() ||
	    machine->serversOnMachine.empty()) {
		return false;
	}

	// Healthy machine has at least one healthy server
	for (auto& server : machine->serversOnMachine) {
		if (!server_status.get(server->getId()).isUnhealthy()) {
			return true;
		}
	}

	return false;
}

bool DDTeamCollection::teamContainsFailedServer(Reference<TCTeamInfo> team) const {
	auto ssis = team->getLastKnownServerInterfaces();
	for (const auto& ssi : ssis) {
		AddressExclusion addr(ssi.address().ip, ssi.address().port);
		AddressExclusion ipaddr(ssi.address().ip);
		if (excludedServers.get(addr) == DDTeamCollection::Status::FAILED ||
		    excludedServers.get(ipaddr) == DDTeamCollection::Status::FAILED) {
			return true;
		}
		if (ssi.secondaryAddress().present()) {
			AddressExclusion saddr(ssi.secondaryAddress().get().ip, ssi.secondaryAddress().get().port);
			AddressExclusion sipaddr(ssi.secondaryAddress().get().ip);
			if (excludedServers.get(saddr) == DDTeamCollection::Status::FAILED ||
			    excludedServers.get(sipaddr) == DDTeamCollection::Status::FAILED) {
				return true;
			}
		}
	}
	return false;
}

Optional<Reference<IDataDistributionTeam>> DDTeamCollection::findTeamFromServers(const std::vector<UID>& servers,
                                                                                 bool wantHealthy) {
	const std::set<UID> completeSources(servers.begin(), servers.end());

	for (const auto& server : servers) {
		if (!server_info.count(server)) {
			continue;
		}
		auto const& teamList = server_info[server]->getTeams();
		for (const auto& team : teamList) {
			bool found = true;
			for (const UID& s : team->getServerIDs()) {
				if (!completeSources.count(s)) {
					found = false;
					break;
				}
			}
			if (found && (!wantHealthy || team->isHealthy())) {
				return team;
			}
		}
	}
	return Optional<Reference<IDataDistributionTeam>>();
}

Future<Void> DDTeamCollection::logOnCompletion(Future<Void> signal) {
	return DDTeamCollectionImpl::logOnCompletion(this, signal);
}

Future<Void> DDTeamCollection::interruptableBuildTeams() {
	return DDTeamCollectionImpl::interruptableBuildTeams(this);
}

Future<Void> DDTeamCollection::checkBuildTeams() {
	return DDTeamCollectionImpl::checkBuildTeams(this);
}

Future<Void> DDTeamCollection::getTeam(GetTeamRequest req) {
	return DDTeamCollectionImpl::getTeam(this, req);
}

Future<Void> DDTeamCollection::addSubsetOfEmergencyTeams() {
	return DDTeamCollectionImpl::addSubsetOfEmergencyTeams(this);
}

Future<Void> DDTeamCollection::init(Reference<InitialDataDistribution> initTeams,
                                    DDEnabledState const& ddEnabledState) {
	return DDTeamCollectionImpl::init(this, initTeams, &ddEnabledState);
}

Future<Void> DDTeamCollection::buildTeams() {
	return DDTeamCollectionImpl::buildTeams(this);
}

Future<Void> DDTeamCollection::teamTracker(Reference<TCTeamInfo> team,
                                           IsBadTeam isBadTeam,
                                           IsRedundantTeam isRedundantTeam) {
	return DDTeamCollectionImpl::teamTracker(this, team, isBadTeam, isRedundantTeam);
}

Future<Void> DDTeamCollection::storageServerTracker(TCServerInfo* server,
                                                    Promise<Void> errorOut,
                                                    Version addedVersion,
                                                    DDEnabledState const& ddEnabledState,
                                                    bool isTss) {
	return DDTeamCollectionImpl::storageServerTracker(this, server, errorOut, addedVersion, &ddEnabledState, isTss);
}

Future<Void> DDTeamCollection::removeWrongStoreType() {
	return DDTeamCollectionImpl::removeWrongStoreType(this);
}

Future<Void> DDTeamCollection::waitUntilHealthy(double extraDelay, WaitWiggle waitWiggle) const {
	return DDTeamCollectionImpl::waitUntilHealthy(this, extraDelay, waitWiggle);
}

bool DDTeamCollection::isCorrectDC(TCServerInfo const& server) const {
	return (includedDCs.empty() ||
	        std::find(includedDCs.begin(), includedDCs.end(), server.getLastKnownInterface().locality.dcId()) !=
	            includedDCs.end());
}

Future<Void> DDTeamCollection::removeBadTeams() {
	return DDTeamCollectionImpl::removeBadTeams(this);
}

double DDTeamCollection::loadBytesBalanceRatio(int64_t smallLoadThreshold) const {
	double minLoadBytes = std::numeric_limits<double>::max();
	double totalLoadBytes = 0;
	int count = 0;
	for (auto& [id, s] : server_info) {
		// If a healthy SS don't have storage metrics, skip this round
		if (server_status.get(s->getId()).isUnhealthy() || !s->metricsPresent()) {
			TraceEvent(SevDebug, "LoadBytesBalanceRatioNoMetrics").detail("Server", id);
			return 0;
		}

		double load = s->loadBytes();
		totalLoadBytes += load;
		++count;
		minLoadBytes = std::min(minLoadBytes, load);
	}

	TraceEvent(SevDebug, "LoadBytesBalanceRatioMetrics")
	    .detail("TotalLoad", totalLoadBytes)
	    .detail("MinLoadBytes", minLoadBytes)
	    .detail("SmallLoadThreshold", smallLoadThreshold)
	    .detail("Count", count);

	// avoid division-by-zero
	double avgLoad = totalLoadBytes / count;
	if (totalLoadBytes == 0 || avgLoad < smallLoadThreshold) {
		CODE_PROBE(true, "The cluster load is small enough to ignore load bytes balance.");
		return 1;
	}

	return minLoadBytes / avgLoad;
}

Future<Void> DDTeamCollection::storageServerFailureTracker(TCServerInfo* server,
                                                           ServerStatus* status,
                                                           Version addedVersion) {
	return DDTeamCollectionImpl::storageServerFailureTracker(this, server, status, addedVersion);
}

Future<Void> DDTeamCollection::waitForAllDataRemoved(UID serverID, Version addedVersion) const {
	return db->waitForAllDataRemoved(serverID, addedVersion, shardsAffectedByTeamFailure);
}

Future<Void> DDTeamCollection::machineTeamRemover() {
	return DDTeamCollectionImpl::machineTeamRemover(this);
}

Future<Void> DDTeamCollection::serverTeamRemover() {
	return DDTeamCollectionImpl::serverTeamRemover(this);
}

Future<Void> DDTeamCollection::fixUnderReplicationLoop() {
	return DDTeamCollectionImpl::fixUnderReplicationLoop(this);
}

void DDTeamCollection::fixUnderReplication() {
	int maxTeamSize = maxLargeTeamSize();
	int checkCount = 0;
	for (auto& it : underReplication.ranges()) {
		if (!it.value()) {
			// The key range is not under-replicated
			continue;
		}
		for (auto& r : shardsAffectedByTeamFailure->intersectingRanges(it.range())) {
			if (++checkCount > SERVER_KNOBS->DD_MAXIMUM_LARGE_TEAM_CLEANUP) {
				return;
			}

			auto& teams = r.value();
			if (!teams.second.empty()) {
				// The key range is currently being moved
				continue;
			}

			int customReplicas = configuration.storageTeamSize;
			for (auto it : userRangeConfig->intersectingRanges(r.range().begin, r.range().end)) {
				customReplicas = std::max(customReplicas, it->value().replicationFactor.orDefault(0));
			}

			int currentSize = 0;
			for (auto& c : teams.first) {
				if (c.primary == primary) {
					currentSize = c.servers.size();
				}
			}

			if (currentSize < customReplicas) {
				// check if a larger team exists
				if (maxTeamSize > currentSize) {
					TraceEvent("FixUnderReplication", distributorId)
					    .suppressFor(1.0)
					    .detail("MaxTeamSize", maxTeamSize)
					    .detail("Current", currentSize)
					    .detail("Desired", customReplicas);
					RelocateShard rs(r.range(),
					                 SERVER_KNOBS->PRIORITY_TEAM_UNHEALTHY,
					                 RelocateReason::OTHER,
					                 deterministicRandom()->randomUniqueID());
					output.send(rs);
					underReplication.insert(r.range(), false);
					return;
				}
			} else {
				underReplication.insert(r.range(), false);
				return;
			}
		}
	}
}

Future<Void> DDTeamCollection::trackExcludedServers() {
	ASSERT(!db->isMocked());
	return DDTeamCollectionImpl::trackExcludedServers(this);
}

Future<Void> DDTeamCollection::updateNextWigglingStorageID() {
	return DDTeamCollectionImpl::updateNextWigglingStorageID(this);
}

Future<Void> DDTeamCollection::perpetualStorageWiggleIterator(AsyncVar<bool>& stopSignal,
                                                              FutureStream<Void> finishStorageWiggleSignal) {
	return DDTeamCollectionImpl::perpetualStorageWiggleIterator(this, &stopSignal, finishStorageWiggleSignal);
}

Future<Void> DDTeamCollection::clusterHealthCheckForPerpetualWiggle(int& extraTeamCount) {
	return DDTeamCollectionImpl::clusterHealthCheckForPerpetualWiggle(this, &extraTeamCount);
}

Future<Void> DDTeamCollection::perpetualStorageWiggler(AsyncVar<bool>& stopSignal,
                                                       PromiseStream<Void> finishStorageWiggleSignal) {
	return DDTeamCollectionImpl::perpetualStorageWiggler(this, &stopSignal, finishStorageWiggleSignal);
}

Future<Void> DDTeamCollection::monitorPerpetualStorageWiggle() {
	ASSERT(!db->isMocked());
	return DDTeamCollectionImpl::monitorPerpetualStorageWiggle(this);
}

Future<Void> DDTeamCollection::waitServerListChange(FutureStream<Void> serverRemoved,
                                                    DDEnabledState const& ddEnabledState) {
	return DDTeamCollectionImpl::waitServerListChange(this, serverRemoved, &ddEnabledState);
}

Future<Void> DDTeamCollection::waitHealthyZoneChange() {
	ASSERT(!db->isMocked());
	return DDTeamCollectionImpl::waitHealthyZoneChange(this);
}

Future<Void> DDTeamCollection::monitorStorageServerRecruitment() {
	return DDTeamCollectionImpl::monitorStorageServerRecruitment(this);
}

Future<Void> DDTeamCollection::initializeStorage(RecruitStorageReply candidateWorker,
                                                 DDEnabledState const& ddEnabledState,
                                                 bool recruitTss,
                                                 Reference<TSSPairState> tssState) {
	return DDTeamCollectionImpl::initializeStorage(this, candidateWorker, &ddEnabledState, recruitTss, tssState);
}

Future<Void> DDTeamCollection::storageRecruiter(
    Reference<IAsyncListener<RequestStream<RecruitStorageRequest>>> recruitStorage,
    DDEnabledState const& ddEnabledState) {
	return DDTeamCollectionImpl::storageRecruiter(this, recruitStorage, &ddEnabledState);
}

Future<Void> DDTeamCollection::updateReplicasKey(Optional<Key> dcId) {
	return DDTeamCollectionImpl::updateReplicasKey(this, dcId);
}

Future<Void> DDTeamCollection::serverGetTeamRequests(TeamCollectionInterface tci) {
	return DDTeamCollectionImpl::serverGetTeamRequests(this, tci);
}

Future<Void> DDTeamCollection::monitorHealthyTeams() {
	return DDTeamCollectionImpl::monitorHealthyTeams(this);
}

Future<UID> DDTeamCollection::getNextWigglingServerID() {
	Optional<Value> localityKey;
	Optional<Value> localityValue;

	// NOTE: because normal \xff/conf change through `changeConfig` now will cause DD throw `movekeys_conflict()`
	// then recruit a new DD, we only need to read current configuration once
	if (configuration.perpetualStorageWiggleLocality != "0") {
		ParsePerpetualStorageWiggleLocality(configuration.perpetualStorageWiggleLocality, &localityKey, &localityValue);
	}

	return DDTeamCollectionImpl::getNextWigglingServerID(storageWiggler, localityKey, localityValue, this);
}

Future<Void> DDTeamCollection::readStorageWiggleMap() {
	return DDTeamCollectionImpl::readStorageWiggleMap(this);
}

Future<Void> DDTeamCollection::updateStorageMetadata(TCServerInfo* server) {
	if (db->isMocked())
		return Never();
	return DDTeamCollectionImpl::updateStorageMetadata(this, server);
}

void DDTeamCollection::resetLocalitySet() {
	storageServerSet = Reference<LocalitySet>(new LocalityMap<UID>());
	LocalityMap<UID>* storageServerMap = (LocalityMap<UID>*)storageServerSet.getPtr();

	for (auto& it : server_info) {
		it.second->localityEntry =
		    storageServerMap->add(it.second->getLastKnownInterface().locality, &it.second->getId());
	}
}

bool DDTeamCollection::satisfiesPolicy(const std::vector<Reference<TCServerInfo>>& team, int amount) const {
	std::vector<LocalityEntry> forcedEntries, resultEntries;
	if (amount == -1) {
		amount = team.size();
	}

	forcedEntries.reserve(amount);
	for (int i = 0; i < amount; i++) {
		forcedEntries.push_back(team[i]->localityEntry);
	}

	bool result = storageServerSet->selectReplicas(configuration.storagePolicy, forcedEntries, resultEntries);
	return result && resultEntries.size() == 0;
}

DDTeamCollection::DDTeamCollection(DDTeamCollectionInitParams const& params)
  : db(params.db), doBuildTeams(true), lastBuildTeamsFailed(false), teamBuilder(Void()), lock(params.lock),
    output(params.output), unhealthyServers(0), storageWiggler(makeReference<StorageWiggler>(this)),
    processingWiggle(params.processingWiggle), shardsAffectedByTeamFailure(params.shardsAffectedByTeamFailure),
    initialFailureReactionDelay(
        delayed(params.readyToStart, SERVER_KNOBS->INITIAL_FAILURE_REACTION_DELAY, TaskPriority::DataDistribution)),
    initializationDoneActor(logOnCompletion(params.readyToStart && initialFailureReactionDelay)), recruitingStream(0),
    restartRecruiting(SERVER_KNOBS->DEBOUNCE_RECRUITING_DELAY), healthyTeamCount(0),
    zeroHealthyTeams(params.zeroHealthyTeams), optimalTeamCount(0), zeroOptimalTeams(true), isTssRecruiting(false),
    includedDCs(params.includedDCs), otherTrackedDCs(params.otherTrackedDCs),
    processingUnhealthy(params.processingUnhealthy), getAverageShardBytes(params.getAverageShardBytes),
    readyToStart(params.readyToStart),
    checkTeamDelay(delay(SERVER_KNOBS->CHECK_TEAM_DELAY, TaskPriority::DataDistribution)), badTeamRemover(Void()),
    checkInvalidLocalities(Void()), wrongStoreTypeRemover(Void()), clearHealthyZoneFuture(true),
    lowestUtilizationTeam(0), highestUtilizationTeam(0), getShardMetrics(params.getShardMetrics),
    getUnhealthyRelocationCount(params.getUnhealthyRelocationCount), removeFailedServer(params.removeFailedServer),
    ddTrackerStartingEventHolder(makeReference<EventCacheHolder>("DDTrackerStarting")),
    teamCollectionInfoEventHolder(makeReference<EventCacheHolder>("TeamCollectionInfo")),
    storageServerRecruitmentEventHolder(
        makeReference<EventCacheHolder>("StorageServerRecruitment_" + params.distributorId.toString())),
    primary(params.primary), distributorId(params.distributorId), underReplication(false),
    configuration(params.configuration), storageServerSet(new LocalityMap<UID>()) {

	if (!primary || configuration.usableRegions == 1) {
		TraceEvent("DDTrackerStarting", distributorId)
		    .detail("State", "Inactive")
		    .trackLatest(ddTrackerStartingEventHolder->trackingKey);
	}
	teamPivots = { .lastPivotValuesUpdate = 0,
		           .pivotAvailableSpaceRatio = SERVER_KNOBS->MIN_AVAILABLE_SPACE_RATIO,
		           .pivotCPU = SERVER_KNOBS->MAX_DEST_CPU_PERCENT,
		           .minTeamAvgCPU = std::numeric_limits<double>::max() };
}

DDTeamCollection::~DDTeamCollection() {
	TraceEvent("DDTeamCollectionDestructed", distributorId).detail("Primary", primary);
	// Signal that the object is being destroyed.
	shutdown.send(Void());

	// Cancel the teamBuilder to avoid creating new teams after teams are cancelled.
	teamBuilder.cancel();
	// TraceEvent("DDTeamCollectionDestructed", distributorId)
	//    .detail("Primary", primary)
	//    .detail("TeamBuilderDestroyed", server_info.size());

	// Other teamCollections also hold pointer to this teamCollection;
	// TeamTracker may access the destructed DDTeamCollection if we do not reset the pointer
	for (int i = 0; i < teamCollections.size(); i++) {
		if (teamCollections[i] != nullptr && teamCollections[i] != this) {
			for (int j = 0; j < teamCollections[i]->teamCollections.size(); ++j) {
				if (teamCollections[i]->teamCollections[j] == this) {
					teamCollections[i]->teamCollections[j] = nullptr;
				}
			}
		}
	}
	// Team tracker has pointers to DDTeamCollections both in primary and remote.
	// The following kills a reference cycle between the teamTracker actor and the TCTeamInfo that both holds and is
	// held by the actor It also ensures that the trackers are done fiddling with healthyTeamCount before we free
	// this
	for (auto& team : teams) {
		team->tracker.cancel();
	}
	// The commented TraceEvent log is useful in detecting what is running during the destruction
	// TraceEvent("DDTeamCollectionDestructed", distributorId)
	//     .detail("Primary", primary)
	//     .detail("TeamTrackerDestroyed", teams.size());
	for (auto& badTeam : badTeams) {
		badTeam->tracker.cancel();
	}

	for (auto& largeTeam : largeTeams) {
		largeTeam->tracker.cancel();
	}

	// TraceEvent("DDTeamCollectionDestructed", distributorId)
	//     .detail("Primary", primary)
	//     .detail("BadTeamTrackerDestroyed", badTeams.size());
	// The following makes sure that, even if a reference to a team is held in the DD Queue, the tracker will be
	// stopped
	//  before the server_status map to which it has a pointer, is destroyed.
	for (auto& [_, info] : server_and_tss_info) {
		info->cancel();
	}

	storageWiggler->teamCollection = nullptr;
	// TraceEvent("DDTeamCollectionDestructed", distributorId)
	//    .detail("Primary", primary)
	//    .detail("ServerTrackerDestroyed", server_info.size());
}

void DDTeamCollection::addLaggingStorageServer(Key zoneId) {
	lagging_zones[zoneId]++;
	if (lagging_zones.size() > std::max(1, configuration.storageTeamSize - 1) && !disableFailingLaggingServers.get())
		disableFailingLaggingServers.set(true);
}

void DDTeamCollection::removeLaggingStorageServer(Key zoneId) {
	auto iter = lagging_zones.find(zoneId);
	ASSERT(iter != lagging_zones.end());
	iter->second--;
	ASSERT_GE(iter->second, 0);
	if (iter->second == 0)
		lagging_zones.erase(iter);
	if (lagging_zones.size() <= std::max(1, configuration.storageTeamSize - 1) && disableFailingLaggingServers.get())
		disableFailingLaggingServers.set(false);
}

bool DDTeamCollection::isWigglePausedServer(const UID& server) const {
	return pauseWiggle && pauseWiggle->get() && wigglingId == server;
}

std::vector<UID> DDTeamCollection::getRandomHealthyTeam(const UID& excludeServer) {
	std::vector<int> candidates, backup;
	for (int i = 0; i < teams.size(); ++i) {
		if (teams[i]->isHealthy() && !teams[i]->hasServer(excludeServer)) {
			candidates.push_back(i);
		} else if (teams[i]->size() - (teams[i]->hasServer(excludeServer) ? 1 : 0) > 0) {
			// If a team has at least one other server besides excludeServer, select it
			// as a backup candidate.
			backup.push_back(i);
		}
	}

	// Prefer a healthy team not containing excludeServer.
	if (candidates.size() > 0) {
		return teams[candidates[deterministicRandom()->randomInt(0, candidates.size())]]->getServerIDs();
	} else if (backup.size() > 0) {
		// The backup choice is a team with at least one server besides excludeServer, in this
		// case, the team  will be possibily relocated to a healthy destination later by DD.
		std::vector<UID> servers = teams[backup[deterministicRandom()->randomInt(0, backup.size())]]->getServerIDs();
		std::vector<UID> res;
		for (const UID& id : servers) {
			if (id != excludeServer) {
				res.push_back(id);
			}
		}
		TraceEvent("FoundNonoptimalTeamForDroppedShard", excludeServer).detail("Team", describe(res));
		return res;
	}

	return std::vector<UID>();
}

int64_t DDTeamCollection::getDebugTotalDataInFlight() const {
	int64_t total = 0;
	for (const auto& [_, server] : server_info) {
		total += server->getDataInFlightToServer();
	}
	return total;
}

bool DDTeamCollection::isValidLocality(Reference<IReplicationPolicy> storagePolicy,
                                       const LocalityData& locality) const {
	// Future: Once we add simulation test that misconfigure a cluster, such as not setting some locality entries,
	// DD_VALIDATE_LOCALITY should always be true. Otherwise, simulation test may fail.
	if (!SERVER_KNOBS->DD_VALIDATE_LOCALITY) {
		// Disable the checking if locality is valid
		return true;
	}

	std::set<std::string> replicationPolicyKeys = storagePolicy->attributeKeys();
	for (auto& policy : replicationPolicyKeys) {
		if (!locality.isPresent(policy)) {
			return false;
		}
	}

	return true;
}

void DDTeamCollection::evaluateTeamQuality() const {
	int teamCount = teams.size(), serverCount = allServers.size();
	double teamsPerServer = (double)teamCount * configuration.storageTeamSize / serverCount;

	ASSERT_EQ(serverCount, server_info.size());

	int minTeams = std::numeric_limits<int>::max();
	int maxTeams = std::numeric_limits<int>::min();
	double varTeams = 0;

	std::map<Optional<Standalone<StringRef>>, int> machineTeams;
	for (const auto& [id, info] : server_info) {
		if (!server_status.get(id).isUnhealthy()) {
			int stc = info->getTeams().size();
			minTeams = std::min(minTeams, stc);
			maxTeams = std::max(maxTeams, stc);
			varTeams += (stc - teamsPerServer) * (stc - teamsPerServer);
			// Use zoneId as server's machine id
			machineTeams[info->getLastKnownInterface().locality.zoneId()] += stc;
		}
	}
	varTeams /= teamsPerServer * teamsPerServer;

	int minMachineTeams = std::numeric_limits<int>::max();
	int maxMachineTeams = std::numeric_limits<int>::min();
	for (auto m = machineTeams.begin(); m != machineTeams.end(); ++m) {
		minMachineTeams = std::min(minMachineTeams, m->second);
		maxMachineTeams = std::max(maxMachineTeams, m->second);
	}

	TraceEvent(minTeams > 0 ? SevInfo : SevWarn, "DataDistributionTeamQuality", distributorId)
	    .detail("Servers", serverCount)
	    .detail("Teams", teamCount)
	    .detail("TeamsPerServer", teamsPerServer)
	    .detail("Variance", varTeams / serverCount)
	    .detail("ServerMinTeams", minTeams)
	    .detail("ServerMaxTeams", maxTeams)
	    .detail("MachineMinTeams", minMachineTeams)
	    .detail("MachineMaxTeams", maxMachineTeams);
}

int DDTeamCollection::overlappingMembers(const std::vector<UID>& team) const {
	if (team.empty()) {
		return 0;
	}

	int maxMatchingServers = 0;
	const UID& serverID = team[0];
	const auto it = server_info.find(serverID);
	ASSERT(it != server_info.end());
	const auto& usedTeams = it->second->getTeams();
	for (const auto& usedTeam : usedTeams) {
		auto used = usedTeam->getServerIDs();
		int teamIdx = 0;
		int usedIdx = 0;
		int matchingServers = 0;
		while (teamIdx < team.size() && usedIdx < used.size()) {
			if (team[teamIdx] == used[usedIdx]) {
				matchingServers++;
				teamIdx++;
				usedIdx++;
			} else if (team[teamIdx] < used[usedIdx]) {
				teamIdx++;
			} else {
				usedIdx++;
			}
		}
		ASSERT_GT(matchingServers, 0);
		maxMatchingServers = std::max(maxMatchingServers, matchingServers);
		if (maxMatchingServers == team.size()) {
			return maxMatchingServers;
		}
	}

	return maxMatchingServers;
}

int DDTeamCollection::overlappingMachineMembers(std::vector<Standalone<StringRef>> const& team) const {
	if (team.empty()) {
		return 0;
	}

	int maxMatchingServers = 0;
	auto it = machine_info.find(team[0]);
	ASSERT(it != machine_info.end());
	auto const& machineTeams = it->second->machineTeams;
	for (auto const& usedTeam : machineTeams) {
		auto used = usedTeam->getMachineIDs();
		int teamIdx = 0;
		int usedIdx = 0;
		int matchingServers = 0;
		while (teamIdx < team.size() && usedIdx < used.size()) {
			if (team[teamIdx] == used[usedIdx]) {
				matchingServers++;
				teamIdx++;
				usedIdx++;
			} else if (team[teamIdx] < used[usedIdx]) {
				teamIdx++;
			} else {
				usedIdx++;
			}
		}
		ASSERT_GT(matchingServers, 0);
		maxMatchingServers = std::max(maxMatchingServers, matchingServers);
		if (maxMatchingServers == team.size()) {
			return maxMatchingServers;
		}
	}

	return maxMatchingServers;
}

void DDTeamCollection::cleanupLargeTeams() {
	for (int t = 0; t < std::min<int>(largeTeams.size(), SERVER_KNOBS->DD_MAXIMUM_LARGE_TEAM_CLEANUP); t++) {
		if (!shardsAffectedByTeamFailure->hasShards(
		        ShardsAffectedByTeamFailure::Team(largeTeams[t]->getServerIDs(), primary))) {
			largeTeams[t]->tracker.cancel();
			largeTeams[t--] = largeTeams.back();
			largeTeams.pop_back();
		}
	}
}

int DDTeamCollection::maxLargeTeamSize() const {
	std::vector<Reference<TCServerInfo>> healthy;
	for (auto& [serverID, server] : server_info) {
		if (!server_status.get(serverID).isUnhealthy()) {
			healthy.push_back(server);
		}
	}

	if (!satisfiesPolicy(healthy)) {
		return -1;
	}
	return healthy.size();
}

struct ServerPriority {
	int healthyShards = 0;
	int unhealthyShards = 0;
	int64_t loadBytes = std::numeric_limits<int64_t>::max();
	UID id;
	Reference<TCServerInfo> info;

	ServerPriority() {}
	ServerPriority(int healthyShards, int unhealthyShards, int64_t loadBytes, UID id, Reference<TCServerInfo> info)
	  : healthyShards(healthyShards), unhealthyShards(unhealthyShards), loadBytes(loadBytes), id(id), info(info) {}

	bool operator<(ServerPriority const& r) const {
		if (healthyShards != r.healthyShards) {
			return healthyShards < r.healthyShards;
		} else if (unhealthyShards != r.unhealthyShards) {
			return unhealthyShards < r.unhealthyShards;
		} else if (loadBytes != r.loadBytes) {
			return loadBytes < r.loadBytes;
		} else {
			return id < r.id;
		}
	}
};

Reference<TCTeamInfo> DDTeamCollection::buildLargeTeam(int teamSize) {
	cleanupLargeTeams();

	std::map<UID, ServerPriority> server_priority;
	for (auto& [serverID, server] : server_info) {
		if (!server_status.get(serverID).isUnhealthy()) {
			server_priority[serverID] =
			    ServerPriority(0,
			                   0,
			                   server->metricsPresent() ? server->loadBytes() : std::numeric_limits<int64_t>::max(),
			                   serverID,
			                   server);
		}
	}

	int totalShardCount = 0;
	for (auto& team : largeTeams) {
		const auto servers = team->getServerIDs();
		const int shardCount =
		    shardsAffectedByTeamFailure->getNumberOfShards(ShardsAffectedByTeamFailure::Team(servers, primary));
		totalShardCount += shardCount;
		if (team->isHealthy()) {
			for (auto& it : servers) {
				auto f = server_priority.find(it);
				if (f != server_priority.end()) {
					f->second.healthyShards += shardCount;
				}
			}
		} else {
			for (auto& it : servers) {
				auto f = server_priority.find(it);
				if (f != server_priority.end()) {
					f->second.unhealthyShards += shardCount;
				}
			}
		}
	}

	if (totalShardCount >= SERVER_KNOBS->DD_MAX_SHARDS_ON_LARGE_TEAMS) {
		TraceEvent(SevWarnAlways, "TooManyShardsOnLargeTeams", distributorId)
		    .suppressFor(1.0)
		    .detail("TeamCount", largeTeams.size())
		    .detail("ShardCount", totalShardCount);
		return Reference<TCTeamInfo>();
	}

	// The set of all healthy servers sorted so the most desirable option is first in the list
	std::vector<ServerPriority> sortedServers;

	sortedServers.reserve(server_priority.size());
	for (auto& it : server_priority) {
		sortedServers.emplace_back(it.second);
	}
	std::sort(sortedServers.begin(), sortedServers.end());

	std::set<UID> serverIds;
	std::vector<Reference<TCServerInfo>> candidateTeam;
	for (int i = 0; i < sortedServers.size(); i++) {
		if (candidateTeam.size() >= teamSize && satisfiesPolicy(candidateTeam)) {
			break;
		}
		candidateTeam.push_back(sortedServers[i].info);
	}
	if (candidateTeam.size() <= configuration.storageTeamSize || !satisfiesPolicy(candidateTeam)) {
		TraceEvent(SevWarnAlways, "TooFewServersForLargeTeam", distributorId)
		    .suppressFor(1.0)
		    .detail("TeamSize", candidateTeam.size())
		    .detail("Desired", teamSize)
		    .detail("SatisfiesPolicy", satisfiesPolicy(candidateTeam));
		return Reference<TCTeamInfo>();
	} else if (candidateTeam.size() > teamSize) {
		Reference<LocalitySet> tempSet = Reference<LocalitySet>(new LocalityMap<UID>());
		LocalityMap<UID>* tempMap = (LocalityMap<UID>*)tempSet.getPtr();
		tempSet->clear();
		for (auto& it : candidateTeam) {
			tempMap->add(it->getLastKnownInterface().locality, &it->getId());
		}

		std::vector<LocalityEntry> resultEntries, forcedEntries;
		bool result = tempSet->selectReplicas(configuration.storagePolicy, forcedEntries, resultEntries);
		ASSERT(result && resultEntries.size() == configuration.storageTeamSize);

		for (auto& it : resultEntries) {
			serverIds.insert(*tempMap->getObject(it));
		}
		for (int i = 0; i < sortedServers.size(); i++) {
			if (serverIds.size() >= teamSize) {
				break;
			}
			serverIds.insert(sortedServers[i].id);
		}
	} else {
		for (auto& it : candidateTeam) {
			serverIds.insert(it->getId());
		}
	}

	const std::vector<UID> serverIDVector(serverIds.begin(), serverIds.end());
	for (int t = 0; t < largeTeams.size(); t++) {
		if (largeTeams[t]->getServerIDs() == serverIDVector) {
			return largeTeams[t];
		}
	}

	candidateTeam.clear();
	for (auto& it : serverIds) {
		candidateTeam.push_back(server_info[it]);
	}
	Optional<Reference<TCTenantInfo>> no_tenant = {};
	auto teamInfo = makeReference<TCTeamInfo>(candidateTeam, no_tenant);
	teamInfo->tracker = teamTracker(teamInfo, IsBadTeam::False, IsRedundantTeam::False);
	largeTeams.push_back(teamInfo);
	return teamInfo;
}

void DDTeamCollection::addTeam(const std::vector<Reference<TCServerInfo>>& newTeamServers,
                               IsInitialTeam isInitialTeam,
                               IsRedundantTeam redundantTeam) {
	Optional<Reference<TCTenantInfo>> no_tenant = {};
	auto teamInfo = makeReference<TCTeamInfo>(newTeamServers, no_tenant);

	// Move satisfiesPolicy to the end for performance benefit
	auto badTeam = IsBadTeam{ redundantTeam || !satisfiesPolicy(teamInfo->getServers()) ||
		                      (!ddLargeTeamEnabled() && teamInfo->size() != configuration.storageTeamSize) };

	teamInfo->tracker = teamTracker(teamInfo, badTeam, redundantTeam);
	// ASSERT( teamInfo->serverIDs.size() > 0 ); //team can be empty at DB initialization
	if (badTeam) {
		badTeams.push_back(teamInfo);
		return;
	}

	if (teamInfo->size() > configuration.storageTeamSize) {
		largeTeams.push_back(teamInfo);
		return;
	}

	// For a good team, we add it to teams and create machine team for it when necessary
	teams.push_back(teamInfo);
	for (auto& server : newTeamServers) {
		server->addTeam(teamInfo);
	}

	// Find or create machine team for the server team
	// Add the reference of machineTeam (with machineIDs) into process team
	std::vector<Standalone<StringRef>> machineIDs;
	for (auto& server : newTeamServers) {
		ASSERT_WE_THINK(server->machine.isValid());
		machineIDs.push_back(server->machine->machineID);
	}
	sort(machineIDs.begin(), machineIDs.end());
	Reference<TCMachineTeamInfo> machineTeamInfo = findMachineTeam(machineIDs);

	// A team is not initial team if it is added by addTeamsBestOf() which always create a team with correct size
	// A non-initial team must have its machine team created and its size must be correct
	ASSERT(isInitialTeam || machineTeamInfo.isValid());

	// Create a machine team if it does not exist
	// Note an initial team may be added at init() even though the team size is not storageTeamSize
	if (!machineTeamInfo.isValid() && !machineIDs.empty()) {
		machineTeamInfo = addMachineTeam(machineIDs.begin(), machineIDs.end());
	}

	if (!machineTeamInfo.isValid()) {
		TraceEvent(SevWarn, "AddTeamWarning")
		    .detail("NotFoundMachineTeam", "OKIfTeamIsEmpty")
		    .detail("TeamInfo", teamInfo->getDesc());
	}

	teamInfo->machineTeam = machineTeamInfo;
	machineTeamInfo->addServerTeam(teamInfo);
	if (g_network->isSimulated()) {
		// Update server team information for consistency check in simulation
		traceTeamCollectionInfo();
	}
}

Reference<TCMachineTeamInfo> DDTeamCollection::addMachineTeam(std::vector<Reference<TCMachineInfo>> machines) {
	auto machineTeamInfo = makeReference<TCMachineTeamInfo>(machines);
	machineTeams.push_back(machineTeamInfo);

	// Assign machine teams to machine
	for (auto machine : machines) {
		// A machine's machineTeams vector should not hold duplicate machineTeam members
		ASSERT_WE_THINK(std::count(machine->machineTeams.begin(), machine->machineTeams.end(), machineTeamInfo) == 0);
		machine->machineTeams.push_back(machineTeamInfo);
	}

	return machineTeamInfo;
}

Reference<TCMachineTeamInfo> DDTeamCollection::addMachineTeam(std::vector<Standalone<StringRef>>::iterator begin,
                                                              std::vector<Standalone<StringRef>>::iterator end) {
	std::vector<Reference<TCMachineInfo>> machines;

	for (auto i = begin; i != end; ++i) {
		if (machine_info.find(*i) != machine_info.end()) {
			machines.push_back(machine_info[*i]);
		} else {
			TraceEvent(SevWarn, "AddMachineTeamError").detail("MachineIDNotExist", i->contents().toString());
		}
	}

	return addMachineTeam(machines);
}

int DDTeamCollection::constructMachinesFromServers() {
	int totalServerIndex = 0;
	for (auto& [serverID, server] : server_info) {
		if (!server_status.get(serverID).isUnhealthy()) {
			checkAndCreateMachine(server);
			totalServerIndex++;
		}
	}

	return totalServerIndex;
}

void DDTeamCollection::traceConfigInfo() const {
	TraceEvent("DDConfig", distributorId)
	    .detail("StorageTeamSize", configuration.storageTeamSize)
	    .detail("DesiredTeamsPerServer", SERVER_KNOBS->DESIRED_TEAMS_PER_SERVER)
	    .detail("MaxTeamsPerServer", SERVER_KNOBS->MAX_TEAMS_PER_SERVER)
	    .detail("StoreType", configuration.storageServerStoreType);
}

void DDTeamCollection::traceServerTeamInfo() const {
	int i = 0;

	TraceEvent("ServerTeamInfo", distributorId).detail("Size", teams.size());
	for (auto& team : teams) {
		TraceEvent("ServerTeamInfo", distributorId)
		    .detail("TeamIndex", i++)
		    .detail("Healthy", team->isHealthy())
		    .detail("TeamSize", team->size())
		    .detail("MemberIDs", team->getServerIDsStr())
		    .detail("TeamID", team->getTeamID());
	}
}

void DDTeamCollection::traceMachineInfo() const {
	int i = 0;

	TraceEvent("MachineInfo").detail("Size", machine_info.size());
	for (auto& [machineName, machineInfo] : machine_info) {
		TraceEvent("MachineInfo", distributorId)
		    .detail("MachineInfoIndex", i++)
		    .detail("Healthy", isMachineHealthy(machineInfo))
		    .detail("MachineID", machineName.contents().toString())
		    .detail("MachineTeamOwned", machineInfo->machineTeams.size())
		    .detail("ServerNumOnMachine", machineInfo->serversOnMachine.size())
		    .detail("ServersID", machineInfo->getServersIDStr());
	}
}

void DDTeamCollection::traceMachineTeamInfo() const {
	int i = 0;

	TraceEvent("MachineTeamInfo", distributorId).detail("Size", machineTeams.size());
	for (auto& team : machineTeams) {
		TraceEvent("MachineTeamInfo", distributorId)
		    .detail("TeamIndex", i++)
		    .detail("MachineIDs", team->getMachineIDsStr())
		    .detail("ServerTeams", team->getServerTeams().size());
	}
}

void DDTeamCollection::traceLocalityArrayIndexName() const {
	TraceEvent("LocalityRecordKeyName").detail("Size", machineLocalityMap._keymap->_lookuparray.size());
	for (int i = 0; i < machineLocalityMap._keymap->_lookuparray.size(); ++i) {
		TraceEvent("LocalityRecordKeyIndexName")
		    .detail("KeyIndex", i)
		    .detail("KeyName", machineLocalityMap._keymap->_lookuparray[i]);
	}
}

void DDTeamCollection::traceMachineLocalityMap() const {
	int i = 0;

	TraceEvent("MachineLocalityMap", distributorId).detail("Size", machineLocalityMap.size());
	for (auto& uid : machineLocalityMap.getObjects()) {
		Reference<LocalityRecord> record = machineLocalityMap.getRecord(i);
		if (record.isValid()) {
			TraceEvent("MachineLocalityMap", distributorId)
			    .detail("LocalityIndex", i++)
			    .detail("UID", uid->toString())
			    .detail("LocalityRecord", record->toString());
		} else {
			TraceEvent("MachineLocalityMap")
			    .detail("LocalityIndex", i++)
			    .detail("UID", uid->toString())
			    .detail("LocalityRecord", "[NotFound]");
		}
	}
}

void DDTeamCollection::traceAllInfo(bool shouldPrint) const {

	if (!shouldPrint)
		return;
	// Record all team collections IDs
	for (int i = 0; i < teamCollections.size(); ++i) {
		if (teamCollections[i] != nullptr) {
			TraceEvent("TraceAllInfo", distributorId)
			    .detail("TeamCollectionIndex", i)
			    .detail("Primary", teamCollections[i]->primary);
		}
	}

	// TODO: flush trace log to avoid trace buffer overflow when DD has too many servers and teams
	TraceEvent("TraceAllInfo", distributorId).detail("Primary", primary);
	traceConfigInfo();
	traceServerInfo();
	traceServerTeamInfo();
	traceMachineInfo();
	traceMachineTeamInfo();
	traceLocalityArrayIndexName();
	traceMachineLocalityMap();
}

void DDTeamCollection::rebuildMachineLocalityMap() {
	machineLocalityMap.clear();
	for (auto& [_, machine] : machine_info) {
		if (machine->serversOnMachine.empty()) {
			TraceEvent(SevWarn, "RebuildMachineLocalityMapError")
			    .detail("Machine", machine->machineID.toString())
			    .detail("NumServersOnMachine", 0);
			continue;
		}
		if (!isMachineHealthy(machine)) {
			continue;
		}
		Reference<TCServerInfo> representativeServer = machine->serversOnMachine[0];
		auto& locality = representativeServer->getLastKnownInterface().locality;
		if (!isValidLocality(configuration.storagePolicy, locality)) {
			TraceEvent(SevWarn, "RebuildMachineLocalityMapError")
			    .detail("Machine", machine->machineID.toString())
			    .detail("InvalidLocality", locality.toString());
			continue;
		}
		const LocalityEntry& localityEntry = machineLocalityMap.add(locality, &representativeServer->getId());
		machine->localityEntry = localityEntry;
	}
}

int DDTeamCollection::addBestMachineTeams(int machineTeamsToBuild) {
	int addedMachineTeams = 0;

	ASSERT_GE(machineTeamsToBuild, 0);
	// The number of machines is always no smaller than the storageTeamSize in a correct configuration
	ASSERT_GE(machine_info.size(), configuration.storageTeamSize);
	// Future: Consider if we should overbuild more machine teams to
	// allow machineTeamRemover() to get a more balanced machine teams per machine

	// Step 1: Create machineLocalityMap which will be used in building machine team
	rebuildMachineLocalityMap();

	// Add a team in each iteration
	while (addedMachineTeams < machineTeamsToBuild || notEnoughMachineTeamsForAMachine()) {
		// Step 2: Get least used machines from which we choose machines as a machine team
		std::vector<Reference<TCMachineInfo>> leastUsedMachines; // A less used machine has less number of teams
		int minTeamCount = std::numeric_limits<int>::max();
		for (auto& machine : machine_info) {
			// Skip invalid machine whose representative server is not in server_info
			ASSERT_WE_THINK(server_info.find(machine.second->serversOnMachine[0]->getId()) != server_info.end());
			// Skip unhealthy machines
			if (!isMachineHealthy(machine.second))
				continue;
			// Skip machine with incomplete locality
			if (!isValidLocality(configuration.storagePolicy,
			                     machine.second->serversOnMachine[0]->getLastKnownInterface().locality)) {
				continue;
			}

			// Invariant: We only create correct size machine teams.
			// When configuration (e.g., team size) is changed, the DDTeamCollection will be destroyed and rebuilt
			// so that the invariant will not be violated.
			int teamCount = machine.second->machineTeams.size();

			if (teamCount < minTeamCount) {
				leastUsedMachines.clear();
				minTeamCount = teamCount;
			}
			if (teamCount == minTeamCount) {
				leastUsedMachines.push_back(machine.second);
			}
		}

		std::vector<UID*> team;
		std::vector<LocalityEntry> forcedAttributes;
		std::vector<UID*> bestTeam;
		int bestScore = std::numeric_limits<int>::max();
		int maxAttempts = SERVER_KNOBS->BEST_OF_AMT; // BEST_OF_AMT = 4
		for (int i = 0; i < maxAttempts && i < 100; ++i) {
			// Step 3: Create a representative process for each machine.
			// Construct forcedAttribute from leastUsedMachines.
			// We will use forcedAttribute to call existing function to form a team
			if (leastUsedMachines.size()) {
				forcedAttributes.clear();
				// Randomly choose 1 least used machine
				Reference<TCMachineInfo> tcMachineInfo = deterministicRandom()->randomChoice(leastUsedMachines);
				ASSERT(!tcMachineInfo->serversOnMachine.empty());
				LocalityEntry process = tcMachineInfo->localityEntry;
				forcedAttributes.push_back(process);
				TraceEvent("ChosenMachine")
				    .detail("MachineInfo", tcMachineInfo->machineID)
				    .detail("LeaseUsedMachinesSize", leastUsedMachines.size())
				    .detail("ForcedAttributesSize", forcedAttributes.size());
			} else {
				// when leastUsedMachine is empty, we will never find a team later, so we can simply return.
				return addedMachineTeams;
			}

			// Choose a team that balances the # of teams per server among the teams
			// that have the least-utilized server
			team.clear();
			ASSERT_WE_THINK(forcedAttributes.size() == 1);
			// Step 4: Reuse Policy's selectReplicas() to create team for the representative process.
			auto success = machineLocalityMap.selectReplicas(configuration.storagePolicy, forcedAttributes, team);
			// NOTE: selectReplicas() should always return success when storageTeamSize = 1
			ASSERT_WE_THINK(configuration.storageTeamSize > 1 || (configuration.storageTeamSize == 1 && success));
			if (!success) {
				continue; // Try up to maxAttempts, since next time we may choose a different forcedAttributes
			}
			ASSERT_GT(forcedAttributes.size(), 0);
			team.push_back((UID*)machineLocalityMap.getObject(forcedAttributes[0]));

			// selectReplicas() may NEVER return server not in server_info.
			for (auto& pUID : team) {
				ASSERT_WE_THINK(server_info.find(*pUID) != server_info.end());
			}

			// selectReplicas() should always return a team with correct size. otherwise, it has a bug
			ASSERT_EQ(team.size(), configuration.storageTeamSize);

			int score = 0;
			std::vector<Standalone<StringRef>> machineIDs;
			for (auto process = team.begin(); process != team.end(); process++) {
				Reference<TCServerInfo> server = server_info[**process];
				score += server->machine->machineTeams.size();
				Standalone<StringRef> machine_id = server->getLastKnownInterface().locality.zoneId().get();
				machineIDs.push_back(machine_id);
			}

			// Only choose healthy machines into machine team
			ASSERT_WE_THINK(isMachineTeamHealthy(machineIDs));

			std::sort(machineIDs.begin(), machineIDs.end());
			int overlap = overlappingMachineMembers(machineIDs);
			if (overlap == machineIDs.size()) {
				maxAttempts += 1;
				continue;
			}
			score += SERVER_KNOBS->DD_OVERLAP_PENALTY * overlap;

			// SOMEDAY: randomly pick one from teams with the lowest score
			if (score < bestScore) {
				// bestTeam is the team which has the smallest number of teams its team members belong to.
				bestTeam = team;
				bestScore = score;
			}
		}

		// bestTeam should be a new valid team to be added into machine team now
		// Step 5: Restore machine from its representative process team and get the machine team
		if (bestTeam.size() == configuration.storageTeamSize) {
			// machineIDs is used to quickly check if the machineIDs belong to an existed team
			// machines keep machines reference for performance benefit by avoiding looking up machine by machineID
			std::vector<Reference<TCMachineInfo>> machines;
			for (auto process = bestTeam.begin(); process < bestTeam.end(); process++) {
				Reference<TCMachineInfo> machine = server_info[**process]->machine;
				machines.push_back(machine);
			}

			addMachineTeam(machines);
			addedMachineTeams++;
		} else {
			// When too many teams exist in simulation, traceAllInfo will buffer too many trace logs before
			// trace has a chance to flush its buffer, which causes assertion failure.
			traceAllInfo(!g_network->isSimulated());
			TraceEvent(SevWarn, "DataDistributionBuildTeams", distributorId)
			    .detail("Primary", primary)
			    .detail("Reason", "Unable to make desired machine Teams")
			    .detail("Hint", "Check TraceAllInfo event");
			lastBuildTeamsFailed = true;
			break;
		}
	}

	return addedMachineTeams;
}

Reference<TCServerInfo> DDTeamCollection::findOneLeastUsedServer() const {
	std::vector<Reference<TCServerInfo>> leastUsedServers;
	int minTeams = std::numeric_limits<int>::max();
	for (auto& [serverID, server] : server_info) {
		// Only pick healthy server, which is not failed or excluded.
		if (server_status.get(serverID).isUnhealthy())
			continue;
		if (!isValidLocality(configuration.storagePolicy, server->getLastKnownInterface().locality))
			continue;

		int numTeams = server->getTeams().size();
		if (numTeams < minTeams) {
			minTeams = numTeams;
			leastUsedServers.clear();
		}
		if (minTeams == numTeams) {
			leastUsedServers.push_back(server);
		}
	}

	if (leastUsedServers.empty()) {
		// If we cannot find a healthy server with valid locality
		TraceEvent("NoHealthyAndValidLocalityServers")
		    .detail("Servers", server_info.size())
		    .detail("UnhealthyServers", unhealthyServers);
		return Reference<TCServerInfo>();
	} else {
		return deterministicRandom()->randomChoice(leastUsedServers);
	}
}

Reference<TCMachineTeamInfo> DDTeamCollection::findOneRandomMachineTeam(TCServerInfo const& chosenServer) const {
	if (!chosenServer.machine->machineTeams.empty()) {
		std::vector<Reference<TCMachineTeamInfo>> healthyMachineTeamsForChosenServer;
		for (auto& mt : chosenServer.machine->machineTeams) {
			if (isMachineTeamHealthy(*mt)) {
				healthyMachineTeamsForChosenServer.push_back(mt);
			}
		}
		if (!healthyMachineTeamsForChosenServer.empty()) {
			return deterministicRandom()->randomChoice(healthyMachineTeamsForChosenServer);
		}
	}

	// If we cannot find a healthy machine team
	TraceEvent("NoHealthyMachineTeamForServer")
	    .detail("ServerID", chosenServer.getId())
	    .detail("MachineTeams", chosenServer.machine->machineTeams.size());
	return Reference<TCMachineTeamInfo>();
}

bool DDTeamCollection::isOnSameMachineTeam(TCTeamInfo const& team) const {
	std::vector<Standalone<StringRef>> machineIDs;
	for (const auto& server : team.getServers()) {
		if (!server->machine.isValid())
			return false;
		machineIDs.push_back(server->machine->machineID);
	}
	std::sort(machineIDs.begin(), machineIDs.end());

	int numExistence = 0;
	for (const auto& server : team.getServers()) {
		for (const auto& candidateMachineTeam : server->machine->machineTeams) {
			if (candidateMachineTeam->matches(machineIDs)) {
				numExistence++;
				break;
			}
		}
	}
	return (numExistence == team.size());
}

bool DDTeamCollection::sanityCheckTeams() const {
	for (auto& team : teams) {
		if (isOnSameMachineTeam(*team) == false) {
			return false;
		}
	}

	return true;
}

int DDTeamCollection::calculateHealthyServerCount() const {
	int serverCount = 0;
	for (const auto& [id, _] : server_info) {
		if (!server_status.get(id).isUnhealthy()) {
			++serverCount;
		}
	}
	return serverCount;
}

int DDTeamCollection::calculateHealthyMachineCount() const {
	int totalHealthyMachineCount = 0;
	for (auto& m : machine_info) {
		if (isMachineHealthy(m.second)) {
			++totalHealthyMachineCount;
		}
	}

	return totalHealthyMachineCount;
}

std::pair<int64_t, int64_t> DDTeamCollection::calculateMinMaxServerTeamsOnServer() const {
	int64_t minTeams = std::numeric_limits<int64_t>::max();
	int64_t maxTeams = 0;
	for (auto& [serverID, server] : server_info) {
		if (server_status.get(serverID).isUnhealthy()) {
			continue;
		}
		minTeams = std::min((int64_t)server->getTeams().size(), minTeams);
		maxTeams = std::max((int64_t)server->getTeams().size(), maxTeams);
	}
	return std::make_pair(minTeams, maxTeams);
}

std::pair<int64_t, int64_t> DDTeamCollection::calculateMinMaxMachineTeamsOnMachine() const {
	int64_t minTeams = std::numeric_limits<int64_t>::max();
	int64_t maxTeams = 0;
	for (auto& [_, machine] : machine_info) {
		if (!isMachineHealthy(machine)) {
			continue;
		}
		minTeams = std::min<int64_t>((int64_t)machine->machineTeams.size(), minTeams);
		maxTeams = std::max<int64_t>((int64_t)machine->machineTeams.size(), maxTeams);
	}
	return std::make_pair(minTeams, maxTeams);
}

bool DDTeamCollection::isServerTeamCountCorrect(Reference<TCMachineTeamInfo> const& mt) const {
	int num = 0;
	bool ret = true;
	for (auto& team : teams) {
		if (team->machineTeam->getMachineIDs() == mt->getMachineIDs()) {
			++num;
		}
	}
	if (num != mt->getServerTeams().size()) {
		ret = false;
		TraceEvent(SevError, "ServerTeamCountOnMachineIncorrect")
		    .detail("MachineTeam", mt->getMachineIDsStr())
		    .detail("ServerTeamsSize", mt->getServerTeams().size())
		    .detail("CountedServerTeams", num);
	}
	return ret;
}

std::pair<Reference<TCMachineTeamInfo>, int> DDTeamCollection::getMachineTeamWithLeastProcessTeams() const {
	Reference<TCMachineTeamInfo> retMT;
	int minNumProcessTeams = std::numeric_limits<int>::max();

	for (auto& mt : machineTeams) {
		if (EXPENSIVE_VALIDATION) {
			ASSERT(isServerTeamCountCorrect(mt));
		}

		if (mt->getServerTeams().size() < minNumProcessTeams) {
			minNumProcessTeams = mt->getServerTeams().size();
			retMT = mt;
		}
	}

	return std::pair<Reference<TCMachineTeamInfo>, int>(retMT, minNumProcessTeams);
}

std::pair<Reference<TCMachineTeamInfo>, int> DDTeamCollection::getMachineTeamWithMostMachineTeams() const {
	Reference<TCMachineTeamInfo> retMT;
	int maxNumMachineTeams = 0;
	int targetMachineTeamNumPerMachine =
	    (SERVER_KNOBS->DESIRED_TEAMS_PER_SERVER * (configuration.storageTeamSize + 1)) / 2;

	for (auto& mt : machineTeams) {
		// The representative team number for the machine team mt is
		// the minimum number of machine teams of a machine in the team mt
		int representNumMachineTeams = std::numeric_limits<int>::max();
		for (auto& m : mt->getMachines()) {
			representNumMachineTeams = std::min<int>(representNumMachineTeams, m->machineTeams.size());
		}
		if (representNumMachineTeams > targetMachineTeamNumPerMachine &&
		    representNumMachineTeams > maxNumMachineTeams) {
			maxNumMachineTeams = representNumMachineTeams;
			retMT = mt;
		}
	}

	return std::pair<Reference<TCMachineTeamInfo>, int>(retMT, maxNumMachineTeams);
}

std::pair<Reference<TCTeamInfo>, int> DDTeamCollection::getServerTeamWithMostProcessTeams() const {
	Reference<TCTeamInfo> retST;
	int maxNumProcessTeams = 0;
	int targetTeamNumPerServer = (SERVER_KNOBS->DESIRED_TEAMS_PER_SERVER * (configuration.storageTeamSize + 1)) / 2;

	for (auto& t : teams) {
		// The minimum number of teams of a server in a team is the representative team number for the team t
		int representNumProcessTeams = std::numeric_limits<int>::max();
		for (auto& server : t->getServers()) {
			representNumProcessTeams = std::min<int>(representNumProcessTeams, server->getTeams().size());
		}
		// We only remove the team whose representNumProcessTeams is larger than the targetTeamNumPerServer number
		// otherwise, teamBuilder will build the to-be-removed team again
		if (representNumProcessTeams > targetTeamNumPerServer && representNumProcessTeams > maxNumProcessTeams) {
			maxNumProcessTeams = representNumProcessTeams;
			retST = t;
		}
	}

	return std::pair<Reference<TCTeamInfo>, int>(retST, maxNumProcessTeams);
}

int DDTeamCollection::getHealthyMachineTeamCount() const {
	int healthyTeamCount = 0;
	for (const auto& mt : machineTeams) {
		ASSERT_EQ(mt->getMachines().size(), configuration.storageTeamSize);

		if (isMachineTeamHealthy(*mt)) {
			++healthyTeamCount;
		}
	}

	return healthyTeamCount;
}

bool DDTeamCollection::notEnoughMachineTeamsForAMachine() const {
	// If we want to remove the machine team with most machine teams, we use the same logic as
	// notEnoughTeamsForAServer
	int targetMachineTeamNumPerMachine =
	    SERVER_KNOBS->TR_FLAG_REMOVE_MT_WITH_MOST_TEAMS
	        ? (SERVER_KNOBS->DESIRED_TEAMS_PER_SERVER * (configuration.storageTeamSize + 1)) / 2
	        : SERVER_KNOBS->DESIRED_TEAMS_PER_SERVER;
	for (auto& [_, machine] : machine_info) {
		// If SERVER_KNOBS->TR_FLAG_REMOVE_MT_WITH_MOST_TEAMS is false,
		// The desired machine team number is not the same with the desired server team number
		// in notEnoughTeamsForAServer() below, because the machineTeamRemover() does not
		// remove a machine team with the most number of machine teams.
		if (machine->machineTeams.size() < targetMachineTeamNumPerMachine && isMachineHealthy(machine)) {
			return true;
		}
	}

	return false;
}

bool DDTeamCollection::notEnoughTeamsForAServer() const {
	// We build more teams than we finally want so that we can use serverTeamRemover() actor to remove the teams
	// whose member belong to too many teams. This allows us to get a more balanced number of teams per server.
	// We want to ensure every server has targetTeamNumPerServer teams.
	// The numTeamsPerServerFactor is calculated as
	// (SERVER_KNOBS->DESIRED_TEAMS_PER_SERVER + ideal_num_of_teams_per_server) / 2
	// ideal_num_of_teams_per_server is (#teams * storageTeamSize) / #servers, which is
	// (#servers * DESIRED_TEAMS_PER_SERVER * storageTeamSize) / #servers.
	int targetTeamNumPerServer = (SERVER_KNOBS->DESIRED_TEAMS_PER_SERVER * (configuration.storageTeamSize + 1)) / 2;
	ASSERT_GT(targetTeamNumPerServer, 0);
	for (auto& [serverID, server] : server_info) {
		if (server->getTeams().size() < targetTeamNumPerServer && !server_status.get(serverID).isUnhealthy()) {
			return true;
		}
	}

	return false;
}

int DDTeamCollection::addTeamsBestOf(int teamsToBuild, int desiredTeams, int maxTeams) {
	ASSERT_GE(teamsToBuild, 0);
	ASSERT_WE_THINK(machine_info.size() > 0 || server_info.size() == 0);
	ASSERT_WE_THINK(SERVER_KNOBS->DESIRED_TEAMS_PER_SERVER >= 1 && configuration.storageTeamSize >= 1);

	int addedTeams = 0;

	// Exclude machine teams who have members in the wrong configuration.
	// When we change configuration, we may have machine teams with storageTeamSize in the old configuration.
	int healthyMachineTeamCount = getHealthyMachineTeamCount();
	int totalMachineTeamCount = machineTeams.size();
	int totalHealthyMachineCount = calculateHealthyMachineCount();

	int desiredMachineTeams = SERVER_KNOBS->DESIRED_TEAMS_PER_SERVER * totalHealthyMachineCount;
	int maxMachineTeams = SERVER_KNOBS->MAX_TEAMS_PER_SERVER * totalHealthyMachineCount;
	// machineTeamsToBuild mimics how the teamsToBuild is calculated in buildTeams()
	int machineTeamsToBuild =
	    std::max(0, std::min(desiredMachineTeams - healthyMachineTeamCount, maxMachineTeams - totalMachineTeamCount));
	if (healthyMachineTeamCount == 0 && machineTeamsToBuild == 0 && SERVER_KNOBS->DD_BUILD_EXTRA_TEAMS_OVERRIDE > 0) {
		// Use DD_BUILD_EXTRA_TEAMS_OVERRIDE > 0 as the feature flag: Set to 0 to disable it
		TraceEvent(SevWarnAlways, "BuildMachineTeamsHaveTooManyUnhealthyMachineTeams")
		    .detail("Hint", "Build teams may stuck and prevent DD from relocating data")
		    .detail("BuildExtraMachineTeamsOverride", SERVER_KNOBS->DD_BUILD_EXTRA_TEAMS_OVERRIDE);
		machineTeamsToBuild = SERVER_KNOBS->DD_BUILD_EXTRA_TEAMS_OVERRIDE;
	}
	if (g_network->isSimulated() && deterministicRandom()->random01() < 0.1) {
		// Test when the system has lots of unhealthy machine teams, which may prevent TC from building new teams.
		// The scenario creates a deadlock situation that DD cannot relocate data.
		int totalMachineTeams = nChooseK(machine_info.size(), configuration.storageTeamSize);
		TraceEvent("BuildMachineTeams")
		    .detail("Primary", primary)
		    .detail("CalculatedMachineTeamsToBuild", machineTeamsToBuild)
		    .detail("OverwriteMachineTeamsToBuildForTesting", totalMachineTeams);

		machineTeamsToBuild = totalMachineTeams;
	}

	{
		TraceEvent te("BuildMachineTeams");
		te.detail("Primary", primary)
		    .detail("TotalMachines", machine_info.size())
		    .detail("TotalHealthyMachine", totalHealthyMachineCount)
		    .detail("HealthyMachineTeamCount", healthyMachineTeamCount)
		    .detail("DesiredMachineTeams", desiredMachineTeams)
		    .detail("MaxMachineTeams", maxMachineTeams)
		    .detail("TotalMachineTeams", totalMachineTeamCount)
		    .detail("MachineTeamsToBuild", machineTeamsToBuild);
		// Pre-build all machine teams until we have the desired number of machine teams
		if (machineTeamsToBuild > 0 || notEnoughMachineTeamsForAMachine()) {
			auto addedMachineTeams = addBestMachineTeams(machineTeamsToBuild);
			te.detail("MachineTeamsAdded", addedMachineTeams);
		}
	}

	while (addedTeams < teamsToBuild || notEnoughTeamsForAServer()) {
		std::vector<UID> bestServerTeam;
		int bestScore = std::numeric_limits<int>::max();
		int maxAttempts = SERVER_KNOBS->BEST_OF_AMT; // BEST_OF_AMT = 4
		bool earlyQuitBuild = false;
		for (int i = 0; i < maxAttempts && i < 100; ++i) {
			// Step 1: Choose 1 least used server and then choose 1 least used machine team from the server
			Reference<TCServerInfo> chosenServer = findOneLeastUsedServer();
			if (!chosenServer.isValid()) {
				TraceEvent(SevWarn, "NoValidServer").detail("Primary", primary);
				earlyQuitBuild = true;
				break;
			}
			// Note: To avoid creating correlation of picked machine teams, we simply choose a random machine team
			// instead of choosing the least used machine team.
			// The correlation happens, for example, when we add two new machines, we may always choose the machine
			// team with these two new machines because they are typically less used.
			Reference<TCMachineTeamInfo> chosenMachineTeam = findOneRandomMachineTeam(*chosenServer);

			if (!chosenMachineTeam.isValid()) {
				// We may face the situation that temporarily we have no healthy machine.
				TraceEvent(SevWarn, "MachineTeamNotFound")
				    .detail("Primary", primary)
				    .detail("MachineTeams", machineTeams.size());
				continue; // try randomly to find another least used server
			}

			// From here, chosenMachineTeam must have a healthy server team
			// Step 2: Randomly pick 1 server from each machine in the chosen machine team to form a server team
			std::vector<UID> serverTeam;
			int chosenServerCount = 0;
			for (auto& machine : chosenMachineTeam->getMachines()) {
				UID serverID;
				if (machine == chosenServer->machine) {
					// If the machine is from `chosenServer`, use `chosenServer` from this machine, since it is a least
					// utilized server on this machine.
					serverID = chosenServer->getId();
					++chosenServerCount;
				} else {
					std::vector<Reference<TCServerInfo>> healthyProcesses;
					for (auto it : machine->serversOnMachine) {
						if (!server_status.get(it->getId()).isUnhealthy()) {
							healthyProcesses.push_back(it);
						}
					}
					serverID = deterministicRandom()->randomChoice(healthyProcesses)->getId();
				}
				serverTeam.push_back(serverID);
			}

			ASSERT_EQ(chosenServerCount, 1); // chosenServer should be used exactly once
			ASSERT_EQ(serverTeam.size(), configuration.storageTeamSize);

			std::sort(serverTeam.begin(), serverTeam.end());
			int overlap = overlappingMembers(serverTeam);
			if (overlap == serverTeam.size()) {
				maxAttempts += 1;
				continue;
			}

			// Pick the server team with smallest score in all attempts
			// If we use different metric here, DD may oscillate infinitely in creating and removing teams.
			// SOMEDAY: Improve the code efficiency by using reservoir algorithm
			int score = SERVER_KNOBS->DD_OVERLAP_PENALTY * overlap;
			for (auto& server : serverTeam) {
				score += server_info[server]->getTeams().size();
			}
			TraceEvent(SevDebug, "BuildServerTeams")
			    .detail("Score", score)
			    .detail("BestScore", bestScore)
			    .detail("TeamSize", serverTeam.size())
			    .detail("StorageTeamSize", configuration.storageTeamSize);
			if (score < bestScore) {
				bestScore = score;
				bestServerTeam = serverTeam;
			}
		}

		if (earlyQuitBuild) {
			break;
		}
		if (bestServerTeam.size() != configuration.storageTeamSize) {
			// Not find any team and will unlikely find a team
			lastBuildTeamsFailed = true;
			break;
		}

		// Step 4: Add the server team
		addTeam(bestServerTeam.begin(), bestServerTeam.end(), IsInitialTeam::False);
		addedTeams++;
	}

	healthyMachineTeamCount = getHealthyMachineTeamCount();

	auto [minTeamsOnServer, maxTeamsOnServer] = calculateMinMaxServerTeamsOnServer();
	auto [minMachineTeamsOnMachine, maxMachineTeamsOnMachine] = calculateMinMaxMachineTeamsOnMachine();

	TraceEvent("TeamCollectionInfo", distributorId)
	    .detail("Primary", primary)
	    .detail("AddedTeams", addedTeams)
	    .detail("TeamsToBuild", teamsToBuild)
	    .detail("CurrentServerTeams", teams.size())
	    .detail("DesiredTeams", desiredTeams)
	    .detail("MaxTeams", maxTeams)
	    .detail("StorageTeamSize", configuration.storageTeamSize)
	    .detail("CurrentMachineTeams", machineTeams.size())
	    .detail("CurrentHealthyMachineTeams", healthyMachineTeamCount)
	    .detail("DesiredMachineTeams", desiredMachineTeams)
	    .detail("MaxMachineTeams", maxMachineTeams)
	    .detail("TotalHealthyMachines", totalHealthyMachineCount)
	    .detail("MinTeamsOnServer", minTeamsOnServer)
	    .detail("MaxTeamsOnServer", maxTeamsOnServer)
	    .detail("MinMachineTeamsOnMachine", minMachineTeamsOnMachine)
	    .detail("MaxMachineTeamsOnMachine", maxMachineTeamsOnMachine)
	    .detail("DoBuildTeams", doBuildTeams)
	    .trackLatest(teamCollectionInfoEventHolder->trackingKey);

	return addedTeams;
}

void DDTeamCollection::traceTeamCollectionInfo() const {
	int totalHealthyServerCount = calculateHealthyServerCount();
	int desiredServerTeams = SERVER_KNOBS->DESIRED_TEAMS_PER_SERVER * totalHealthyServerCount;
	int maxServerTeams = SERVER_KNOBS->MAX_TEAMS_PER_SERVER * totalHealthyServerCount;

	int totalHealthyMachineCount = calculateHealthyMachineCount();
	int desiredMachineTeams = SERVER_KNOBS->DESIRED_TEAMS_PER_SERVER * totalHealthyMachineCount;
	int maxMachineTeams = SERVER_KNOBS->MAX_TEAMS_PER_SERVER * totalHealthyMachineCount;
	int healthyMachineTeamCount = getHealthyMachineTeamCount();

	auto [minTeamsOnServer, maxTeamsOnServer] = calculateMinMaxServerTeamsOnServer();
	auto [minMachineTeamsOnMachine, maxMachineTeamsOnMachine] = calculateMinMaxMachineTeamsOnMachine();

	TraceEvent("TeamCollectionInfo", distributorId)
	    .detail("Primary", primary)
	    .detail("AddedTeams", 0)
	    .detail("TeamsToBuild", 0)
	    .detail("CurrentServerTeams", teams.size())
	    .detail("DesiredTeams", desiredServerTeams)
	    .detail("MaxTeams", maxServerTeams)
	    .detail("StorageTeamSize", configuration.storageTeamSize)
	    .detail("CurrentMachineTeams", machineTeams.size())
	    .detail("CurrentHealthyMachineTeams", healthyMachineTeamCount)
	    .detail("DesiredMachineTeams", desiredMachineTeams)
	    .detail("MaxMachineTeams", maxMachineTeams)
	    .detail("TotalHealthyMachines", totalHealthyMachineCount)
	    .detail("MinTeamsOnServer", minTeamsOnServer)
	    .detail("MaxTeamsOnServer", maxTeamsOnServer)
	    .detail("MinMachineTeamsOnMachine", minMachineTeamsOnMachine)
	    .detail("MaxMachineTeamsOnMachine", maxMachineTeamsOnMachine)
	    .detail("DoBuildTeams", doBuildTeams)
	    .trackLatest(teamCollectionInfoEventHolder->trackingKey);

	// Advance time so that we will not have multiple TeamCollectionInfo at the same time, otherwise
	// simulation test will randomly pick one TeamCollectionInfo trace, which could be the one before build teams
	// wait(delay(0.01));

	// Debug purpose
	// if (healthyMachineTeamCount > desiredMachineTeams || machineTeams.size() > maxMachineTeams) {
	// 	// When the number of machine teams is over the limit, print out the current team info.
	// 	traceAllInfo(true);
	// }
}

void DDTeamCollection::noHealthyTeams() const {
	std::set<UID> desiredServerSet;
	std::string desc;
	for (auto& [serverID, server] : server_info) {
		ASSERT(serverID == server->getId());
		if (!server_status.get(serverID).isFailed) {
			desiredServerSet.insert(serverID);
			desc += serverID.shortString() + " (" + server->getLastKnownInterface().toString() + "), ";
		}
	}

	TraceEvent(SevWarn, "NoHealthyTeams", distributorId)
	    .detail("CurrentServerTeamCount", teams.size())
	    .detail("ServerCount", server_info.size())
	    .detail("NonFailedServerCount", desiredServerSet.size());
}

bool DDTeamCollection::shouldHandleServer(const StorageServerInterface& newServer) const {
	return (includedDCs.empty() ||
	        std::find(includedDCs.begin(), includedDCs.end(), newServer.locality.dcId()) != includedDCs.end() ||
	        (otherTrackedDCs.present() &&
	         std::find(otherTrackedDCs.get().begin(), otherTrackedDCs.get().end(), newServer.locality.dcId()) ==
	             otherTrackedDCs.get().end()));
}

void DDTeamCollection::addServer(StorageServerInterface newServer,
                                 ProcessClass processClass,
                                 Promise<Void> errorOut,
                                 Version addedVersion,
                                 DDEnabledState const& ddEnabledState) {
	if (!shouldHandleServer(newServer)) {
		return;
	}

	if (!newServer.isTss()) {
		allServers.push_back(newServer.id());
	}

	TraceEvent(newServer.isTss() ? "AddedTSS" : "AddedStorageServer", distributorId)
	    .detail("ServerID", newServer.id())
	    .detail("ProcessID", newServer.locality.processId())
	    .detail("ProcessClass", processClass.toString())
	    .detail("WaitFailureToken", newServer.waitFailure.getEndpoint().token)
	    .detail("Address", newServer.waitFailure.getEndpoint().getPrimaryAddress());

	auto& r = server_and_tss_info[newServer.id()] = makeReference<TCServerInfo>(
	    newServer,
	    this,
	    processClass,
	    includedDCs.empty() ||
	        std::find(includedDCs.begin(), includedDCs.end(), newServer.locality.dcId()) != includedDCs.end(),
	    storageServerSet,
	    addedVersion);

	if (newServer.isTss()) {
		tss_info_by_pair[newServer.tssPairID.get()] = r;

		if (server_info.count(newServer.tssPairID.get())) {
			r->onTSSPairRemoved = server_info[newServer.tssPairID.get()]->onRemoved;
		}
	} else {
		server_info[newServer.id()] = r;
		// Establish the relation between server and machine
		checkAndCreateMachine(r);
	}

	r->setTracker(storageServerTracker(r.getPtr(), errorOut, addedVersion, ddEnabledState, newServer.isTss()));

	if (!newServer.isTss()) {
		// link and wake up tss' tracker so it knows when this server gets removed
		if (tss_info_by_pair.count(newServer.id())) {
			tss_info_by_pair[newServer.id()]->onTSSPairRemoved = r->onRemoved;
			if (tss_info_by_pair[newServer.id()]->wakeUpTracker.canBeSet()) {
				auto p = tss_info_by_pair[newServer.id()]->wakeUpTracker;
				// This callback could delete tss_info_by_pair[newServer.id()], so use a copy
				p.send(Void());
			}
		}

		doBuildTeams = true; // Adding a new server triggers to build new teams
		restartTeamBuilder.trigger();
	}
}

bool DDTeamCollection::removeTeam(Reference<TCTeamInfo> team) {
	TraceEvent("RemovedServerTeam", distributorId).detail("Team", team->getDesc());
	bool found = false;
	for (int t = 0; t < teams.size(); t++) {
		if (teams[t] == team) {
			teams[t--] = teams.back();
			teams.pop_back();
			found = true;
			break;
		}
	}

	for (auto& server : team->getServers()) {
		server->removeTeam(team);
	}

	// Remove the team from its machine team
	bool foundInMachineTeam = team->machineTeam->removeServerTeam(team);

	ASSERT_WE_THINK(foundInMachineTeam);
	team->tracker.cancel();
	team->setHealthy(false);
	if (g_network->isSimulated()) {
		// Update server team information for consistency check in simulation
		traceTeamCollectionInfo();
	}
	return found;
}

Reference<TCMachineInfo> DDTeamCollection::checkAndCreateMachine(Reference<TCServerInfo> server) {
	ASSERT(server.isValid() && server_info.find(server->getId()) != server_info.end());
	auto const& locality = server->getLastKnownInterface().locality;
	Standalone<StringRef> machine_id = locality.zoneId().get(); // locality to machine_id with std::string type

	Reference<TCMachineInfo> machineInfo;
	if (machine_info.find(machine_id) == machine_info.end()) {
		// uid is the first storage server process on the machine
		CODE_PROBE(true, "First storage server in process on the machine");
		// For each machine, store the first server's localityEntry into machineInfo for later use.
		LocalityEntry localityEntry = machineLocalityMap.add(locality, &server->getId());
		machineInfo = makeReference<TCMachineInfo>(server, localityEntry);
		machine_info.insert(std::make_pair(machine_id, machineInfo));
	} else {
		machineInfo = machine_info.find(machine_id)->second;
		machineInfo->serversOnMachine.push_back(server);
	}
	server->machine = machineInfo;
	ASSERT(machineInfo->machineID == machine_id); // invariant for TC to work

	return machineInfo;
}

Reference<TCMachineTeamInfo> DDTeamCollection::checkAndCreateMachineTeam(Reference<TCTeamInfo> serverTeam) {
	std::vector<Standalone<StringRef>> machineIDs;
	for (auto& server : serverTeam->getServers()) {
		Reference<TCMachineInfo> machine = server->machine;
		machineIDs.push_back(machine->machineID);
	}

	std::sort(machineIDs.begin(), machineIDs.end());
	Reference<TCMachineTeamInfo> machineTeam = findMachineTeam(machineIDs);
	if (!machineTeam.isValid()) { // Create the machine team if it does not exist
		machineTeam = addMachineTeam(machineIDs.begin(), machineIDs.end());
	}

	machineTeam->addServerTeam(serverTeam);

	return machineTeam;
}

void DDTeamCollection::removeMachine(Reference<TCMachineInfo> removedMachineInfo) {
	// Find machines that share teams with the removed machine
	std::set<Standalone<StringRef>> machinesWithAjoiningTeams;
	for (auto& machineTeam : removedMachineInfo->machineTeams) {
		machinesWithAjoiningTeams.insert(machineTeam->getMachineIDs().begin(), machineTeam->getMachineIDs().end());
	}
	machinesWithAjoiningTeams.erase(removedMachineInfo->machineID);
	// For each machine in a machine team with the removed machine,
	// erase shared machine teams from the list of teams.
	for (auto it = machinesWithAjoiningTeams.begin(); it != machinesWithAjoiningTeams.end(); ++it) {
		auto& machineTeams = machine_info[*it]->machineTeams;
		for (int t = 0; t < machineTeams.size(); t++) {
			auto& machineTeam = machineTeams[t];
			if (machineTeam->containsMachine(removedMachineInfo->machineID)) {
				machineTeams[t--] = machineTeams.back();
				machineTeams.pop_back();
			}
		}
	}
	removedMachineInfo->machineTeams.clear();

	// Remove global machine team that includes removedMachineInfo
	for (int t = 0; t < machineTeams.size(); t++) {
		auto& machineTeam = machineTeams[t];
		if (machineTeam->containsMachine(removedMachineInfo->machineID)) {
			removeMachineTeam(machineTeam);
			// removeMachineTeam will swap the last team in machineTeams vector into [t];
			// t-- to avoid skipping the element
			t--;
		}
	}

	// Remove removedMachineInfo from machine's global info
	machine_info.erase(removedMachineInfo->machineID);
	TraceEvent("MachineLocalityMapUpdate").detail("MachineUIDRemoved", removedMachineInfo->machineID.toString());

	// We do not update macineLocalityMap when a machine is removed because we will do so when we use it in
	// addBestMachineTeams()
	// rebuildMachineLocalityMap();
}

bool DDTeamCollection::removeMachineTeam(Reference<TCMachineTeamInfo> targetMT) {
	bool foundMachineTeam = false;
	for (int i = 0; i < machineTeams.size(); i++) {
		Reference<TCMachineTeamInfo> mt = machineTeams[i];
		if (mt->getMachineIDs() == targetMT->getMachineIDs()) {
			machineTeams[i--] = machineTeams.back();
			machineTeams.pop_back();
			foundMachineTeam = true;
			break;
		}
	}
	// Remove machine team on each machine
	for (auto& machine : targetMT->getMachines()) {
		for (int i = 0; i < machine->machineTeams.size(); ++i) {
			if (machine->machineTeams[i]->getMachineIDs() == targetMT->getMachineIDs()) {
				machine->machineTeams[i--] = machine->machineTeams.back();
				machine->machineTeams.pop_back();
				break; // The machineTeams on a machine should never duplicate
			}
		}
	}

	return foundMachineTeam;
}

void DDTeamCollection::removeTSS(UID removedServer) {
	// much simpler than remove server. tss isn't in any teams, so just remove it from data structures
	TraceEvent("RemovedTSS", distributorId).detail("ServerID", removedServer);
	Reference<TCServerInfo> removedServerInfo = server_and_tss_info[removedServer];

	tss_info_by_pair.erase(removedServerInfo->getLastKnownInterface().tssPairID.get());
	server_and_tss_info.erase(removedServer);

	server_status.clear(removedServer);
}

void DDTeamCollection::removeServer(UID removedServer) {
	TraceEvent("RemovedStorageServer", distributorId).detail("ServerID", removedServer);

	// ASSERT( !shardsAffectedByTeamFailure->getServersForTeam( t ) for all t in teams that contain removedServer )
	Reference<TCServerInfo> removedServerInfo = server_info[removedServer];
	// Step: Remove TCServerInfo from storageWiggler
	storageWiggler->removeServer(removedServer);

	// Step: Remove server team that relate to removedServer
	// Find all servers with which the removedServer shares teams
	std::set<UID> serversWithAjoiningTeams;
	auto const& sharedTeams = removedServerInfo->getTeams();
	for (int i = 0; i < sharedTeams.size(); ++i) {
		auto& teamIds = sharedTeams[i]->getServerIDs();
		serversWithAjoiningTeams.insert(teamIds.begin(), teamIds.end());
	}
	serversWithAjoiningTeams.erase(removedServer);

	// For each server in a team with the removedServer, erase shared teams from the list of teams in that other
	// server
	for (auto it = serversWithAjoiningTeams.begin(); it != serversWithAjoiningTeams.end(); ++it) {
		server_info[*it]->removeTeamsContainingServer(removedServer);
	}

	// Step: Remove all teams that contain removedServer
	// SOMEDAY: can we avoid walking through all teams, since we have an index of teams in which removedServer
	// participated
	int removedCount = 0;
	for (int t = 0; t < teams.size(); t++) {
		if (std::count(teams[t]->getServerIDs().begin(), teams[t]->getServerIDs().end(), removedServer)) {
			TraceEvent("ServerTeamRemoved")
			    .detail("Primary", primary)
			    .detail("TeamServerIDs", teams[t]->getServerIDsStr())
			    .detail("TeamID", teams[t]->getTeamID());
			// removeTeam also needs to remove the team from the machine team info.
			removeTeam(teams[t]);
			t--;
			removedCount++;
		}
	}

	if (removedCount == 0) {
		TraceEvent(SevInfo, "NoTeamsRemovedWhenServerRemoved")
		    .detail("Primary", primary)
		    .detail("Debug", "ThisShouldRarelyHappen_CheckInfoBelow");
	}

	for (int t = 0; t < badTeams.size(); t++) {
		if (std::count(badTeams[t]->getServerIDs().begin(), badTeams[t]->getServerIDs().end(), removedServer)) {
			badTeams[t]->tracker.cancel();
			badTeams[t--] = badTeams.back();
			badTeams.pop_back();
		}
	}

	for (int t = 0; t < largeTeams.size(); t++) {
		if (std::count(largeTeams[t]->getServerIDs().begin(), largeTeams[t]->getServerIDs().end(), removedServer)) {
			largeTeams[t]->tracker.cancel();
			largeTeams[t--] = largeTeams.back();
			largeTeams.pop_back();
		}
	}

	// Step: Remove machine info related to removedServer
	// Remove the server from its machine
	Reference<TCMachineInfo> removedMachineInfo = removedServerInfo->machine;
	for (int i = 0; i < removedMachineInfo->serversOnMachine.size(); ++i) {
		if (removedMachineInfo->serversOnMachine[i] == removedServerInfo) {
			// Safe even when removedServerInfo is the last one
			removedMachineInfo->serversOnMachine[i--] = removedMachineInfo->serversOnMachine.back();
			removedMachineInfo->serversOnMachine.pop_back();
			break;
		}
	}
	// Remove machine if no server on it
	// Note: Remove machine (and machine team) after server teams have been removed, because
	// we remove a machine team only when the server teams on it have been removed
	if (removedMachineInfo->serversOnMachine.size() == 0) {
		removeMachine(removedMachineInfo);
	}

	// If the machine uses removedServer's locality and the machine still has servers, the the machine's
	// representative server will be updated when it is used in addBestMachineTeams()
	// Note that since we do not rebuildMachineLocalityMap() here, the machineLocalityMap can be stale.
	// This is ok as long as we do not arbitrarily validate if machine team satisfies replication policy.

	if (server_info[removedServer]->wrongStoreTypeToRemove.get()) {
		if (wrongStoreTypeRemover.isReady()) {
			wrongStoreTypeRemover = removeWrongStoreType();
			addActor.send(wrongStoreTypeRemover);
		}
	}

	// Step: Remove removedServer from server's global data
	for (int s = 0; s < allServers.size(); s++) {
		if (allServers[s] == removedServer) {
			allServers[s--] = allServers.back();
			allServers.pop_back();
		}
	}
	server_info.erase(removedServer);
	server_and_tss_info.erase(removedServer);

	if (server_status.get(removedServer).initialized && server_status.get(removedServer).isUnhealthy()) {
		unhealthyServers--;
	}
	server_status.clear(removedServer);

	// FIXME: add remove support to localitySet so we do not have to recreate it
	resetLocalitySet();

	doBuildTeams = true;
	restartTeamBuilder.trigger();

	TraceEvent("DataDistributionTeamCollectionUpdate", distributorId)
	    .detail("ServerTeams", teams.size())
	    .detail("BadServerTeams", badTeams.size())
	    .detail("Servers", allServers.size())
	    .detail("Machines", machine_info.size())
	    .detail("MachineTeams", machineTeams.size())
	    .detail("DesiredTeamsPerServer", SERVER_KNOBS->DESIRED_TEAMS_PER_SERVER);
}

Future<Void> DDTeamCollection::excludeStorageServersForWiggle(const UID& id) {
	Future<Void> moveFuture = Void();
	if (this->server_info.count(id) != 0) {
		auto& info = server_info.at(id);
		AddressExclusion addr(info->getLastKnownInterface().address().ip, info->getLastKnownInterface().address().port);

		// don't overwrite the value set by actor trackExcludedServer
		bool abnormal =
		    this->excludedServers.count(addr) && this->excludedServers.get(addr) != DDTeamCollection::Status::NONE;

		if (info->getLastKnownInterface().secondaryAddress().present()) {
			AddressExclusion addr2(info->getLastKnownInterface().secondaryAddress().get().ip,
			                       info->getLastKnownInterface().secondaryAddress().get().port);
			abnormal |= this->excludedServers.count(addr2) &&
			            this->excludedServers.get(addr2) != DDTeamCollection::Status::NONE;
		}

		if (!abnormal) {
			this->wiggleAddresses.push_back(addr);
			this->excludedServers.set(addr, DDTeamCollection::Status::WIGGLING);
			moveFuture = info->onRemoved;
			this->restartRecruiting.trigger();
		}
	}
	return moveFuture;
}

void DDTeamCollection::includeStorageServersForWiggle() {
	bool included = false;
	for (auto& address : this->wiggleAddresses) {
		if (!this->excludedServers.count(address) ||
		    this->excludedServers.get(address) != DDTeamCollection::Status::WIGGLING) {
			continue;
		}
		included = true;
		this->excludedServers.set(address, DDTeamCollection::Status::NONE);
	}
	this->wiggleAddresses.clear();
	if (included) {
		this->restartRecruiting.trigger();
	}
}

int DDTeamCollection::numExistingSSOnAddr(const AddressExclusion& addr) const {
	int numExistingSS = 0;
	for (auto& server : server_and_tss_info) {
		const NetworkAddress& netAddr = server.second->getLastKnownInterface().stableAddress();
		AddressExclusion usedAddr(netAddr.ip, netAddr.port);
		if (usedAddr == addr) {
			++numExistingSS;
		}
	}

	return numExistingSS;
}

bool DDTeamCollection::exclusionSafetyCheck(std::vector<UID>& excludeServerIDs) {
	std::sort(excludeServerIDs.begin(), excludeServerIDs.end());
	for (const auto& team : teams) {
		std::vector<UID> teamServerIDs = team->getServerIDs();
		std::sort(teamServerIDs.begin(), teamServerIDs.end());
		TraceEvent(SevDebug, "DDExclusionSafetyCheck", distributorId)
		    .detail("Excluding", describe(excludeServerIDs))
		    .detail("Existing", team->getDesc());
		// Find size of set intersection of both vectors and see if the leftover team is valid
		std::vector<UID> intersectSet(teamServerIDs.size());
		auto it = std::set_intersection(excludeServerIDs.begin(),
		                                excludeServerIDs.end(),
		                                teamServerIDs.begin(),
		                                teamServerIDs.end(),
		                                intersectSet.begin());
		intersectSet.resize(it - intersectSet.begin());
		if (teamServerIDs.size() - intersectSet.size() < SERVER_KNOBS->DD_EXCLUDE_MIN_REPLICAS) {
			return false;
		}
	}
	return true;
}

std::pair<StorageWiggler::State, double> DDTeamCollection::getStorageWigglerState() const {
	if (storageWiggler) {
		return { storageWiggler->getWiggleState(), storageWiggler->lastStateChangeTs };
	}
	return { StorageWiggler::INVALID, 0.0 };
}

Future<Void> DDTeamCollection::run(Reference<DDTeamCollection> teamCollection,
                                   Reference<InitialDataDistribution> initData,
                                   TeamCollectionInterface tci,
                                   Reference<IAsyncListener<RequestStream<RecruitStorageRequest>>> recruitStorage,
                                   DDEnabledState const& ddEnabledState) {
	return DDTeamCollectionImpl::run(teamCollection, initData, tci, recruitStorage, &ddEnabledState);
}

Future<Void> DDTeamCollection::printSnapshotTeamsInfo(Reference<DDTeamCollection> self) {
	return DDTeamCollectionImpl::printSnapshotTeamsInfo(self);
}

class DDTeamCollectionUnitTest {
public:
	static std::unique_ptr<DDTeamCollection> testTeamCollection(
	    int teamSize,
	    Reference<IReplicationPolicy> policy,
	    int processCount,
	    Reference<ShardsAffectedByTeamFailure> shardsAffectedByTeamFailure) {
		Database database = DatabaseContext::create(
		    makeReference<AsyncVar<ClientDBInfo>>(), Never(), LocalityData(), EnableLocalityLoadBalance::False);
		auto txnProcessor = Reference<IDDTxnProcessor>(new DDTxnProcessor(database));
		DatabaseConfiguration conf;
		conf.storageTeamSize = teamSize;
		conf.storagePolicy = policy;

		auto collection = std::unique_ptr<DDTeamCollection>(
		    new DDTeamCollection(DDTeamCollectionInitParams{ txnProcessor,
		                                                     UID(0, 0),
		                                                     MoveKeysLock(),
		                                                     PromiseStream<RelocateShard>(),
		                                                     shardsAffectedByTeamFailure,
		                                                     conf,
		                                                     {},
		                                                     {},
		                                                     Future<Void>(Void()),
		                                                     makeReference<AsyncVar<bool>>(true),
		                                                     IsPrimary::True,
		                                                     makeReference<AsyncVar<bool>>(false),
		                                                     makeReference<AsyncVar<bool>>(false),
		                                                     PromiseStream<GetMetricsRequest>(),
		                                                     Promise<UID>(),
		                                                     PromiseStream<Promise<int>>(),
		                                                     PromiseStream<Promise<int64_t>>() }));

		for (int id = 1; id <= processCount; ++id) {
			UID uid(id, 0);
			StorageServerInterface interface;
			interface.uniqueID = uid;
			interface.locality.set("machineid"_sr, Standalone<StringRef>(std::to_string(id)));
			interface.locality.set("zoneid"_sr, Standalone<StringRef>(std::to_string(id % 5)));
			interface.locality.set("data_hall"_sr, Standalone<StringRef>(std::to_string(id % 3)));
			collection->server_info[uid] = makeReference<TCServerInfo>(
			    interface, collection.get(), ProcessClass(), true, collection->storageServerSet);
			collection->server_status.set(uid, ServerStatus(false, false, false, interface.locality));
			collection->checkAndCreateMachine(collection->server_info[uid]);
		}

		return collection;
	}

	static std::unique_ptr<DDTeamCollection> testTeamCollection(int teamSize,
	                                                            Reference<IReplicationPolicy> policy,
	                                                            int processCount) {
		Reference<ShardsAffectedByTeamFailure> shardsAffectedByTeamFailure =
		    makeReference<ShardsAffectedByTeamFailure>();
		return testTeamCollection(teamSize, policy, processCount, shardsAffectedByTeamFailure);
	}

	static std::unique_ptr<DDTeamCollection> testMachineTeamCollection(int teamSize,
	                                                                   Reference<IReplicationPolicy> policy,
	                                                                   int processCount) {
		Database database = DatabaseContext::create(
		    makeReference<AsyncVar<ClientDBInfo>>(), Never(), LocalityData(), EnableLocalityLoadBalance::False);
		auto txnProcessor = Reference<IDDTxnProcessor>(new DDTxnProcessor(database));
		DatabaseConfiguration conf;
		conf.storageTeamSize = teamSize;
		conf.storagePolicy = policy;

		auto collection = std::unique_ptr<DDTeamCollection>(
		    new DDTeamCollection(DDTeamCollectionInitParams{ txnProcessor,
		                                                     UID(0, 0),
		                                                     MoveKeysLock(),
		                                                     PromiseStream<RelocateShard>(),
		                                                     makeReference<ShardsAffectedByTeamFailure>(),
		                                                     conf,
		                                                     {},
		                                                     {},
		                                                     Future<Void>(Void()),
		                                                     makeReference<AsyncVar<bool>>(true),
		                                                     IsPrimary::True,
		                                                     makeReference<AsyncVar<bool>>(false),
		                                                     makeReference<AsyncVar<bool>>(false),
		                                                     PromiseStream<GetMetricsRequest>(),
		                                                     Promise<UID>(),
		                                                     PromiseStream<Promise<int>>(),
		                                                     PromiseStream<Promise<int64_t>>() }));

		for (int id = 1; id <= processCount; id++) {
			UID uid(id, 0);
			StorageServerInterface interface;
			interface.uniqueID = uid;
			int process_id = id;
			int dc_id = process_id / 1000;
			int data_hall_id = process_id / 100;
			int zone_id = process_id / 10;
			int machine_id = process_id / 5;

			printf("testMachineTeamCollection: process_id:%d zone_id:%d machine_id:%d ip_addr:%s\n",
			       process_id,
			       zone_id,
			       machine_id,
			       interface.address().toString().c_str());
			interface.locality.set("processid"_sr, Standalone<StringRef>(std::to_string(process_id)));
			interface.locality.set("machineid"_sr, Standalone<StringRef>(std::to_string(machine_id)));
			interface.locality.set("zoneid"_sr, Standalone<StringRef>(std::to_string(zone_id)));
			interface.locality.set("data_hall"_sr, Standalone<StringRef>(std::to_string(data_hall_id)));
			interface.locality.set("dcid"_sr, Standalone<StringRef>(std::to_string(dc_id)));
			collection->server_info[uid] = makeReference<TCServerInfo>(
			    interface, collection.get(), ProcessClass(), true, collection->storageServerSet);

			collection->server_status.set(uid, ServerStatus(false, false, false, interface.locality));
		}

		int totalServerIndex = collection->constructMachinesFromServers();
		printf("testMachineTeamCollection: construct machines for %d servers\n", totalServerIndex);

		return collection;
	}

	ACTOR static Future<Void> AddTeamsBestOf_UseMachineID() {
		wait(Future<Void>(Void()));

		int teamSize = 3; // replication size
		int processSize = 60;
		int desiredTeams = SERVER_KNOBS->DESIRED_TEAMS_PER_SERVER * processSize;
		int maxTeams = SERVER_KNOBS->MAX_TEAMS_PER_SERVER * processSize;

		Reference<IReplicationPolicy> policy = Reference<IReplicationPolicy>(
		    new PolicyAcross(teamSize, "zoneid", Reference<IReplicationPolicy>(new PolicyOne())));
		state std::unique_ptr<DDTeamCollection> collection = testMachineTeamCollection(teamSize, policy, processSize);

		collection->addTeamsBestOf(30, desiredTeams, maxTeams);

		ASSERT(collection->sanityCheckTeams() == true);

		return Void();
	}

	ACTOR static Future<Void> AddTeamsBestOf_NotUseMachineID() {
		wait(Future<Void>(Void()));

		int teamSize = 3; // replication size
		int processSize = 60;
		int desiredTeams = SERVER_KNOBS->DESIRED_TEAMS_PER_SERVER * processSize;
		int maxTeams = SERVER_KNOBS->MAX_TEAMS_PER_SERVER * processSize;

		Reference<IReplicationPolicy> policy = Reference<IReplicationPolicy>(
		    new PolicyAcross(teamSize, "zoneid", Reference<IReplicationPolicy>(new PolicyOne())));
		state std::unique_ptr<DDTeamCollection> collection = testMachineTeamCollection(teamSize, policy, processSize);

		if (collection == nullptr) {
			fprintf(stderr, "collection is null\n");
			return Void();
		}

		collection->addBestMachineTeams(30); // Create machine teams to help debug
		collection->addTeamsBestOf(30, desiredTeams, maxTeams);
		collection->sanityCheckTeams(); // Server team may happen to be on the same machine team, although unlikely

		return Void();
	}

	static void AddAllTeams_isExhaustive() {
		Reference<IReplicationPolicy> policy = makeReference<PolicyAcross>(3, "zoneid", makeReference<PolicyOne>());
		int processSize = 10;
		int desiredTeams = SERVER_KNOBS->DESIRED_TEAMS_PER_SERVER * processSize;
		int maxTeams = SERVER_KNOBS->MAX_TEAMS_PER_SERVER * processSize;
		std::unique_ptr<DDTeamCollection> collection = testTeamCollection(3, policy, processSize);

		int result = collection->addTeamsBestOf(200, desiredTeams, maxTeams);

		// The maximum number of available server teams without considering machine locality is 120
		// The maximum number of available server teams with machine locality constraint is 120 - 40, because
		// the 40 (5*4*2) server teams whose servers come from the same machine are invalid.
		ASSERT(result == 80);
	}

	static void AddAllTeams_withLimit() {
		Reference<IReplicationPolicy> policy = makeReference<PolicyAcross>(3, "zoneid", makeReference<PolicyOne>());
		int processSize = 10;
		int desiredTeams = SERVER_KNOBS->DESIRED_TEAMS_PER_SERVER * processSize;
		int maxTeams = SERVER_KNOBS->MAX_TEAMS_PER_SERVER * processSize;

		std::unique_ptr<DDTeamCollection> collection = testTeamCollection(3, policy, processSize);

		int result = collection->addTeamsBestOf(10, desiredTeams, maxTeams);

		ASSERT(result >= 10);
	}

	ACTOR static Future<Void> AddTeamsBestOf_SkippingBusyServers() {
		wait(Future<Void>(Void()));
		Reference<IReplicationPolicy> policy = makeReference<PolicyAcross>(3, "zoneid", makeReference<PolicyOne>());
		state int processSize = 10;
		state int desiredTeams = SERVER_KNOBS->DESIRED_TEAMS_PER_SERVER * processSize;
		state int maxTeams = SERVER_KNOBS->MAX_TEAMS_PER_SERVER * processSize;
		state int teamSize = 3;
		// state int targetTeamsPerServer = SERVER_KNOBS->DESIRED_TEAMS_PER_SERVER * (teamSize + 1) / 2;
		state std::unique_ptr<DDTeamCollection> collection = testTeamCollection(teamSize, policy, processSize);

		collection->addTeam(std::set<UID>({ UID(1, 0), UID(2, 0), UID(3, 0) }), IsInitialTeam::True);
		collection->addTeam(std::set<UID>({ UID(1, 0), UID(3, 0), UID(4, 0) }), IsInitialTeam::True);

		state int result = collection->addTeamsBestOf(8, desiredTeams, maxTeams);

		ASSERT(result >= 8);

		for (const auto& [serverID, server] : collection->server_info) {
			auto teamCount = server->getTeams().size();
			ASSERT(teamCount >= 1);
			// ASSERT(teamCount <= targetTeamsPerServer);
		}

		return Void();
	}

	// Due to the randomness in choosing the machine team and the server team from the machine team, it is possible that
	// we may not find the remaining several (e.g., 1 or 2) available teams.
	// It is hard to conclude what is the minimum number of  teams the addTeamsBestOf() should create in this situation.
	ACTOR static Future<Void> AddTeamsBestOf_NotEnoughServers() {
		wait(Future<Void>(Void()));
		Reference<IReplicationPolicy> policy = makeReference<PolicyAcross>(3, "zoneid", makeReference<PolicyOne>());
		state int processSize = 5;
		state int desiredTeams = SERVER_KNOBS->DESIRED_TEAMS_PER_SERVER * processSize;
		state int maxTeams = SERVER_KNOBS->MAX_TEAMS_PER_SERVER * processSize;
		state int teamSize = 3;
		state std::unique_ptr<DDTeamCollection> collection = testTeamCollection(teamSize, policy, processSize);

		collection->addTeam(std::set<UID>({ UID(1, 0), UID(2, 0), UID(3, 0) }), IsInitialTeam::True);
		collection->addTeam(std::set<UID>({ UID(1, 0), UID(3, 0), UID(4, 0) }), IsInitialTeam::True);

		collection->addBestMachineTeams(10);
		int result = collection->addTeamsBestOf(10, desiredTeams, maxTeams);

		if (collection->machineTeams.size() != 10 || result != 8) {
			collection->traceAllInfo(true); // Debug message
		}

		// NOTE: Due to the pure randomness in selecting a machine for a machine team,
		// we cannot guarantee that all machine teams are created.
		// When we chnage the selectReplicas function to achieve such guarantee, we can enable the following ASSERT
		ASSERT(collection->machineTeams.size() == 10); // Should create all machine teams

		// We need to guarantee a server always have at least a team so that the server can participate in data
		// distribution
		for (const auto& [serverID, server] : collection->server_info) {
			auto teamCount = server->getTeams().size();
			ASSERT(teamCount >= 1);
		}

		// If we find all available teams, result will be 8 because we prebuild 2 teams
		ASSERT(result == 8);

		return Void();
	}

	ACTOR static Future<Void> GetTeam_NewServersNotNeeded() {
		Reference<IReplicationPolicy> policy = makeReference<PolicyAcross>(3, "zoneid", makeReference<PolicyOne>());
		state int processSize = 5;
		state int teamSize = 3;
		state std::unique_ptr<DDTeamCollection> collection = testTeamCollection(teamSize, policy, processSize);

		GetStorageMetricsReply mid_avail;
		mid_avail.capacity.bytes = 1000 * 1024 * 1024;
		mid_avail.available.bytes = 400 * 1024 * 1024;
		mid_avail.load.bytes = 100 * 1024 * 1024;

		GetStorageMetricsReply high_avail;
		high_avail.capacity.bytes = 1000 * 1024 * 1024;
		high_avail.available.bytes = 800 * 1024 * 1024;
		high_avail.load.bytes = 90 * 1024 * 1024;

		collection->addTeam(std::set<UID>({ UID(1, 0), UID(2, 0), UID(3, 0) }), IsInitialTeam::True);
		collection->addTeam(std::set<UID>({ UID(2, 0), UID(3, 0), UID(4, 0) }), IsInitialTeam::True);
		collection->disableBuildingTeams();
		collection->setCheckTeamDelay();

		collection->server_info[UID(1, 0)]->setMetrics(mid_avail);
		collection->server_info[UID(2, 0)]->setMetrics(high_avail);
		collection->server_info[UID(3, 0)]->setMetrics(high_avail);
		collection->server_info[UID(4, 0)]->setMetrics(high_avail);

		/*
		 * Suppose  1, 2 and 3 are complete sources, i.e., they have all shards in
		 * the key range being considered for movement. If the caller says that they
		 * don't strictly need new servers and all of these servers are healthy,
		 * maintain status quo.
		 */
		std::vector<UID> completeSources{ UID(1, 0), UID(2, 0), UID(3, 0) };

		state GetTeamRequest req(TeamSelect::WANT_COMPLETE_SRCS,
		                         PreferLowerDiskUtil::True,
		                         TeamMustHaveShards::False,
		                         PreferLowerReadUtil::False,
		                         PreferWithinShardLimit::False);
		req.completeSources = completeSources;

		wait(collection->getTeam(req));

		const auto [resTeam, srcFound] = req.reply.getFuture().get();

		std::set<UID> expectedServers{ UID(1, 0), UID(2, 0), UID(3, 0) };
		ASSERT(resTeam.present());
		auto servers = resTeam.get()->getServerIDs();
		const std::set<UID> selectedServers(servers.begin(), servers.end());
		ASSERT(expectedServers == selectedServers);

		return Void();
	}

	ACTOR static Future<Void> GetTeam_HealthyCompleteSource() {
		Reference<IReplicationPolicy> policy = makeReference<PolicyAcross>(3, "zoneid", makeReference<PolicyOne>());
		state int processSize = 5;
		state int teamSize = 3;
		state std::unique_ptr<DDTeamCollection> collection = testTeamCollection(teamSize, policy, processSize);

		GetStorageMetricsReply mid_avail;
		mid_avail.capacity.bytes = 1000 * 1024 * 1024;
		mid_avail.available.bytes = 400 * 1024 * 1024;
		mid_avail.load.bytes = 100 * 1024 * 1024;

		GetStorageMetricsReply high_avail;
		high_avail.capacity.bytes = 1000 * 1024 * 1024;
		high_avail.available.bytes = 800 * 1024 * 1024;
		high_avail.load.bytes = 90 * 1024 * 1024;

		collection->addTeam(std::set<UID>({ UID(1, 0), UID(2, 0), UID(3, 0) }), IsInitialTeam::True);
		collection->addTeam(std::set<UID>({ UID(2, 0), UID(3, 0), UID(4, 0) }), IsInitialTeam::True);
		collection->disableBuildingTeams();
		collection->setCheckTeamDelay();

		collection->server_info[UID(1, 0)]->setMetrics(mid_avail);
		collection->server_info[UID(2, 0)]->setMetrics(high_avail);
		collection->server_info[UID(3, 0)]->setMetrics(high_avail);
		collection->server_info[UID(4, 0)]->setMetrics(high_avail);
		collection->server_info[UID(1, 0)]->markTeamUnhealthy(0);

		/*
		 * Suppose  1, 2, 3 and 4 are complete sources, i.e., they have all shards in
		 * the key range being considered for movement. If the caller says that they don't
		 * strictly need new servers but '1' is not healthy, see that the other team of
		 * complete sources is selected.
		 */
		std::vector<UID> completeSources{ UID(1, 0), UID(2, 0), UID(3, 0), UID(4, 0) };

		state GetTeamRequest req(TeamSelect::WANT_COMPLETE_SRCS,
		                         PreferLowerDiskUtil::True,
		                         TeamMustHaveShards::False,
		                         PreferLowerReadUtil::False,
		                         PreferWithinShardLimit::False);
		req.completeSources = completeSources;

		wait(collection->getTeam(req));

		const auto [resTeam, srcFound] = req.reply.getFuture().get();

		std::set<UID> expectedServers{ UID(2, 0), UID(3, 0), UID(4, 0) };
		ASSERT(resTeam.present());
		auto servers = resTeam.get()->getServerIDs();
		const std::set<UID> selectedServers(servers.begin(), servers.end());

		ASSERT(expectedServers == selectedServers);
		return Void();
	}

	ACTOR static Future<Void> GetTeam_TrueBestLeastUtilized() {
		Reference<IReplicationPolicy> policy = makeReference<PolicyAcross>(3, "zoneid", makeReference<PolicyOne>());
		state int processSize = 5;
		state int teamSize = 3;
		state std::unique_ptr<DDTeamCollection> collection = testTeamCollection(teamSize, policy, processSize);

		GetStorageMetricsReply mid_avail;
		mid_avail.capacity.bytes = 1000 * 1024 * 1024;
		mid_avail.available.bytes = 400 * 1024 * 1024;
		mid_avail.load.bytes = 100 * 1024 * 1024;

		GetStorageMetricsReply high_avail;
		high_avail.capacity.bytes = 1000 * 1024 * 1024;
		high_avail.available.bytes = 800 * 1024 * 1024;
		high_avail.load.bytes = 90 * 1024 * 1024;

		collection->addTeam(std::set<UID>({ UID(1, 0), UID(2, 0), UID(3, 0) }), IsInitialTeam::True);
		collection->addTeam(std::set<UID>({ UID(2, 0), UID(3, 0), UID(4, 0) }), IsInitialTeam::True);
		collection->disableBuildingTeams();
		collection->setCheckTeamDelay();

		/*
		 * Among server teams that have healthy space available, pick the team that is
		 * least utilized, if the caller says they preferLowerDiskUtil.
		 */

		collection->server_info[UID(1, 0)]->setMetrics(mid_avail);
		collection->server_info[UID(2, 0)]->setMetrics(high_avail);
		collection->server_info[UID(3, 0)]->setMetrics(high_avail);
		collection->server_info[UID(4, 0)]->setMetrics(high_avail);

		std::vector<UID> completeSources{ UID(1, 0), UID(2, 0), UID(3, 0) };

		state GetTeamRequest req(TeamSelect::WANT_TRUE_BEST,
		                         PreferLowerDiskUtil::True,
		                         TeamMustHaveShards::False,
		                         PreferLowerReadUtil::False,
		                         PreferWithinShardLimit::False);
		req.completeSources = completeSources;

		wait(collection->getTeam(req));

		const auto [resTeam, srcFound] = req.reply.getFuture().get();

		std::set<UID> expectedServers{ UID(2, 0), UID(3, 0), UID(4, 0) };
		ASSERT(resTeam.present());
		auto servers = resTeam.get()->getServerIDs();
		const std::set<UID> selectedServers(servers.begin(), servers.end());
		ASSERT(expectedServers == selectedServers);

		return Void();
	}

	ACTOR static Future<Void> GetTeam_TrueBestMostUtilized() {
		Reference<IReplicationPolicy> policy = makeReference<PolicyAcross>(3, "zoneid", makeReference<PolicyOne>());
		state int processSize = 5;
		state int teamSize = 3;
		state std::unique_ptr<DDTeamCollection> collection = testTeamCollection(teamSize, policy, processSize);

		GetStorageMetricsReply mid_avail;
		mid_avail.capacity.bytes = 1000 * 1024 * 1024;
		mid_avail.available.bytes = 400 * 1024 * 1024;
		mid_avail.load.bytes = 100 * 1024 * 1024;

		GetStorageMetricsReply high_avail;
		high_avail.capacity.bytes = 1000 * 1024 * 1024;
		high_avail.available.bytes = 800 * 1024 * 1024;
		high_avail.load.bytes = 90 * 1024 * 1024;

		collection->addTeam(std::set<UID>({ UID(1, 0), UID(2, 0), UID(3, 0) }), IsInitialTeam::True);
		collection->addTeam(std::set<UID>({ UID(2, 0), UID(3, 0), UID(4, 0) }), IsInitialTeam::True);
		collection->disableBuildingTeams();
		collection->setCheckTeamDelay();

		collection->server_info[UID(1, 0)]->setMetrics(mid_avail);
		collection->server_info[UID(2, 0)]->setMetrics(high_avail);
		collection->server_info[UID(3, 0)]->setMetrics(high_avail);
		collection->server_info[UID(4, 0)]->setMetrics(high_avail);

		/*
		 * Among server teams that have healthy space available, pick the team that is
		 * most utilized, if the caller says they don't preferLowerDiskUtil.
		 */
		std::vector<UID> completeSources{ UID(1, 0), UID(2, 0), UID(3, 0) };

		state GetTeamRequest req(TeamSelect::WANT_TRUE_BEST,
		                         PreferLowerDiskUtil::False,
		                         TeamMustHaveShards::False,
		                         PreferLowerReadUtil::False,
		                         PreferWithinShardLimit::False);
		req.completeSources = completeSources;

		wait(collection->getTeam(req));

		const auto [resTeam, srcFound] = req.reply.getFuture().get();

		std::set<UID> expectedServers{ UID(1, 0), UID(2, 0), UID(3, 0) };
		ASSERT(resTeam.present());
		auto servers = resTeam.get()->getServerIDs();
		const std::set<UID> selectedServers(servers.begin(), servers.end());
		ASSERT(expectedServers == selectedServers);

		return Void();
	}

	ACTOR static Future<Void> GetTeam_ServerUtilizationBelowCutoff() {
		Reference<IReplicationPolicy> policy = makeReference<PolicyAcross>(3, "zoneid", makeReference<PolicyOne>());
		state int processSize = 5;
		state int teamSize = 3;
		state std::unique_ptr<DDTeamCollection> collection = testTeamCollection(teamSize, policy, processSize);

		GetStorageMetricsReply low_avail;
		low_avail.capacity.bytes = SERVER_KNOBS->MIN_AVAILABLE_SPACE * 20;
		low_avail.available.bytes = SERVER_KNOBS->MIN_AVAILABLE_SPACE / 2;
		low_avail.load.bytes = 90 * 1024 * 1024;

		GetStorageMetricsReply high_avail;
		high_avail.capacity.bytes = 2000 * 1024 * 1024;
		high_avail.available.bytes = 800 * 1024 * 1024;
		high_avail.load.bytes = 90 * 1024 * 1024;

		collection->addTeam(std::set<UID>({ UID(1, 0), UID(2, 0), UID(3, 0) }), IsInitialTeam::True);
		collection->addTeam(std::set<UID>({ UID(2, 0), UID(3, 0), UID(4, 0) }), IsInitialTeam::True);
		collection->disableBuildingTeams();
		collection->setCheckTeamDelay();

		collection->server_info[UID(1, 0)]->setMetrics(high_avail);
		collection->server_info[UID(2, 0)]->setMetrics(low_avail);
		collection->server_info[UID(3, 0)]->setMetrics(high_avail);
		collection->server_info[UID(4, 0)]->setMetrics(low_avail);
		collection->server_info[UID(1, 0)]->markTeamUnhealthy(0);

		/*
		 * If the only available team is one where at least one server is low on
		 * space, decline to pick that team. Every server must have some minimum
		 * free space defined by the MIN_AVAILABLE_SPACE server knob.
		 */
		std::vector<UID> completeSources{ UID(1, 0), UID(2, 0), UID(3, 0) };

		state GetTeamRequest req(TeamSelect::WANT_TRUE_BEST,
		                         PreferLowerDiskUtil::True,
		                         TeamMustHaveShards::False,
		                         PreferLowerReadUtil::False,
		                         PreferWithinShardLimit::False);
		req.completeSources = completeSources;

		wait(collection->getTeam(req));

		const auto [resTeam, srcFound] = req.reply.getFuture().get();

		ASSERT(!resTeam.present());

		return Void();
	}

	ACTOR static Future<Void> GetTeam_ServerUtilizationNearCutoff() {
		Reference<IReplicationPolicy> policy = makeReference<PolicyAcross>(3, "zoneid", makeReference<PolicyOne>());
		state int processSize = 5;
		state int teamSize = 3;
		state std::unique_ptr<DDTeamCollection> collection = testTeamCollection(teamSize, policy, processSize);

		GetStorageMetricsReply low_avail;
		if (SERVER_KNOBS->MIN_AVAILABLE_SPACE_RATIO > 0) {
			/* Pick a capacity where MIN_AVAILABLE_SPACE_RATIO of the capacity would be higher than MIN_AVAILABLE_SPACE
			 */
			low_avail.capacity.bytes =
			    SERVER_KNOBS->MIN_AVAILABLE_SPACE * (2 / SERVER_KNOBS->MIN_AVAILABLE_SPACE_RATIO);
		} else {
			low_avail.capacity.bytes = 2000 * 1024 * 1024;
		}
		low_avail.available.bytes = (SERVER_KNOBS->MIN_AVAILABLE_SPACE_RATIO * 1.1) * low_avail.capacity.bytes;
		low_avail.load.bytes = 90 * 1024 * 1024;

		GetStorageMetricsReply high_avail;
		high_avail.capacity.bytes = 2000 * 1024 * 1024;
		high_avail.available.bytes = 800 * 1024 * 1024;
		high_avail.load.bytes = 90 * 1024 * 1024;

		collection->addTeam(std::set<UID>({ UID(1, 0), UID(2, 0), UID(3, 0) }), IsInitialTeam::True);
		collection->addTeam(std::set<UID>({ UID(2, 0), UID(3, 0), UID(4, 0) }), IsInitialTeam::True);
		collection->addTeam(std::set<UID>({ UID(3, 0), UID(4, 0), UID(5, 0) }), IsInitialTeam::True);
		collection->disableBuildingTeams();
		collection->setCheckTeamDelay();

		collection->server_info[UID(1, 0)]->setMetrics(high_avail);
		collection->server_info[UID(2, 0)]->setMetrics(low_avail);
		collection->server_info[UID(3, 0)]->setMetrics(high_avail);
		collection->server_info[UID(4, 0)]->setMetrics(low_avail);
		collection->server_info[UID(5, 0)]->setMetrics(high_avail);
		collection->server_info[UID(1, 0)]->markTeamUnhealthy(0);

		/*
		 * If the only available team is one where all servers are low on space,
		 * test that each server has at least MIN_AVAILABLE_SPACE_RATIO (server knob)
		 * percentage points of capacity free before picking that team.
		 */
		std::vector<UID> completeSources{ UID(1, 0), UID(2, 0), UID(3, 0) };

		state GetTeamRequest req(TeamSelect::WANT_TRUE_BEST,
		                         PreferLowerDiskUtil::True,
		                         TeamMustHaveShards::False,
		                         PreferLowerReadUtil::False,
		                         PreferWithinShardLimit::False);
		req.completeSources = completeSources;

		wait(collection->getTeam(req));

		const auto& [resTeam, srcTeamFound] = req.reply.getFuture().get();

		ASSERT(!resTeam.present());

		return Void();
	}

	ACTOR static Future<Void> GetTeam_TrueBestLeastReadBandwidth() {
		Reference<IReplicationPolicy> policy = makeReference<PolicyAcross>(1, "zoneid", makeReference<PolicyOne>());
		state int processSize = 5;
		state int teamSize = 1;
		state std::unique_ptr<DDTeamCollection> collection = testTeamCollection(teamSize, policy, processSize);

		int64_t capacity = 1000 * 1024 * 1024, available = 800 * 1024 * 1024;
		std::vector<int64_t> read_bandwidths{
			300 * 1024 * 1024, 100 * 1024 * 1024, 500 * 1024 * 1024, 100 * 1024 * 1024, 900 * 1024 * 1024
		};
		std::vector<int64_t> load_bytes{
			50 * 1024 * 1024, 600 * 1024 * 1024, 800 * 1024 * 1024, 200 * 1024 * 1024, 100 * 1024 * 1024
		};
		GetStorageMetricsReply metrics[5];
		for (int i = 0; i < 5; ++i) {
			metrics[i].capacity.bytes = capacity;
			metrics[i].available.bytes = available;
			metrics[i].load.bytesReadPerKSecond = read_bandwidths[i];
			metrics[i].load.bytes = load_bytes[i];
			collection->addTeam(std::set<UID>({ UID(i + 1, 0) }), IsInitialTeam::True);
			collection->server_info[UID(i + 1, 0)]->setMetrics(metrics[i]);
		}

		collection->disableBuildingTeams();
		collection->setCheckTeamDelay();

		auto preferLowerDiskUtil = PreferLowerDiskUtil::True;
		auto teamMustHaveShards = TeamMustHaveShards::False;
		auto forReadBalance = ForReadBalance::True;
		std::vector<UID> completeSources{ UID(1, 0), UID(2, 0), UID(3, 0) };

		state GetTeamRequest req(TeamSelect::WANT_TRUE_BEST,
		                         preferLowerDiskUtil,
		                         teamMustHaveShards,
		                         PreferLowerReadUtil::True,
		                         PreferWithinShardLimit::False,
		                         forReadBalance);
		req.completeSources = completeSources;

		state GetTeamRequest reqHigh(TeamSelect::WANT_TRUE_BEST,
		                             PreferLowerDiskUtil::False,
		                             teamMustHaveShards,
		                             PreferLowerReadUtil::False,
		                             PreferWithinShardLimit::False,
		                             forReadBalance);

		wait(collection->getTeam(req) && collection->getTeam(reqHigh));
		auto [resTeam, resTeamSrcFound] = req.reply.getFuture().get();
		auto [resTeamHigh, resTeamHighSrcFound] = reqHigh.reply.getFuture().get();

		std::set<UID> expectedServers{ UID(4, 0) };
		std::set<UID> expectedServersHigh{ UID(5, 0) };

		ASSERT(resTeam.present());
		ASSERT(resTeamHigh.present());
		auto servers = resTeam.get()->getServerIDs(), serversHigh = resTeamHigh.get()->getServerIDs();
		const std::set<UID> selectedServers(servers.begin(), servers.end()),
		    selectedServersHigh(serversHigh.begin(), serversHigh.end());
		// for (auto id : selectedServers)
		// 	std::cout << id.toString() << std::endl;
		ASSERT(expectedServers == selectedServers);
		ASSERT(expectedServersHigh == selectedServersHigh);

		resTeam.get()->addReadInFlightToTeam(50);
		req.reply.reset();
		wait(collection->getTeam(req));
		auto [resTeam1, resTeam1Found] = req.reply.getFuture().get();
		std::set<UID> expectedServers1{ UID(2, 0) };
		auto servers1 = resTeam1.get()->getServerIDs();
		const std::set<UID> selectedServers1(servers1.begin(), servers1.end());
		ASSERT(expectedServers1 == selectedServers1);

		return Void();
	}

	ACTOR static Future<Void> GetTeam_DeprioritizeWigglePausedTeam() {
		Reference<IReplicationPolicy> policy = makeReference<PolicyAcross>(3, "zoneid", makeReference<PolicyOne>());
		state int processSize = 5;
		state int teamSize = 3;
		state std::unique_ptr<DDTeamCollection> collection = testTeamCollection(teamSize, policy, processSize);
		GetStorageMetricsReply mid_avail;
		mid_avail.capacity.bytes = 1000 * 1024 * 1024;
		mid_avail.available.bytes = 400 * 1024 * 1024;
		mid_avail.load.bytes = 100 * 1024 * 1024;

		GetStorageMetricsReply high_avail;
		high_avail.capacity.bytes = 1000 * 1024 * 1024;
		high_avail.available.bytes = 800 * 1024 * 1024;
		high_avail.load.bytes = 90 * 1024 * 1024;

		collection->addTeam(std::set<UID>({ UID(1, 0), UID(2, 0), UID(3, 0) }), IsInitialTeam::True);
		collection->addTeam(std::set<UID>({ UID(2, 0), UID(3, 0), UID(4, 0) }), IsInitialTeam::True);
		collection->disableBuildingTeams();
		collection->setCheckTeamDelay();

		collection->server_info[UID(1, 0)]->setMetrics(mid_avail);
		collection->server_info[UID(2, 0)]->setMetrics(high_avail);
		collection->server_info[UID(3, 0)]->setMetrics(high_avail);
		collection->server_info[UID(4, 0)]->setMetrics(high_avail);

		collection->wigglingId = UID(4, 0);
		collection->pauseWiggle = makeReference<AsyncVar<bool>>(true);

		std::vector<UID> completeSources{ UID(1, 0), UID(2, 0), UID(3, 0) };

		state GetTeamRequest req(TeamSelect::WANT_TRUE_BEST,
		                         PreferLowerDiskUtil::True,
		                         TeamMustHaveShards::False,
		                         PreferLowerReadUtil::False,
		                         PreferWithinShardLimit::False);
		req.completeSources = completeSources;

		wait(collection->getTeam(req));

		const auto [resTeam, srcFound] = req.reply.getFuture().get();

		std::set<UID> expectedServers{ UID(1, 0), UID(2, 0), UID(3, 0) };
		ASSERT(resTeam.present());
		auto servers = resTeam.get()->getServerIDs();
		const std::set<UID> selectedServers(servers.begin(), servers.end());
		ASSERT(expectedServers == selectedServers);

		return Void();
	}

	// Cut off high Cpu teams
	ACTOR static Future<Void> GetTeam_CutOffByCpu() {
		Reference<IReplicationPolicy> policy = makeReference<PolicyAcross>(1, "zoneid", makeReference<PolicyOne>());
		state int processSize = 4;
		state int teamSize = 1;
		state std::unique_ptr<DDTeamCollection> collection = testTeamCollection(teamSize, policy, processSize);
		state GetTeamRequest bestReq(TeamSelect::WANT_TRUE_BEST,
		                             PreferLowerDiskUtil::True,
		                             TeamMustHaveShards::False,
		                             PreferLowerReadUtil::True,
		                             PreferWithinShardLimit::False,
		                             ForReadBalance::True);
		state GetTeamRequest randomReq(TeamSelect::ANY,
		                               PreferLowerDiskUtil::True,
		                               TeamMustHaveShards::False,
		                               PreferLowerReadUtil::True,
		                               PreferWithinShardLimit::False,
		                               ForReadBalance::True);
		collection->teamPivots.lastPivotValuesUpdate = -100;

		int64_t capacity = SERVER_KNOBS->MIN_AVAILABLE_SPACE * 20, loadBytes = 90 * 1024 * 1024;
		GetStorageMetricsReply high_s_high_r;
		high_s_high_r.capacity.bytes = capacity;
		high_s_high_r.available.bytes = SERVER_KNOBS->MIN_AVAILABLE_SPACE * 5;
		high_s_high_r.load.bytes = loadBytes;
		high_s_high_r.load.opsReadPerKSecond = 7000 * 1000;

		GetStorageMetricsReply high_s_low_r;
		high_s_low_r.capacity.bytes = capacity;
		high_s_low_r.available.bytes = SERVER_KNOBS->MIN_AVAILABLE_SPACE * 5;
		high_s_low_r.load.bytes = loadBytes;
		high_s_low_r.load.opsReadPerKSecond = 100 * 1000;

		GetStorageMetricsReply low_s_low_r;
		low_s_low_r.capacity.bytes = capacity;
		low_s_low_r.available.bytes = SERVER_KNOBS->MIN_AVAILABLE_SPACE / 2;
		low_s_low_r.load.bytes = loadBytes;
		low_s_low_r.load.opsReadPerKSecond = 100 * 1000;

		HealthMetrics::StorageStats low_cpu, mid_cpu, high_cpu;
		// use constant cutoff value
		bool maxCutoff = deterministicRandom()->coinflip();
		if (!maxCutoff) {
			// use pivot value as cutoff
			auto ratio = KnobValueRef::create(double{ 0.7 });
			IKnobCollection::getMutableGlobalKnobCollection().setKnob("cpu_pivot_ratio", ratio);
		}
		low_cpu.cpuUsage = SERVER_KNOBS->MAX_DEST_CPU_PERCENT - 60;
		mid_cpu.cpuUsage = SERVER_KNOBS->MAX_DEST_CPU_PERCENT - 40;
		high_cpu.cpuUsage = maxCutoff ? SERVER_KNOBS->MAX_DEST_CPU_PERCENT + 1 : SERVER_KNOBS->MAX_DEST_CPU_PERCENT - 1;

		// high space, low cpu, high read (in pool)
		collection->addTeam(std::set<UID>({ UID(1, 0) }), IsInitialTeam::True);
		collection->server_info[UID(1, 0)]->setMetrics(high_s_high_r);
		collection->server_info[UID(1, 0)]->setStorageStats(low_cpu);
		// high space, mid cpu, low read (in pool)
		collection->addTeam(std::set<UID>({ UID(2, 0) }), IsInitialTeam::True);
		collection->server_info[UID(2, 0)]->setMetrics(high_s_low_r);
		collection->server_info[UID(2, 0)]->setStorageStats(mid_cpu);
		// low space, low cpu, low read (not in pool)
		collection->addTeam(std::set<UID>({ UID(3, 0) }), IsInitialTeam::True);
		collection->server_info[UID(3, 0)]->setMetrics(low_s_low_r);
		collection->server_info[UID(3, 0)]->setStorageStats(low_cpu);
		// high space, high cpu, low read (not in pool)
		collection->addTeam(std::set<UID>({ UID(4, 0) }), IsInitialTeam::True);
		collection->server_info[UID(4, 0)]->setMetrics(high_s_low_r);
		collection->server_info[UID(4, 0)]->setStorageStats(high_cpu);

		collection->disableBuildingTeams();
		collection->setCheckTeamDelay();

		wait(collection->getTeam(bestReq));
		const auto [bestTeam, found1] = bestReq.reply.getFuture().get();
		fmt::print("{} {} {}\n",
		           SERVER_KNOBS->CPU_PIVOT_RATIO,
		           collection->teamPivots.pivotCPU,
		           collection->teamPivots.pivotAvailableSpaceRatio);
		ASSERT(bestTeam.present());
		ASSERT_EQ(bestTeam.get()->getServerIDs(), std::vector<UID>{ UID(2, 0) });

		wait(collection->getTeam(randomReq));
		const auto [randomTeam, found2] = randomReq.reply.getFuture().get();
		if (randomTeam.present()) {
			CODE_PROBE(true, "Unit Test Random Team Return Candidate.");
			ASSERT_NE(randomTeam.get()->getServerIDs(), std::vector<UID>{ UID(3, 0) });
			ASSERT_NE(randomTeam.get()->getServerIDs(), std::vector<UID>{ UID(4, 0) });
		}
		return Void();
	}

	ACTOR static Future<Void> GetTeam_PreferShardsWithinLimit() {
		ASSERT(SERVER_KNOBS->ENFORCE_SHARD_COUNT_PER_TEAM);
		Reference<IReplicationPolicy> policy = makeReference<PolicyAcross>(3, "zoneid", makeReference<PolicyOne>());
		state int processSize = 5;
		state int teamSize = 3;
		Reference<ShardsAffectedByTeamFailure> shardsAffectedByTeamFailure =
		    makeReference<ShardsAffectedByTeamFailure>();
		state std::unique_ptr<DDTeamCollection> collection =
		    testTeamCollection(teamSize, policy, processSize, shardsAffectedByTeamFailure);

		collection->addTeam(std::set<UID>({ UID(1, 0), UID(2, 0), UID(3, 0) }), IsInitialTeam::True);
		collection->addTeam(std::set<UID>({ UID(2, 0), UID(3, 0), UID(4, 0) }), IsInitialTeam::True);
		collection->disableBuildingTeams();
		collection->setCheckTeamDelay();

		// Assign more than SERVER_KNOBS->DESIRED_MAX_SHARDS_PER_TEAM shards to the first team.
		std::vector<Key> randomKeys;
		for (int i = 0; i < SERVER_KNOBS->DESIRED_MAX_SHARDS_PER_TEAM + 10; ++i) {
			Key randomKey = Key(deterministicRandom()->randomAlphaNumeric(deterministicRandom()->randomInt(1, 1500)));
			randomKeys.push_back(randomKey);
		}
		std::sort(randomKeys.begin(), randomKeys.end());
		ShardsAffectedByTeamFailure::Team highShardTeam({ UID(1, 0), UID(2, 0), UID(3, 0) }, true);
		ASSERT(!randomKeys.empty());
		for (int i = 0; i < randomKeys.size() - 1; ++i) {
			shardsAffectedByTeamFailure->assignRangeToTeams(KeyRangeRef(randomKeys[i], randomKeys[i + 1]),
			                                                { highShardTeam });
		}

		// Call getTeam and check that the second team should always be the selected team.
		state GetTeamRequest req(deterministicRandom()->coinflip() ? TeamSelect::WANT_TRUE_BEST : TeamSelect::ANY,
		                         PreferLowerDiskUtil::False,
		                         TeamMustHaveShards::False,
		                         PreferLowerReadUtil::False,
		                         PreferWithinShardLimit::True);

		wait(collection->getTeam(req));

		const auto [resTeam, srcFound] = req.reply.getFuture().get();

		std::set<UID> expectedServers{ UID(2, 0), UID(3, 0), UID(4, 0) };
		ASSERT(resTeam.present());
		auto servers = resTeam.get()->getServerIDs();
		const std::set<UID> selectedServers(servers.begin(), servers.end());
		ASSERT(expectedServers == selectedServers);

		return Void();
	}
};

TEST_CASE("DataDistribution/AddTeamsBestOf/UseMachineID") {
	wait(DDTeamCollectionUnitTest::AddTeamsBestOf_UseMachineID());
	return Void();
}

TEST_CASE("DataDistribution/AddTeamsBestOf/NotUseMachineID") {
	wait(DDTeamCollectionUnitTest::AddTeamsBestOf_NotUseMachineID());
	return Void();
}

TEST_CASE("DataDistribution/AddAllTeams/isExhaustive") {
	DDTeamCollectionUnitTest::AddAllTeams_isExhaustive();
	return Void();
}

TEST_CASE("/DataDistribution/AddAllTeams/withLimit") {
	DDTeamCollectionUnitTest::AddAllTeams_withLimit();
	return Void();
}

TEST_CASE("/DataDistribution/AddTeamsBestOf/SkippingBusyServers") {
	wait(DDTeamCollectionUnitTest::AddTeamsBestOf_SkippingBusyServers());
	return Void();
}

TEST_CASE("/DataDistribution/AddTeamsBestOf/NotEnoughServers") {
	wait(DDTeamCollectionUnitTest::AddTeamsBestOf_NotEnoughServers());
	return Void();
}

TEST_CASE("/DataDistribution/GetTeam/NewServersNotNeeded") {
	wait(DDTeamCollectionUnitTest::GetTeam_NewServersNotNeeded());
	return Void();
}

TEST_CASE("/DataDistribution/GetTeam/HealthyCompleteSource") {
	wait(DDTeamCollectionUnitTest::GetTeam_HealthyCompleteSource());
	return Void();
}

TEST_CASE("/DataDistribution/GetTeam/TrueBestLeastUtilized") {
	wait(DDTeamCollectionUnitTest::GetTeam_TrueBestLeastUtilized());
	return Void();
}

TEST_CASE("/DataDistribution/GetTeam/TrueBestMostUtilized") {
	wait(DDTeamCollectionUnitTest::GetTeam_TrueBestMostUtilized());
	return Void();
}

TEST_CASE("/DataDistribution/GetTeam/ServerUtilizationBelowCutoff") {
	wait(DDTeamCollectionUnitTest::GetTeam_ServerUtilizationBelowCutoff());
	return Void();
}

TEST_CASE("/DataDistribution/GetTeam/ServerUtilizationNearCutoff") {
	wait(DDTeamCollectionUnitTest::GetTeam_ServerUtilizationNearCutoff());
	return Void();
}

TEST_CASE("/DataDistribution/GetTeam/TrueBestLeastReadBandwidth") {
	wait(DDTeamCollectionUnitTest::GetTeam_TrueBestLeastReadBandwidth());
	return Void();
}

TEST_CASE("/DataDistribution/GetTeam/DeprioritizeWigglePausedTeam") {
	wait(DDTeamCollectionUnitTest::GetTeam_DeprioritizeWigglePausedTeam());
	return Void();
}

TEST_CASE("/DataDistribution/StorageWiggler/NextIdWithMinAge") {
	state Reference<StorageWiggler> wiggler = makeReference<StorageWiggler>(nullptr);
	state double startTime = now();
	wiggler->addServer(UID(1, 0),
	                   StorageMetadataType(startTime - SERVER_KNOBS->DD_STORAGE_WIGGLE_MIN_SS_AGE_SEC + 5.0,
	                                       KeyValueStoreType::SSD_BTREE_V2));
	wiggler->addServer(UID(2, 0),
	                   StorageMetadataType(startTime + SERVER_KNOBS->DD_STORAGE_WIGGLE_MIN_SS_AGE_SEC,
	                                       KeyValueStoreType::MEMORY,
	                                       true));
	wiggler->addServer(UID(3, 0), StorageMetadataType(startTime - 5.0, KeyValueStoreType::SSD_ROCKSDB_V1, true));
	wiggler->addServer(UID(4, 0),
	                   StorageMetadataType(startTime - SERVER_KNOBS->DD_STORAGE_WIGGLE_MIN_SS_AGE_SEC - 1.0,
	                                       KeyValueStoreType::SSD_BTREE_V2));
	std::vector<Optional<UID>> correctResult{ UID(3, 0), UID(2, 0), UID(4, 0), Optional<UID>() };
	for (int i = 0; i < 4; ++i) {
		auto id = wiggler->getNextServerId();
		ASSERT(id == correctResult[i]);
	}

	{
		std::cout << "Finish Initial Check. Start test getNextWigglingServerID() loop...\n";
		// test the getNextWigglingServerID() loop
		UID id = wait(DDTeamCollectionImpl::getNextWigglingServerID(wiggler));
		ASSERT(id == UID(1, 0));
	}

	std::cout << "Test after addServer() ...\n";
	state Future<UID> nextFuture = DDTeamCollectionImpl::getNextWigglingServerID(wiggler);
	ASSERT(!nextFuture.isReady());
	startTime = now();
	StorageMetadataType metadata(startTime + SERVER_KNOBS->DD_STORAGE_WIGGLE_MIN_SS_AGE_SEC + 100.0,
	                             KeyValueStoreType::SSD_BTREE_V2);
	wiggler->addServer(UID(5, 0), metadata);
	ASSERT(!nextFuture.isReady());

	std::cout << "Test after updateServer() ...\n";
	StorageWiggler* ptr = wiggler.getPtr();
	wait(trigger(
	    [ptr]() {
		    ptr->updateMetadata(UID(5, 0),
		                        StorageMetadataType(now() - SERVER_KNOBS->DD_STORAGE_WIGGLE_MIN_SS_AGE_SEC,
		                                            KeyValueStoreType::SSD_BTREE_V2));
	    },
	    delay(5.0)));
	wait(success(nextFuture));
	ASSERT(now() - startTime < SERVER_KNOBS->DD_STORAGE_WIGGLE_MIN_SS_AGE_SEC + 100.0);
	ASSERT(nextFuture.get() == UID(5, 0));
	return Void();
}

TEST_CASE("/DataDistribution/StorageWiggler/NextIdWithTSS") {
	state std::unique_ptr<DDTeamCollection> collection =
	    DDTeamCollectionUnitTest::testMachineTeamCollection(1, Reference<IReplicationPolicy>(new PolicyOne()), 5);
	state Reference<StorageWiggler> wiggler = makeReference<StorageWiggler>(collection.get());

	std::cout << "Test when need TSS ... \n";
	collection->configuration.usableRegions = 1;
	collection->configuration.desiredTSSCount = 1;
	state double startTime = now();
	wiggler->addServer(UID(1, 0),
	                   StorageMetadataType(startTime + SERVER_KNOBS->DD_STORAGE_WIGGLE_MIN_SS_AGE_SEC + 150.0,
	                                       KeyValueStoreType::SSD_BTREE_V2));
	wiggler->addServer(UID(2, 0),
	                   StorageMetadataType(startTime + SERVER_KNOBS->DD_STORAGE_WIGGLE_MIN_SS_AGE_SEC + 150.0,
	                                       KeyValueStoreType::SSD_BTREE_V2));
	ASSERT(!wiggler->getNextServerId(true).present());
	ASSERT(wiggler->getNextServerId(collection->reachTSSPairTarget()) == UID(1, 0));
	UID id = wait(
	    DDTeamCollectionImpl::getNextWigglingServerID(wiggler, Optional<Value>(), Optional<Value>(), collection.get()));
	ASSERT(now() - startTime < SERVER_KNOBS->DD_STORAGE_WIGGLE_MIN_SS_AGE_SEC + 150.0);
	ASSERT(id == UID(2, 0));
	return Void();
}

TEST_CASE("/DataDistribution/GetTeam/CutOffByCpu") {
	wait(DDTeamCollectionUnitTest::GetTeam_CutOffByCpu());
	return Void();
}

TEST_CASE("/DataDistribution/GetTeam/PreferWithinShardRange") {
	if (!SERVER_KNOBS->ENFORCE_SHARD_COUNT_PER_TEAM) {
		return Void();
	}
	wait(DDTeamCollectionUnitTest::GetTeam_PreferShardsWithinLimit());
	return Void();
}<|MERGE_RESOLUTION|>--- conflicted
+++ resolved
@@ -1677,21 +1677,13 @@
 						self->unhealthyServers--;
 					}
 					if (!unhealthy && status->isUnhealthy()) {
-<<<<<<< HEAD
-						TraceEvent(SevWarn, "StorangeServerUnhealthy", self->distributorId)
-=======
 						TraceEvent(SevWarn, "StorageServerUnhealthy", self->distributorId)
->>>>>>> 83dc9ff6
 						    .detail("ServerID", interf.id())
 						    .detail("ServerIpAddress", interf.address());
 						self->unhealthyServers++;
 					}
 				} else if (status->isUnhealthy()) {
-<<<<<<< HEAD
-					TraceEvent(SevWarn, "StorangeServerUnhealthy", self->distributorId)
-=======
 					TraceEvent(SevWarn, "StorageServerUnhealthy", self->distributorId)
->>>>>>> 83dc9ff6
 					    .detail("ServerID", interf.id())
 					    .detail("ServerIpAddress", interf.address());
 					self->unhealthyServers++;
@@ -3422,7 +3414,6 @@
 	for (int i = 0; i < teams.size(); ++i) {
 		if (teams[i]->isHealthy()) {
 			teamAvailableSpace.push_back(teams[i]->getMinAvailableSpaceRatio());
-<<<<<<< HEAD
 		}
 	}
 
@@ -3454,110 +3445,6 @@
 			teamAverageCPU.emplace_back(teams[i]->getAverageCPU());
 			teamPivots.minTeamAvgCPU = std::min(teamPivots.minTeamAvgCPU, teamAverageCPU.back());
 		}
-=======
-		}
-	}
-
-	if (!teamAvailableSpace.empty()) {
-		ASSERT_LT(SERVER_KNOBS->AVAILABLE_SPACE_PIVOT_RATIO, 1.0);
-		size_t pivot = teamAvailableSpace.size() * SERVER_KNOBS->AVAILABLE_SPACE_PIVOT_RATIO;
-		std::nth_element(
-		    teamAvailableSpace.begin(), teamAvailableSpace.begin() + pivot, teamAvailableSpace.end(), std::greater{});
-		teamPivots.pivotAvailableSpaceRatio =
-		    std::max(SERVER_KNOBS->MIN_AVAILABLE_SPACE_RATIO,
-		             std::min(SERVER_KNOBS->TARGET_AVAILABLE_SPACE_RATIO, teamAvailableSpace[pivot]));
-	} else {
-		teamPivots.pivotAvailableSpaceRatio = SERVER_KNOBS->MIN_AVAILABLE_SPACE_RATIO;
-	}
-
-	if (teamPivots.pivotAvailableSpaceRatio < SERVER_KNOBS->TARGET_AVAILABLE_SPACE_RATIO) {
-		TraceEvent(SevWarn, "DDTeamPivotAvailableSpaceTooSmall", distributorId)
-		    .detail("PivotAvailableSpaceRatio", teamPivots.pivotAvailableSpaceRatio)
-		    .detail("TargetAvailableSpaceRatio", SERVER_KNOBS->TARGET_AVAILABLE_SPACE_RATIO)
-		    .detail("Primary", primary);
-		printDetailedTeamsInfo.trigger();
-	}
-}
-
-void DDTeamCollection::updateCpuPivots() {
-	std::vector<double> teamAverageCPU;
-	for (int i = 0; i < teams.size(); ++i) {
-		if (teams[i]->isHealthy()) {
-			teamAverageCPU.emplace_back(teams[i]->getAverageCPU());
-			teamPivots.minTeamAvgCPU = std::min(teamPivots.minTeamAvgCPU, teamAverageCPU.back());
-		}
-	}
-
-	if (!teamAverageCPU.empty()) {
-		ASSERT_LT(SERVER_KNOBS->CPU_PIVOT_RATIO, 1.0);
-		size_t pivot = teamAverageCPU.size() * SERVER_KNOBS->CPU_PIVOT_RATIO;
-		std::nth_element(teamAverageCPU.begin(), teamAverageCPU.begin() + pivot, teamAverageCPU.end());
-		teamPivots.pivotCPU = teamAverageCPU[pivot];
-	} else {
-		teamPivots.pivotCPU = SERVER_KNOBS->MAX_DEST_CPU_PERCENT;
-	}
-
-	if (teamPivots.pivotCPU > SERVER_KNOBS->MAX_DEST_CPU_PERCENT) {
-		TraceEvent(SevWarnAlways, "DDTeamPivotCPUTooHigh", distributorId)
-		    .detail("PivotCPU", teamPivots.pivotCPU)
-		    .detail("MinTeamAvgCPU", teamPivots.minTeamAvgCPU)
-		    .detail("Primary", primary);
-	}
-}
-
-void DDTeamCollection::updateTeamEligibility() {
-	int healthyCount = 0, lowDiskUtilTotal = 0, lowCpuTotal = 0, allMetricsLow = 0;
-	for (auto& team : teams) {
-		if (team->isHealthy()) {
-			bool lowDiskUtil = team->hasHealthyAvailableSpace(teamPivots.pivotAvailableSpaceRatio);
-			bool lowCPU = team->hasLowerCpu(teamPivots.pivotCPU);
-			healthyCount++;
-
-			DisabledTraceEvent(SevDebug, "EligiblityTeamDebug")
-			    .detail("TeamId", team->getTeamID())
-			    .detail("CPU", team->getAverageCPU())
-			    .detail("AvailableSpace", team->getMinAvailableSpace())
-			    .detail("AvailableSpaceRatio", team->getMinAvailableSpaceRatio());
-
-			if (lowDiskUtil) {
-				lowDiskUtilTotal++;
-				team->increaseEligibilityCount(data_distribution::EligibilityCounter::LOW_DISK_UTIL);
-			} else {
-				team->resetEligibilityCount(data_distribution::EligibilityCounter::LOW_DISK_UTIL);
-			}
-
-			if (lowCPU) {
-				lowCpuTotal++;
-				team->increaseEligibilityCount(data_distribution::EligibilityCounter::LOW_CPU);
-			} else {
-				team->resetEligibilityCount(data_distribution::EligibilityCounter::LOW_CPU);
-			}
-
-			if (lowDiskUtil && lowCPU) {
-				allMetricsLow++;
-			}
-		} else {
-			team->resetEligibilityCount(data_distribution::EligibilityCounter::LOW_DISK_UTIL);
-			team->resetEligibilityCount(data_distribution::EligibilityCounter::LOW_CPU);
-		}
-	}
-	TraceEvent("TeamEligibilityCount", distributorId)
-	    .detail("TotalTeam", teams.size())
-	    .detail("HealthyTeam", healthyCount)
-	    .detail("AllMetricsLowTeam", allMetricsLow)
-	    .detail("LowDiskUtilTeam", lowDiskUtilTotal)
-	    .detail("LowCPUTeam", lowCpuTotal)
-	    .detail("PivotAvailableSpaceRatio", teamPivots.pivotAvailableSpaceRatio)
-	    .detail("PivotCpuRatio", teamPivots.pivotCPU);
-}
-
-void DDTeamCollection::updateTeamPivotValues() {
-	if (now() - teamPivots.lastPivotValuesUpdate >= SERVER_KNOBS->DD_TEAM_PIVOT_UPDATE_DELAY) {
-		updateAvailableSpacePivots();
-		updateCpuPivots();
-		updateTeamEligibility();
-		teamPivots.lastPivotValuesUpdate = now();
->>>>>>> 83dc9ff6
 	}
 
 	if (!teamAverageCPU.empty()) {
