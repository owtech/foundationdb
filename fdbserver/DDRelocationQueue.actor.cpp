--- conflicted
+++ resolved
@@ -1066,11 +1066,7 @@
 						rrs.dataMoveId = UID();
 					} else {
 						const bool enabled =
-<<<<<<< HEAD
-						    deterministicRandom()->random01() <= SERVER_KNOBS->DD_PHYSICAL_SHARD_MOVE_PROBABILITY;
-=======
 						    deterministicRandom()->random01() < SERVER_KNOBS->DD_PHYSICAL_SHARD_MOVE_PROBABILITY;
->>>>>>> 63371257
 						rrs.dataMoveId = newDataMoveId(deterministicRandom()->randomUInt64(),
 						                               AssignEmptyRange::False,
 						                               EnablePhysicalShardMove(enabled));
@@ -1153,11 +1149,7 @@
 	}
 
 	DDQueue::DDDataMove dataMove(dataMoveId);
-<<<<<<< HEAD
-	dataMove.cancel = cleanUpDataMove(this->cx,
-=======
 	dataMove.cancel = cleanUpDataMove(txnProcessor->context(),
->>>>>>> 63371257
 	                                  dataMoveId,
 	                                  this->lock,
 	                                  &this->cleanUpDataMoveParallelismLock,
@@ -1200,11 +1192,7 @@
 			    .detail("DataMoveRange", keys)
 			    .detail("Range", range);
 			if (!it->value().cancel.isValid()) {
-<<<<<<< HEAD
-				it->value().cancel = cleanUpDataMove(self->cx,
-=======
 				it->value().cancel = cleanUpDataMove(self->txnProcessor->context(),
->>>>>>> 63371257
 				                                     it->value().id,
 				                                     self->lock,
 				                                     &self->cleanUpDataMoveParallelismLock,
@@ -1456,10 +1444,7 @@
 						                          PreferLowerDiskUtil::True,
 						                          TeamMustHaveShards::False,
 						                          PreferLowerReadUtil::True,
-<<<<<<< HEAD
-=======
 						                          PreferWithinShardLimit::True,
->>>>>>> 63371257
 						                          ForReadBalance(rd.reason == RelocateReason::REBALANCE_READ),
 						                          inflightPenalty,
 						                          rd.keys);
@@ -1670,11 +1655,7 @@
 						self->moveCreateNewPhysicalShard++;
 					}
 					const bool enabled =
-<<<<<<< HEAD
-					    deterministicRandom()->random01() <= SERVER_KNOBS->DD_PHYSICAL_SHARD_MOVE_PROBABILITY;
-=======
 					    deterministicRandom()->random01() < SERVER_KNOBS->DD_PHYSICAL_SHARD_MOVE_PROBABILITY;
->>>>>>> 63371257
 					rd.dataMoveId = newDataMoveId(
 					    physicalShardIDCandidate, AssignEmptyRange::False, EnablePhysicalShardMove(enabled));
 					TraceEvent(SevInfo, "NewDataMoveWithPhysicalShard")
@@ -1917,11 +1898,8 @@
 					    .detail("Duration", now() - startTime)
 					    .detail("Bytes", metrics.bytes)
 					    .detail("Rate", static_cast<double>(metrics.bytes) / (now() - startTime))
-<<<<<<< HEAD
-=======
 					    .detail("Reason", rd.reason.toString())
 					    .detail("DataMoveReason", static_cast<int>(rd.dmReason))
->>>>>>> 63371257
 					    .detail("DataMoveID", rd.dataMoveId)
 					    .detail("PhysicalShardMove", physicalShardMoveEnabled(rd.dataMoveId));
 					if (now() - startTime > 600) {
@@ -2310,19 +2288,13 @@
 				                                       PreferLowerDiskUtil::False,
 				                                       TeamMustHaveShards::True,
 				                                       PreferLowerReadUtil::False,
-<<<<<<< HEAD
-=======
 				                                       PreferWithinShardLimit::False,
->>>>>>> 63371257
 				                                       ForReadBalance(readRebalance));
 				GetTeamRequest destReq = GetTeamRequest(!mcMove ? TeamSelect::WANT_TRUE_BEST : TeamSelect::ANY,
 				                                        PreferLowerDiskUtil::True,
 				                                        TeamMustHaveShards::False,
 				                                        PreferLowerReadUtil::True,
-<<<<<<< HEAD
-=======
 				                                        PreferWithinShardLimit::False,
->>>>>>> 63371257
 				                                        ForReadBalance(readRebalance));
 				state Future<SrcDestTeamPair> getTeamFuture =
 				    self->getSrcDestTeams(teamCollectionIndex, srcReq, destReq, ddPriority, &traceEvent);
