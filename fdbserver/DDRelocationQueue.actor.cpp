/*
 * DataDistributionQueue.actor.cpp
 *
 * This source file is part of the FoundationDB open source project
 *
 * Copyright 2013-2022 Apple Inc. and the FoundationDB project authors
 *
 * Licensed under the Apache License, Version 2.0 (the "License");
 * you may not use this file except in compliance with the License.
 * You may obtain a copy of the License at
 *
 *     http://www.apache.org/licenses/LICENSE-2.0
 *
 * Unless required by applicable law or agreed to in writing, software
 * distributed under the License is distributed on an "AS IS" BASIS,
 * WITHOUT WARRANTIES OR CONDITIONS OF ANY KIND, either express or implied.
 * See the License for the specific language governing permissions and
 * limitations under the License.
 */

#include <limits>
#include <numeric>
#include <utility>
#include <vector>

#include "fdbserver/DataDistributionTeam.h"
#include "flow/ActorCollection.h"
#include "flow/Deque.h"
#include "flow/FastRef.h"
#include "flow/Trace.h"
#include "flow/Util.h"
#include "fdbrpc/sim_validation.h"
#include "fdbclient/SystemData.h"
#include "fdbserver/DataDistribution.actor.h"
#include "fdbserver/MoveKeys.actor.h"
#include "fdbserver/Knobs.h"
#include "fdbrpc/simulator.h"
#include "fdbserver/DDTxnProcessor.h"
#include "flow/DebugTrace.h"
#include "fdbserver/DDRelocationQueue.h"
#include "flow/actorcompiler.h" // This must be the last #include.

#define WORK_FULL_UTILIZATION 10000 // This is not a knob; it is a fixed point scaling factor!

typedef Reference<IDataDistributionTeam> ITeamRef;
typedef std::pair<ITeamRef, ITeamRef> SrcDestTeamPair;

inline bool isDataMovementForDiskBalancing(DataMovementReason reason) {
	return reason == DataMovementReason::REBALANCE_UNDERUTILIZED_TEAM ||
	       reason == DataMovementReason::REBALANCE_OVERUTILIZED_TEAM;
}

inline bool isDataMovementForReadBalancing(DataMovementReason reason) {
	return reason == DataMovementReason::REBALANCE_READ_OVERUTIL_TEAM ||
	       reason == DataMovementReason::REBALANCE_READ_UNDERUTIL_TEAM;
}

inline bool isDataMovementForMountainChopper(DataMovementReason reason) {
	return reason == DataMovementReason::REBALANCE_OVERUTILIZED_TEAM ||
	       reason == DataMovementReason::REBALANCE_READ_OVERUTIL_TEAM;
}

// FIXME: Always use DataMovementReason to invoke these functions.
inline bool isValleyFillerPriority(int priority) {
	return priority == SERVER_KNOBS->PRIORITY_REBALANCE_UNDERUTILIZED_TEAM ||
	       priority == SERVER_KNOBS->PRIORITY_REBALANCE_READ_UNDERUTIL_TEAM;
}

inline bool isDataMovementForValleyFiller(DataMovementReason reason) {
	return reason == DataMovementReason::REBALANCE_UNDERUTILIZED_TEAM ||
	       reason == DataMovementReason::REBALANCE_READ_UNDERUTIL_TEAM;
}

typedef std::map<DataMovementReason, int> DmReasonPriorityMapping;
typedef std::map<int, DataMovementReason> PriorityDmReasonMapping;
std::pair<const DmReasonPriorityMapping*, const PriorityDmReasonMapping*> buildPriorityMappings() {
	static DmReasonPriorityMapping reasonPriority{
		{ DataMovementReason::INVALID, -1 },
		{ DataMovementReason::RECOVER_MOVE, SERVER_KNOBS->PRIORITY_RECOVER_MOVE },
		{ DataMovementReason::REBALANCE_UNDERUTILIZED_TEAM, SERVER_KNOBS->PRIORITY_REBALANCE_UNDERUTILIZED_TEAM },
		{ DataMovementReason::REBALANCE_OVERUTILIZED_TEAM, SERVER_KNOBS->PRIORITY_REBALANCE_OVERUTILIZED_TEAM },
		{ DataMovementReason::REBALANCE_READ_OVERUTIL_TEAM, SERVER_KNOBS->PRIORITY_REBALANCE_READ_OVERUTIL_TEAM },
		{ DataMovementReason::REBALANCE_READ_UNDERUTIL_TEAM, SERVER_KNOBS->PRIORITY_REBALANCE_READ_UNDERUTIL_TEAM },
		{ DataMovementReason::PERPETUAL_STORAGE_WIGGLE, SERVER_KNOBS->PRIORITY_PERPETUAL_STORAGE_WIGGLE },
		{ DataMovementReason::TEAM_HEALTHY, SERVER_KNOBS->PRIORITY_TEAM_HEALTHY },
		{ DataMovementReason::TEAM_CONTAINS_UNDESIRED_SERVER, SERVER_KNOBS->PRIORITY_TEAM_CONTAINS_UNDESIRED_SERVER },
		{ DataMovementReason::TEAM_REDUNDANT, SERVER_KNOBS->PRIORITY_TEAM_REDUNDANT },
		{ DataMovementReason::MERGE_SHARD, SERVER_KNOBS->PRIORITY_MERGE_SHARD },
		{ DataMovementReason::POPULATE_REGION, SERVER_KNOBS->PRIORITY_POPULATE_REGION },
		{ DataMovementReason::TEAM_UNHEALTHY, SERVER_KNOBS->PRIORITY_TEAM_UNHEALTHY },
		{ DataMovementReason::TEAM_2_LEFT, SERVER_KNOBS->PRIORITY_TEAM_2_LEFT },
		{ DataMovementReason::TEAM_1_LEFT, SERVER_KNOBS->PRIORITY_TEAM_1_LEFT },
		{ DataMovementReason::TEAM_FAILED, SERVER_KNOBS->PRIORITY_TEAM_FAILED },
		{ DataMovementReason::TEAM_0_LEFT, SERVER_KNOBS->PRIORITY_TEAM_0_LEFT },
		{ DataMovementReason::SPLIT_SHARD, SERVER_KNOBS->PRIORITY_SPLIT_SHARD },
		{ DataMovementReason::ENFORCE_MOVE_OUT_OF_PHYSICAL_SHARD,
		  SERVER_KNOBS->PRIORITY_ENFORCE_MOVE_OUT_OF_PHYSICAL_SHARD }
	};

	static PriorityDmReasonMapping priorityReason;
	if (priorityReason.empty()) { // only build once
		for (const auto& [r, p] : reasonPriority) {
			priorityReason[p] = r;
		}
		// Don't allow 2 priorities value being the same.
		if (priorityReason.size() != reasonPriority.size()) {
			TraceEvent(SevError, "DuplicateDataMovementPriority").log();
			ASSERT(false);
		}
	}

	return std::make_pair(&reasonPriority, &priorityReason);
}

int dataMovementPriority(DataMovementReason reason) {
	auto [reasonPriority, _] = buildPriorityMappings();
	return reasonPriority->at(reason);
}

DataMovementReason priorityToDataMovementReason(int priority) {
	auto [_, priorityReason] = buildPriorityMappings();
	return priorityReason->at(priority);
}

RelocateData::RelocateData()
  : priority(-1), boundaryPriority(-1), healthPriority(-1), reason(RelocateReason::OTHER), startTime(-1),
    dataMoveId(anonymousShardId), workFactor(0), wantsNewServers(false), cancellable(false),
    interval("QueuedRelocation"){};

RelocateData::RelocateData(RelocateShard const& rs)
  : keys(rs.keys), priority(rs.priority), boundaryPriority(isBoundaryPriority(rs.priority) ? rs.priority : -1),
    healthPriority(isHealthPriority(rs.priority) ? rs.priority : -1), reason(rs.reason), dmReason(rs.moveReason),
    startTime(now()), randomId(rs.traceId.isValid() ? rs.traceId : deterministicRandom()->randomUniqueID()),
    dataMoveId(rs.dataMoveId), workFactor(0),
    wantsNewServers(isDataMovementForMountainChopper(rs.moveReason) || isDataMovementForValleyFiller(rs.moveReason) ||
                    rs.moveReason == DataMovementReason::SPLIT_SHARD ||
                    rs.moveReason == DataMovementReason::TEAM_REDUNDANT),
    cancellable(true), interval("QueuedRelocation", randomId), dataMove(rs.dataMove) {
	if (dataMove != nullptr) {
		this->src.insert(this->src.end(), dataMove->meta.src.begin(), dataMove->meta.src.end());
	}
}

bool RelocateData::isRestore() const {
	return this->dataMove != nullptr;
}

bool RelocateData::operator>(const RelocateData& rhs) const {
	return priority != rhs.priority
	           ? priority > rhs.priority
	           : (startTime != rhs.startTime ? startTime < rhs.startTime : randomId > rhs.randomId);
}

bool RelocateData::operator==(const RelocateData& rhs) const {
	return priority == rhs.priority && boundaryPriority == rhs.boundaryPriority &&
	       healthPriority == rhs.healthPriority && reason == rhs.reason && keys == rhs.keys &&
	       startTime == rhs.startTime && workFactor == rhs.workFactor && src == rhs.src &&
	       completeSources == rhs.completeSources && wantsNewServers == rhs.wantsNewServers && randomId == rhs.randomId;
}
bool RelocateData::operator!=(const RelocateData& rhs) const {
	return !(*this == rhs);
}

class ParallelTCInfo final : public ReferenceCounted<ParallelTCInfo>, public IDataDistributionTeam {
	std::vector<Reference<IDataDistributionTeam>> teams;
	std::vector<UID> tempServerIDs;

	template <typename NUM>
	NUM sum(std::function<NUM(IDataDistributionTeam const&)> func) const {
		NUM result = 0;
		for (const auto& team : teams) {
			result += func(*team);
		}
		return result;
	}

	template <class T>
	std::vector<T> collect(std::function<std::vector<T>(IDataDistributionTeam const&)> func) const {
		std::vector<T> result;

		for (const auto& team : teams) {
			std::vector<T> newItems = func(*team);
			result.insert(result.end(), newItems.begin(), newItems.end());
		}
		return result;
	}

	bool any(std::function<bool(IDataDistributionTeam const&)> func) const {
		for (const auto& team : teams) {
			if (func(*team)) {
				return true;
			}
		}
		return false;
	}

public:
	ParallelTCInfo() = default;
	explicit ParallelTCInfo(ParallelTCInfo const& info) : teams(info.teams), tempServerIDs(info.tempServerIDs){};

	void addTeam(Reference<IDataDistributionTeam> team) { teams.push_back(team); }

	void clear() { teams.clear(); }

	bool all(std::function<bool(IDataDistributionTeam const&)> func) const {
		return !any([func](IDataDistributionTeam const& team) { return !func(team); });
	}

	std::vector<StorageServerInterface> getLastKnownServerInterfaces() const override {
		return collect<StorageServerInterface>(
		    [](IDataDistributionTeam const& team) { return team.getLastKnownServerInterfaces(); });
	}

	int size() const override {
		int totalSize = 0;
		for (auto it = teams.begin(); it != teams.end(); it++) {
			totalSize += (*it)->size();
		}
		return totalSize;
	}

	std::vector<UID> const& getServerIDs() const override {
		static std::vector<UID> tempServerIDs;
		tempServerIDs.clear();
		for (const auto& team : teams) {
			std::vector<UID> const& childIDs = team->getServerIDs();
			tempServerIDs.insert(tempServerIDs.end(), childIDs.begin(), childIDs.end());
		}
		return tempServerIDs;
	}

	void addDataInFlightToTeam(int64_t delta) override {
		for (auto& team : teams) {
			team->addDataInFlightToTeam(delta);
		}
	}

	void addReadInFlightToTeam(int64_t delta) override {
		for (auto& team : teams) {
			team->addReadInFlightToTeam(delta);
		}
	}

	int64_t getDataInFlightToTeam() const override {
		return sum<int64_t>([](IDataDistributionTeam const& team) { return team.getDataInFlightToTeam(); });
	}

	int64_t getLoadBytes(bool includeInFlight = true, double inflightPenalty = 1.0) const override {
		return sum<int64_t>([includeInFlight, inflightPenalty](IDataDistributionTeam const& team) {
			return team.getLoadBytes(includeInFlight, inflightPenalty);
		});
	}

	int64_t getReadInFlightToTeam() const override {
		return sum<int64_t>([](IDataDistributionTeam const& team) { return team.getReadInFlightToTeam(); });
	}

	double getReadLoad(bool includeInFlight = true, double inflightPenalty = 1.0) const override {
		return sum<double>([includeInFlight, inflightPenalty](IDataDistributionTeam const& team) {
			return team.getReadLoad(includeInFlight, inflightPenalty);
		});
	}

	double getAverageCPU() const override {
		return sum<double>([](IDataDistributionTeam const& team) { return team.getAverageCPU(); }) / teams.size();
	}

	int64_t getMinAvailableSpace(bool includeInFlight = true) const override {
		int64_t result = std::numeric_limits<int64_t>::max();
		for (const auto& team : teams) {
			result = std::min(result, team->getMinAvailableSpace(includeInFlight));
		}
		return result;
	}

	double getMinAvailableSpaceRatio(bool includeInFlight = true) const override {
		double result = std::numeric_limits<double>::max();
		for (const auto& team : teams) {
			result = std::min(result, team->getMinAvailableSpaceRatio(includeInFlight));
		}
		return result;
	}

	bool hasHealthyAvailableSpace(double minRatio) const override {
		return all([minRatio](IDataDistributionTeam const& team) { return team.hasHealthyAvailableSpace(minRatio); });
	}

	Future<Void> updateStorageMetrics() override {
		std::vector<Future<Void>> futures;

		for (auto& team : teams) {
			futures.push_back(team->updateStorageMetrics());
		}
		return waitForAll(futures);
	}

	bool isOptimal() const override {
		return all([](IDataDistributionTeam const& team) { return team.isOptimal(); });
	}

	bool isWrongConfiguration() const override {
		return any([](IDataDistributionTeam const& team) { return team.isWrongConfiguration(); });
	}
	void setWrongConfiguration(bool wrongConfiguration) override {
		for (auto it = teams.begin(); it != teams.end(); it++) {
			(*it)->setWrongConfiguration(wrongConfiguration);
		}
	}

	bool isHealthy() const override {
		return all([](IDataDistributionTeam const& team) { return team.isHealthy(); });
	}

	void setHealthy(bool h) override {
		for (auto it = teams.begin(); it != teams.end(); it++) {
			(*it)->setHealthy(h);
		}
	}

	int getPriority() const override {
		int priority = 0;
		for (auto it = teams.begin(); it != teams.end(); it++) {
			priority = std::max(priority, (*it)->getPriority());
		}
		return priority;
	}

	void setPriority(int p) override {
		for (auto it = teams.begin(); it != teams.end(); it++) {
			(*it)->setPriority(p);
		}
	}
	void addref() const override { ReferenceCounted<ParallelTCInfo>::addref(); }
	void delref() const override { ReferenceCounted<ParallelTCInfo>::delref(); }

	void addServers(const std::vector<UID>& servers) override {
		ASSERT(!teams.empty());
		teams[0]->addServers(servers);
	}

	std::string getTeamID() const override {
		std::string id;
		for (int i = 0; i < teams.size(); i++) {
			auto const& team = teams[i];
			id += (i == teams.size() - 1) ? team->getTeamID() : format("%s, ", team->getTeamID().c_str());
		}
		return id;
	}
};

bool Busyness::canLaunch(int prio, int work) const {
	ASSERT(prio > 0 && prio < 1000);
	return ledger[prio / 100] <= WORK_FULL_UTILIZATION - work; // allow for rounding errors in double division
}

void Busyness::addWork(int prio, int work) {
	ASSERT(prio > 0 && prio < 1000);
	for (int i = 0; i <= (prio / 100); i++)
		ledger[i] += work;
}

void Busyness::removeWork(int prio, int work) {
	addWork(prio, -work);
}

std::string Busyness::toString() {
	std::string result;
	for (int i = 1; i < ledger.size();) {
		int j = i + 1;
		while (j < ledger.size() && ledger[i] == ledger[j])
			j++;
		if (i != 1)
			result += ", ";
		result += i + 1 == j ? format("%03d", i * 100) : format("%03d/%03d", i * 100, (j - 1) * 100);
		result += format("=%1.02f (%d/%d)", (float)ledger[i] / WORK_FULL_UTILIZATION, ledger[i], WORK_FULL_UTILIZATION);
		i = j;
	}
	return result;
}

// find the "workFactor" for this, were it launched now
int getSrcWorkFactor(RelocateData const& relocation, int singleRegionTeamSize) {
	if (relocation.healthPriority == SERVER_KNOBS->PRIORITY_TEAM_1_LEFT ||
	    relocation.healthPriority == SERVER_KNOBS->PRIORITY_TEAM_0_LEFT)
		return WORK_FULL_UTILIZATION / SERVER_KNOBS->RELOCATION_PARALLELISM_PER_SOURCE_SERVER;
	else if (relocation.healthPriority == SERVER_KNOBS->PRIORITY_TEAM_2_LEFT)
		return WORK_FULL_UTILIZATION / 2 / SERVER_KNOBS->RELOCATION_PARALLELISM_PER_SOURCE_SERVER;
	else // for now we assume that any message at a lower priority can best be assumed to have a full team left for work
		return WORK_FULL_UTILIZATION / singleRegionTeamSize / SERVER_KNOBS->RELOCATION_PARALLELISM_PER_SOURCE_SERVER;
}

int getDestWorkFactor() {
	// Work of moving a shard is even across destination servers
	return WORK_FULL_UTILIZATION / SERVER_KNOBS->RELOCATION_PARALLELISM_PER_DEST_SERVER;
}

// Data movement's resource control: Do not overload servers used for the RelocateData
// return true if servers are not too busy to launch the relocation
// This ensure source servers will not be overloaded.
bool canLaunchSrc(RelocateData& relocation,
                  int teamSize,
                  int singleRegionTeamSize,
                  std::map<UID, Busyness>& busymap,
                  std::vector<RelocateData> cancellableRelocations) {
	// assert this has not already been launched
	ASSERT(relocation.workFactor == 0);
	ASSERT(relocation.src.size() != 0);
	ASSERT(teamSize >= singleRegionTeamSize);

	// Blob migrator is backed by s3 so it can allow unlimited data movements
	if (relocation.src.size() == 1 && BlobMigratorInterface::isBlobMigrator(relocation.src.back())) {
		return true;
	}

	// find the "workFactor" for this, were it launched now
	int workFactor = getSrcWorkFactor(relocation, singleRegionTeamSize);
	int neededServers = std::min<int>(relocation.src.size(), teamSize - singleRegionTeamSize + 1);
	if (SERVER_KNOBS->USE_OLD_NEEDED_SERVERS) {
		neededServers = std::max(1, (int)relocation.src.size() - teamSize + 1);
	}
	// see if each of the SS can launch this task
	for (int i = 0; i < relocation.src.size(); i++) {
		// For each source server for this relocation, copy and modify its busyness to reflect work that WOULD be
		// cancelled
		auto busyCopy = busymap[relocation.src[i]];
		for (int j = 0; j < cancellableRelocations.size(); j++) {
			auto& servers = cancellableRelocations[j].src;
			if (std::count(servers.begin(), servers.end(), relocation.src[i]))
				busyCopy.removeWork(cancellableRelocations[j].priority, cancellableRelocations[j].workFactor);
		}
		// Use this modified busyness to check if this relocation could be launched
		if (busyCopy.canLaunch(relocation.priority, workFactor)) {
			--neededServers;
			if (neededServers == 0)
				return true;
		}
	}

	return false;
}

// candidateTeams is a vector containing one team per datacenter, the team(s) DD is planning on moving the shard to.
bool canLaunchDest(const std::vector<std::pair<Reference<IDataDistributionTeam>, bool>>& candidateTeams,
                   int priority,
                   std::map<UID, Busyness>& busymapDest) {
	// fail switch if this is causing issues
	if (SERVER_KNOBS->RELOCATION_PARALLELISM_PER_DEST_SERVER <= 0) {
		return true;
	}
	int workFactor = getDestWorkFactor();
	for (auto& [team, _] : candidateTeams) {
		for (UID id : team->getServerIDs()) {
			if (!busymapDest[id].canLaunch(priority, workFactor)) {
				return false;
			}
		}
	}
	return true;
}

// update busyness for each server
void launch(RelocateData& relocation, std::map<UID, Busyness>& busymap, int singleRegionTeamSize) {
	// if we are here this means that we can launch and should adjust all the work the servers can do
	relocation.workFactor = getSrcWorkFactor(relocation, singleRegionTeamSize);
	for (int i = 0; i < relocation.src.size(); i++)
		busymap[relocation.src[i]].addWork(relocation.priority, relocation.workFactor);
}

void launchDest(RelocateData& relocation,
                const std::vector<std::pair<Reference<IDataDistributionTeam>, bool>>& candidateTeams,
                std::map<UID, Busyness>& destBusymap) {
	ASSERT(relocation.completeDests.empty());
	int destWorkFactor = getDestWorkFactor();
	for (auto& [team, _] : candidateTeams) {
		for (UID id : team->getServerIDs()) {
			relocation.completeDests.push_back(id);
			destBusymap[id].addWork(relocation.priority, destWorkFactor);
		}
	}
}
void completeDest(RelocateData const& relocation, std::map<UID, Busyness>& destBusymap) {
	int destWorkFactor = getDestWorkFactor();
	for (UID id : relocation.completeDests) {
		destBusymap[id].removeWork(relocation.priority, destWorkFactor);
	}
}

void complete(RelocateData const& relocation, std::map<UID, Busyness>& busymap, std::map<UID, Busyness>& destBusymap) {
	ASSERT(relocation.workFactor > 0);
	for (int i = 0; i < relocation.src.size(); i++)
		busymap[relocation.src[i]].removeWork(relocation.priority, relocation.workFactor);

	completeDest(relocation, destBusymap);
}

// Cancells in-flight data moves intersecting with range.
ACTOR Future<Void> cancelDataMove(class DDQueue* self, KeyRange range, const DDEnabledState* ddEnabledState);

ACTOR Future<Void> dataDistributionRelocator(class DDQueue* self,
                                             RelocateData rd,
                                             Future<Void> prevCleanup,
                                             const DDEnabledState* ddEnabledState);

ACTOR Future<Void> getSourceServersForRange(DDQueue* self,
                                            RelocateData input,
                                            PromiseStream<RelocateData> output,
                                            Reference<FlowLock> fetchLock) {

	// FIXME: is the merge case needed
	if (input.priority == SERVER_KNOBS->PRIORITY_MERGE_SHARD) {
		wait(delay(0.5, TaskPriority::DataDistributionVeryLow));
	} else {
		wait(delay(0.0001, TaskPriority::DataDistributionLaunch));
	}

	wait(fetchLock->take(TaskPriority::DataDistributionLaunch));
	state FlowLock::Releaser releaser(*fetchLock);

	IDDTxnProcessor::SourceServers res = wait(self->txnProcessor->getSourceServersForRange(input.keys));
	input.src = std::move(res.srcServers);
	input.completeSources = std::move(res.completeSources);
	output.send(input);
	return Void();
}

DDQueue::DDQueue(DDQueueInitParams const& params)
  : IDDRelocationQueue(), distributorId(params.id), lock(params.lock), cx(params.db->context()),
    txnProcessor(params.db), teamCollections(params.teamCollections),
    shardsAffectedByTeamFailure(params.shardsAffectedByTeamFailure),
    physicalShardCollection(params.physicalShardCollection), getAverageShardBytes(params.getAverageShardBytes),
    startMoveKeysParallelismLock(SERVER_KNOBS->DD_MOVE_KEYS_PARALLELISM),
    finishMoveKeysParallelismLock(SERVER_KNOBS->DD_MOVE_KEYS_PARALLELISM),
    cleanUpDataMoveParallelismLock(SERVER_KNOBS->DD_MOVE_KEYS_PARALLELISM),
    fetchSourceLock(new FlowLock(SERVER_KNOBS->DD_FETCH_SOURCE_PARALLELISM)), activeRelocations(0),
    queuedRelocations(0), bytesWritten(0), teamSize(params.teamSize), singleRegionTeamSize(params.singleRegionTeamSize),
    output(params.relocationProducer), input(params.relocationConsumer), getShardMetrics(params.getShardMetrics),
    getTopKMetrics(params.getTopKMetrics), lastInterval(0), suppressIntervals(0),
    rawProcessingUnhealthy(new AsyncVar<bool>(false)), rawProcessingWiggle(new AsyncVar<bool>(false)),
    unhealthyRelocations(0), movedKeyServersEventHolder(makeReference<EventCacheHolder>("MovedKeyServers")),
    moveReusePhysicalShard(0), moveCreateNewPhysicalShard(0),
    retryFindDstReasonCount(static_cast<int>(RetryFindDstReason::NumberOfTypes), 0),
    moveBytesRate(SERVER_KNOBS->DD_TRACE_MOVE_BYTES_AVERAGE_INTERVAL) {}

void DDQueue::startRelocation(int priority, int healthPriority) {
	// Although PRIORITY_TEAM_REDUNDANT has lower priority than split and merge shard movement,
	// we must count it into unhealthyRelocations; because team removers relies on unhealthyRelocations to
	// ensure a team remover will not start before the previous one finishes removing a team and move away data
	// NOTE: split and merge shard have higher priority. If they have to wait for unhealthyRelocations = 0,
	// deadlock may happen: split/merge shard waits for unhealthyRelocations, while blocks team_redundant.
	if (healthPriority == SERVER_KNOBS->PRIORITY_POPULATE_REGION ||
	    healthPriority == SERVER_KNOBS->PRIORITY_TEAM_UNHEALTHY ||
	    healthPriority == SERVER_KNOBS->PRIORITY_TEAM_2_LEFT || healthPriority == SERVER_KNOBS->PRIORITY_TEAM_1_LEFT ||
	    healthPriority == SERVER_KNOBS->PRIORITY_TEAM_0_LEFT ||
	    healthPriority == SERVER_KNOBS->PRIORITY_TEAM_REDUNDANT) {
		unhealthyRelocations++;
		rawProcessingUnhealthy->set(true);
	}
	if (healthPriority == SERVER_KNOBS->PRIORITY_PERPETUAL_STORAGE_WIGGLE) {
		rawProcessingWiggle->set(true);
	}
	priority_relocations[priority]++;
}

void DDQueue::finishRelocation(int priority, int healthPriority) {
	if (healthPriority == SERVER_KNOBS->PRIORITY_POPULATE_REGION ||
	    healthPriority == SERVER_KNOBS->PRIORITY_TEAM_UNHEALTHY ||
	    healthPriority == SERVER_KNOBS->PRIORITY_TEAM_2_LEFT || healthPriority == SERVER_KNOBS->PRIORITY_TEAM_1_LEFT ||
	    healthPriority == SERVER_KNOBS->PRIORITY_TEAM_0_LEFT ||
	    healthPriority == SERVER_KNOBS->PRIORITY_TEAM_REDUNDANT) {
		unhealthyRelocations--;
		ASSERT(unhealthyRelocations >= 0);
		if (unhealthyRelocations == 0) {
			rawProcessingUnhealthy->set(false);
		}
	}
	priority_relocations[priority]--;
	if (priority_relocations[SERVER_KNOBS->PRIORITY_PERPETUAL_STORAGE_WIGGLE] == 0) {
		rawProcessingWiggle->set(false);
	}
}

void DDQueue::validate() {
	if (EXPENSIVE_VALIDATION) {
		for (auto it = fetchingSourcesQueue.begin(); it != fetchingSourcesQueue.end(); ++it) {
			// relocates in the fetching queue do not have src servers yet.
			if (it->src.size())
				TraceEvent(SevError, "DDQueueValidateError1")
				    .detail("Problem", "relocates in the fetching queue do not have src servers yet");

			// relocates in the fetching queue do not have a work factor yet.
			if (it->workFactor != 0.0)
				TraceEvent(SevError, "DDQueueValidateError2")
				    .detail("Problem", "relocates in the fetching queue do not have a work factor yet");

			// relocates in the fetching queue are in the queueMap.
			auto range = queueMap.rangeContaining(it->keys.begin);
			if (range.value() != *it || range.range() != it->keys)
				TraceEvent(SevError, "DDQueueValidateError3")
				    .detail("Problem", "relocates in the fetching queue are in the queueMap");
		}

		/*
		for( auto it = queue.begin(); it != queue.end(); ++it ) {
		    for( auto rdit = it->second.begin(); rdit != it->second.end(); ++rdit ) {
		        // relocates in the queue are in the queueMap exactly.
		        auto range = queueMap.rangeContaining( rdit->keys.begin );
		        if( range.value() != *rdit || range.range() != rdit->keys )
		            TraceEvent(SevError, "DDQueueValidateError4").detail("Problem", "relocates in the queue are in the queueMap exactly")
		            .detail("RangeBegin", range.range().begin)
		            .detail("RangeEnd", range.range().end)
		            .detail("RelocateBegin2", range.value().keys.begin)
		            .detail("RelocateEnd2", range.value().keys.end)
		            .detail("RelocateStart", range.value().startTime)
		            .detail("MapStart", rdit->startTime)
		            .detail("RelocateWork", range.value().workFactor)
		            .detail("MapWork", rdit->workFactor)
		            .detail("RelocateSrc", range.value().src.size())
		            .detail("MapSrc", rdit->src.size())
		            .detail("RelocatePrio", range.value().priority)
		            .detail("MapPrio", rdit->priority);

		        // relocates in the queue have src servers
		        if( !rdit->src.size() )
		            TraceEvent(SevError, "DDQueueValidateError5").detail("Problem", "relocates in the queue have src servers");

		        // relocates in the queue do not have a work factor yet.
		        if( rdit->workFactor != 0.0 )
		            TraceEvent(SevError, "DDQueueValidateError6").detail("Problem", "relocates in the queue do not have a work factor yet");

		        bool contains = false;
		        for( int i = 0; i < rdit->src.size(); i++ ) {
		            if( rdit->src[i] == it->first ) {
		                contains = true;
		                break;
		            }
		        }
		        if( !contains )
		            TraceEvent(SevError, "DDQueueValidateError7").detail("Problem", "queued relocate data does not include ss under which its filed");
		    }
		}*/

		auto inFlightRanges = inFlight.ranges();
		for (auto it = inFlightRanges.begin(); it != inFlightRanges.end(); ++it) {
			for (int i = 0; i < it->value().src.size(); i++) {
				// each server in the inFlight map is in the busymap
				if (!busymap.count(it->value().src[i]))
					TraceEvent(SevError, "DDQueueValidateError8")
					    .detail("Problem", "each server in the inFlight map is in the busymap");

				// relocate data that is inFlight is not also in the queue
				if (queue[it->value().src[i]].count(it->value()))
					TraceEvent(SevError, "DDQueueValidateError9")
					    .detail("Problem", "relocate data that is inFlight is not also in the queue");
			}

			for (int i = 0; i < it->value().completeDests.size(); i++) {
				// each server in the inFlight map is in the dest busymap
				if (!destBusymap.count(it->value().completeDests[i]))
					TraceEvent(SevError, "DDQueueValidateError10")
					    .detail("Problem", "each server in the inFlight map is in the destBusymap");
			}

			// in flight relocates have source servers
			if (it->value().startTime != -1 && !it->value().src.size())
				TraceEvent(SevError, "DDQueueValidateError11")
				    .detail("Problem", "in flight relocates have source servers");

			if (inFlightActors.liveActorAt(it->range().begin)) {
				// the key range in the inFlight map matches the key range in the RelocateData message
				if (it->value().keys != it->range())
					TraceEvent(SevError, "DDQueueValidateError12")
					    .detail("Problem",
					            "the key range in the inFlight map matches the key range in the RelocateData message");
			} else if (it->value().cancellable) {
				TraceEvent(SevError, "DDQueueValidateError13")
				    .detail("Problem", "key range is cancellable but not in flight!")
				    .detail("Range", it->range());
			}
		}

		for (auto it = busymap.begin(); it != busymap.end(); ++it) {
			for (int i = 0; i < it->second.ledger.size() - 1; i++) {
				if (it->second.ledger[i] < it->second.ledger[i + 1])
					TraceEvent(SevError, "DDQueueValidateError14")
					    .detail("Problem", "ascending ledger problem")
					    .detail("LedgerLevel", i)
					    .detail("LedgerValueA", it->second.ledger[i])
					    .detail("LedgerValueB", it->second.ledger[i + 1]);
				if (it->second.ledger[i] < 0.0)
					TraceEvent(SevError, "DDQueueValidateError15")
					    .detail("Problem", "negative ascending problem")
					    .detail("LedgerLevel", i)
					    .detail("LedgerValue", it->second.ledger[i]);
			}
		}

		for (auto it = destBusymap.begin(); it != destBusymap.end(); ++it) {
			for (int i = 0; i < it->second.ledger.size() - 1; i++) {
				if (it->second.ledger[i] < it->second.ledger[i + 1])
					TraceEvent(SevError, "DDQueueValidateError16")
					    .detail("Problem", "ascending ledger problem")
					    .detail("LedgerLevel", i)
					    .detail("LedgerValueA", it->second.ledger[i])
					    .detail("LedgerValueB", it->second.ledger[i + 1]);
				if (it->second.ledger[i] < 0.0)
					TraceEvent(SevError, "DDQueueValidateError17")
					    .detail("Problem", "negative ascending problem")
					    .detail("LedgerLevel", i)
					    .detail("LedgerValue", it->second.ledger[i]);
			}
		}

		std::set<RelocateData, std::greater<RelocateData>> queuedRelocationsMatch;
		for (auto it = queue.begin(); it != queue.end(); ++it)
			queuedRelocationsMatch.insert(it->second.begin(), it->second.end());
		ASSERT(queuedRelocations == queuedRelocationsMatch.size() + fetchingSourcesQueue.size());

		int testActive = 0;
		for (auto it = priority_relocations.begin(); it != priority_relocations.end(); ++it)
			testActive += it->second;
		ASSERT(activeRelocations + queuedRelocations == testActive);
	}
}

void DDQueue::queueRelocation(RelocateShard rs, std::set<UID>& serversToLaunchFrom) {
	//TraceEvent("QueueRelocationBegin").detail("Begin", rd.keys.begin).detail("End", rd.keys.end);

	// remove all items from both queues that are fully contained in the new relocation (i.e. will be overwritten)
	RelocateData rd(rs);
	bool hasHealthPriority = RelocateData::isHealthPriority(rd.priority);
	bool hasBoundaryPriority = RelocateData::isBoundaryPriority(rd.priority);

	auto ranges = queueMap.intersectingRanges(rd.keys);
	for (auto r = ranges.begin(); r != ranges.end(); ++r) {
		RelocateData& rrs = r->value();

		auto fetchingSourcesItr = fetchingSourcesQueue.find(rrs);
		bool foundActiveFetching = fetchingSourcesItr != fetchingSourcesQueue.end();
		std::set<RelocateData, std::greater<RelocateData>>* firstQueue;
		std::set<RelocateData, std::greater<RelocateData>>::iterator firstRelocationItr;
		bool foundActiveRelocation = false;

		if (!foundActiveFetching && rrs.src.size()) {
			firstQueue = &queue[rrs.src[0]];
			firstRelocationItr = firstQueue->find(rrs);
			foundActiveRelocation = firstRelocationItr != firstQueue->end();
		}

		// If there is a queued job that wants data relocation which we are about to cancel/modify,
		//  make sure that we keep the relocation intent for the job that we queue up
		if (foundActiveFetching || foundActiveRelocation) {
			rd.wantsNewServers |= rrs.wantsNewServers;
			rd.startTime = std::min(rd.startTime, rrs.startTime);
			if (!hasHealthPriority) {
				rd.healthPriority = std::max(rd.healthPriority, rrs.healthPriority);
			}
			if (!hasBoundaryPriority) {
				rd.boundaryPriority = std::max(rd.boundaryPriority, rrs.boundaryPriority);
			}
			rd.priority = std::max(rd.priority, std::max(rd.boundaryPriority, rd.healthPriority));
		}

		if (rd.keys.contains(rrs.keys)) {
			if (foundActiveFetching)
				fetchingSourcesQueue.erase(fetchingSourcesItr);
			else if (foundActiveRelocation) {
				firstQueue->erase(firstRelocationItr);
				for (int i = 1; i < rrs.src.size(); i++)
					queue[rrs.src[i]].erase(rrs);
			}
		}

		if (foundActiveFetching || foundActiveRelocation) {
			serversToLaunchFrom.insert(rrs.src.begin(), rrs.src.end());
			/*TraceEvent(rrs.interval.end(), mi.id()).detail("Result","Cancelled")
			    .detail("WasFetching", foundActiveFetching).detail("Contained", rd.keys.contains( rrs.keys ));*/
			queuedRelocations--;
			TraceEvent(SevVerbose, "QueuedRelocationsChanged")
			    .detail("DataMoveID", rrs.dataMoveId)
			    .detail("RandomID", rrs.randomId)
			    .detail("Total", queuedRelocations);
			finishRelocation(rrs.priority, rrs.healthPriority);
		}
	}

	// determine the final state of the relocations map
	auto affectedQueuedItems = queueMap.getAffectedRangesAfterInsertion(rd.keys, rd);

	// put the new request into the global map of requests (modifies the ranges already present)
	queueMap.insert(rd.keys, rd);

	// cancel all the getSourceServers actors that intersect the new range that we will be getting
	getSourceActors.cancel(KeyRangeRef(affectedQueuedItems.front().begin, affectedQueuedItems.back().end));

	// update fetchingSourcesQueue and the per-server queue based on truncated ranges after insertion, (re-)launch
	// getSourceServers
	auto queueMapItr = queueMap.rangeContaining(affectedQueuedItems[0].begin);
	for (int r = 0; r < affectedQueuedItems.size(); ++r, ++queueMapItr) {
		// ASSERT(queueMapItr->value() == queueMap.rangeContaining(affectedQueuedItems[r].begin)->value());
		RelocateData& rrs = queueMapItr->value();

		if (rrs.src.size() == 0 && (rrs.keys == rd.keys || fetchingSourcesQueue.erase(rrs) > 0)) {
			rrs.keys = affectedQueuedItems[r];
			rrs.interval = TraceInterval("QueuedRelocation", rrs.randomId); // inherit the old randomId

			DebugRelocationTraceEvent(rrs.interval.begin(), distributorId)
			    .detail("KeyBegin", rrs.keys.begin)
			    .detail("KeyEnd", rrs.keys.end)
			    .detail("Priority", rrs.priority)
			    .detail("WantsNewServers", rrs.wantsNewServers);

			queuedRelocations++;
			TraceEvent(SevVerbose, "QueuedRelocationsChanged")
			    .detail("DataMoveID", rrs.dataMoveId)
			    .detail("RandomID", rrs.randomId)
			    .detail("Total", queuedRelocations);
			startRelocation(rrs.priority, rrs.healthPriority);

			fetchingSourcesQueue.insert(rrs);
			getSourceActors.insert(rrs.keys,
			                       getSourceServersForRange(this, rrs, fetchSourceServersComplete, fetchSourceLock));
		} else {
			RelocateData newData(rrs);
			newData.keys = affectedQueuedItems[r];
			ASSERT(rrs.src.size() || rrs.startTime == -1);

			bool foundActiveRelocation = false;
			for (int i = 0; i < rrs.src.size(); i++) {
				auto& serverQueue = queue[rrs.src[i]];

				if (serverQueue.erase(rrs) > 0) {
					if (!foundActiveRelocation) {
						newData.interval = TraceInterval("QueuedRelocation", rrs.randomId); // inherit the old randomId

						DebugRelocationTraceEvent(newData.interval.begin(), distributorId)
						    .detail("KeyBegin", newData.keys.begin)
						    .detail("KeyEnd", newData.keys.end)
						    .detail("Priority", newData.priority)
						    .detail("WantsNewServers", newData.wantsNewServers);

						queuedRelocations++;
						TraceEvent(SevVerbose, "QueuedRelocationsChanged")
						    .detail("DataMoveID", newData.dataMoveId)
						    .detail("RandomID", newData.randomId)
						    .detail("Total", queuedRelocations);
						startRelocation(newData.priority, newData.healthPriority);
						foundActiveRelocation = true;
					}

					serverQueue.insert(newData);
				} else
					break;
			}

			// We update the keys of a relocation even if it is "dead" since it helps validate()
			rrs.keys = affectedQueuedItems[r];
			rrs.interval = newData.interval;
		}
	}

	DebugRelocationTraceEvent("ReceivedRelocateShard", distributorId)
	    .detail("KeyBegin", rd.keys.begin)
	    .detail("KeyEnd", rd.keys.end)
	    .detail("Priority", rd.priority)
	    .detail("AffectedRanges", affectedQueuedItems.size());
}

void DDQueue::completeSourceFetch(const RelocateData& results) {
	ASSERT(fetchingSourcesQueue.count(results));

	// logRelocation( results, "GotSourceServers" );

	fetchingSourcesQueue.erase(results);
	queueMap.insert(results.keys, results);
	for (int i = 0; i < results.src.size(); i++) {
		queue[results.src[i]].insert(results);
	}
	updateLastAsSource(results.src);
	serverCounter.increaseForTeam(results.src, results.reason, ServerCounter::CountType::QueuedSource);
}

void DDQueue::logRelocation(const RelocateData& rd, const char* title) {
	std::string busyString;
	for (int i = 0; i < rd.src.size() && i < teamSize * 2; i++)
		busyString += describe(rd.src[i]) + " - (" + busymap[rd.src[i]].toString() + "); ";

	TraceEvent(title, distributorId)
	    .detail("KeyBegin", rd.keys.begin)
	    .detail("KeyEnd", rd.keys.end)
	    .detail("Priority", rd.priority)
	    .detail("WorkFactor", rd.workFactor)
	    .detail("SourceServerCount", rd.src.size())
	    .detail("SourceServers", describe(rd.src, teamSize * 2))
	    .detail("SourceBusyness", busyString);
}

void DDQueue::launchQueuedWork(KeyRange keys, const DDEnabledState* ddEnabledState) {
	// combine all queued work in the key range and check to see if there is anything to launch
	std::set<RelocateData, std::greater<RelocateData>> combined;
	auto f = queueMap.intersectingRanges(keys);
	for (auto it = f.begin(); it != f.end(); ++it) {
		if (it->value().src.size() && queue[it->value().src[0]].count(it->value()))
			combined.insert(it->value());
	}
	launchQueuedWork(combined, ddEnabledState);
}

void DDQueue::launchQueuedWork(const std::set<UID>& serversToLaunchFrom, const DDEnabledState* ddEnabledState) {
	// combine all work from the source servers to see if there is anything new to launch
	std::set<RelocateData, std::greater<RelocateData>> combined;
	for (auto id : serversToLaunchFrom) {
		auto& queuedWork = queue[id];
		auto it = queuedWork.begin();
		for (int j = 0; j < teamSize && it != queuedWork.end(); j++) {
			combined.insert(*it);
			++it;
		}
	}
	launchQueuedWork(combined, ddEnabledState);
}

void DDQueue::launchQueuedWork(RelocateData launchData, const DDEnabledState* ddEnabledState) {
	// check a single RelocateData to see if it can be launched
	std::set<RelocateData, std::greater<RelocateData>> combined;
	combined.insert(launchData);
	launchQueuedWork(combined, ddEnabledState);
}

// For each relocateData rd in the queue, check if there exist inflight relocate data whose keyrange is overlapped
// with rd. If there exist, cancel them by cancelling their actors and reducing the src servers' busyness of those
// canceled inflight relocateData. Launch the relocation for the rd.
void DDQueue::launchQueuedWork(std::set<RelocateData, std::greater<RelocateData>> combined,
                               const DDEnabledState* ddEnabledState) {
	[[maybe_unused]] int startedHere = 0;
	double startTime = now();
	// kick off relocators from items in the queue as need be
	std::set<RelocateData, std::greater<RelocateData>>::iterator it = combined.begin();
	for (; it != combined.end(); it++) {
		RelocateData rd(*it);

		// Check if there is an inflight shard that is overlapped with the queued relocateShard (rd)
		bool overlappingInFlight = false;
		auto intersectingInFlight = inFlight.intersectingRanges(rd.keys);
		for (auto it = intersectingInFlight.begin(); it != intersectingInFlight.end(); ++it) {
			if (fetchKeysComplete.count(it->value()) && inFlightActors.liveActorAt(it->range().begin) &&
			    !rd.keys.contains(it->range()) && it->value().priority >= rd.priority &&
			    rd.healthPriority < SERVER_KNOBS->PRIORITY_TEAM_UNHEALTHY) {

				DebugRelocationTraceEvent("OverlappingInFlight", distributorId)
				    .detail("KeyBegin", it->value().keys.begin)
				    .detail("KeyEnd", it->value().keys.end)
				    .detail("Priority", it->value().priority);

				overlappingInFlight = true;
				break;
			}
		}

		if (overlappingInFlight) {
			ASSERT(!rd.isRestore());
			// logRelocation( rd, "SkippingOverlappingInFlight" );
			continue;
		}

		// Because the busyness of a server is decreased when a superseding relocation is issued, we
		//  need to consider what the busyness of a server WOULD be if
		auto containedRanges = inFlight.containedRanges(rd.keys);
		std::vector<RelocateData> cancellableRelocations;
		for (auto it = containedRanges.begin(); it != containedRanges.end(); ++it) {
			if (it.value().cancellable) {
				cancellableRelocations.push_back(it->value());
			}
		}

		// Data movement avoids overloading source servers in moving data.
		// SOMEDAY: the list of source servers may be outdated since they were fetched when the work was put in the
		// queue
		// FIXME: we need spare capacity even when we're just going to be cancelling work via TEAM_HEALTHY
		if (!rd.isRestore() && !canLaunchSrc(rd, teamSize, singleRegionTeamSize, busymap, cancellableRelocations)) {
			// logRelocation( rd, "SkippingQueuedRelocation" );
			continue;
		}

		// From now on, the source servers for the RelocateData rd have enough resource to move the data away,
		// because they do not have too much inflight data movement.

		// logRelocation( rd, "LaunchingRelocation" );
		DebugRelocationTraceEvent(rd.interval.end(), distributorId).detail("Result", "Success");

		if (!rd.isRestore()) {
			queuedRelocations--;
			TraceEvent(SevVerbose, "QueuedRelocationsChanged")
			    .detail("DataMoveID", rd.dataMoveId)
			    .detail("RandomID", rd.randomId)
			    .detail("Total", queuedRelocations);
			finishRelocation(rd.priority, rd.healthPriority);

			// now we are launching: remove this entry from the queue of all the src servers
			for (int i = 0; i < rd.src.size(); i++) {
				ASSERT(queue[rd.src[i]].erase(rd));
			}
		}

		// If there is a job in flight that wants data relocation which we are about to cancel/modify,
		//     make sure that we keep the relocation intent for the job that we launch
		auto f = inFlight.intersectingRanges(rd.keys);
		for (auto it = f.begin(); it != f.end(); ++it) {
			if (inFlightActors.liveActorAt(it->range().begin)) {
				rd.wantsNewServers |= it->value().wantsNewServers;
			}
		}
		startedHere++;

		// update both inFlightActors and inFlight key range maps, cancelling deleted RelocateShards
		std::vector<KeyRange> ranges;
		inFlightActors.getRangesAffectedByInsertion(rd.keys, ranges);
		inFlightActors.cancel(KeyRangeRef(ranges.front().begin, ranges.back().end));
		// The cancelDataMove feature assumes inFlightActors are immediately cancelled.
		// If this is not true, multiple inflightActors can have overlapped range,
		// which leads to conflicts of moving keys

		Future<Void> fCleanup =
		    SERVER_KNOBS->SHARD_ENCODE_LOCATION_METADATA ? cancelDataMove(this, rd.keys, ddEnabledState) : Void();

		inFlight.insert(rd.keys, rd);
		for (int r = 0; r < ranges.size(); r++) {
			RelocateData& rrs = inFlight.rangeContaining(ranges[r].begin)->value();
			rrs.keys = ranges[r];
			if (rd.keys == ranges[r] && rd.isRestore()) {
				ASSERT(rd.dataMove != nullptr);
				ASSERT(SERVER_KNOBS->SHARD_ENCODE_LOCATION_METADATA);
				rrs.dataMoveId = rd.dataMove->meta.id;
			} else {
				ASSERT_WE_THINK(!rd.isRestore()); // Restored data move should not overlap.
				// TODO(psm): The shard id is determined by DD.
				rrs.dataMove.reset();
				if (SERVER_KNOBS->SHARD_ENCODE_LOCATION_METADATA) {
					if (SERVER_KNOBS->ENABLE_DD_PHYSICAL_SHARD) {
						rrs.dataMoveId = UID();
					} else {
						const bool enabled =
						    deterministicRandom()->random01() < SERVER_KNOBS->DD_PHYSICAL_SHARD_MOVE_PROBABILITY;
						rrs.dataMoveId = newDataMoveId(deterministicRandom()->randomUInt64(),
						                               AssignEmptyRange::False,
						                               EnablePhysicalShardMove(enabled));
						TraceEvent(SevInfo, "NewDataMoveWithRandomDestID")
						    .detail("DataMoveID", rrs.dataMoveId.toString())
						    .detail("Range", rrs.keys)
						    .detail("Reason", rrs.reason.toString())
						    .detail("DataMoveReason", static_cast<int>(rrs.dmReason));
					}
				} else {
					rrs.dataMoveId = anonymousShardId;
				}
			}

			launch(rrs, busymap, singleRegionTeamSize);
			activeRelocations++;
			TraceEvent(SevVerbose, "InFlightRelocationChange")
			    .detail("Launch", rrs.dataMoveId)
			    .detail("Total", activeRelocations);
			startRelocation(rrs.priority, rrs.healthPriority);
			// Start the actor that relocates data in the rrs.keys
			inFlightActors.insert(rrs.keys, dataDistributionRelocator(this, rrs, fCleanup, ddEnabledState));
		}

		// logRelocation( rd, "LaunchedRelocation" );
	}
	if (now() - startTime > .001 && deterministicRandom()->random01() < 0.001)
		TraceEvent(SevWarnAlways, "LaunchingQueueSlowx1000").detail("Elapsed", now() - startTime);

	/*if( startedHere > 0 ) {
	    TraceEvent("StartedDDRelocators", distributorId)
	        .detail("QueueSize", queuedRelocations)
	        .detail("StartedHere", startedHere)
	        .detail("ActiveRelocations", activeRelocations);
	} */

	validate();
}

int DDQueue::getHighestPriorityRelocation() const {
	int highestPriority{ 0 };
	for (const auto& [priority, count] : priority_relocations) {
		if (count > 0) {
			highestPriority = std::max(highestPriority, priority);
		}
	}
	return highestPriority;
}

// return true if the servers are throttled as source for read rebalance
bool DDQueue::timeThrottle(const std::vector<UID>& ids) const {
	return std::any_of(ids.begin(), ids.end(), [this](const UID& id) {
		if (this->lastAsSource.count(id)) {
			return (now() - this->lastAsSource.at(id)) * SERVER_KNOBS->READ_REBALANCE_SRC_PARALLELISM <
			       SERVER_KNOBS->STORAGE_METRICS_AVERAGE_INTERVAL;
		}
		return false;
	});
}

void DDQueue::updateLastAsSource(const std::vector<UID>& ids, double t) {
	for (auto& id : ids)
		lastAsSource[id] = t;
}

// Schedules cancellation of a data move.
void DDQueue::enqueueCancelledDataMove(UID dataMoveId, KeyRange range, const DDEnabledState* ddEnabledState) {
	ASSERT(!txnProcessor->isMocked()); // the mock implementation currently doesn't support data move
	std::vector<Future<Void>> cleanup;
	auto f = this->dataMoves.intersectingRanges(range);
	for (auto it = f.begin(); it != f.end(); ++it) {
		if (it->value().isValid()) {
			TraceEvent(SevError, "DDEnqueueCancelledDataMoveConflict", this->distributorId)
			    .detail("DataMoveID", dataMoveId)
			    .detail("CancelledRange", range)
			    .detail("ConflictingDataMoveID", it->value().id)
			    .detail("ConflictingRange", KeyRangeRef(it->range().begin, it->range().end));
			return;
		}
	}

	DDQueue::DDDataMove dataMove(dataMoveId);
	dataMove.cancel = cleanUpDataMove(this->cx,
	                                  dataMoveId,
	                                  this->lock,
	                                  &this->cleanUpDataMoveParallelismLock,
	                                  range,
	                                  ddEnabledState,
	                                  this->addBackgroundCleanUpDataMoveActor);
	this->dataMoves.insert(range, dataMove);
	TraceEvent(SevInfo, "DDEnqueuedCancelledDataMove", this->distributorId)
	    .detail("DataMoveID", dataMoveId)
	    .detail("Range", range);
}

Future<Void> DDQueue::periodicalRefreshCounter() {
	auto f = [this]() {
		serverCounter.traceAll(distributorId);
		serverCounter.clear();
	};
	return recurring(f, SERVER_KNOBS->DD_QUEUE_COUNTER_REFRESH_INTERVAL);
}

int DDQueue::getUnhealthyRelocationCount() const {
	return unhealthyRelocations;
}

// Cancel existing relocation if exists, and serialize all concurrent relocations
ACTOR Future<Void> cancelDataMove(class DDQueue* self, KeyRange range, const DDEnabledState* ddEnabledState) {
	state std::vector<Future<Void>> cleanup;
	state std::vector<std::pair<KeyRange, UID>> lastObservedDataMoves;

	try {
		lastObservedDataMoves.clear();
		auto f = self->dataMoves.intersectingRanges(range);
		for (auto it = f.begin(); it != f.end(); ++it) {
			if (!it->value().isValid()) {
				continue;
			}
			KeyRange keys = KeyRangeRef(it->range().begin, it->range().end);
			TraceEvent(SevInfo, "DDQueueCancelDataMove", self->distributorId)
			    .detail("DataMoveID", it->value().id)
			    .detail("DataMoveRange", keys)
			    .detail("Range", range);
			if (!it->value().cancel.isValid()) {
				it->value().cancel = cleanUpDataMove(self->cx,
				                                     it->value().id,
				                                     self->lock,
				                                     &self->cleanUpDataMoveParallelismLock,
				                                     keys,
				                                     ddEnabledState,
				                                     self->addBackgroundCleanUpDataMoveActor);
			}
			lastObservedDataMoves.push_back(std::make_pair(keys, it->value().id));
			cleanup.push_back(it->value().cancel);
		}

		wait(waitForAll(cleanup));

		// Since self->dataMoves can only be updated by relocator,
		// and any old relocator has been cancelled (by overwrite inflightActors)
		// Thus, any update of self->dataMoves during the wait must come from
		// a newer relocator.
		// This cancelDataMove should be transparent to the new relocator
		std::vector<KeyRange> toResetRanges;
		for (auto observedDataMove : lastObservedDataMoves) {
			auto f = self->dataMoves.intersectingRanges(observedDataMove.first);
			for (auto it = f.begin(); it != f.end(); ++it) {
				if (it->value().id != observedDataMove.second) {
					TraceEvent(SevInfo, "DataMoveWrittenByConcurrentDataMove", self->distributorId)
					    .detail("Range", range)
					    .detail("OldRange", observedDataMove.first)
					    .detail("LastObservedDataMoveID", observedDataMove.second)
					    .detail("CurrentDataMoveID", it->value().id);
				} else {
					ASSERT(!it->value().isValid() || (it->value().cancel.isValid() && it->value().cancel.isReady()));
					toResetRanges.push_back(Standalone(it->range()));
				}
			}
		}
		for (auto& toResetRange : toResetRanges) {
			self->dataMoves.insert(toResetRange, DDQueue::DDDataMove());
		}

	} catch (Error& e) {
		throw e;
	}

	return Void();
}

static std::string destServersString(std::vector<std::pair<Reference<IDataDistributionTeam>, bool>> const& bestTeams) {
	std::stringstream ss;

	for (auto& tc : bestTeams) {
		for (const auto& id : tc.first->getServerIDs()) {
			ss << id.toString() << " ";
		}
	}

	return std::move(ss).str();
}

// This actor relocates the specified keys to a good place.
// The inFlightActor key range map stores the actor for each RelocateData
ACTOR Future<Void> dataDistributionRelocator(DDQueue* self,
                                             RelocateData rd,
                                             Future<Void> prevCleanup,
                                             const DDEnabledState* ddEnabledState) {
	state Promise<Void> errorOut(self->error);
	state TraceInterval relocateShardInterval("RelocateShard", rd.randomId);
	state PromiseStream<RelocateData> dataTransferComplete(self->dataTransferComplete);
	state PromiseStream<RelocateData> relocationComplete(self->relocationComplete);
	state bool signalledTransferComplete = false;
	state UID distributorId = self->distributorId;
	state ParallelTCInfo healthyDestinations;

	state bool anyHealthy = false;
	state bool allHealthy = true;
	state bool anyWithSource = false;
	state bool anyDestOverloaded = false;
	state int destOverloadedCount = 0;
	state int stuckCount = 0;
	state std::vector<std::pair<Reference<IDataDistributionTeam>, bool>> bestTeams;
	state double startTime = now();
	state std::vector<UID> destIds;
	state WantTrueBest wantTrueBest(isValleyFillerPriority(rd.priority));
	state uint64_t debugID = deterministicRandom()->randomUInt64();
	state bool enableShardMove = SERVER_KNOBS->SHARD_ENCODE_LOCATION_METADATA && SERVER_KNOBS->ENABLE_DD_PHYSICAL_SHARD;

	try {
		if (now() - self->lastInterval < 1.0) {
			relocateShardInterval.severity = SevDebug;
			self->suppressIntervals++;
		}

		TraceEvent(relocateShardInterval.begin(), distributorId)
		    .detail("KeyBegin", rd.keys.begin)
		    .detail("KeyEnd", rd.keys.end)
		    .detail("Priority", rd.priority)
		    .detail("SuppressedEventCount", self->suppressIntervals);

		if (relocateShardInterval.severity != SevDebug) {
			self->lastInterval = now();
			self->suppressIntervals = 0;
		}

		if (SERVER_KNOBS->SHARD_ENCODE_LOCATION_METADATA) {
			auto inFlightRange = self->inFlight.rangeContaining(rd.keys.begin);
			ASSERT(inFlightRange.range() == rd.keys);
			ASSERT(inFlightRange.value().randomId == rd.randomId);
			ASSERT(inFlightRange.value().dataMoveId == rd.dataMoveId);
			inFlightRange.value().cancellable = false;

			wait(prevCleanup);

			auto f = self->dataMoves.intersectingRanges(rd.keys);
			for (auto it = f.begin(); it != f.end(); ++it) {
				KeyRangeRef kr(it->range().begin, it->range().end);
				const UID mId = it->value().id;
				if (mId.isValid() && mId != rd.dataMoveId) {
					TraceEvent("DDRelocatorConflictingDataMove", distributorId)
					    .detail("CurrentDataMoveID", rd.dataMoveId)
					    .detail("DataMoveID", mId)
					    .detail("Range", kr);
				}
			}
			if (rd.isRestore() || !SERVER_KNOBS->ENABLE_DD_PHYSICAL_SHARD) {
				if (SERVER_KNOBS->ENABLE_DD_PHYSICAL_SHARD) {
					ASSERT(rd.dataMoveId.isValid());
				}
				self->dataMoves.insert(rd.keys, DDQueue::DDDataMove(rd.dataMoveId));
			}
			// TODO: split-brain issue for physical shard move
			// the update of inflightActor and the update of dataMoves is not atomic
			// Currently, the relocator is triggered based on the inflightActor info.
			// In future, we should assert at here that the intersecting DataMove in self->dataMoves
			// are all invalid. i.e. the range of new relocators is match to the range of prevCleanup.
		}

		state StorageMetrics metrics =
		    wait(brokenPromiseToNever(self->getShardMetrics.getReply(GetMetricsRequest(rd.keys))));

		state std::unordered_set<uint64_t> excludedDstPhysicalShards;

		ASSERT(rd.src.size());
		loop {
			destOverloadedCount = 0;
			stuckCount = 0;
			state uint64_t physicalShardIDCandidate = UID().first();
			state bool forceToUseNewPhysicalShard = false;
			loop {
				state int tciIndex = 0;
				state bool foundTeams = true;
				state bool bestTeamReady = false;
				anyHealthy = false;
				allHealthy = true;
				anyWithSource = false;
				anyDestOverloaded = false;
				bestTeams.clear();
				// Get team from teamCollections in different DCs and find the best one
				while (tciIndex < self->teamCollections.size()) {
					if (SERVER_KNOBS->SHARD_ENCODE_LOCATION_METADATA && rd.isRestore()) {
						auto req = GetTeamRequest(tciIndex == 0 ? rd.dataMove->primaryDest : rd.dataMove->remoteDest);
						req.keys = rd.keys;
						Future<std::pair<Optional<Reference<IDataDistributionTeam>>, bool>> fbestTeam =
						    brokenPromiseToNever(self->teamCollections[tciIndex].getTeam.getReply(req));
						bestTeamReady = fbestTeam.isReady();
						std::pair<Optional<Reference<IDataDistributionTeam>>, bool> bestTeam = wait(fbestTeam);
						if (tciIndex > 0 && !bestTeamReady) {
							// self->shardsAffectedByTeamFailure->moveShard must be called without any waits after
							// getting the destination team or we could miss failure notifications for the storage
							// servers in the destination team
							TraceEvent("BestTeamNotReady")
							    .detail("TeamCollectionIndex", tciIndex)
							    .detail("RestoreDataMoveForDest",
							            describe(tciIndex == 0 ? rd.dataMove->primaryDest : rd.dataMove->remoteDest));
							self->retryFindDstReasonCount[DDQueue::RetryFindDstReason::RemoteBestTeamNotReady]++;
							foundTeams = false;
							break;
						}
						if (!bestTeam.first.present() || !bestTeam.first.get()->isHealthy()) {
							self->retryFindDstReasonCount[tciIndex == 0
							                                  ? DDQueue::RetryFindDstReason::PrimaryNoHealthyTeam
							                                  : DDQueue::RetryFindDstReason::RemoteNoHealthyTeam]++;
							foundTeams = false;
							break;
						}
						anyHealthy = true;
						bestTeams.emplace_back(bestTeam.first.get(), bestTeam.second);
					} else {
						double inflightPenalty = SERVER_KNOBS->INFLIGHT_PENALTY_HEALTHY;
						if (rd.healthPriority == SERVER_KNOBS->PRIORITY_TEAM_UNHEALTHY ||
						    rd.healthPriority == SERVER_KNOBS->PRIORITY_TEAM_2_LEFT)
							inflightPenalty = SERVER_KNOBS->INFLIGHT_PENALTY_UNHEALTHY;
						if (rd.healthPriority == SERVER_KNOBS->PRIORITY_POPULATE_REGION ||
						    rd.healthPriority == SERVER_KNOBS->PRIORITY_TEAM_1_LEFT ||
						    rd.healthPriority == SERVER_KNOBS->PRIORITY_TEAM_0_LEFT)
							inflightPenalty = SERVER_KNOBS->INFLIGHT_PENALTY_ONE_LEFT;

						TeamSelect destTeamSelect;
						if (!rd.wantsNewServers) {
							destTeamSelect = TeamSelect::WANT_COMPLETE_SRCS;
						} else if (wantTrueBest) {
							destTeamSelect = TeamSelect::WANT_TRUE_BEST;
						} else {
							destTeamSelect = TeamSelect::ANY;
						}
						auto req = GetTeamRequest(destTeamSelect,
						                          PreferLowerDiskUtil::True,
						                          TeamMustHaveShards::False,
						                          PreferLowerReadUtil::True,
<<<<<<< HEAD
=======
						                          PreferWithinShardLimit::True,
>>>>>>> e3b440ca
						                          ForReadBalance(rd.reason == RelocateReason::REBALANCE_READ),
						                          inflightPenalty,
						                          rd.keys);

						req.src = rd.src;
						req.completeSources = rd.completeSources;

						if (enableShardMove && tciIndex == 1) {
							ASSERT(physicalShardIDCandidate != UID().first() &&
							       physicalShardIDCandidate != anonymousShardId.first());
							std::pair<Optional<ShardsAffectedByTeamFailure::Team>, bool> remoteTeamWithPhysicalShard =
							    self->physicalShardCollection->tryGetAvailableRemoteTeamWith(
							        physicalShardIDCandidate, metrics, debugID);
							if (!remoteTeamWithPhysicalShard.second) {
								// Physical shard with `physicalShardIDCandidate` is not available. Retry selecting new
								// dst physical shard.
								self->retryFindDstReasonCount[DDQueue::RetryFindDstReason::NoAvailablePhysicalShard]++;
								foundTeams = false;
								break;
							}
							if (remoteTeamWithPhysicalShard.first.present()) {
								// Exists a remoteTeam in the mapping that has the physicalShardIDCandidate
								// use the remoteTeam with the physicalShard as the bestTeam
								req = GetTeamRequest(remoteTeamWithPhysicalShard.first.get().servers);
								req.keys = rd.keys;
							}
						}

						// bestTeam.second = false if the bestTeam in the teamCollection (in the DC) does not have any
						// server that hosts the relocateData. This is possible, for example, in a fearless
						// configuration when the remote DC is just brought up.
						Future<std::pair<Optional<Reference<IDataDistributionTeam>>, bool>> fbestTeam =
						    brokenPromiseToNever(self->teamCollections[tciIndex].getTeam.getReply(req));
						bestTeamReady = fbestTeam.isReady();
						std::pair<Optional<Reference<IDataDistributionTeam>>, bool> bestTeam = wait(fbestTeam);
						if (tciIndex > 0 && !bestTeamReady) {
							// self->shardsAffectedByTeamFailure->moveShard must be called without any waits after
							// getting the destination team or we could miss failure notifications for the storage
							// servers in the destination team
							TraceEvent("BestTeamNotReady");
							self->retryFindDstReasonCount[DDQueue::RetryFindDstReason::RemoteBestTeamNotReady]++;
							foundTeams = false;
							break;
						}
						// If a DC has no healthy team, we stop checking the other DCs until
						// the unhealthy DC is healthy again or is excluded.
						if (!bestTeam.first.present()) {
							self->retryFindDstReasonCount[tciIndex == 0
							                                  ? DDQueue::RetryFindDstReason::PrimaryNoHealthyTeam
							                                  : DDQueue::RetryFindDstReason::RemoteNoHealthyTeam]++;
							foundTeams = false;
							break;
						}
						if (!bestTeam.first.get()->isHealthy()) {
							allHealthy = false;
						} else {
							anyHealthy = true;
						}

						if (bestTeam.second) {
							anyWithSource = true;
						}

						if (enableShardMove) {
							if (tciIndex == 1 && !forceToUseNewPhysicalShard) {
								// critical to the correctness of team selection by PhysicalShardCollection
								// tryGetAvailableRemoteTeamWith() enforce to select a remote team paired with a primary
								// team Thus, tryGetAvailableRemoteTeamWith() may select an almost full remote team In
								// this case, we must re-select a remote team We set foundTeams = false to avoid
								// finishing team selection Then, forceToUseNewPhysicalShard is set, which enforce to
								// use getTeam to select a remote team
								bool minAvailableSpaceRatio = bestTeam.first.get()->getMinAvailableSpaceRatio(true);
								if (minAvailableSpaceRatio < SERVER_KNOBS->TARGET_AVAILABLE_SPACE_RATIO) {
									self->retryFindDstReasonCount[DDQueue::RetryFindDstReason::RemoteTeamIsFull]++;
									foundTeams = false;
									break;
								}

								// critical to the correctness of team selection by PhysicalShardCollection
								// tryGetAvailableRemoteTeamWith() enforce to select a remote team paired with a primary
								// team Thus, tryGetAvailableRemoteTeamWith() may select an unhealthy remote team In
								// this case, we must re-select a remote team We set foundTeams = false to avoid
								// finishing team selection Then, forceToUseNewPhysicalShard is set, which enforce to
								// use getTeam to select a remote team
								if (!bestTeam.first.get()->isHealthy()) {
									self->retryFindDstReasonCount
									    [DDQueue::RetryFindDstReason::RemoteTeamIsNotHealthy]++;
									foundTeams = false;
									break;
								}
							}

							bestTeams.emplace_back(bestTeam.first.get(), true);
							// Always set bestTeams[i].second = true to disable optimization in data move between DCs
							// for the correctness of PhysicalShardCollection
							// Currently, enabling the optimization will break the invariant of PhysicalShardCollection
							// Invariant: once a physical shard is created with a specific set of SSes, this SS set will
							// never get changed.

							if (tciIndex == 0) {
								ASSERT(foundTeams);
								ShardsAffectedByTeamFailure::Team primaryTeam =
								    ShardsAffectedByTeamFailure::Team(bestTeams[0].first->getServerIDs(), true);

								if (forceToUseNewPhysicalShard) {
									physicalShardIDCandidate =
									    self->physicalShardCollection->generateNewPhysicalShardID(debugID);
								} else {
									Optional<uint64_t> candidate =
									    self->physicalShardCollection->trySelectAvailablePhysicalShardFor(
									        primaryTeam, metrics, excludedDstPhysicalShards, debugID);
									if (candidate.present()) {
										physicalShardIDCandidate = candidate.get();
									} else {
										self->retryFindDstReasonCount
										    [DDQueue::RetryFindDstReason::NoAvailablePhysicalShard]++;
										if (wantTrueBest) {
											// Next retry will likely get the same team, and we know that we can't reuse
											// any existing physical shard in this team. So force to create new physical
											// shard.
											forceToUseNewPhysicalShard = true;
										}
										foundTeams = false;
										break;
									}
								}
								ASSERT(physicalShardIDCandidate != UID().first() &&
								       physicalShardIDCandidate != anonymousShardId.first());
							}
						} else {
							bestTeams.emplace_back(bestTeam.first.get(), bestTeam.second);
						}
					}
					tciIndex++;
				}

				// once we've found healthy candidate teams, make sure they're not overloaded with outstanding moves
				// already
				anyDestOverloaded = !canLaunchDest(bestTeams, rd.priority, self->destBusymap);

				if (foundTeams && anyHealthy && !anyDestOverloaded) {
					ASSERT(rd.completeDests.empty());
					break;
				}

				if (foundTeams) {
					if (!anyHealthy) {
						self->retryFindDstReasonCount[DDQueue::RetryFindDstReason::NoAnyHealthy]++;
					} else if (anyDestOverloaded) {
						self->retryFindDstReasonCount[DDQueue::RetryFindDstReason::DstOverloaded]++;
					}
				}

				if (anyDestOverloaded) {
					CODE_PROBE(true, "Destination overloaded throttled move");
					destOverloadedCount++;
					TraceEvent(destOverloadedCount > 50 ? SevInfo : SevDebug, "DestSSBusy", distributorId)
					    .suppressFor(1.0)
					    .detail("StuckCount", stuckCount)
					    .detail("DestOverloadedCount", destOverloadedCount)
					    .detail("TeamCollectionId", tciIndex)
					    .detail("AnyDestOverloaded", anyDestOverloaded)
					    .detail("NumOfTeamCollections", self->teamCollections.size())
					    .detail("Servers", destServersString(bestTeams));
					if (enableShardMove) {
						if (rd.isRestore() && destOverloadedCount > 50) {
							throw data_move_dest_team_not_found();
						}
					}
					wait(delay(SERVER_KNOBS->DEST_OVERLOADED_DELAY, TaskPriority::DataDistributionLaunch));
				} else {
					CODE_PROBE(true, "did not find a healthy destination team on the first attempt");
					stuckCount++;
					TraceEvent(stuckCount > 50 ? SevWarnAlways : SevWarn, "BestTeamStuck", distributorId)
					    .suppressFor(1.0)
					    .detail("StuckCount", stuckCount)
					    .detail("DestOverloadedCount", destOverloadedCount)
					    .detail("TeamCollectionId", tciIndex)
					    .detail("AnyDestOverloaded", anyDestOverloaded)
					    .detail("NumOfTeamCollections", self->teamCollections.size());
					if (rd.isRestore() && stuckCount > 50) {
						throw data_move_dest_team_not_found();
					}
					wait(delay(SERVER_KNOBS->BEST_TEAM_STUCK_DELAY, TaskPriority::DataDistributionLaunch));
				}
				// When forceToUseNewPhysicalShard = false, we get paired primary team and remote team
				// However, this may be failed
				// Any retry triggers to use new physicalShard which enters the normal routine
				if (enableShardMove) {
					if (destOverloadedCount + stuckCount > 20) {
						self->retryFindDstReasonCount[DDQueue::RetryFindDstReason::RetryLimitReached]++;
						forceToUseNewPhysicalShard = true;
					}
					excludedDstPhysicalShards.insert(physicalShardIDCandidate);
				}

				// TODO different trace event + knob for overloaded? Could wait on an async var for done moves
			}

			if (enableShardMove) {
				if (!rd.isRestore()) {
					// when !rd.isRestore(), dataMoveId is just decided as physicalShardIDCandidate
					// thus, update the physicalShardIDCandidate to related data structures
					ASSERT(physicalShardIDCandidate != UID().first());
					if (self->physicalShardCollection->physicalShardExists(physicalShardIDCandidate)) {
						self->moveReusePhysicalShard++;
					} else {
						self->moveCreateNewPhysicalShard++;
					}
					const bool enabled =
					    deterministicRandom()->random01() < SERVER_KNOBS->DD_PHYSICAL_SHARD_MOVE_PROBABILITY;
					rd.dataMoveId = newDataMoveId(
					    physicalShardIDCandidate, AssignEmptyRange::False, EnablePhysicalShardMove(enabled));
					TraceEvent(SevInfo, "NewDataMoveWithPhysicalShard")
					    .detail("DataMoveID", rd.dataMoveId.toString())
					    .detail("Reason", rd.reason.toString())
					    .detail("DataMoveReason", static_cast<int>(rd.dmReason));
					auto inFlightRange = self->inFlight.rangeContaining(rd.keys.begin);
					inFlightRange.value().dataMoveId = rd.dataMoveId;
					auto f = self->dataMoves.intersectingRanges(rd.keys);
					for (auto it = f.begin(); it != f.end(); ++it) {
						KeyRangeRef kr(it->range().begin, it->range().end);
						const UID mId = it->value().id;
						if (mId.isValid() && mId != rd.dataMoveId) {
							TraceEvent("DDRelocatorConflictingDataMoveAfterGetTeam", distributorId)
							    .detail("CurrentDataMoveID", rd.dataMoveId)
							    .detail("DataMoveID", mId)
							    .detail("Range", kr);
						}
					}
					self->dataMoves.insert(rd.keys, DDQueue::DDDataMove(rd.dataMoveId));
				}
				ASSERT(rd.dataMoveId.first() != UID().first());
				auto dataMoveRange = self->dataMoves.rangeContaining(rd.keys.begin);
				ASSERT(dataMoveRange.value().id == rd.dataMoveId);
			}

			// set cancellable to false on inFlight's entry for this key range
			auto inFlightRange = self->inFlight.rangeContaining(rd.keys.begin);
			ASSERT(inFlightRange.range() == rd.keys);
			ASSERT(inFlightRange.value().randomId == rd.randomId);
			inFlightRange.value().cancellable = false;

			destIds.clear();
			state std::vector<UID> healthyIds;
			state std::vector<UID> extraIds;
			state std::vector<ShardsAffectedByTeamFailure::Team> destinationTeams;

			for (int i = 0; i < bestTeams.size(); i++) {
				auto& serverIds = bestTeams[i].first->getServerIDs();
				destinationTeams.push_back(ShardsAffectedByTeamFailure::Team(serverIds, i == 0));

				// TODO(psm): Make DataMoveMetaData aware of the two-step data move optimization.
				if (allHealthy && anyWithSource && !bestTeams[i].second) {
					// When all servers in bestTeams[i] do not hold the shard (!bestTeams[i].second), it indicates
					// the bestTeams[i] is in a new DC where data has not been replicated to.
					// To move data (specified in RelocateShard) to bestTeams[i] in the new DC AND reduce data movement
					// across DC, we randomly choose a server in bestTeams[i] as the shard's destination, and
					// move the shard to the randomly chosen server (in the remote DC), which will later
					// propogate its data to the servers in the same team. This saves data movement bandwidth across DC
					int idx = deterministicRandom()->randomInt(0, serverIds.size());
					destIds.push_back(serverIds[idx]);
					healthyIds.push_back(serverIds[idx]);
					for (int j = 0; j < serverIds.size(); j++) {
						if (j != idx) {
							extraIds.push_back(serverIds[j]);
						}
					}
					healthyDestinations.addTeam(bestTeams[i].first);
				} else {
					destIds.insert(destIds.end(), serverIds.begin(), serverIds.end());
					if (bestTeams[i].first->isHealthy()) {
						healthyIds.insert(healthyIds.end(), serverIds.begin(), serverIds.end());
						healthyDestinations.addTeam(bestTeams[i].first);
					}
				}
			}

			// Sanity check
			state int totalIds = 0;
			for (auto& destTeam : destinationTeams) {
				totalIds += destTeam.servers.size();
			}
			if (totalIds < self->teamSize) {
				TraceEvent(SevWarn, "IncorrectDestTeamSize")
				    .suppressFor(1.0)
				    .detail("ExpectedTeamSize", self->teamSize)
				    .detail("DestTeamSize", totalIds);
			}

			if (!rd.isRestore()) {
				self->shardsAffectedByTeamFailure->moveShard(rd.keys, destinationTeams);
			}

			// FIXME: do not add data in flight to servers that were already in the src.
			healthyDestinations.addDataInFlightToTeam(+metrics.bytes);
			healthyDestinations.addReadInFlightToTeam(+metrics.readLoadKSecond());

			launchDest(rd, bestTeams, self->destBusymap);

			if (SERVER_KNOBS->DD_ENABLE_VERBOSE_TRACING) {
				// StorageMetrics is the rd shard's metrics, e.g., bytes and write bandwidth
				TraceEvent(SevInfo, "RelocateShardDecision", distributorId)
				    .detail("PairId", relocateShardInterval.pairID)
				    .detail("Priority", rd.priority)
				    .detail("KeyBegin", rd.keys.begin)
				    .detail("KeyEnd", rd.keys.end)
				    .detail("StorageMetrics", metrics.toString())
				    .detail("SourceServers", describe(rd.src))
				    .detail("DestinationTeam", describe(destIds))
				    .detail("ExtraIds", describe(extraIds));
			} else {
				TraceEvent(relocateShardInterval.severity, "RelocateShardHasDestination", distributorId)
				    .detail("PairId", relocateShardInterval.pairID)
				    .detail("Priority", rd.priority)
				    .detail("KeyBegin", rd.keys.begin)
				    .detail("KeyEnd", rd.keys.end)
				    .detail("SourceServers", describe(rd.src))
				    .detail("DestinationTeam", describe(destIds))
				    .detail("ExtraIds", describe(extraIds));
			}

			self->serverCounter.increaseForTeam(rd.src, rd.reason, DDQueue::ServerCounter::LaunchedSource);
			self->serverCounter.increaseForTeam(destIds, rd.reason, DDQueue::ServerCounter::LaunchedDest);
			self->serverCounter.increaseForTeam(extraIds, rd.reason, DDQueue::ServerCounter::LaunchedDest);

			state Error error = success();
			state Promise<Void> dataMovementComplete;
			// Move keys from source to destination by changing the serverKeyList and keyServerList system keys
			std::unique_ptr<MoveKeysParams> params;
			if (SERVER_KNOBS->SHARD_ENCODE_LOCATION_METADATA) {
				params = std::make_unique<MoveKeysParams>(rd.dataMoveId,
				                                          std::vector<KeyRange>{ rd.keys },
				                                          destIds,
				                                          healthyIds,
				                                          self->lock,
				                                          dataMovementComplete,
				                                          &self->startMoveKeysParallelismLock,
				                                          &self->finishMoveKeysParallelismLock,
				                                          self->teamCollections.size() > 1,
				                                          relocateShardInterval.pairID,
				                                          ddEnabledState,
				                                          CancelConflictingDataMoves::False);
			} else {
				params = std::make_unique<MoveKeysParams>(rd.dataMoveId,
				                                          rd.keys,
				                                          destIds,
				                                          healthyIds,
				                                          self->lock,
				                                          dataMovementComplete,
				                                          &self->startMoveKeysParallelismLock,
				                                          &self->finishMoveKeysParallelismLock,
				                                          self->teamCollections.size() > 1,
				                                          relocateShardInterval.pairID,
				                                          ddEnabledState,
				                                          CancelConflictingDataMoves::False);
			}
			state Future<Void> doMoveKeys = self->txnProcessor->moveKeys(*params);
			state Future<Void> pollHealth =
			    signalledTransferComplete ? Never()
			                              : delay(SERVER_KNOBS->HEALTH_POLL_TIME, TaskPriority::DataDistributionLaunch);
			try {
				loop {
					choose {
						when(wait(doMoveKeys)) {
							if (extraIds.size()) {
								destIds.insert(destIds.end(), extraIds.begin(), extraIds.end());
								healthyIds.insert(healthyIds.end(), extraIds.begin(), extraIds.end());
								extraIds.clear();
								ASSERT(totalIds == destIds.size()); // Sanity check the destIDs before we move keys
								std::unique_ptr<MoveKeysParams> params;
								if (SERVER_KNOBS->SHARD_ENCODE_LOCATION_METADATA) {
									params = std::make_unique<MoveKeysParams>(rd.dataMoveId,
									                                          std::vector<KeyRange>{ rd.keys },
									                                          destIds,
									                                          healthyIds,
									                                          self->lock,
									                                          Promise<Void>(),
									                                          &self->startMoveKeysParallelismLock,
									                                          &self->finishMoveKeysParallelismLock,
									                                          self->teamCollections.size() > 1,
									                                          relocateShardInterval.pairID,
									                                          ddEnabledState,
									                                          CancelConflictingDataMoves::False);
								} else {
									params = std::make_unique<MoveKeysParams>(rd.dataMoveId,
									                                          rd.keys,
									                                          destIds,
									                                          healthyIds,
									                                          self->lock,
									                                          Promise<Void>(),
									                                          &self->startMoveKeysParallelismLock,
									                                          &self->finishMoveKeysParallelismLock,
									                                          self->teamCollections.size() > 1,
									                                          relocateShardInterval.pairID,
									                                          ddEnabledState,
									                                          CancelConflictingDataMoves::False);
								}
								doMoveKeys = self->txnProcessor->moveKeys(*params);
							} else {
								self->fetchKeysComplete.insert(rd);
								if (SERVER_KNOBS->SHARD_ENCODE_LOCATION_METADATA) {
									auto ranges = self->dataMoves.getAffectedRangesAfterInsertion(rd.keys);
									if (ranges.size() == 1 && static_cast<KeyRange>(ranges[0]) == rd.keys &&
									    ranges[0].value.id == rd.dataMoveId && !ranges[0].value.cancel.isValid()) {
										self->dataMoves.insert(rd.keys, DDQueue::DDDataMove());
										TraceEvent(SevVerbose, "DequeueDataMoveOnSuccess", self->distributorId)
										    .detail("DataMoveID", rd.dataMoveId)
										    .detail("DataMoveRange", rd.keys);
									}
								}
								break;
							}
						}
						when(wait(pollHealth)) {
							if (!healthyDestinations.isHealthy()) {
								if (!signalledTransferComplete) {
									signalledTransferComplete = true;
									self->dataTransferComplete.send(rd);
								}
							}
							pollHealth = signalledTransferComplete ? Never()
							                                       : delay(SERVER_KNOBS->HEALTH_POLL_TIME,
							                                               TaskPriority::DataDistributionLaunch);
						}
						when(wait(signalledTransferComplete ? Never() : dataMovementComplete.getFuture())) {
							self->fetchKeysComplete.insert(rd);
							if (!signalledTransferComplete) {
								signalledTransferComplete = true;
								self->dataTransferComplete.send(rd);
							}
						}
					}
				}
			} catch (Error& e) {
				error = e;
			}

			//TraceEvent("RelocateShardFinished", distributorId).detail("RelocateId", relocateShardInterval.pairID);

			if (error.code() != error_code_move_to_removed_server) {
				if (!error.code()) {
					try {
						wait(healthyDestinations
						         .updateStorageMetrics()); // prevent a gap between the polling for an increase in
						                                   // storage metrics and decrementing data in flight
					} catch (Error& e) {
						error = e;
					}
				}

				healthyDestinations.addDataInFlightToTeam(-metrics.bytes);
				auto readLoad = metrics.readLoadKSecond();
				// Note: It’s equal to trigger([healthyDestinations, readLoad], which is a value capture of
				// healthyDestinations. Have to create a reference to healthyDestinations because in ACTOR the state
				// variable is actually a member variable, I can’t write trigger([healthyDestinations, readLoad]
				// directly.
				auto& destinationRef = healthyDestinations;
				self->noErrorActors.add(
				    trigger([destinationRef, readLoad]() mutable { destinationRef.addReadInFlightToTeam(-readLoad); },
				            delay(SERVER_KNOBS->STORAGE_METRICS_AVERAGE_INTERVAL)));

				// onFinished.send( rs );
				if (!error.code()) {
					TraceEvent(relocateShardInterval.end(), distributorId)
					    .detail("Duration", now() - startTime)
					    .detail("Result", "Success");
					TraceEvent("DataMoveStats", distributorId)
					    .detail("Duration", now() - startTime)
					    .detail("Bytes", metrics.bytes)
					    .detail("Rate", static_cast<double>(metrics.bytes) / (now() - startTime))
					    .detail("Reason", rd.reason.toString())
					    .detail("DataMoveReason", static_cast<int>(rd.dmReason))
					    .detail("DataMoveID", rd.dataMoveId)
					    .detail("PhysicalShardMove", physicalShardMoveEnabled(rd.dataMoveId));
					if (now() - startTime > 600) {
						TraceEvent(SevWarnAlways, "RelocateShardTooLong")
						    .detail("Duration", now() - startTime)
						    .detail("Dest", describe(destIds))
						    .detail("Src", describe(rd.src));
					}
					if (rd.keys.begin == keyServersPrefix) {
						TraceEvent("MovedKeyServerKeys")
						    .detail("Dest", describe(destIds))
						    .trackLatest(self->movedKeyServersEventHolder->trackingKey);
					}

					if (!signalledTransferComplete) {
						signalledTransferComplete = true;
						dataTransferComplete.send(rd);
					}

					self->bytesWritten += metrics.bytes;
					self->moveBytesRate.addSample(metrics.bytes);
					self->shardsAffectedByTeamFailure->finishMove(rd.keys);
					relocationComplete.send(rd);

					if (enableShardMove) {
						// update physical shard collection
						std::vector<ShardsAffectedByTeamFailure::Team> selectedTeams;
						for (int i = 0; i < bestTeams.size(); i++) {
							auto serverIds = bestTeams[i].first->getServerIDs();
							selectedTeams.push_back(ShardsAffectedByTeamFailure::Team(serverIds, i == 0));
						}
						// The update of PhysicalShardToTeams, PhysicalShardInstances, keyRangePhysicalShardIDMap should
						// be atomic
						self->physicalShardCollection->updatePhysicalShardCollection(
						    rd.keys, rd.isRestore(), selectedTeams, rd.dataMoveId.first(), metrics, debugID);
					}

					return Void();
				} else {
					throw error;
				}
			} else {
				CODE_PROBE(true, "move to removed server", probe::decoration::rare);
				healthyDestinations.addDataInFlightToTeam(-metrics.bytes);
				auto readLoad = metrics.readLoadKSecond();
				auto& destinationRef = healthyDestinations;
				self->noErrorActors.add(
				    trigger([destinationRef, readLoad]() mutable { destinationRef.addReadInFlightToTeam(-readLoad); },
				            delay(SERVER_KNOBS->STORAGE_METRICS_AVERAGE_INTERVAL)));

				if (!signalledTransferComplete) {
					// signalling transferComplete calls completeDest() in complete(), so doing so here would
					// double-complete the work
					completeDest(rd, self->destBusymap);
				}
				rd.completeDests.clear();

				wait(delay(SERVER_KNOBS->RETRY_RELOCATESHARD_DELAY, TaskPriority::DataDistributionLaunch));
			}
		}
	} catch (Error& e) {
		state Error err = e;
		TraceEvent(relocateShardInterval.end(), distributorId)
		    .errorUnsuppressed(err)
		    .detail("Duration", now() - startTime);
		if (now() - startTime > 600) {
			TraceEvent(SevWarnAlways, "RelocateShardTooLong")
			    .errorUnsuppressed(err)
			    .detail("Duration", now() - startTime)
			    .detail("Dest", describe(destIds))
			    .detail("Src", describe(rd.src));
		}
		if (!signalledTransferComplete)
			dataTransferComplete.send(rd);

		relocationComplete.send(rd);

		if (err.code() == error_code_data_move_dest_team_not_found) {
			wait(cancelDataMove(self, rd.keys, ddEnabledState));
		}

		if (err.code() != error_code_actor_cancelled && err.code() != error_code_data_move_cancelled) {
			if (errorOut.canBeSet()) {
				errorOut.sendError(err);
			}
		}
		throw err;
	}
}

inline double getWorstCpu(const HealthMetrics& metrics, const std::vector<UID>& ids) {
	double cpu = 0;
	for (auto& id : ids) {
		if (metrics.storageStats.count(id)) {
			cpu = std::max(cpu, metrics.storageStats.at(id).cpuUsage);
		} else {
			// assume the server is too busy to report its stats
			cpu = std::max(cpu, 100.0);
			break;
		}
	}
	return cpu;
}

// Move the shard with the top K highest read density of sourceTeam's to destTeam if sourceTeam has much more read load
// than destTeam
ACTOR Future<bool> rebalanceReadLoad(DDQueue* self,
                                     DataMovementReason moveReason,
                                     Reference<IDataDistributionTeam> sourceTeam,
                                     Reference<IDataDistributionTeam> destTeam,
                                     bool primary,
                                     TraceEvent* traceEvent) {
	if (g_network->isSimulated() && g_simulator->speedUpSimulation) {
		traceEvent->detail("CancelingDueToSimulationSpeedup", true);
		return false;
	}

	state std::vector<KeyRange> shards = self->shardsAffectedByTeamFailure->getShardsFor(
	    ShardsAffectedByTeamFailure::Team(sourceTeam->getServerIDs(), primary));
	traceEvent->detail("ShardsInSource", shards.size());
	// For read rebalance if there is just 1 hot shard remained, move this shard to another server won't solve the
	// problem.
	// TODO: This situation should be solved by split and merge
	if (shards.size() <= 1) {
		traceEvent->detail("SkipReason", "NoShardOnSource");
		return false;
	}

	// Check lastAsSource, at most SERVER_KNOBS->READ_REBALANCE_SRC_PARALLELISM shards can be moved within a sample
	// period. It takes time for the sampled metrics being updated after a shard is moved, so we should control the
	// cadence of movement here to avoid moving churn caused by making many decision based on out-of-date sampled
	// metrics.
	if (self->timeThrottle(sourceTeam->getServerIDs())) {
		traceEvent->detail("SkipReason", "SourceTeamThrottle");
		return false;
	}
	// check team difference
	auto srcLoad = sourceTeam->getReadLoad(false), destLoad = destTeam->getReadLoad();
	traceEvent->detail("SrcReadBandwidth", srcLoad).detail("DestReadBandwidth", destLoad);

	// read bandwidth difference is less than 30% of src load
	if ((1.0 - SERVER_KNOBS->READ_REBALANCE_DIFF_FRAC) * srcLoad <= destLoad) {
		traceEvent->detail("SkipReason", "TeamTooSimilar");
		return false;
	}
	// randomly choose topK shards
	int topK = std::max(1, std::min(int(0.1 * shards.size()), SERVER_KNOBS->READ_REBALANCE_SHARD_TOPK));
	state Future<HealthMetrics> healthMetrics = self->txnProcessor->getHealthMetrics(true);
	state GetTopKMetricsRequest req(shards,
	                                topK,
	                                (srcLoad - destLoad) * SERVER_KNOBS->READ_REBALANCE_MAX_SHARD_FRAC,
	                                std::min(srcLoad / shards.size(), SERVER_KNOBS->READ_REBALANCE_MIN_READ_BYTES_KS));
	state GetTopKMetricsReply reply = wait(brokenPromiseToNever(self->getTopKMetrics.getReply(req)));
	wait(ready(healthMetrics));
	auto cpu = getWorstCpu(healthMetrics.get(), sourceTeam->getServerIDs());
	if (cpu < SERVER_KNOBS->READ_REBALANCE_CPU_THRESHOLD) { // 15.0 +- (0.3 * 15) < 20.0
		traceEvent->detail("SkipReason", "LowReadLoad").detail("WorstSrcCpu", cpu);
		return false;
	}

	auto& metricsList = reply.shardMetrics;
	// NOTE: randomize is important here since we don't want to always push the same shard into the queue
	deterministicRandom()->randomShuffle(metricsList);
	traceEvent->detail("MinReadLoad", reply.minReadLoad).detail("MaxReadLoad", reply.maxReadLoad);

	if (metricsList.empty()) {
		traceEvent->detail("SkipReason", "NoEligibleShards");
		return false;
	}

	auto& [shard, metrics] = metricsList[0];
	traceEvent->detail("ShardReadBandwidth", metrics.bytesReadPerKSecond)
	    .detail("ShardReadOps", metrics.opsReadPerKSecond);

	//  Verify the shard is still in ShardsAffectedByTeamFailure
	shards = self->shardsAffectedByTeamFailure->getShardsFor(
	    ShardsAffectedByTeamFailure::Team(sourceTeam->getServerIDs(), primary));
	for (int i = 0; i < shards.size(); i++) {
		if (shard == shards[i]) {
			UID traceId = deterministicRandom()->randomUniqueID();
			self->output.send(RelocateShard(shard, moveReason, RelocateReason::REBALANCE_READ, traceId));
			traceEvent->detail("TraceId", traceId);

			auto serverIds = sourceTeam->getServerIDs();
			self->updateLastAsSource(serverIds);

			self->serverCounter.increaseForTeam(
			    serverIds, RelocateReason::REBALANCE_READ, DDQueue::ServerCounter::ProposedSource);
			return true;
		}
	}
	traceEvent->detail("SkipReason", "ShardNotPresent");
	return false;
}

// Move a random shard from sourceTeam if sourceTeam has much more data than provided destTeam
ACTOR static Future<bool> rebalanceTeams(DDQueue* self,
                                         DataMovementReason moveReason,
                                         Reference<IDataDistributionTeam const> sourceTeam,
                                         Reference<IDataDistributionTeam const> destTeam,
                                         bool primary,
                                         TraceEvent* traceEvent) {
	if (g_network->isSimulated() && g_simulator->speedUpSimulation) {
		traceEvent->detail("CancelingDueToSimulationSpeedup", true);
		return false;
	}

	Promise<int64_t> req;
	self->getAverageShardBytes.send(req);

	state int64_t averageShardBytes = wait(req.getFuture());
	state std::vector<KeyRange> shards = self->shardsAffectedByTeamFailure->getShardsFor(
	    ShardsAffectedByTeamFailure::Team(sourceTeam->getServerIDs(), primary));

	traceEvent->detail("AverageShardBytes", averageShardBytes).detail("ShardsInSource", shards.size());

	if (!shards.size()) {
		traceEvent->detail("SkipReason", "NoShardOnSource");
		return false;
	}

	state KeyRange moveShard;
	state StorageMetrics metrics;
	state int retries = 0;
	while (retries < SERVER_KNOBS->REBALANCE_MAX_RETRIES) {
		state KeyRange testShard = deterministicRandom()->randomChoice(shards);
		StorageMetrics testMetrics =
		    wait(brokenPromiseToNever(self->getShardMetrics.getReply(GetMetricsRequest(testShard))));
		if (testMetrics.bytes > metrics.bytes) {
			moveShard = testShard;
			metrics = testMetrics;
			if (metrics.bytes > averageShardBytes) {
				break;
			}
		}
		retries++;
	}

	int64_t sourceBytes = sourceTeam->getLoadBytes(false);
	int64_t destBytes = destTeam->getLoadBytes();

	bool sourceAndDestTooSimilar =
	    sourceBytes - destBytes <= 3 * std::max<int64_t>(SERVER_KNOBS->MIN_SHARD_BYTES, metrics.bytes);
	traceEvent->detail("SourceBytes", sourceBytes)
	    .detail("DestBytes", destBytes)
	    .detail("ShardBytes", metrics.bytes)
	    .detail("SourceAndDestTooSimilar", sourceAndDestTooSimilar);

	if (sourceAndDestTooSimilar || metrics.bytes == 0) {
		traceEvent->detail("SkipReason", sourceAndDestTooSimilar ? "TeamTooSimilar" : "ShardZeroSize");
		return false;
	}

	// Verify the shard is still in ShardsAffectedByTeamFailure
	shards = self->shardsAffectedByTeamFailure->getShardsFor(
	    ShardsAffectedByTeamFailure::Team(sourceTeam->getServerIDs(), primary));
	for (int i = 0; i < shards.size(); i++) {
		if (moveShard == shards[i]) {
			UID traceId = deterministicRandom()->randomUniqueID();
			self->output.send(RelocateShard(moveShard, moveReason, RelocateReason::REBALANCE_DISK, traceId));
			traceEvent->detail("TraceId", traceId);

			self->serverCounter.increaseForTeam(
			    sourceTeam->getServerIDs(), RelocateReason::REBALANCE_DISK, DDQueue::ServerCounter::ProposedSource);
			return true;
		}
	}

	traceEvent->detail("SkipReason", "ShardNotPresent");
	return false;
}

ACTOR Future<SrcDestTeamPair> getSrcDestTeams(DDQueue* self,
                                              int teamCollectionIndex,
                                              GetTeamRequest srcReq,
                                              GetTeamRequest destReq,
                                              int priority,
                                              TraceEvent* traceEvent) {

	state std::pair<Optional<ITeamRef>, bool> randomTeam =
	    wait(brokenPromiseToNever(self->teamCollections[teamCollectionIndex].getTeam.getReply(destReq)));
	traceEvent->detail("DestTeam", printable(randomTeam.first.mapRef(&IDataDistributionTeam::getDesc)));

	if (randomTeam.first.present()) {
		state std::pair<Optional<ITeamRef>, bool> loadedTeam =
		    wait(brokenPromiseToNever(self->teamCollections[teamCollectionIndex].getTeam.getReply(srcReq)));

		traceEvent->detail("SourceTeam", printable(loadedTeam.first.mapRef(&IDataDistributionTeam::getDesc)));

		if (loadedTeam.first.present()) {
			return std::make_pair(loadedTeam.first.get(), randomTeam.first.get());
		}
	}
	return {};
}

Future<SrcDestTeamPair> DDQueue::getSrcDestTeams(const int& teamCollectionIndex,
                                                 const GetTeamRequest& srcReq,
                                                 const GetTeamRequest& destReq,
                                                 const int& priority,
                                                 TraceEvent* traceEvent) {
	return ::getSrcDestTeams(this, teamCollectionIndex, srcReq, destReq, priority, traceEvent);
}
Future<bool> DDQueue::rebalanceReadLoad(DataMovementReason moveReason,
                                        Reference<IDataDistributionTeam> sourceTeam,
                                        Reference<IDataDistributionTeam> destTeam,
                                        bool primary,
                                        TraceEvent* traceEvent) {
	return ::rebalanceReadLoad(this, moveReason, sourceTeam, destTeam, primary, traceEvent);
}

Future<bool> DDQueue::rebalanceTeams(DataMovementReason moveReason,
                                     Reference<const IDataDistributionTeam> sourceTeam,
                                     Reference<const IDataDistributionTeam> destTeam,
                                     bool primary,
                                     TraceEvent* traceEvent) {
	return ::rebalanceTeams(this, moveReason, sourceTeam, destTeam, primary, traceEvent);
}

ACTOR Future<bool> getSkipRebalanceValue(Reference<IDDTxnProcessor> txnProcessor, bool readRebalance) {
	Optional<Value> val = wait(txnProcessor->readRebalanceDDIgnoreKey());

	if (!val.present())
		return false;

	bool skipCurrentLoop = false;
	// NOTE: check special value "" and "on" might written in old version < 7.2
	if (val.get().size() > 0 && val.get() != "on"_sr) {
		int ddIgnore = BinaryReader::fromStringRef<uint8_t>(val.get(), Unversioned());
		if (readRebalance) {
			skipCurrentLoop = (ddIgnore & DDIgnore::REBALANCE_READ) > 0;
		} else {
			skipCurrentLoop = (ddIgnore & DDIgnore::REBALANCE_DISK) > 0;
		}
	} else {
		skipCurrentLoop = true;
	}

	return skipCurrentLoop;
}

ACTOR Future<Void> BgDDLoadRebalance(DDQueue* self, int teamCollectionIndex, DataMovementReason reason) {
	state int resetCount = 0;
	state double lastRead = 0;
	state bool skipCurrentLoop = false;
	state const bool readRebalance = isDataMovementForReadBalancing(reason);
	state const char* eventName = isDataMovementForMountainChopper(reason) ? "BgDDMountainChopper" : "BgDDValleyFiller";
	state int ddPriority = dataMovementPriority(reason);
	state double rebalancePollingInterval = 0;

	loop {
		state bool moved = false;
		state Reference<IDataDistributionTeam> sourceTeam;
		state Reference<IDataDistributionTeam> destTeam;
		state TraceEvent traceEvent(eventName, self->distributorId);
		traceEvent.suppressFor(5.0)
		    .detail("PollingInterval", rebalancePollingInterval)
		    .detail("Rebalance", readRebalance ? "Read" : "Disk");

		// NOTE: the DD throttling relies on DDQueue, so here just trigger the balancer periodically
		wait(delay(rebalancePollingInterval, TaskPriority::DataDistributionLaunch));
		try {
			if ((now() - lastRead) > SERVER_KNOBS->BG_REBALANCE_SWITCH_CHECK_INTERVAL) {
				wait(store(skipCurrentLoop, getSkipRebalanceValue(self->txnProcessor, readRebalance)));
				lastRead = now();
			}
			traceEvent.detail("Enabled", !skipCurrentLoop);

			if (skipCurrentLoop) {
				rebalancePollingInterval =
				    std::max(rebalancePollingInterval, SERVER_KNOBS->BG_REBALANCE_SWITCH_CHECK_INTERVAL);
				continue;
			} else {
				rebalancePollingInterval = SERVER_KNOBS->BG_REBALANCE_POLLING_INTERVAL;
			}

			traceEvent.detail("QueuedRelocations", self->priority_relocations[ddPriority]);

			if (self->priority_relocations[ddPriority] < SERVER_KNOBS->DD_REBALANCE_PARALLELISM) {
				bool mcMove = isDataMovementForMountainChopper(reason);
				GetTeamRequest srcReq = GetTeamRequest(mcMove ? TeamSelect::WANT_TRUE_BEST : TeamSelect::ANY,
				                                       PreferLowerDiskUtil::False,
				                                       TeamMustHaveShards::True,
				                                       PreferLowerReadUtil::False,
<<<<<<< HEAD
=======
				                                       PreferWithinShardLimit::False,
>>>>>>> e3b440ca
				                                       ForReadBalance(readRebalance));
				GetTeamRequest destReq = GetTeamRequest(!mcMove ? TeamSelect::WANT_TRUE_BEST : TeamSelect::ANY,
				                                        PreferLowerDiskUtil::True,
				                                        TeamMustHaveShards::False,
				                                        PreferLowerReadUtil::True,
<<<<<<< HEAD
=======
				                                        PreferWithinShardLimit::False,
>>>>>>> e3b440ca
				                                        ForReadBalance(readRebalance));
				state Future<SrcDestTeamPair> getTeamFuture =
				    self->getSrcDestTeams(teamCollectionIndex, srcReq, destReq, ddPriority, &traceEvent);
				wait(ready(getTeamFuture));
				sourceTeam = getTeamFuture.get().first;
				destTeam = getTeamFuture.get().second;

				// clang-format off
				if (sourceTeam.isValid() && destTeam.isValid()) {
					if (readRebalance) {
						wait(store(moved,self->rebalanceReadLoad( reason, sourceTeam, destTeam, teamCollectionIndex == 0, &traceEvent)));
					} else {
						wait(store(moved,self->rebalanceTeams( reason, sourceTeam, destTeam, teamCollectionIndex == 0, &traceEvent)));
					}
				}
				// clang-format on
				moved ? resetCount = 0 : resetCount++;
			}

			traceEvent.detail("ResetCount", resetCount);
		} catch (Error& e) {
			// Log actor_cancelled because it's not legal to suppress an event that's initialized
			traceEvent.errorUnsuppressed(e);
			throw;
		}

		traceEvent.detail("Moved", moved);
		traceEvent.log();
	}
}

struct DDQueueImpl {
	ACTOR static Future<Void> run(Reference<DDQueue> self,
	                              Reference<AsyncVar<bool>> processingUnhealthy,
	                              Reference<AsyncVar<bool>> processingWiggle,
	                              FutureStream<Promise<int>> getUnhealthyRelocationCount,
	                              const DDEnabledState* ddEnabledState) {

		state std::set<UID> serversToLaunchFrom;
		state KeyRange keysToLaunchFrom;
		state RelocateData launchData;
		state Future<Void> recordMetrics = delay(SERVER_KNOBS->DD_QUEUE_LOGGING_INTERVAL);

		state std::vector<Future<Void>> ddQueueFutures;

		state PromiseStream<KeyRange> rangesComplete;
		state Future<Void> launchQueuedWorkTimeout = Never();
		state Future<Void> onCleanUpDataMoveActorError =
		    actorCollection(self->addBackgroundCleanUpDataMoveActor.getFuture());

		for (int i = 0; i < self->teamCollections.size(); i++) {
			ddQueueFutures.push_back(
			    BgDDLoadRebalance(self.getPtr(), i, DataMovementReason::REBALANCE_OVERUTILIZED_TEAM));
			ddQueueFutures.push_back(
			    BgDDLoadRebalance(self.getPtr(), i, DataMovementReason::REBALANCE_UNDERUTILIZED_TEAM));
			if (SERVER_KNOBS->READ_SAMPLING_ENABLED) {
				ddQueueFutures.push_back(
				    BgDDLoadRebalance(self.getPtr(), i, DataMovementReason::REBALANCE_READ_OVERUTIL_TEAM));
				ddQueueFutures.push_back(
				    BgDDLoadRebalance(self.getPtr(), i, DataMovementReason::REBALANCE_READ_UNDERUTIL_TEAM));
			}
		}
		ddQueueFutures.push_back(delayedAsyncVar(self->rawProcessingUnhealthy, processingUnhealthy, 0));
		ddQueueFutures.push_back(delayedAsyncVar(self->rawProcessingWiggle, processingWiggle, 0));
		ddQueueFutures.push_back(self->periodicalRefreshCounter());

		try {
			loop {
				self->validate();

				// For the given servers that caused us to go around the loop, find the next item(s) that can be
				// launched.
				if (launchData.startTime != -1) {
					// Launch dataDistributionRelocator actor to relocate the launchData
					self->launchQueuedWork(launchData, ddEnabledState);
					launchData = RelocateData();
				} else if (!keysToLaunchFrom.empty()) {
					self->launchQueuedWork(keysToLaunchFrom, ddEnabledState);
					keysToLaunchFrom = KeyRangeRef();
				}

				ASSERT(launchData.startTime == -1 && keysToLaunchFrom.empty());

				choose {
					when(RelocateShard rs = waitNext(self->input)) {
						if (rs.isRestore()) {
							ASSERT(rs.dataMove != nullptr);
							ASSERT(rs.dataMoveId.isValid());
							self->launchQueuedWork(RelocateData(rs), ddEnabledState);
						} else if (rs.cancelled) {
							self->enqueueCancelledDataMove(rs.dataMoveId, rs.keys, ddEnabledState);
						} else {
							bool wasEmpty = serversToLaunchFrom.empty();
							self->queueRelocation(rs, serversToLaunchFrom);
							if (wasEmpty && !serversToLaunchFrom.empty())
								launchQueuedWorkTimeout = delay(0, TaskPriority::DataDistributionLaunch);
						}
					}
					when(wait(launchQueuedWorkTimeout)) {
						self->launchQueuedWork(serversToLaunchFrom, ddEnabledState);
						serversToLaunchFrom = std::set<UID>();
						launchQueuedWorkTimeout = Never();
					}
					when(RelocateData results = waitNext(self->fetchSourceServersComplete.getFuture())) {
						// This when is triggered by queueRelocation() which is triggered by sending self->input
						self->completeSourceFetch(results);
						launchData = results;
					}
					when(RelocateData done = waitNext(self->dataTransferComplete.getFuture())) {
						complete(done, self->busymap, self->destBusymap);
						if (serversToLaunchFrom.empty() && !done.src.empty())
							launchQueuedWorkTimeout = delay(0, TaskPriority::DataDistributionLaunch);
						serversToLaunchFrom.insert(done.src.begin(), done.src.end());
					}
					when(RelocateData done = waitNext(self->relocationComplete.getFuture())) {
						self->activeRelocations--;
						TraceEvent(SevVerbose, "InFlightRelocationChange")
						    .detail("Complete", done.dataMoveId)
						    .detail("IsRestore", done.isRestore())
						    .detail("Total", self->activeRelocations);
						self->finishRelocation(done.priority, done.healthPriority);
						self->fetchKeysComplete.erase(done);
						// self->logRelocation( done, "ShardRelocatorDone" );
						self->noErrorActors.add(
						    tag(delay(0, TaskPriority::DataDistributionLaunch), done.keys, rangesComplete));
						if (g_network->isSimulated() && debug_isCheckRelocationDuration() &&
						    now() - done.startTime > 60) {
							TraceEvent(SevWarnAlways, "RelocationDurationTooLong")
							    .detail("Duration", now() - done.startTime);
							debug_setCheckRelocationDuration(false);
						}
					}
					when(KeyRange done = waitNext(rangesComplete.getFuture())) {
						keysToLaunchFrom = done;
					}
					when(wait(recordMetrics)) {
						Promise<int64_t> req;
						self->getAverageShardBytes.send(req);

						recordMetrics = delay(SERVER_KNOBS->DD_QUEUE_LOGGING_INTERVAL, TaskPriority::FlushTrace);

						auto const highestPriorityRelocation = self->getHighestPriorityRelocation();

						TraceEvent("MovingData", self->distributorId)
						    .detail("InFlight", self->activeRelocations)
						    .detail("InQueue", self->queuedRelocations)
						    .detail("AverageShardSize", req.getFuture().isReady() ? req.getFuture().get() : -1)
						    .detail("UnhealthyRelocations", self->unhealthyRelocations)
						    .detail("HighestPriority", highestPriorityRelocation)
						    .detail("BytesWritten", self->moveBytesRate.getTotal())
						    .detail("BytesWrittenAverageRate", self->moveBytesRate.getAverage())
						    .detail("PriorityRecoverMove",
						            self->priority_relocations[SERVER_KNOBS->PRIORITY_RECOVER_MOVE])
						    .detail("PriorityRebalanceUnderutilizedTeam",
						            self->priority_relocations[SERVER_KNOBS->PRIORITY_REBALANCE_UNDERUTILIZED_TEAM])
						    .detail("PriorityRebalanceOverutilizedTeam",
						            self->priority_relocations[SERVER_KNOBS->PRIORITY_REBALANCE_OVERUTILIZED_TEAM])
						    .detail("PriorityRebalanceReadUnderutilTeam",
						            self->priority_relocations[SERVER_KNOBS->PRIORITY_REBALANCE_READ_UNDERUTIL_TEAM])
						    .detail("PriorityRebalanceReadOverutilTeam",
						            self->priority_relocations[SERVER_KNOBS->PRIORITY_REBALANCE_READ_OVERUTIL_TEAM])
						    .detail("PriorityStorageWiggle",
						            self->priority_relocations[SERVER_KNOBS->PRIORITY_PERPETUAL_STORAGE_WIGGLE])
						    .detail("PriorityTeamHealthy",
						            self->priority_relocations[SERVER_KNOBS->PRIORITY_TEAM_HEALTHY])
						    .detail("PriorityTeamContainsUndesiredServer",
						            self->priority_relocations[SERVER_KNOBS->PRIORITY_TEAM_CONTAINS_UNDESIRED_SERVER])
						    .detail("PriorityTeamRedundant",
						            self->priority_relocations[SERVER_KNOBS->PRIORITY_TEAM_REDUNDANT])
						    .detail("PriorityMergeShard",
						            self->priority_relocations[SERVER_KNOBS->PRIORITY_MERGE_SHARD])
						    .detail("PriorityPopulateRegion",
						            self->priority_relocations[SERVER_KNOBS->PRIORITY_POPULATE_REGION])
						    .detail("PriorityTeamUnhealthy",
						            self->priority_relocations[SERVER_KNOBS->PRIORITY_TEAM_UNHEALTHY])
						    .detail("PriorityTeam2Left", self->priority_relocations[SERVER_KNOBS->PRIORITY_TEAM_2_LEFT])
						    .detail("PriorityTeam1Left", self->priority_relocations[SERVER_KNOBS->PRIORITY_TEAM_1_LEFT])
						    .detail("PriorityTeam0Left", self->priority_relocations[SERVER_KNOBS->PRIORITY_TEAM_0_LEFT])
						    .detail("PrioritySplitShard",
						            self->priority_relocations[SERVER_KNOBS->PRIORITY_SPLIT_SHARD])
						    .trackLatest("MovingData"); // This trace event's trackLatest lifetime is controlled by
						                                // DataDistributor::movingDataEventHolder. The track latest
						                                // key we use here must match the key used in the holder.

						if (SERVER_KNOBS->SHARD_ENCODE_LOCATION_METADATA && SERVER_KNOBS->ENABLE_DD_PHYSICAL_SHARD) {
							TraceEvent("PhysicalShardMoveStats")
							    .detail("MoveCreateNewPhysicalShard", self->moveCreateNewPhysicalShard)
							    .detail("MoveReusePhysicalShard", self->moveReusePhysicalShard)
							    .detail(
							        "RemoteBestTeamNotReady",
							        self->retryFindDstReasonCount[DDQueue::RetryFindDstReason::RemoteBestTeamNotReady])
							    .detail(
							        "PrimaryNoHealthyTeam",
							        self->retryFindDstReasonCount[DDQueue::RetryFindDstReason::PrimaryNoHealthyTeam])
							    .detail("RemoteNoHealthyTeam",
							            self->retryFindDstReasonCount[DDQueue::RetryFindDstReason::RemoteNoHealthyTeam])
							    .detail("RemoteTeamIsFull",
							            self->retryFindDstReasonCount[DDQueue::RetryFindDstReason::RemoteTeamIsFull])
							    .detail(
							        "RemoteTeamIsNotHealthy",
							        self->retryFindDstReasonCount[DDQueue::RetryFindDstReason::RemoteTeamIsNotHealthy])
							    .detail("UnknownForceNew",
							            self->retryFindDstReasonCount[DDQueue::RetryFindDstReason::UnknownForceNew])
							    .detail("NoAnyHealthy",
							            self->retryFindDstReasonCount[DDQueue::RetryFindDstReason::NoAnyHealthy])
							    .detail("DstOverloaded",
							            self->retryFindDstReasonCount[DDQueue::RetryFindDstReason::DstOverloaded])
							    .detail("NoAvailablePhysicalShard",
							            self->retryFindDstReasonCount
							                [DDQueue::RetryFindDstReason::NoAvailablePhysicalShard])
							    .detail("RetryLimitReached",
							            self->retryFindDstReasonCount[DDQueue::RetryFindDstReason::RetryLimitReached]);
							self->moveCreateNewPhysicalShard = 0;
							self->moveReusePhysicalShard = 0;
							for (int i = 0; i < self->retryFindDstReasonCount.size(); ++i) {
								self->retryFindDstReasonCount[i] = 0;
							}
						}
					}
					when(wait(self->error.getFuture())) {} // Propagate errors from dataDistributionRelocator
					when(wait(waitForAll(ddQueueFutures))) {}
					when(Promise<int> r = waitNext(getUnhealthyRelocationCount)) {
						r.send(self->getUnhealthyRelocationCount());
					}
					when(wait(onCleanUpDataMoveActorError)) {}
				}
			}
		} catch (Error& e) {
			if (e.code() != error_code_broken_promise && // FIXME: Get rid of these broken_promise errors every time we
			                                             // are killed by the master dying
			    e.code() != error_code_movekeys_conflict && e.code() != error_code_data_move_cancelled &&
			    e.code() != error_code_data_move_dest_team_not_found)
				TraceEvent(SevError, "DataDistributionQueueError", self->distributorId).error(e);
			throw e;
		}
	}
};

Future<Void> DDQueue::run(Reference<DDQueue> self,
                          Reference<AsyncVar<bool>> processingUnhealthy,
                          Reference<AsyncVar<bool>> processingWiggle,
                          FutureStream<Promise<int>> getUnhealthyRelocationCount,
                          const DDEnabledState* ddEnabledState) {
	return DDQueueImpl::run(self, processingUnhealthy, processingWiggle, getUnhealthyRelocationCount, ddEnabledState);
}

TEST_CASE("/DataDistribution/DDQueue/ServerCounterTrace") {
	state double duration = 2.5 * SERVER_KNOBS->DD_QUEUE_COUNTER_REFRESH_INTERVAL;
	state DDQueue self;
	state Future<Void> counterFuture = self.periodicalRefreshCounter();
	state Future<Void> finishFuture = delay(duration);
	std::cout << "Start trace counter unit test for " << duration << "s ...\n";
	loop choose {
		when(wait(counterFuture)) {}
		when(wait(finishFuture)) {
			break;
		}
		when(wait(delayJittered(2.0))) {
			std::vector<UID> team(3);
			for (int i = 0; i < team.size(); ++i) {
				team[i] = UID(deterministicRandom()->randomInt(1, 400), 0);
			}
			auto reason = RelocateReason(deterministicRandom()->randomInt(0, RelocateReason::typeCount()));
			auto countType = DDQueue::ServerCounter::randomCountType();
			self.serverCounter.increaseForTeam(team, reason, countType);
			ASSERT(self.serverCounter.get(team[0], reason, countType));
		}
	}
	std::cout << "Finished.";
	return Void();
}<|MERGE_RESOLUTION|>--- conflicted
+++ resolved
@@ -1372,10 +1372,7 @@
 						                          PreferLowerDiskUtil::True,
 						                          TeamMustHaveShards::False,
 						                          PreferLowerReadUtil::True,
-<<<<<<< HEAD
-=======
 						                          PreferWithinShardLimit::True,
->>>>>>> e3b440ca
 						                          ForReadBalance(rd.reason == RelocateReason::REBALANCE_READ),
 						                          inflightPenalty,
 						                          rd.keys);
@@ -2233,19 +2230,13 @@
 				                                       PreferLowerDiskUtil::False,
 				                                       TeamMustHaveShards::True,
 				                                       PreferLowerReadUtil::False,
-<<<<<<< HEAD
-=======
 				                                       PreferWithinShardLimit::False,
->>>>>>> e3b440ca
 				                                       ForReadBalance(readRebalance));
 				GetTeamRequest destReq = GetTeamRequest(!mcMove ? TeamSelect::WANT_TRUE_BEST : TeamSelect::ANY,
 				                                        PreferLowerDiskUtil::True,
 				                                        TeamMustHaveShards::False,
 				                                        PreferLowerReadUtil::True,
-<<<<<<< HEAD
-=======
 				                                        PreferWithinShardLimit::False,
->>>>>>> e3b440ca
 				                                        ForReadBalance(readRebalance));
 				state Future<SrcDestTeamPair> getTeamFuture =
 				    self->getSrcDestTeams(teamCollectionIndex, srcReq, destReq, ddPriority, &traceEvent);
