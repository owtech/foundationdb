/*
 * ValidateStorage.actor.cpp
 *
 * This source file is part of the FoundationDB open source project
 *
 * Copyright 2013-2022 Apple Inc. and the FoundationDB project authors
 *
 * Licensed under the Apache License, Version 2.0 (the "License");
 * you may not use this file except in compliance with the License.
 * You may obtain a copy of the License at
 *
 *     http://www.apache.org/licenses/LICENSE-2.0
 *
 * Unless required by applicable law or agreed to in writing, software
 * distributed under the License is distributed on an "AS IS" BASIS,
 * WITHOUT WARRANTIES OR CONDITIONS OF ANY KIND, either express or implied.
 * See the License for the specific language governing permissions and
 * limitations under the License.
 */

#include "fdbclient/Audit.h"
#include "fdbclient/AuditUtils.actor.h"
#include "fdbclient/ManagementAPI.actor.h"
#include "fdbclient/NativeAPI.actor.h"
#include "fdbserver/Knobs.h"
<<<<<<< HEAD
=======
#include "fdbserver/QuietDatabase.h"
>>>>>>> 3426fc3c
#include "fdbrpc/simulator.h"
#include "fdbserver/workloads/workloads.actor.h"
#include "flow/Error.h"
#include "flow/IRandom.h"
#include "flow/flow.h"
#include <cstdint>
#include <limits>

#include "flow/actorcompiler.h" // This must be the last #include.

namespace {
std::string printValue(const ErrorOr<Optional<Value>>& value) {
	if (value.isError()) {
		return value.getError().name();
	}
	return value.get().present() ? value.get().get().toString() : "Value Not Found.";
}
} // namespace

std::vector<KeyRange> shuffleRanges(std::vector<KeyRange> inputRanges) {
	std::vector<KeyRange> outputRanges;
	while (!inputRanges.empty()) {
		int idx = deterministicRandom()->randomInt(0, inputRanges.size());
		outputRanges.push_back(inputRanges[idx]);
		inputRanges.erase(inputRanges.begin() + idx);
	}
	return outputRanges;
}

const KeyRangeRef partialKeys1 = KeyRangeRef(KeyRef(), "\x01"_sr);
const KeyRangeRef partialKeys2 = KeyRangeRef("\x01"_sr, "\x02"_sr);
const KeyRangeRef partialKeys3 = KeyRangeRef("\x02"_sr, "\x03"_sr);
const KeyRangeRef partialKeys4 = KeyRangeRef("\x03"_sr, "\xfe"_sr);
const KeyRangeRef partialKeys5 = KeyRangeRef("\xfe"_sr, "\xff"_sr);
const KeyRangeRef partialKeys6 = KeyRangeRef("\x05"_sr, "\xaa"_sr);
const KeyRangeRef partialKeys7 = KeyRangeRef(KeyRef(), KeyRef());
struct ValidateStorage : TestWorkload {
	static constexpr auto NAME = "ValidateStorageWorkload";

	FlowLock startMoveKeysParallelismLock;
	FlowLock finishMoveKeysParallelismLock;
	FlowLock cleanUpDataMoveParallelismLock;
	const bool enabled;
	bool pass;

	// We disable failure injection because there is an irrelevant issue:
	// Remote tLog is failed to rejoin to CC
	// Once this issue is fixed, we should be able to enable the failure injection
	// This workload is not compatible with following workload because they will race in changing the DD mode
	void disableFailureInjectionWorkloads(std::set<std::string>& out) const override {
		out.insert({ "RandomMoveKeys",
		             "DataLossRecovery",
		             "IDDTxnProcessorApiCorrectness",
		             "PerpetualWiggleStatsWorkload",
		             "PhysicalShardMove",
		             "StorageCorruption",
		             "StorageServerCheckpointRestoreTest",
		             "Attrition" });
	}

	void validationFailed(ErrorOr<Optional<Value>> expectedValue, ErrorOr<Optional<Value>> actualValue) {
		TraceEvent(SevError, "TestFailed")
		    .detail("ExpectedValue", printValue(expectedValue))
		    .detail("ActualValue", printValue(actualValue));
		pass = false;
	}

	ValidateStorage(WorkloadContext const& wcx) : TestWorkload(wcx), enabled(!clientId), pass(true) {}

	Future<Void> setup(Database const& cx) override { return Void(); }

	Future<Void> start(Database const& cx) override {
		if (!enabled) {
			return Void();
		}
		return _start(this, cx);
	}

<<<<<<< HEAD
	ACTOR Future<UID> triggerAuditStorageForType(Database cx, AuditType type, std::string context) {
=======
	ACTOR Future<UID> triggerAuditStorageForType(Database cx,
	                                             AuditType type,
	                                             std::string context,
	                                             KeyRange auditRange = allKeys) {
>>>>>>> 3426fc3c
		// Send audit request until the cluster accepts the request
		state UID auditId;
		loop {
			try {
				UID auditId_ = wait(auditStorage(cx->getConnectionRecord(),
<<<<<<< HEAD
				                                 allKeys,
=======
				                                 auditRange,
>>>>>>> 3426fc3c
				                                 type,
				                                 /*timeoutSecond=*/300));
				auditId = auditId_;
				TraceEvent("TestAuditStorageTriggered")
				    .detail("Context", context)
				    .detail("AuditID", auditId)
<<<<<<< HEAD
				    .detail("AuditType", type);
=======
				    .detail("AuditType", type)
				    .detail("AuditRange", auditRange);
>>>>>>> 3426fc3c
				break;
			} catch (Error& e) {
				TraceEvent(SevWarn, "TestAuditStorageError")
				    .errorUnsuppressed(e)
				    .detail("Context", context)
<<<<<<< HEAD
				    .detail("AuditType", type);
=======
				    .detail("AuditType", type)
				    .detail("AuditRange", auditRange);
				if (auditRange.empty() && e.code() == error_code_audit_storage_failed) {
					break;
				}
>>>>>>> 3426fc3c
				wait(delay(1));
			}
		}
		return auditId;
	}

	ACTOR Future<Void> waitAuditStorageUntilComplete(Database cx,
	                                                 AuditType type,
	                                                 UID auditId,
	                                                 std::string context,
	                                                 bool stopWaitWhenCleared) {
		state AuditStorageState auditState;
		loop {
			try {
				AuditStorageState auditState_ = wait(getAuditState(cx, type, auditId));
				auditState = auditState_;
				if (auditState.getPhase() == AuditPhase::Complete) {
					break;
				} else if (auditState.getPhase() == AuditPhase::Running) {
					TraceEvent("TestAuditStorageWait")
					    .detail("Context", context)
					    .detail("AuditID", auditId)
					    .detail("AuditType", type);
					wait(delay(30));
					continue;
				} else if (auditState.getPhase() == AuditPhase::Error) {
<<<<<<< HEAD
					break;
				} else if (auditState.getPhase() == AuditPhase::Failed) {
					break;
=======
					break;
				} else if (auditState.getPhase() == AuditPhase::Failed) {
					break;
>>>>>>> 3426fc3c
				} else {
					UNREACHABLE();
				}
			} catch (Error& e) {
				if (stopWaitWhenCleared && e.code() == error_code_key_not_found) {
					break; // this audit has been cleared
				}
				TraceEvent("TestAuditStorageWaitError")
				    .errorUnsuppressed(e)
				    .detail("Context", context)
				    .detail("AuditID", auditId)
				    .detail("AuditType", type)
				    .detail("AuditState", auditState.toString());
				wait(delay(1));
			}
		}
		TraceEvent("TestAuditStorageEnd")
		    .detail("Context", context)
		    .detail("AuditID", auditId)
		    .detail("AuditType", type)
		    .detail("AuditState", auditState.toString());
		return Void();
	}

	ACTOR Future<Void> checkAuditStorageInternalState(Database cx, AuditType type, UID auditId, std::string context) {
<<<<<<< HEAD
		// Check no audit is in Running or Error phase
=======
>>>>>>> 3426fc3c
		// Check the number of existing persisted audits is no more than PERSIST_FINISH_AUDIT_COUNT
		state Transaction tr(cx);
		loop {
			try {
				tr.setOption(FDBTransactionOptions::PRIORITY_SYSTEM_IMMEDIATE);
				tr.setOption(FDBTransactionOptions::READ_SYSTEM_KEYS);
<<<<<<< HEAD
				RangeResult res = wait(tr.getRange(auditKeyRange(type), GetRangeLimits()));
				ASSERT(!res.more);
				for (int i = 0; i < res.size(); ++i) {
=======
				state RangeResult res = wait(tr.getRange(auditKeyRange(type), GetRangeLimits()));
				ASSERT(!res.more);
				state int i = 0;
				for (; i < res.size(); ++i) {
>>>>>>> 3426fc3c
					AuditStorageState existingAuditState = decodeAuditStorageState(res[i].value);
					TraceEvent("TestAuditStorageCheckPersistStateExists")
					    .detail("Context", context)
					    .detail("ExistAuditID", existingAuditState.id)
					    .detail("ExistAuditPhase", existingAuditState.getPhase())
					    .detail("AuditID", auditId)
					    .detail("AuditType", type);
					ASSERT(existingAuditState.getPhase() == AuditPhase::Complete ||
					       existingAuditState.getPhase() == AuditPhase::Failed ||
					       existingAuditState.getPhase() == AuditPhase::Running);
<<<<<<< HEAD
				}
				if (res.size() > SERVER_KNOBS->PERSIST_FINISH_AUDIT_COUNT + 1) {
					TraceEvent("TestAuditStorageCheckPersistStateWaitClean")
					    .detail("ExistCount", res.size())
					    .detail("Context", context)
					    .detail("AuditID", auditId)
					    .detail("AuditType", type);
					wait(delay(30));
					tr.reset();
					continue;
				}
				break;
			} catch (Error& e) {
				TraceEvent("TestAuditStorageCheckPersistStateError")
				    .errorUnsuppressed(e)
				    .detail("Context", context)
				    .detail("AuditID", auditId)
				    .detail("AuditType", type);
				wait(tr.onError(e));
			}
		}
		// Check no audit progress metadata exists
		tr.reset();
		loop {
			try {
				tr.setOption(FDBTransactionOptions::PRIORITY_SYSTEM_IMMEDIATE);
				tr.setOption(FDBTransactionOptions::READ_SYSTEM_KEYS);
				RangeResult rangeBasedRes = wait(tr.getRange(auditRangeBasedProgressRangeFor(type), GetRangeLimits()));
				ASSERT(rangeBasedRes.empty() && !rangeBasedRes.more);
				RangeResult serverBasedRes =
				    wait(tr.getRange(auditServerBasedProgressRangeFor(type), GetRangeLimits()));
				ASSERT(serverBasedRes.empty() && !serverBasedRes.more);
				break;

			} catch (Error& e) {
				TraceEvent(SevDebug, "TestAuditStorageCheckPersistProgressStateError")
				    .errorUnsuppressed(e)
				    .detail("AuditID", auditId);
				wait(tr.onError(e));
			}
		}
		return Void();
	}

	ACTOR Future<Void> waitCancelAuditStorageUntilComplete(Database cx, AuditType type, UID auditId) {
		loop {
			try {
				state UID auditId_ = wait(cancelAuditStorage(cx->getConnectionRecord(),
				                                             type,
				                                             auditId,
				                                             /*timeoutSecond=*/300));
				ASSERT(auditId == auditId_);
				TraceEvent("TestAuditStorageWaitCancelAuditStorageUntilComplete")
				    .detail("AuditID", auditId)
				    .detail("AuditType", type);
				break;
			} catch (Error& e) {
=======
					if (existingAuditState.getPhase() == AuditPhase::Complete) {
						if (type == AuditType::ValidateStorageServerShard) {
							RangeResult serverBasedRes = wait(tr.getRange(
							    auditServerBasedProgressRangeFor(type, existingAuditState.id), GetRangeLimits()));
							ASSERT(serverBasedRes.empty() && !serverBasedRes.more);
						} else {
							RangeResult rangeBasedRes = wait(tr.getRange(
							    auditRangeBasedProgressRangeFor(type, existingAuditState.id), GetRangeLimits()));
							ASSERT(rangeBasedRes.empty() && !rangeBasedRes.more);
						}
					}
				}
				if (res.size() > SERVER_KNOBS->PERSIST_FINISH_AUDIT_COUNT + 5) {
					// Note that 5 is the sum of 4 + 1
					// In the test, we issue at most 4 concurrent audits at the same time
					// The 4 concurrent audits may not be complete in time
					// So, the cleanup does not precisely guarantee PERSIST_FINISH_AUDIT_COUNT
					TraceEvent("TestAuditStorageCheckPersistStateWaitClean")
					    .detail("ExistCount", res.size())
					    .detail("Context", context)
					    .detail("AuditID", auditId)
					    .detail("AuditType", type);
					wait(delay(30));
					tr.reset();
					continue;
				}
				break;
			} catch (Error& e) {
				TraceEvent("TestAuditStorageCheckPersistStateError")
				    .errorUnsuppressed(e)
				    .detail("Context", context)
				    .detail("AuditID", auditId)
				    .detail("AuditType", type);
				wait(tr.onError(e));
			}
		}
		return Void();
	}

	ACTOR Future<Void> waitCancelAuditStorageUntilComplete(Database cx, AuditType type, UID auditId) {
		loop {
			try {
				state UID auditId_ = wait(cancelAuditStorage(cx->getConnectionRecord(),
				                                             type,
				                                             auditId,
				                                             /*timeoutSecond=*/300));
				ASSERT(auditId == auditId_);
				TraceEvent("TestAuditStorageWaitCancelAuditStorageUntilComplete")
				    .detail("AuditID", auditId)
				    .detail("AuditType", type);
				break;
			} catch (Error& e) {
>>>>>>> 3426fc3c
				TraceEvent(SevWarn, "TestAuditStorageWaitCancelAuditStorageUntilCompleteError")
				    .errorUnsuppressed(e)
				    .detail("AuditID", auditId)
				    .detail("AuditType", type);
				wait(delay(1));
			}
		}
		return Void();
	}
<<<<<<< HEAD

	ACTOR Future<Void> _start(ValidateStorage* self, Database cx) {
		TraceEvent("ValidateStorageTestBegin");
		state std::map<Key, Value> kvs({ { "TestKeyA"_sr, "TestValueA"_sr },
		                                 { "TestKeyB"_sr, "TestValueB"_sr },
		                                 { "TestKeyC"_sr, "TestValueC"_sr },
		                                 { "TestKeyD"_sr, "TestValueD"_sr },
		                                 { "TestKeyE"_sr, "TestValueE"_sr },
		                                 { "TestKeyF"_sr, "TestValueF"_sr } });

		Version ver = wait(self->populateData(self, cx, &kvs));

		TraceEvent("TestValueWritten").detail("AtVersion", ver);

		if (g_network->isSimulated()) {
			// NOTE: the value will be reset after consistency check
			disableConnectionFailures("AuditStorage");
		}

		self->testStringToAuditPhaseFunctionality();
		TraceEvent("TestAuditStorageStringToAuditPhaseFuncionalityDone");

		wait(self->testSSUserDataValidation(self, cx, KeyRangeRef("TestKeyA"_sr, "TestKeyF"_sr)));
		TraceEvent("TestAuditStorageValidateValueDone");

		wait(self->testAuditStorageFunctionality(self, cx));
		TraceEvent("TestAuditStorageFunctionalityDone");

		wait(self->testAuditStorageIDGenerator(self, cx));
		TraceEvent("TestAuditStorageIDGeneratorDone");

		wait(self->testGetAuditStateWhenNoOngingAudit(self, cx));
		TraceEvent("TestGetAuditStateDone");

=======

	ACTOR Future<Void> _start(ValidateStorage* self, Database cx) {
		TraceEvent("ValidateStorageTestBegin");
		state std::map<Key, Value> kvs({ { "TestKeyA"_sr, "TestValueA"_sr },
		                                 { "TestKeyB"_sr, "TestValueB"_sr },
		                                 { "TestKeyC"_sr, "TestValueC"_sr },
		                                 { "TestKeyD"_sr, "TestValueD"_sr },
		                                 { "TestKeyE"_sr, "TestValueE"_sr },
		                                 { "TestKeyF"_sr, "TestValueF"_sr } });

		Version ver = wait(self->populateData(self, cx, &kvs));

		TraceEvent("TestValueWritten").detail("AtVersion", ver);

		if (g_network->isSimulated()) {
			// NOTE: the value will be reset after consistency check
			disableConnectionFailures("AuditStorage");
		}

		self->testStringToAuditPhaseFunctionality();
		TraceEvent("TestAuditStorageStringToAuditPhaseFuncionalityDone");

		wait(self->testSSUserDataValidation(self, cx, KeyRangeRef("TestKeyA"_sr, "TestKeyF"_sr)));
		TraceEvent("TestAuditStorageValidateValueDone");

		wait(self->testAuditStorageFunctionality(self, cx));
		TraceEvent("TestAuditStorageFunctionalityDone");

		wait(self->testAuditStorageIDGenerator(self, cx));
		TraceEvent("TestAuditStorageIDGeneratorDone");

>>>>>>> 3426fc3c
		wait(self->testAuditStorageConcurrentRunForDifferentType(self, cx));
		TraceEvent("TestAuditStorageConcurrentRunForDifferentTypeDone");

		wait(self->testAuditStorageConcurrentRunForSameType(self, cx));
		TraceEvent("TestAuditStorageConcurrentRunForSameTypeDone");

		wait(self->testAuditStorageCancellation(self, cx));
		TraceEvent("TestAuditStorageCancellationDone");
<<<<<<< HEAD
=======

		wait(self->testAuditStorageProgress(self, cx));
		TraceEvent("TestAuditStorageProgressDone");

		wait(self->testAuditStorageWhenDDSecurityMode(self, cx));
		TraceEvent("TestAuditStorageWhenDDSecurityModeDone");

		wait(self->testAuditStorageWhenDDBackToNormalMode(self, cx));
		TraceEvent("TestAuditStorageWhenDDBackToNormalModeDone");
>>>>>>> 3426fc3c

		return Void();
	}

	ACTOR Future<Version> populateData(ValidateStorage* self, Database cx, std::map<Key, Value>* kvs) {
		state Reference<ReadYourWritesTransaction> tr = makeReference<ReadYourWritesTransaction>(cx);
		state Version version;
		state UID debugID;

		loop {
			debugID = deterministicRandom()->randomUniqueID();
			try {
				tr->debugTransaction(debugID);
				for (const auto& [key, value] : *kvs) {
					tr->set(key, value);
				}
				wait(tr->commit());
				version = tr->getCommittedVersion();
				break;
			} catch (Error& e) {
				TraceEvent("TestCommitError").errorUnsuppressed(e);
				wait(tr->onError(e));
			}
		}

		TraceEvent("PopulateTestDataDone")
		    .detail("CommitVersion", tr->getCommittedVersion())
		    .detail("DebugID", debugID);

		return version;
	}

	void testStringToAuditPhaseFunctionality() {
		AuditPhase phase = AuditPhase::Invalid;
		std::string inputStr = "RUNNING";
		phase = stringToAuditPhase(inputStr);
		if (phase != AuditPhase::Running) {
			TraceEvent(SevError, "TestStringToAuditPhaseError").detail("Input", inputStr);
		}
		inputStr = "RUnnING";
		phase = stringToAuditPhase(inputStr);
		if (phase != AuditPhase::Running) {
			TraceEvent(SevError, "TestStringToAuditPhaseError").detail("Input", inputStr);
		}
		inputStr = "error";
		phase = stringToAuditPhase(inputStr);
		if (phase != AuditPhase::Error) {
			TraceEvent(SevError, "TestStringToAuditPhaseError").detail("Input", inputStr);
		}
		inputStr = "error123";
		phase = stringToAuditPhase(inputStr);
		if (phase != AuditPhase::Invalid) {
			TraceEvent(SevError, "TestStringToAuditPhaseError").detail("Input", inputStr);
		}
		inputStr = "123";
		phase = stringToAuditPhase(inputStr);
		if (phase != AuditPhase::Invalid) {
			TraceEvent(SevError, "TestStringToAuditPhaseError").detail("Input", inputStr);
		}
		inputStr = "12Failed";
		phase = stringToAuditPhase(inputStr);
		if (phase != AuditPhase::Invalid) {
			TraceEvent(SevError, "TestStringToAuditPhaseError").detail("Input", inputStr);
		}
		return;
	}

	ACTOR Future<Void> testSSUserDataValidation(ValidateStorage* self, Database cx, KeyRange range) {
		TraceEvent("TestSSUserDataValidationBegin").detail("Range", range);
		state Transaction tr(cx);
		tr.setOption(FDBTransactionOptions::PRIORITY_SYSTEM_IMMEDIATE);
		tr.setOption(FDBTransactionOptions::ACCESS_SYSTEM_KEYS);
		state int retryCount = 0;
		loop {
			try {
				state RangeResult shards =
				    wait(krmGetRanges(&tr, keyServersPrefix, range, CLIENT_KNOBS->TOO_MANY, CLIENT_KNOBS->TOO_MANY));
				ASSERT(!shards.empty() && !shards.more);

				state RangeResult UIDtoTagMap = wait(tr.getRange(serverTagKeys, CLIENT_KNOBS->TOO_MANY));
				ASSERT(!UIDtoTagMap.more && UIDtoTagMap.size() < CLIENT_KNOBS->TOO_MANY);

				state int i = 0;
				for (i = 0; i < shards.size() - 1; ++i) {
					std::vector<UID> src;
					std::vector<UID> dest;
					UID srcId, destId;
					decodeKeyServersValue(UIDtoTagMap, shards[i].value, src, dest, srcId, destId);

					const int idx = deterministicRandom()->randomInt(0, src.size());
					Optional<Value> serverListValue = wait(tr.get(serverListKeyFor(src[idx])));
					ASSERT(serverListValue.present());
					const StorageServerInterface ssi = decodeServerListValue(serverListValue.get());
					TraceEvent("TestSSUserDataValidationSendingRequest")
					    .detail("Range", range)
					    .detail("StorageServer", ssi.toString());
					AuditStorageRequest req(deterministicRandom()->randomUniqueID(),
					                        KeyRangeRef(shards[i].key, shards[i + 1].key),
					                        AuditType::ValidateHA);
					req.ddId = deterministicRandom()->randomUniqueID();
					Optional<AuditStorageState> vResult =
					    wait(timeout<AuditStorageState>(ssi.auditStorage.getReply(req), 5));
					if (!vResult.present()) {
						return Void();
					}
				}
				break;
			} catch (Error& e) {
				if (retryCount > 5) {
					TraceEvent(SevWarnAlways, "TestSSUserDataValidationFailed")
					    .errorUnsuppressed(e)
					    .detail("Range", range);
					break;
				} else {
					TraceEvent(SevWarn, "TestSSUserDataValidationFailedRetry")
					    .errorUnsuppressed(e)
					    .detail("Range", range)
					    .detail("RetryCount", retryCount);
					wait(delay(1));
					retryCount++;
					continue;
<<<<<<< HEAD
=======
				}
			}
		}

		TraceEvent("TestSSUserDataValidationDone").detail("Range", range);

		return Void();
	}

	ACTOR Future<UID> auditStorageForType(ValidateStorage* self,
	                                      Database cx,
	                                      AuditType type,
	                                      std::string context,
	                                      bool stopWaitWhenCleared = false) {
		std::vector<KeyRangeRef> auditKeysCollection = { partialKeys1, partialKeys2, partialKeys3, partialKeys4,
			                                             partialKeys5, partialKeys6, partialKeys7, allKeys };
		state KeyRangeRef auditRange = deterministicRandom()->randomChoice(auditKeysCollection);
		// Send audit request until the server accepts the request
		state UID auditId = wait(self->triggerAuditStorageForType(cx, type, context, auditRange));
		if (auditRange.empty()) {
			ASSERT(!auditId.isValid());
			return UID();
		}
		// Wait until the request completes
		wait(self->waitAuditStorageUntilComplete(cx, type, auditId, context, stopWaitWhenCleared));
		// Check internal persist state
		wait(self->checkAuditStorageInternalState(cx, type, auditId, context));
		return auditId;
	}

	ACTOR Future<Void> testAuditStorageFunctionality(ValidateStorage* self, Database cx) {
		UID auditIdA =
		    wait(self->auditStorageForType(self, cx, AuditType::ValidateHA, "TestAuditStorageFunctionality"));
		TraceEvent("TestFunctionalityHADone", auditIdA);
		UID auditIdB =
		    wait(self->auditStorageForType(self, cx, AuditType::ValidateReplica, "TestAuditStorageFunctionality"));
		TraceEvent("TestFunctionalityReplicaDone", auditIdB);
		UID auditIdC = wait(
		    self->auditStorageForType(self, cx, AuditType::ValidateLocationMetadata, "TestAuditStorageFunctionality"));
		TraceEvent("TestFunctionalityShardLocationMetadataDone", auditIdC);
		UID auditIdD = wait(self->auditStorageForType(
		    self, cx, AuditType::ValidateStorageServerShard, "TestAuditStorageFunctionality"));
		TraceEvent("TestFunctionalitySSShardInfoDone", auditIdD);
		wait(self->testGetAuditStateWhenNoOngingAudit(self, cx));
		TraceEvent("TestGetAuditStateDone");
		return Void();
	}

	ACTOR Future<Void> testAuditStorageIDGenerator(ValidateStorage* self, Database cx) {
		state AuditType type = AuditType::ValidateReplica;
		TraceEvent("TestAuditStorageIDGeneratorBegin").detail("AuditType", type);
		state UID auditIdA = wait(self->auditStorageForType(self, cx, type, "FirstRunInTestIDGenerator"));
		state UID auditIdB = wait(self->auditStorageForType(self, cx, type, "SecondRunInTestIDGenerator"));
		if (auditIdA == auditIdB && auditIdA.isValid()) {
			TraceEvent(SevError, "TestAuditStorageIDGeneratorError")
			    .detail("AuditType", type)
			    .detail("AuditIDA", auditIdA)
			    .detail("AuditIDB", auditIdB);
		}
		TraceEvent("TestAuditStorageIDGeneratorEnd").detail("AuditType", type);
		;
		return Void();
	}

	ACTOR Future<Void> testGetAuditStateWhenNoOngingAuditForType(ValidateStorage* self, Database cx, AuditType type) {
		TraceEvent("TestGetAuditStateBegin").detail("AuditType", type);
		std::vector<AuditStorageState> res1 = wait(getAuditStates(cx, type, /*newFirst=*/true, 1));
		if (res1.size() > 1) { // == 0 if empty range when testAuditStorageFunctionality
			TraceEvent(SevError, "TestGetAuditStatesError").detail("ActualResSize", res1.size());
		}
		std::vector<AuditStorageState> res2 =
		    wait(getAuditStates(cx, type, /*newFirst=*/true, CLIENT_KNOBS->TOO_MANY, AuditPhase::Invalid));
		if (res2.size() != 0) {
			TraceEvent(SevError, "TestExistingInvalidAudit")
			    .detail("ActualResSize", res2.size())
			    .detail("InputPhase", AuditPhase::Invalid);
		}
		std::vector<AuditStorageState> res3 =
		    wait(getAuditStates(cx, type, /*newFirst=*/true, CLIENT_KNOBS->TOO_MANY, AuditPhase::Running));
		if (res3.size() != 0) {
			TraceEvent(SevError, "TestExistingRunningAudit")
			    .detail("ActualResSize", res3.size())
			    .detail("InputPhase", AuditPhase::Running);
		}
		std::vector<AuditStorageState> res4 =
		    wait(getAuditStates(cx, type, /*newFirst=*/true, CLIENT_KNOBS->TOO_MANY, AuditPhase::Complete));
		for (const auto& auditState : res4) {
			if (auditState.getPhase() != AuditPhase::Complete) {
				TraceEvent(SevError, "TestGetAuditStatesByPhaseError")
				    .detail("ActualPhase", auditState.getPhase())
				    .detail("InputPhase", AuditPhase::Complete);
			}
		}
		std::vector<AuditStorageState> res5 =
		    wait(getAuditStates(cx, type, /*newFirst=*/true, CLIENT_KNOBS->TOO_MANY, AuditPhase::Failed));
		for (const auto& auditState : res5) {
			if (auditState.getPhase() != AuditPhase::Failed) {
				TraceEvent(SevError, "TestGetAuditStatesByPhaseError")
				    .detail("ActualPhase", auditState.getPhase())
				    .detail("InputPhase", AuditPhase::Failed);
			}
		}
		std::vector<AuditStorageState> res6 =
		    wait(getAuditStates(cx, type, /*newFirst=*/true, CLIENT_KNOBS->TOO_MANY, AuditPhase::Error));
		for (const auto& auditState : res6) {
			if (auditState.getPhase() != AuditPhase::Error) {
				TraceEvent(SevError, "TestGetAuditStatesByPhaseError")
				    .detail("ActualPhase", auditState.getPhase())
				    .detail("InputPhase", AuditPhase::Error);
			}
		}
		TraceEvent("TestGetAuditStateEnd").detail("AuditType", type);
		return Void();
	}

	ACTOR Future<Void> testGetAuditStateWhenNoOngingAudit(ValidateStorage* self, Database cx) {
		wait(self->testGetAuditStateWhenNoOngingAuditForType(self, cx, AuditType::ValidateHA));
		TraceEvent("TestGetAuditStateHADone");

		wait(self->testGetAuditStateWhenNoOngingAuditForType(self, cx, AuditType::ValidateReplica));
		TraceEvent("TestGetAuditStateReplicaDone");

		wait(self->testGetAuditStateWhenNoOngingAuditForType(self, cx, AuditType::ValidateLocationMetadata));
		TraceEvent("TestGetAuditStateShardLocationMetadataDone");

		wait(self->testGetAuditStateWhenNoOngingAuditForType(self, cx, AuditType::ValidateStorageServerShard));
		TraceEvent("TestGetAuditStateSSShardInfoDone");
		return Void();
	}

	ACTOR Future<Void> testAuditStorageConcurrentRunForDifferentType(ValidateStorage* self, Database cx) {
		TraceEvent("TestAuditStorageConcurrentRunForDifferentTypeBegin");
		state std::vector<Future<Void>> fs;
		state std::vector<UID> auditIds = { UID(), UID(), UID(), UID() };
		fs.push_back(
		    store(auditIds[0],
		          self->auditStorageForType(self, cx, AuditType::ValidateHA, "TestConcurrentRunForDifferentType")));
		fs.push_back(store(
		    auditIds[1],
		    self->auditStorageForType(self, cx, AuditType::ValidateReplica, "TestConcurrentRunForDifferentType")));
		fs.push_back(store(auditIds[2],
		                   self->auditStorageForType(
		                       self, cx, AuditType::ValidateLocationMetadata, "TestConcurrentRunForDifferentType")));
		fs.push_back(store(auditIds[3],
		                   self->auditStorageForType(
		                       self, cx, AuditType::ValidateStorageServerShard, "TestConcurrentRunForDifferentType")));
		wait(waitForAll(fs));
		fs.clear();
		TraceEvent("TestAuditStorageConcurrentRunForDifferentTypeEnd");
		return Void();
	}

	ACTOR Future<Void> testAuditStorageConcurrentRunForSameType(ValidateStorage* self, Database cx) {
		TraceEvent("TestAuditStorageConcurrentRunForSameTypeBegin");
		state std::vector<Future<Void>> fs;
		state std::vector<UID> auditIds = { UID(), UID(), UID(), UID() };
		fs.push_back(store(
		    auditIds[0],
		    self->auditStorageForType(
		        self, cx, AuditType::ValidateReplica, "TestConcurrentRunForSameType", /*stopWaitWhenCleared=*/true)));
		fs.push_back(store(
		    auditIds[1],
		    self->auditStorageForType(
		        self, cx, AuditType::ValidateReplica, "TestConcurrentRunForSameType", /*stopWaitWhenCleared=*/true)));
		fs.push_back(store(
		    auditIds[2],
		    self->auditStorageForType(
		        self, cx, AuditType::ValidateReplica, "TestConcurrentRunForSameType", /*stopWaitWhenCleared=*/true)));
		fs.push_back(store(
		    auditIds[3],
		    self->auditStorageForType(
		        self, cx, AuditType::ValidateReplica, "TestConcurrentRunForSameType", /*stopWaitWhenCleared=*/true)));
		wait(waitForAll(fs));
		TraceEvent("TestAuditStorageConcurrentRunForSameTypeEnd");
		return Void();
	}

	ACTOR Future<Void> testAuditStorageCancellation(ValidateStorage* self, Database cx) {
		TraceEvent("TestAuditStorageCancellationBegin");
		state UID auditId = wait(self->triggerAuditStorageForType(cx, AuditType::ValidateHA, "TestAuditCancellation"));
		state std::vector<Future<Void>> fs;
		fs.push_back(self->waitCancelAuditStorageUntilComplete(cx, AuditType::ValidateHA, auditId));
		fs.push_back(self->waitCancelAuditStorageUntilComplete(cx, AuditType::ValidateHA, auditId));
		fs.push_back(self->waitCancelAuditStorageUntilComplete(cx, AuditType::ValidateReplica, auditId));
		fs.push_back(self->checkAuditStorageInternalState(cx, AuditType::ValidateHA, auditId, "TestAuditCancellation"));
		fs.push_back(
		    self->checkAuditStorageInternalState(cx, AuditType::ValidateReplica, auditId, "TestAuditCancellation"));
		wait(waitForAll(fs));
		fs.clear();
		fs.push_back(self->checkAuditStorageInternalState(cx, AuditType::ValidateHA, auditId, "TestAuditCancellation"));
		fs.push_back(
		    self->checkAuditStorageInternalState(cx, AuditType::ValidateReplica, auditId, "TestAuditCancellation"));
		wait(waitForAll(fs));
		state std::vector<AuditStorageState> currentAuditStates1 =
		    wait(getAuditStates(cx, AuditType::ValidateHA, /*newFirst=*/true, CLIENT_KNOBS->TOO_MANY));
		for (const auto& auditState : currentAuditStates1) {
			if (auditState.id == auditId && auditState.getPhase() != AuditPhase::Failed) {
				TraceEvent(SevError, "TestAuditStorageCancellation1Error")
				    .detail("AuditType", auditState.getType())
				    .detail("AuditID", auditId)
				    .detail("AuditPhase", auditState.getPhase());
			}
		}
		state std::vector<AuditStorageState> currentAuditStates2 =
		    wait(getAuditStates(cx, AuditType::ValidateReplica, /*newFirst=*/true, CLIENT_KNOBS->TOO_MANY));
		for (const auto& auditState : currentAuditStates2) {
			if (auditState.id == auditId && auditState.getPhase() != AuditPhase::Failed) {
				TraceEvent(SevError, "TestAuditStorageCancellation2Error")
				    .detail("AuditType", auditState.getType())
				    .detail("AuditID", auditId)
				    .detail("AuditPhase", auditState.getPhase());
			}
		}
		TraceEvent("TestAuditStorageCancellationEnd");
		return Void();
	}

	ACTOR Future<Void> persistAuditStateByRange(ValidateStorage* self, Database cx, AuditStorageState auditState) {
		state Transaction tr(cx);
		state RangeResult auditStates;
		loop {
			try {
				tr.setOption(FDBTransactionOptions::PRIORITY_SYSTEM_IMMEDIATE);
				tr.setOption(FDBTransactionOptions::ACCESS_SYSTEM_KEYS);
				tr.setOption(FDBTransactionOptions::LOCK_AWARE);
				wait(krmSetRange(&tr,
				                 auditRangeBasedProgressPrefixFor(auditState.getType(), auditState.id),
				                 auditState.range,
				                 auditStorageStateValue(auditState)));
				wait(tr.commit());
				break;
			} catch (Error& e) {
				wait(tr.onError(e));
			}
		}
		return Void();
	}

	// Test audit progress persist invariant
	ACTOR Future<Void> testAuditStorageProgress(ValidateStorage* self, Database cx) {
		TraceEvent("TestAuditStorageProgressBegin");
		state UID auditId = deterministicRandom()->randomUniqueID();
		state AuditType auditType = AuditType::ValidateHA;
		state UID ddId = deterministicRandom()->randomUniqueID();
		std::vector<KeyRange> progressRangesCollection = {
			KeyRangeRef("TestKeyA"_sr, "TestKeyB"_sr),   KeyRangeRef("TestKeyB"_sr, "TestKeyBB"_sr),
			KeyRangeRef("TestKeyA"_sr, "TestKeyBBB"_sr), KeyRangeRef("TestKeyE"_sr, "TestKeyF"_sr),
			KeyRangeRef("TestKeyC"_sr, "TestKeyD"_sr),   KeyRangeRef("TestKeyBBB"_sr, "TestKeyC"_sr),
			KeyRangeRef("TestKeyBB"_sr, "TestKeyBC"_sr),
		};
		state std::vector<KeyRange> progressRanges = shuffleRanges(progressRangesCollection);
		state int i = 0;
		state std::vector<KeyRange> alreadyPersisteRanges;
		for (; i < progressRanges.size(); i++) {
			state AuditStorageState auditState(auditId, auditType);
			auditState.range = progressRanges[i];
			auditState.ddId = ddId;
			auditState.setPhase(AuditPhase::Complete);
			wait(self->persistAuditStateByRange(self, cx, auditState));
			alreadyPersisteRanges.push_back(progressRanges[i]);
			std::vector<AuditStorageState> auditStates = wait(getAuditStateByRange(cx, auditType, auditId, allKeys));
			for (int i = 0; i < auditStates.size(); i++) {
				KeyRange toCompare = auditStates[i].range;
				bool overlapped = false;
				bool fullyCovered = false;
				std::vector<KeyRange> unCoveredRanges;
				unCoveredRanges.push_back(toCompare);
				// check if toCompare is overlapped/fullyCovered by alreadyPersisteRanges
				for (const auto& persistedRange : alreadyPersisteRanges) {
					KeyRange overlappedRange = toCompare & persistedRange;
					if (!overlappedRange.empty()) {
						overlapped = true;
					}
					std::vector<KeyRange> unCoveredRangesNow;
					for (const auto& unCoveredRange : unCoveredRanges) {
						std::vector<KeyRangeRef> tmp = unCoveredRange - persistedRange;
						for (const auto& item : tmp) {
							unCoveredRangesNow.push_back(item);
						}
					}
					unCoveredRanges = unCoveredRangesNow;
				}
				fullyCovered = unCoveredRanges.empty();
				if (fullyCovered) { // toCompare is fully covered by alreadyPersisteRanges
					ASSERT(auditStates[i].getPhase() == AuditPhase::Complete);
				} else {
					// toCompare cannot be partially covered by alreadyPersisteRanges
					ASSERT(!overlapped);
					ASSERT(auditStates[i].getPhase() == AuditPhase::Invalid);
>>>>>>> 3426fc3c
				}
			}
		}
		TraceEvent("TestAuditStorageProgressEnd");
		return Void();
	}

<<<<<<< HEAD
		TraceEvent("TestSSUserDataValidationDone").detail("Range", range);

		return Void();
	}

	ACTOR Future<UID> auditStorageForType(ValidateStorage* self,
	                                      Database cx,
	                                      AuditType type,
	                                      std::string context,
	                                      bool stopWaitWhenCleared = false) {
		// Send audit request until the server accepts the request
		state UID auditId = wait(self->triggerAuditStorageForType(cx, type, context));
		// Wait until the request completes
		wait(self->waitAuditStorageUntilComplete(cx, type, auditId, context, stopWaitWhenCleared));
		// Check internal persist state
		wait(self->checkAuditStorageInternalState(cx, type, auditId, context));
		return auditId;
	}

	ACTOR Future<Void> testAuditStorageFunctionality(ValidateStorage* self, Database cx) {
		UID auditIdA =
		    wait(self->auditStorageForType(self, cx, AuditType::ValidateHA, "TestAuditStorageFunctionality"));
		TraceEvent("TestFunctionalityHADone");
		UID auditIdB =
		    wait(self->auditStorageForType(self, cx, AuditType::ValidateReplica, "TestAuditStorageFunctionality"));
		TraceEvent("TestFunctionalityReplicaDone");
		UID auditIdC = wait(
		    self->auditStorageForType(self, cx, AuditType::ValidateLocationMetadata, "TestAuditStorageFunctionality"));
		TraceEvent("TestFunctionalityShardLocationMetadataDone");
		UID auditIdD = wait(self->auditStorageForType(
		    self, cx, AuditType::ValidateStorageServerShard, "TestAuditStorageFunctionality"));
		TraceEvent("TestFunctionalitySSShardInfoDone");
		return Void();
	}

	ACTOR Future<Void> testAuditStorageIDGenerator(ValidateStorage* self, Database cx) {
		state AuditType type = AuditType::ValidateReplica;
		TraceEvent("TestAuditStorageIDGeneratorBegin").detail("AuditType", type);
		state UID auditIdA = wait(self->auditStorageForType(self, cx, type, "FirstRunInTestIDGenerator"));
		state UID auditIdB = wait(self->auditStorageForType(self, cx, type, "SecondRunInTestIDGenerator"));
		if (auditIdA == auditIdB) {
			TraceEvent(SevError, "TestAuditStorageIDGeneratorError")
			    .detail("AuditType", type)
			    .detail("AuditIDA", auditIdA)
			    .detail("AuditIDB", auditIdB);
		}
		TraceEvent("TestAuditStorageIDGeneratorEnd").detail("AuditType", type);
		;
		return Void();
	}

	ACTOR Future<Void> testGetAuditStateWhenNoOngingAuditForType(ValidateStorage* self, Database cx, AuditType type) {
		TraceEvent("TestGetAuditStateBegin").detail("AuditType", type);
		;
		std::vector<AuditStorageState> res1 = wait(getAuditStates(cx, type, /*newFirst=*/true, 1));
		if (res1.size() != 1) {
			TraceEvent(SevError, "TestGetAuditStatesError").detail("ActualResSize", res1.size());
		}
		std::vector<AuditStorageState> res2 =
		    wait(getAuditStates(cx, type, /*newFirst=*/true, CLIENT_KNOBS->TOO_MANY, AuditPhase::Invalid));
		if (res2.size() != 0) {
			TraceEvent(SevError, "TestExistingInvalidAudit")
			    .detail("ActualResSize", res2.size())
			    .detail("InputPhase", AuditPhase::Invalid);
		}
		std::vector<AuditStorageState> res3 =
		    wait(getAuditStates(cx, type, /*newFirst=*/true, CLIENT_KNOBS->TOO_MANY, AuditPhase::Running));
		if (res3.size() != 0) {
			TraceEvent(SevError, "TestExistingRunningAudit")
			    .detail("ActualResSize", res3.size())
			    .detail("InputPhase", AuditPhase::Running);
		}
		std::vector<AuditStorageState> res4 =
		    wait(getAuditStates(cx, type, /*newFirst=*/true, CLIENT_KNOBS->TOO_MANY, AuditPhase::Complete));
		for (const auto& auditState : res4) {
			if (auditState.getPhase() != AuditPhase::Complete) {
				TraceEvent(SevError, "TestGetAuditStatesByPhaseError")
				    .detail("ActualPhase", auditState.getPhase())
				    .detail("InputPhase", AuditPhase::Complete);
			}
		}
		std::vector<AuditStorageState> res5 =
		    wait(getAuditStates(cx, type, /*newFirst=*/true, CLIENT_KNOBS->TOO_MANY, AuditPhase::Failed));
		for (const auto& auditState : res5) {
			if (auditState.getPhase() != AuditPhase::Failed) {
				TraceEvent(SevError, "TestGetAuditStatesByPhaseError")
				    .detail("ActualPhase", auditState.getPhase())
				    .detail("InputPhase", AuditPhase::Failed);
			}
		}
		std::vector<AuditStorageState> res6 =
		    wait(getAuditStates(cx, type, /*newFirst=*/true, CLIENT_KNOBS->TOO_MANY, AuditPhase::Error));
		for (const auto& auditState : res6) {
			if (auditState.getPhase() != AuditPhase::Error) {
				TraceEvent(SevError, "TestGetAuditStatesByPhaseError")
				    .detail("ActualPhase", auditState.getPhase())
				    .detail("InputPhase", AuditPhase::Error);
			}
		}
		TraceEvent("TestGetAuditStateEnd").detail("AuditType", type);
		return Void();
	}

	ACTOR Future<Void> testGetAuditStateWhenNoOngingAudit(ValidateStorage* self, Database cx) {
		wait(self->testGetAuditStateWhenNoOngingAuditForType(self, cx, AuditType::ValidateHA));
		TraceEvent("TestGetAuditStateHADone");

		wait(self->testGetAuditStateWhenNoOngingAuditForType(self, cx, AuditType::ValidateReplica));
		TraceEvent("TestGetAuditStateReplicaDone");

		wait(self->testGetAuditStateWhenNoOngingAuditForType(self, cx, AuditType::ValidateLocationMetadata));
		TraceEvent("TestGetAuditStateShardLocationMetadataDone");

		wait(self->testGetAuditStateWhenNoOngingAuditForType(self, cx, AuditType::ValidateStorageServerShard));
		TraceEvent("TestGetAuditStateSSShardInfoDone");
		return Void();
	}

	ACTOR Future<Void> testAuditStorageConcurrentRunForDifferentType(ValidateStorage* self, Database cx) {
		TraceEvent("TestAuditStorageConcurrentRunForDifferentTypeBegin");
		state std::vector<Future<Void>> fs;
		state std::vector<UID> auditIds = { UID(), UID(), UID(), UID() };
		fs.push_back(
		    store(auditIds[0],
		          self->auditStorageForType(self, cx, AuditType::ValidateHA, "TestConcurrentRunForDifferentType")));
		fs.push_back(store(
		    auditIds[1],
		    self->auditStorageForType(self, cx, AuditType::ValidateReplica, "TestConcurrentRunForDifferentType")));
		fs.push_back(store(auditIds[2],
		                   self->auditStorageForType(
		                       self, cx, AuditType::ValidateLocationMetadata, "TestConcurrentRunForDifferentType")));
		fs.push_back(store(auditIds[3],
		                   self->auditStorageForType(
		                       self, cx, AuditType::ValidateStorageServerShard, "TestConcurrentRunForDifferentType")));
		wait(waitForAll(fs));
		fs.clear();
		TraceEvent("TestAuditStorageConcurrentRunForDifferentTypeEnd");
		return Void();
	}

	ACTOR Future<Void> testAuditStorageConcurrentRunForSameType(ValidateStorage* self, Database cx) {
		TraceEvent("TestAuditStorageConcurrentRunForSameTypeBegin");
		state std::vector<Future<Void>> fs;
		state std::vector<UID> auditIds = { UID(), UID(), UID(), UID() };
		fs.push_back(store(
		    auditIds[0],
		    self->auditStorageForType(
		        self, cx, AuditType::ValidateReplica, "TestConcurrentRunForSameType", /*stopWaitWhenCleared=*/true)));
		fs.push_back(store(
		    auditIds[1],
		    self->auditStorageForType(
		        self, cx, AuditType::ValidateReplica, "TestConcurrentRunForSameType", /*stopWaitWhenCleared=*/true)));
		fs.push_back(store(
		    auditIds[2],
		    self->auditStorageForType(
		        self, cx, AuditType::ValidateReplica, "TestConcurrentRunForSameType", /*stopWaitWhenCleared=*/true)));
		fs.push_back(store(
		    auditIds[3],
		    self->auditStorageForType(
		        self, cx, AuditType::ValidateReplica, "TestConcurrentRunForSameType", /*stopWaitWhenCleared=*/true)));
		wait(waitForAll(fs));
		TraceEvent("TestAuditStorageConcurrentRunForSameTypeEnd");
		return Void();
	}

	ACTOR Future<Void> testAuditStorageCancellation(ValidateStorage* self, Database cx) {
		TraceEvent("TestAuditStorageCancellationBegin");
		state UID auditId = wait(self->triggerAuditStorageForType(cx, AuditType::ValidateHA, "TestAuditCancellation"));
		state std::vector<Future<Void>> fs;
		fs.push_back(self->waitCancelAuditStorageUntilComplete(cx, AuditType::ValidateHA, auditId));
		fs.push_back(self->waitCancelAuditStorageUntilComplete(cx, AuditType::ValidateHA, auditId));
		fs.push_back(self->waitCancelAuditStorageUntilComplete(cx, AuditType::ValidateReplica, auditId));
		fs.push_back(self->checkAuditStorageInternalState(cx, AuditType::ValidateHA, auditId, "TestAuditCancellation"));
		fs.push_back(
		    self->checkAuditStorageInternalState(cx, AuditType::ValidateReplica, auditId, "TestAuditCancellation"));
		wait(waitForAll(fs));
		fs.clear();
		fs.push_back(self->checkAuditStorageInternalState(cx, AuditType::ValidateHA, auditId, "TestAuditCancellation"));
		fs.push_back(
		    self->checkAuditStorageInternalState(cx, AuditType::ValidateReplica, auditId, "TestAuditCancellation"));
		wait(waitForAll(fs));
		state std::vector<AuditStorageState> currentAuditStates1 =
		    wait(getAuditStates(cx, AuditType::ValidateHA, /*newFirst=*/true, CLIENT_KNOBS->TOO_MANY));
		for (const auto& auditState : currentAuditStates1) {
			if (auditState.id == auditId && auditState.getPhase() != AuditPhase::Failed) {
				TraceEvent(SevError, "TestAuditStorageCancellation1Error")
				    .detail("AuditType", auditState.getType())
				    .detail("AuditID", auditId)
				    .detail("AuditPhase", auditState.getPhase());
			}
		}
		state std::vector<AuditStorageState> currentAuditStates2 =
		    wait(getAuditStates(cx, AuditType::ValidateReplica, /*newFirst=*/true, CLIENT_KNOBS->TOO_MANY));
		for (const auto& auditState : currentAuditStates2) {
			if (auditState.id == auditId && auditState.getPhase() != AuditPhase::Failed) {
				TraceEvent(SevError, "TestAuditStorageCancellation2Error")
				    .detail("AuditType", auditState.getType())
				    .detail("AuditID", auditId)
				    .detail("AuditPhase", auditState.getPhase());
			}
		}
		TraceEvent("TestAuditStorageCancellationEnd");
=======
	ACTOR Future<Void> testAuditStorageWhenDDSecurityMode(ValidateStorage* self, Database cx) {
		TraceEvent("TestAuditStorageWhenDDSecurityModeBegin");
		int _ = wait(setDDMode(cx, 2));
		UID auditIdA =
		    wait(self->auditStorageForType(self, cx, AuditType::ValidateHA, "TestAuditStorageWhenDDSecurityMode"));
		TraceEvent("TestFunctionalityHADoneWhenDDSecurityMode", auditIdA);
		UID auditIdB =
		    wait(self->auditStorageForType(self, cx, AuditType::ValidateReplica, "TestAuditStorageWhenDDSecurityMode"));
		TraceEvent("TestFunctionalityReplicaDoneWhenDDSecurityMode", auditIdB);
		UID auditIdC = wait(self->auditStorageForType(
		    self, cx, AuditType::ValidateLocationMetadata, "TestAuditStorageWhenDDSecurityMode"));
		TraceEvent("TestFunctionalityShardLocationMetadataDoneWhenDDSecurityMode", auditIdC);
		UID auditIdD = wait(self->auditStorageForType(
		    self, cx, AuditType::ValidateStorageServerShard, "TestAuditStorageWhenDDSecurityMode"));
		TraceEvent("TestFunctionalitySSShardInfoDoneWhenDDSecurityMode", auditIdD);
		TraceEvent("TestAuditStorageWhenDDSecurityModeEnd");
		return Void();
	}

	ACTOR Future<Void> testAuditStorageWhenDDBackToNormalMode(ValidateStorage* self, Database cx) {
		TraceEvent("TestAuditStorageWhenDDBackToNormalModeBegin");
		int _ = wait(setDDMode(cx, 1));
		UID auditIdA =
		    wait(self->auditStorageForType(self, cx, AuditType::ValidateHA, "TestAuditStorageWhenDDBackToNormalMode"));
		TraceEvent("TestFunctionalityHADoneWhenDDBackToNormalMode", auditIdA);
		UID auditIdB = wait(
		    self->auditStorageForType(self, cx, AuditType::ValidateReplica, "TestAuditStorageWhenDDBackToNormalMode"));
		TraceEvent("TestFunctionalityReplicaDoneWhenDDBackToNormalMode", auditIdB);
		UID auditIdC = wait(self->auditStorageForType(
		    self, cx, AuditType::ValidateLocationMetadata, "TestAuditStorageWhenDDBackToNormalMode"));
		TraceEvent("TestFunctionalityShardLocationMetadataDoneWhenDDBackToNormalMode", auditIdC);
		UID auditIdD = wait(self->auditStorageForType(
		    self, cx, AuditType::ValidateStorageServerShard, "TestAuditStorageWhenDDBackToNormalMode"));
		TraceEvent("TestFunctionalitySSShardInfoDoneWhenDDBackToNormalMode", auditIdD);
		TraceEvent("TestAuditStorageWhenDDBackToNormalModeEnd");
>>>>>>> 3426fc3c
		return Void();
	}

	Future<bool> check(Database const& cx) override { return true; }

	void getMetrics(std::vector<PerfMetric>& m) override {}
};

WorkloadFactory<ValidateStorage> ValidateStorageFactory;<|MERGE_RESOLUTION|>--- conflicted
+++ resolved
@@ -23,10 +23,7 @@
 #include "fdbclient/ManagementAPI.actor.h"
 #include "fdbclient/NativeAPI.actor.h"
 #include "fdbserver/Knobs.h"
-<<<<<<< HEAD
-=======
 #include "fdbserver/QuietDatabase.h"
->>>>>>> 3426fc3c
 #include "fdbrpc/simulator.h"
 #include "fdbserver/workloads/workloads.actor.h"
 #include "flow/Error.h"
@@ -105,50 +102,34 @@
 		return _start(this, cx);
 	}
 
-<<<<<<< HEAD
-	ACTOR Future<UID> triggerAuditStorageForType(Database cx, AuditType type, std::string context) {
-=======
 	ACTOR Future<UID> triggerAuditStorageForType(Database cx,
 	                                             AuditType type,
 	                                             std::string context,
 	                                             KeyRange auditRange = allKeys) {
->>>>>>> 3426fc3c
 		// Send audit request until the cluster accepts the request
 		state UID auditId;
 		loop {
 			try {
 				UID auditId_ = wait(auditStorage(cx->getConnectionRecord(),
-<<<<<<< HEAD
-				                                 allKeys,
-=======
 				                                 auditRange,
->>>>>>> 3426fc3c
 				                                 type,
 				                                 /*timeoutSecond=*/300));
 				auditId = auditId_;
 				TraceEvent("TestAuditStorageTriggered")
 				    .detail("Context", context)
 				    .detail("AuditID", auditId)
-<<<<<<< HEAD
-				    .detail("AuditType", type);
-=======
 				    .detail("AuditType", type)
 				    .detail("AuditRange", auditRange);
->>>>>>> 3426fc3c
 				break;
 			} catch (Error& e) {
 				TraceEvent(SevWarn, "TestAuditStorageError")
 				    .errorUnsuppressed(e)
 				    .detail("Context", context)
-<<<<<<< HEAD
-				    .detail("AuditType", type);
-=======
 				    .detail("AuditType", type)
 				    .detail("AuditRange", auditRange);
 				if (auditRange.empty() && e.code() == error_code_audit_storage_failed) {
 					break;
 				}
->>>>>>> 3426fc3c
 				wait(delay(1));
 			}
 		}
@@ -175,15 +156,9 @@
 					wait(delay(30));
 					continue;
 				} else if (auditState.getPhase() == AuditPhase::Error) {
-<<<<<<< HEAD
 					break;
 				} else if (auditState.getPhase() == AuditPhase::Failed) {
 					break;
-=======
-					break;
-				} else if (auditState.getPhase() == AuditPhase::Failed) {
-					break;
->>>>>>> 3426fc3c
 				} else {
 					UNREACHABLE();
 				}
@@ -209,26 +184,16 @@
 	}
 
 	ACTOR Future<Void> checkAuditStorageInternalState(Database cx, AuditType type, UID auditId, std::string context) {
-<<<<<<< HEAD
-		// Check no audit is in Running or Error phase
-=======
->>>>>>> 3426fc3c
 		// Check the number of existing persisted audits is no more than PERSIST_FINISH_AUDIT_COUNT
 		state Transaction tr(cx);
 		loop {
 			try {
 				tr.setOption(FDBTransactionOptions::PRIORITY_SYSTEM_IMMEDIATE);
 				tr.setOption(FDBTransactionOptions::READ_SYSTEM_KEYS);
-<<<<<<< HEAD
-				RangeResult res = wait(tr.getRange(auditKeyRange(type), GetRangeLimits()));
-				ASSERT(!res.more);
-				for (int i = 0; i < res.size(); ++i) {
-=======
 				state RangeResult res = wait(tr.getRange(auditKeyRange(type), GetRangeLimits()));
 				ASSERT(!res.more);
 				state int i = 0;
 				for (; i < res.size(); ++i) {
->>>>>>> 3426fc3c
 					AuditStorageState existingAuditState = decodeAuditStorageState(res[i].value);
 					TraceEvent("TestAuditStorageCheckPersistStateExists")
 					    .detail("Context", context)
@@ -239,9 +204,23 @@
 					ASSERT(existingAuditState.getPhase() == AuditPhase::Complete ||
 					       existingAuditState.getPhase() == AuditPhase::Failed ||
 					       existingAuditState.getPhase() == AuditPhase::Running);
-<<<<<<< HEAD
-				}
-				if (res.size() > SERVER_KNOBS->PERSIST_FINISH_AUDIT_COUNT + 1) {
+					if (existingAuditState.getPhase() == AuditPhase::Complete) {
+						if (type == AuditType::ValidateStorageServerShard) {
+							RangeResult serverBasedRes = wait(tr.getRange(
+							    auditServerBasedProgressRangeFor(type, existingAuditState.id), GetRangeLimits()));
+							ASSERT(serverBasedRes.empty() && !serverBasedRes.more);
+						} else {
+							RangeResult rangeBasedRes = wait(tr.getRange(
+							    auditRangeBasedProgressRangeFor(type, existingAuditState.id), GetRangeLimits()));
+							ASSERT(rangeBasedRes.empty() && !rangeBasedRes.more);
+						}
+					}
+				}
+				if (res.size() > SERVER_KNOBS->PERSIST_FINISH_AUDIT_COUNT + 5) {
+					// Note that 5 is the sum of 4 + 1
+					// In the test, we issue at most 4 concurrent audits at the same time
+					// The 4 concurrent audits may not be complete in time
+					// So, the cleanup does not precisely guarantee PERSIST_FINISH_AUDIT_COUNT
 					TraceEvent("TestAuditStorageCheckPersistStateWaitClean")
 					    .detail("ExistCount", res.size())
 					    .detail("Context", context)
@@ -258,26 +237,6 @@
 				    .detail("Context", context)
 				    .detail("AuditID", auditId)
 				    .detail("AuditType", type);
-				wait(tr.onError(e));
-			}
-		}
-		// Check no audit progress metadata exists
-		tr.reset();
-		loop {
-			try {
-				tr.setOption(FDBTransactionOptions::PRIORITY_SYSTEM_IMMEDIATE);
-				tr.setOption(FDBTransactionOptions::READ_SYSTEM_KEYS);
-				RangeResult rangeBasedRes = wait(tr.getRange(auditRangeBasedProgressRangeFor(type), GetRangeLimits()));
-				ASSERT(rangeBasedRes.empty() && !rangeBasedRes.more);
-				RangeResult serverBasedRes =
-				    wait(tr.getRange(auditServerBasedProgressRangeFor(type), GetRangeLimits()));
-				ASSERT(serverBasedRes.empty() && !serverBasedRes.more);
-				break;
-
-			} catch (Error& e) {
-				TraceEvent(SevDebug, "TestAuditStorageCheckPersistProgressStateError")
-				    .errorUnsuppressed(e)
-				    .detail("AuditID", auditId);
 				wait(tr.onError(e));
 			}
 		}
@@ -297,60 +256,6 @@
 				    .detail("AuditType", type);
 				break;
 			} catch (Error& e) {
-=======
-					if (existingAuditState.getPhase() == AuditPhase::Complete) {
-						if (type == AuditType::ValidateStorageServerShard) {
-							RangeResult serverBasedRes = wait(tr.getRange(
-							    auditServerBasedProgressRangeFor(type, existingAuditState.id), GetRangeLimits()));
-							ASSERT(serverBasedRes.empty() && !serverBasedRes.more);
-						} else {
-							RangeResult rangeBasedRes = wait(tr.getRange(
-							    auditRangeBasedProgressRangeFor(type, existingAuditState.id), GetRangeLimits()));
-							ASSERT(rangeBasedRes.empty() && !rangeBasedRes.more);
-						}
-					}
-				}
-				if (res.size() > SERVER_KNOBS->PERSIST_FINISH_AUDIT_COUNT + 5) {
-					// Note that 5 is the sum of 4 + 1
-					// In the test, we issue at most 4 concurrent audits at the same time
-					// The 4 concurrent audits may not be complete in time
-					// So, the cleanup does not precisely guarantee PERSIST_FINISH_AUDIT_COUNT
-					TraceEvent("TestAuditStorageCheckPersistStateWaitClean")
-					    .detail("ExistCount", res.size())
-					    .detail("Context", context)
-					    .detail("AuditID", auditId)
-					    .detail("AuditType", type);
-					wait(delay(30));
-					tr.reset();
-					continue;
-				}
-				break;
-			} catch (Error& e) {
-				TraceEvent("TestAuditStorageCheckPersistStateError")
-				    .errorUnsuppressed(e)
-				    .detail("Context", context)
-				    .detail("AuditID", auditId)
-				    .detail("AuditType", type);
-				wait(tr.onError(e));
-			}
-		}
-		return Void();
-	}
-
-	ACTOR Future<Void> waitCancelAuditStorageUntilComplete(Database cx, AuditType type, UID auditId) {
-		loop {
-			try {
-				state UID auditId_ = wait(cancelAuditStorage(cx->getConnectionRecord(),
-				                                             type,
-				                                             auditId,
-				                                             /*timeoutSecond=*/300));
-				ASSERT(auditId == auditId_);
-				TraceEvent("TestAuditStorageWaitCancelAuditStorageUntilComplete")
-				    .detail("AuditID", auditId)
-				    .detail("AuditType", type);
-				break;
-			} catch (Error& e) {
->>>>>>> 3426fc3c
 				TraceEvent(SevWarn, "TestAuditStorageWaitCancelAuditStorageUntilCompleteError")
 				    .errorUnsuppressed(e)
 				    .detail("AuditID", auditId)
@@ -360,7 +265,6 @@
 		}
 		return Void();
 	}
-<<<<<<< HEAD
 
 	ACTOR Future<Void> _start(ValidateStorage* self, Database cx) {
 		TraceEvent("ValidateStorageTestBegin");
@@ -392,42 +296,6 @@
 		wait(self->testAuditStorageIDGenerator(self, cx));
 		TraceEvent("TestAuditStorageIDGeneratorDone");
 
-		wait(self->testGetAuditStateWhenNoOngingAudit(self, cx));
-		TraceEvent("TestGetAuditStateDone");
-
-=======
-
-	ACTOR Future<Void> _start(ValidateStorage* self, Database cx) {
-		TraceEvent("ValidateStorageTestBegin");
-		state std::map<Key, Value> kvs({ { "TestKeyA"_sr, "TestValueA"_sr },
-		                                 { "TestKeyB"_sr, "TestValueB"_sr },
-		                                 { "TestKeyC"_sr, "TestValueC"_sr },
-		                                 { "TestKeyD"_sr, "TestValueD"_sr },
-		                                 { "TestKeyE"_sr, "TestValueE"_sr },
-		                                 { "TestKeyF"_sr, "TestValueF"_sr } });
-
-		Version ver = wait(self->populateData(self, cx, &kvs));
-
-		TraceEvent("TestValueWritten").detail("AtVersion", ver);
-
-		if (g_network->isSimulated()) {
-			// NOTE: the value will be reset after consistency check
-			disableConnectionFailures("AuditStorage");
-		}
-
-		self->testStringToAuditPhaseFunctionality();
-		TraceEvent("TestAuditStorageStringToAuditPhaseFuncionalityDone");
-
-		wait(self->testSSUserDataValidation(self, cx, KeyRangeRef("TestKeyA"_sr, "TestKeyF"_sr)));
-		TraceEvent("TestAuditStorageValidateValueDone");
-
-		wait(self->testAuditStorageFunctionality(self, cx));
-		TraceEvent("TestAuditStorageFunctionalityDone");
-
-		wait(self->testAuditStorageIDGenerator(self, cx));
-		TraceEvent("TestAuditStorageIDGeneratorDone");
-
->>>>>>> 3426fc3c
 		wait(self->testAuditStorageConcurrentRunForDifferentType(self, cx));
 		TraceEvent("TestAuditStorageConcurrentRunForDifferentTypeDone");
 
@@ -436,8 +304,6 @@
 
 		wait(self->testAuditStorageCancellation(self, cx));
 		TraceEvent("TestAuditStorageCancellationDone");
-<<<<<<< HEAD
-=======
 
 		wait(self->testAuditStorageProgress(self, cx));
 		TraceEvent("TestAuditStorageProgressDone");
@@ -447,7 +313,6 @@
 
 		wait(self->testAuditStorageWhenDDBackToNormalMode(self, cx));
 		TraceEvent("TestAuditStorageWhenDDBackToNormalModeDone");
->>>>>>> 3426fc3c
 
 		return Void();
 	}
@@ -569,8 +434,6 @@
 					wait(delay(1));
 					retryCount++;
 					continue;
-<<<<<<< HEAD
-=======
 				}
 			}
 		}
@@ -860,7 +723,6 @@
 					// toCompare cannot be partially covered by alreadyPersisteRanges
 					ASSERT(!overlapped);
 					ASSERT(auditStates[i].getPhase() == AuditPhase::Invalid);
->>>>>>> 3426fc3c
 				}
 			}
 		}
@@ -868,210 +730,6 @@
 		return Void();
 	}
 
-<<<<<<< HEAD
-		TraceEvent("TestSSUserDataValidationDone").detail("Range", range);
-
-		return Void();
-	}
-
-	ACTOR Future<UID> auditStorageForType(ValidateStorage* self,
-	                                      Database cx,
-	                                      AuditType type,
-	                                      std::string context,
-	                                      bool stopWaitWhenCleared = false) {
-		// Send audit request until the server accepts the request
-		state UID auditId = wait(self->triggerAuditStorageForType(cx, type, context));
-		// Wait until the request completes
-		wait(self->waitAuditStorageUntilComplete(cx, type, auditId, context, stopWaitWhenCleared));
-		// Check internal persist state
-		wait(self->checkAuditStorageInternalState(cx, type, auditId, context));
-		return auditId;
-	}
-
-	ACTOR Future<Void> testAuditStorageFunctionality(ValidateStorage* self, Database cx) {
-		UID auditIdA =
-		    wait(self->auditStorageForType(self, cx, AuditType::ValidateHA, "TestAuditStorageFunctionality"));
-		TraceEvent("TestFunctionalityHADone");
-		UID auditIdB =
-		    wait(self->auditStorageForType(self, cx, AuditType::ValidateReplica, "TestAuditStorageFunctionality"));
-		TraceEvent("TestFunctionalityReplicaDone");
-		UID auditIdC = wait(
-		    self->auditStorageForType(self, cx, AuditType::ValidateLocationMetadata, "TestAuditStorageFunctionality"));
-		TraceEvent("TestFunctionalityShardLocationMetadataDone");
-		UID auditIdD = wait(self->auditStorageForType(
-		    self, cx, AuditType::ValidateStorageServerShard, "TestAuditStorageFunctionality"));
-		TraceEvent("TestFunctionalitySSShardInfoDone");
-		return Void();
-	}
-
-	ACTOR Future<Void> testAuditStorageIDGenerator(ValidateStorage* self, Database cx) {
-		state AuditType type = AuditType::ValidateReplica;
-		TraceEvent("TestAuditStorageIDGeneratorBegin").detail("AuditType", type);
-		state UID auditIdA = wait(self->auditStorageForType(self, cx, type, "FirstRunInTestIDGenerator"));
-		state UID auditIdB = wait(self->auditStorageForType(self, cx, type, "SecondRunInTestIDGenerator"));
-		if (auditIdA == auditIdB) {
-			TraceEvent(SevError, "TestAuditStorageIDGeneratorError")
-			    .detail("AuditType", type)
-			    .detail("AuditIDA", auditIdA)
-			    .detail("AuditIDB", auditIdB);
-		}
-		TraceEvent("TestAuditStorageIDGeneratorEnd").detail("AuditType", type);
-		;
-		return Void();
-	}
-
-	ACTOR Future<Void> testGetAuditStateWhenNoOngingAuditForType(ValidateStorage* self, Database cx, AuditType type) {
-		TraceEvent("TestGetAuditStateBegin").detail("AuditType", type);
-		;
-		std::vector<AuditStorageState> res1 = wait(getAuditStates(cx, type, /*newFirst=*/true, 1));
-		if (res1.size() != 1) {
-			TraceEvent(SevError, "TestGetAuditStatesError").detail("ActualResSize", res1.size());
-		}
-		std::vector<AuditStorageState> res2 =
-		    wait(getAuditStates(cx, type, /*newFirst=*/true, CLIENT_KNOBS->TOO_MANY, AuditPhase::Invalid));
-		if (res2.size() != 0) {
-			TraceEvent(SevError, "TestExistingInvalidAudit")
-			    .detail("ActualResSize", res2.size())
-			    .detail("InputPhase", AuditPhase::Invalid);
-		}
-		std::vector<AuditStorageState> res3 =
-		    wait(getAuditStates(cx, type, /*newFirst=*/true, CLIENT_KNOBS->TOO_MANY, AuditPhase::Running));
-		if (res3.size() != 0) {
-			TraceEvent(SevError, "TestExistingRunningAudit")
-			    .detail("ActualResSize", res3.size())
-			    .detail("InputPhase", AuditPhase::Running);
-		}
-		std::vector<AuditStorageState> res4 =
-		    wait(getAuditStates(cx, type, /*newFirst=*/true, CLIENT_KNOBS->TOO_MANY, AuditPhase::Complete));
-		for (const auto& auditState : res4) {
-			if (auditState.getPhase() != AuditPhase::Complete) {
-				TraceEvent(SevError, "TestGetAuditStatesByPhaseError")
-				    .detail("ActualPhase", auditState.getPhase())
-				    .detail("InputPhase", AuditPhase::Complete);
-			}
-		}
-		std::vector<AuditStorageState> res5 =
-		    wait(getAuditStates(cx, type, /*newFirst=*/true, CLIENT_KNOBS->TOO_MANY, AuditPhase::Failed));
-		for (const auto& auditState : res5) {
-			if (auditState.getPhase() != AuditPhase::Failed) {
-				TraceEvent(SevError, "TestGetAuditStatesByPhaseError")
-				    .detail("ActualPhase", auditState.getPhase())
-				    .detail("InputPhase", AuditPhase::Failed);
-			}
-		}
-		std::vector<AuditStorageState> res6 =
-		    wait(getAuditStates(cx, type, /*newFirst=*/true, CLIENT_KNOBS->TOO_MANY, AuditPhase::Error));
-		for (const auto& auditState : res6) {
-			if (auditState.getPhase() != AuditPhase::Error) {
-				TraceEvent(SevError, "TestGetAuditStatesByPhaseError")
-				    .detail("ActualPhase", auditState.getPhase())
-				    .detail("InputPhase", AuditPhase::Error);
-			}
-		}
-		TraceEvent("TestGetAuditStateEnd").detail("AuditType", type);
-		return Void();
-	}
-
-	ACTOR Future<Void> testGetAuditStateWhenNoOngingAudit(ValidateStorage* self, Database cx) {
-		wait(self->testGetAuditStateWhenNoOngingAuditForType(self, cx, AuditType::ValidateHA));
-		TraceEvent("TestGetAuditStateHADone");
-
-		wait(self->testGetAuditStateWhenNoOngingAuditForType(self, cx, AuditType::ValidateReplica));
-		TraceEvent("TestGetAuditStateReplicaDone");
-
-		wait(self->testGetAuditStateWhenNoOngingAuditForType(self, cx, AuditType::ValidateLocationMetadata));
-		TraceEvent("TestGetAuditStateShardLocationMetadataDone");
-
-		wait(self->testGetAuditStateWhenNoOngingAuditForType(self, cx, AuditType::ValidateStorageServerShard));
-		TraceEvent("TestGetAuditStateSSShardInfoDone");
-		return Void();
-	}
-
-	ACTOR Future<Void> testAuditStorageConcurrentRunForDifferentType(ValidateStorage* self, Database cx) {
-		TraceEvent("TestAuditStorageConcurrentRunForDifferentTypeBegin");
-		state std::vector<Future<Void>> fs;
-		state std::vector<UID> auditIds = { UID(), UID(), UID(), UID() };
-		fs.push_back(
-		    store(auditIds[0],
-		          self->auditStorageForType(self, cx, AuditType::ValidateHA, "TestConcurrentRunForDifferentType")));
-		fs.push_back(store(
-		    auditIds[1],
-		    self->auditStorageForType(self, cx, AuditType::ValidateReplica, "TestConcurrentRunForDifferentType")));
-		fs.push_back(store(auditIds[2],
-		                   self->auditStorageForType(
-		                       self, cx, AuditType::ValidateLocationMetadata, "TestConcurrentRunForDifferentType")));
-		fs.push_back(store(auditIds[3],
-		                   self->auditStorageForType(
-		                       self, cx, AuditType::ValidateStorageServerShard, "TestConcurrentRunForDifferentType")));
-		wait(waitForAll(fs));
-		fs.clear();
-		TraceEvent("TestAuditStorageConcurrentRunForDifferentTypeEnd");
-		return Void();
-	}
-
-	ACTOR Future<Void> testAuditStorageConcurrentRunForSameType(ValidateStorage* self, Database cx) {
-		TraceEvent("TestAuditStorageConcurrentRunForSameTypeBegin");
-		state std::vector<Future<Void>> fs;
-		state std::vector<UID> auditIds = { UID(), UID(), UID(), UID() };
-		fs.push_back(store(
-		    auditIds[0],
-		    self->auditStorageForType(
-		        self, cx, AuditType::ValidateReplica, "TestConcurrentRunForSameType", /*stopWaitWhenCleared=*/true)));
-		fs.push_back(store(
-		    auditIds[1],
-		    self->auditStorageForType(
-		        self, cx, AuditType::ValidateReplica, "TestConcurrentRunForSameType", /*stopWaitWhenCleared=*/true)));
-		fs.push_back(store(
-		    auditIds[2],
-		    self->auditStorageForType(
-		        self, cx, AuditType::ValidateReplica, "TestConcurrentRunForSameType", /*stopWaitWhenCleared=*/true)));
-		fs.push_back(store(
-		    auditIds[3],
-		    self->auditStorageForType(
-		        self, cx, AuditType::ValidateReplica, "TestConcurrentRunForSameType", /*stopWaitWhenCleared=*/true)));
-		wait(waitForAll(fs));
-		TraceEvent("TestAuditStorageConcurrentRunForSameTypeEnd");
-		return Void();
-	}
-
-	ACTOR Future<Void> testAuditStorageCancellation(ValidateStorage* self, Database cx) {
-		TraceEvent("TestAuditStorageCancellationBegin");
-		state UID auditId = wait(self->triggerAuditStorageForType(cx, AuditType::ValidateHA, "TestAuditCancellation"));
-		state std::vector<Future<Void>> fs;
-		fs.push_back(self->waitCancelAuditStorageUntilComplete(cx, AuditType::ValidateHA, auditId));
-		fs.push_back(self->waitCancelAuditStorageUntilComplete(cx, AuditType::ValidateHA, auditId));
-		fs.push_back(self->waitCancelAuditStorageUntilComplete(cx, AuditType::ValidateReplica, auditId));
-		fs.push_back(self->checkAuditStorageInternalState(cx, AuditType::ValidateHA, auditId, "TestAuditCancellation"));
-		fs.push_back(
-		    self->checkAuditStorageInternalState(cx, AuditType::ValidateReplica, auditId, "TestAuditCancellation"));
-		wait(waitForAll(fs));
-		fs.clear();
-		fs.push_back(self->checkAuditStorageInternalState(cx, AuditType::ValidateHA, auditId, "TestAuditCancellation"));
-		fs.push_back(
-		    self->checkAuditStorageInternalState(cx, AuditType::ValidateReplica, auditId, "TestAuditCancellation"));
-		wait(waitForAll(fs));
-		state std::vector<AuditStorageState> currentAuditStates1 =
-		    wait(getAuditStates(cx, AuditType::ValidateHA, /*newFirst=*/true, CLIENT_KNOBS->TOO_MANY));
-		for (const auto& auditState : currentAuditStates1) {
-			if (auditState.id == auditId && auditState.getPhase() != AuditPhase::Failed) {
-				TraceEvent(SevError, "TestAuditStorageCancellation1Error")
-				    .detail("AuditType", auditState.getType())
-				    .detail("AuditID", auditId)
-				    .detail("AuditPhase", auditState.getPhase());
-			}
-		}
-		state std::vector<AuditStorageState> currentAuditStates2 =
-		    wait(getAuditStates(cx, AuditType::ValidateReplica, /*newFirst=*/true, CLIENT_KNOBS->TOO_MANY));
-		for (const auto& auditState : currentAuditStates2) {
-			if (auditState.id == auditId && auditState.getPhase() != AuditPhase::Failed) {
-				TraceEvent(SevError, "TestAuditStorageCancellation2Error")
-				    .detail("AuditType", auditState.getType())
-				    .detail("AuditID", auditId)
-				    .detail("AuditPhase", auditState.getPhase());
-			}
-		}
-		TraceEvent("TestAuditStorageCancellationEnd");
-=======
 	ACTOR Future<Void> testAuditStorageWhenDDSecurityMode(ValidateStorage* self, Database cx) {
 		TraceEvent("TestAuditStorageWhenDDSecurityModeBegin");
 		int _ = wait(setDDMode(cx, 2));
@@ -1107,7 +765,6 @@
 		    self, cx, AuditType::ValidateStorageServerShard, "TestAuditStorageWhenDDBackToNormalMode"));
 		TraceEvent("TestFunctionalitySSShardInfoDoneWhenDDBackToNormalMode", auditIdD);
 		TraceEvent("TestAuditStorageWhenDDBackToNormalModeEnd");
->>>>>>> 3426fc3c
 		return Void();
 	}
 
