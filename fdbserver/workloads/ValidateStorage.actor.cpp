/*
 * ValidateStorage.actor.cpp
 *
 * This source file is part of the FoundationDB open source project
 *
 * Copyright 2013-2022 Apple Inc. and the FoundationDB project authors
 *
 * Licensed under the Apache License, Version 2.0 (the "License");
 * you may not use this file except in compliance with the License.
 * You may obtain a copy of the License at
 *
 *     http://www.apache.org/licenses/LICENSE-2.0
 *
 * Unless required by applicable law or agreed to in writing, software
 * distributed under the License is distributed on an "AS IS" BASIS,
 * WITHOUT WARRANTIES OR CONDITIONS OF ANY KIND, either express or implied.
 * See the License for the specific language governing permissions and
 * limitations under the License.
 */

#include "fdbclient/Audit.h"
#include "fdbclient/AuditUtils.actor.h"
#include "fdbclient/ManagementAPI.actor.h"
#include "fdbclient/NativeAPI.actor.h"
#include "fdbserver/Knobs.h"
#include "fdbrpc/simulator.h"
#include "fdbserver/workloads/workloads.actor.h"
#include "flow/Error.h"
#include "flow/IRandom.h"
#include "flow/flow.h"
#include <cstdint>
#include <limits>

#include "flow/actorcompiler.h" // This must be the last #include.

namespace {
std::string printValue(const ErrorOr<Optional<Value>>& value) {
	if (value.isError()) {
		return value.getError().name();
	}
	return value.get().present() ? value.get().get().toString() : "Value Not Found.";
}
} // namespace

struct ValidateStorage : TestWorkload {
	static constexpr auto NAME = "ValidateStorageWorkload";

	FlowLock startMoveKeysParallelismLock;
	FlowLock finishMoveKeysParallelismLock;
	FlowLock cleanUpDataMoveParallelismLock;
	const bool enabled;
	bool pass;

	// We disable failure injection because there is an irrelevant issue:
	// Remote tLog is failed to rejoin to CC
	// Once this issue is fixed, we should be able to enable the failure injection
	void disableFailureInjectionWorkloads(std::set<std::string>& out) const override { out.emplace("Attrition"); }

	void validationFailed(ErrorOr<Optional<Value>> expectedValue, ErrorOr<Optional<Value>> actualValue) {
		TraceEvent(SevError, "TestFailed")
		    .detail("ExpectedValue", printValue(expectedValue))
		    .detail("ActualValue", printValue(actualValue));
		pass = false;
	}

	ValidateStorage(WorkloadContext const& wcx) : TestWorkload(wcx), enabled(!clientId), pass(true) {}

	Future<Void> setup(Database const& cx) override { return Void(); }

	Future<Void> start(Database const& cx) override {
		if (!enabled) {
			return Void();
		}
		return _start(this, cx);
	}

<<<<<<< HEAD
	ACTOR Future<UID> auditStorageForType(Database cx, AuditType type, std::string context) {
		// Check client API
		// Send audit request until the server accepts the request
=======
	ACTOR Future<UID> triggerAuditStorageForType(Database cx, AuditType type, std::string context) {
		// Send audit request until the cluster accepts the request
>>>>>>> 63371257
		state UID auditId;
		loop {
			try {
				UID auditId_ = wait(auditStorage(cx->getConnectionRecord(),
				                                 allKeys,
				                                 type,
				                                 /*timeoutSecond=*/300));
				auditId = auditId_;
				TraceEvent("TestAuditStorageTriggered")
				    .detail("Context", context)
				    .detail("AuditID", auditId)
				    .detail("AuditType", type);
				break;
			} catch (Error& e) {
				TraceEvent(SevWarn, "TestAuditStorageError")
				    .errorUnsuppressed(e)
				    .detail("Context", context)
				    .detail("AuditType", type);
				wait(delay(1));
			}
		}
<<<<<<< HEAD
		// Wait until the request completes
=======
		return auditId;
	}

	ACTOR Future<Void> waitAuditStorageUntilComplete(Database cx,
	                                                 AuditType type,
	                                                 UID auditId,
	                                                 std::string context,
	                                                 bool stopWaitWhenCleared) {
>>>>>>> 63371257
		state AuditStorageState auditState;
		loop {
			try {
				AuditStorageState auditState_ = wait(getAuditState(cx, type, auditId));
				auditState = auditState_;
				if (auditState.getPhase() == AuditPhase::Complete) {
					break;
				} else if (auditState.getPhase() == AuditPhase::Running) {
					TraceEvent("TestAuditStorageWait")
					    .detail("Context", context)
					    .detail("AuditID", auditId)
					    .detail("AuditType", type);
					wait(delay(30));
					continue;
				} else if (auditState.getPhase() == AuditPhase::Error) {
					break;
				} else if (auditState.getPhase() == AuditPhase::Failed) {
					break;
				} else {
					UNREACHABLE();
				}
			} catch (Error& e) {
<<<<<<< HEAD
=======
				if (stopWaitWhenCleared && e.code() == error_code_key_not_found) {
					break; // this audit has been cleared
				}
>>>>>>> 63371257
				TraceEvent("TestAuditStorageWaitError")
				    .errorUnsuppressed(e)
				    .detail("Context", context)
				    .detail("AuditID", auditId)
				    .detail("AuditType", type)
				    .detail("AuditState", auditState.toString());
				wait(delay(1));
			}
		}
<<<<<<< HEAD
		// Check internal persist state
=======
		TraceEvent("TestAuditStorageEnd")
		    .detail("Context", context)
		    .detail("AuditID", auditId)
		    .detail("AuditType", type)
		    .detail("AuditState", auditState.toString());
		return Void();
	}

	ACTOR Future<Void> checkAuditStorageInternalState(Database cx, AuditType type, UID auditId, std::string context) {
>>>>>>> 63371257
		// Check no audit is in Running or Error phase
		// Check the number of existing persisted audits is no more than PERSIST_FINISH_AUDIT_COUNT
		state Transaction tr(cx);
		loop {
			try {
				tr.setOption(FDBTransactionOptions::PRIORITY_SYSTEM_IMMEDIATE);
				tr.setOption(FDBTransactionOptions::READ_SYSTEM_KEYS);
				RangeResult res = wait(tr.getRange(auditKeyRange(type), GetRangeLimits()));
				ASSERT(!res.more);
				for (int i = 0; i < res.size(); ++i) {
					AuditStorageState existingAuditState = decodeAuditStorageState(res[i].value);
					TraceEvent("TestAuditStorageCheckPersistStateExists")
					    .detail("Context", context)
					    .detail("ExistAuditID", existingAuditState.id)
					    .detail("ExistAuditPhase", existingAuditState.getPhase())
					    .detail("AuditID", auditId)
					    .detail("AuditType", type);
					ASSERT(existingAuditState.getPhase() == AuditPhase::Complete ||
<<<<<<< HEAD
					       existingAuditState.getPhase() == AuditPhase::Failed);
				}
				if (res.size() > SERVER_KNOBS->PERSIST_FINISH_AUDIT_COUNT + 1) {
					TraceEvent("TestAuditStorageCheckPersistStateWaitClean")
					    .detail("Context", context)
					    .detail("AuditID", auditId)
					    .detail("AuditType", type);
					wait(delay(30));
					tr.reset();
					continue;
				}
				break;
			} catch (Error& e) {
				TraceEvent("TestAuditStorageCheckPersistStateError")
				    .errorUnsuppressed(e)
				    .detail("Context", context)
				    .detail("AuditID", auditId)
				    .detail("AuditType", type);
				wait(tr.onError(e));
			}
		}
		// Check no audit progress metadata exists
		tr.reset();
		loop {
			try {
				tr.setOption(FDBTransactionOptions::PRIORITY_SYSTEM_IMMEDIATE);
				tr.setOption(FDBTransactionOptions::READ_SYSTEM_KEYS);
				RangeResult rangeBasedRes = wait(tr.getRange(auditRangeBasedProgressRangeFor(type), GetRangeLimits()));
				ASSERT(rangeBasedRes.empty() && !rangeBasedRes.more);
				RangeResult serverBasedRes =
				    wait(tr.getRange(auditServerBasedProgressRangeFor(type), GetRangeLimits()));
				ASSERT(serverBasedRes.empty() && !serverBasedRes.more);
				break;

			} catch (Error& e) {
				TraceEvent(SevDebug, "TestAuditStorageCheckPersistProgressStateError")
				    .errorUnsuppressed(e)
				    .detail("AuditID", auditId);
				wait(tr.onError(e));
			}
		}
		TraceEvent("TestAuditStorageEnd")
		    .detail("Context", context)
		    .detail("AuditID", auditId)
		    .detail("AuditType", type)
		    .detail("AuditState", auditState.toString());
		return auditId;
	}

	ACTOR Future<Void> testAuditStorageForType(ValidateStorage* self, Database cx, AuditType type) {
		state UID auditIdA = wait(self->auditStorageForType(cx, type, "FirstRun"));
		state UID auditIdB = wait(self->auditStorageForType(cx, type, "SecondRun"));
		if (auditIdA == auditIdB) {
			TraceEvent(SevError, "TestAuditStorageAuditIdError")
			    .detail("AuditType", type)
			    .detail("AuditIDA", auditIdA)
			    .detail("AuditIDB", auditIdB);
		}
		std::vector<AuditStorageState> res = wait(getAuditStates(cx, type, /*newFirst=*/true, 1));
		if (res.size() != 1) {
			TraceEvent(SevError, "TestGetAuditStatesError").detail("ActualResSize", res.size());
		}
		return Void();
	}

=======
					       existingAuditState.getPhase() == AuditPhase::Failed ||
					       existingAuditState.getPhase() == AuditPhase::Running);
				}
				if (res.size() > SERVER_KNOBS->PERSIST_FINISH_AUDIT_COUNT + 1) {
					TraceEvent("TestAuditStorageCheckPersistStateWaitClean")
					    .detail("ExistCount", res.size())
					    .detail("Context", context)
					    .detail("AuditID", auditId)
					    .detail("AuditType", type);
					wait(delay(30));
					tr.reset();
					continue;
				}
				break;
			} catch (Error& e) {
				TraceEvent("TestAuditStorageCheckPersistStateError")
				    .errorUnsuppressed(e)
				    .detail("Context", context)
				    .detail("AuditID", auditId)
				    .detail("AuditType", type);
				wait(tr.onError(e));
			}
		}
		// Check no audit progress metadata exists
		tr.reset();
		loop {
			try {
				tr.setOption(FDBTransactionOptions::PRIORITY_SYSTEM_IMMEDIATE);
				tr.setOption(FDBTransactionOptions::READ_SYSTEM_KEYS);
				RangeResult rangeBasedRes = wait(tr.getRange(auditRangeBasedProgressRangeFor(type), GetRangeLimits()));
				ASSERT(rangeBasedRes.empty() && !rangeBasedRes.more);
				RangeResult serverBasedRes =
				    wait(tr.getRange(auditServerBasedProgressRangeFor(type), GetRangeLimits()));
				ASSERT(serverBasedRes.empty() && !serverBasedRes.more);
				break;

			} catch (Error& e) {
				TraceEvent(SevDebug, "TestAuditStorageCheckPersistProgressStateError")
				    .errorUnsuppressed(e)
				    .detail("AuditID", auditId);
				wait(tr.onError(e));
			}
		}
		return Void();
	}

	ACTOR Future<Void> waitCancelAuditStorageUntilComplete(Database cx, AuditType type, UID auditId) {
		loop {
			try {
				state UID auditId_ = wait(cancelAuditStorage(cx->getConnectionRecord(),
				                                             type,
				                                             auditId,
				                                             /*timeoutSecond=*/300));
				ASSERT(auditId == auditId_);
				TraceEvent("TestAuditStorageWaitCancelAuditStorageUntilComplete")
				    .detail("AuditID", auditId)
				    .detail("AuditType", type);
				break;
			} catch (Error& e) {
				TraceEvent(SevWarn, "TestAuditStorageWaitCancelAuditStorageUntilCompleteError")
				    .errorUnsuppressed(e)
				    .detail("AuditID", auditId)
				    .detail("AuditType", type);
				wait(delay(1));
			}
		}
		return Void();
	}

>>>>>>> 63371257
	ACTOR Future<Void> _start(ValidateStorage* self, Database cx) {
		TraceEvent("ValidateStorageTestBegin");
		state std::map<Key, Value> kvs({ { "TestKeyA"_sr, "TestValueA"_sr },
		                                 { "TestKeyB"_sr, "TestValueB"_sr },
		                                 { "TestKeyC"_sr, "TestValueC"_sr },
		                                 { "TestKeyD"_sr, "TestValueD"_sr },
		                                 { "TestKeyE"_sr, "TestValueE"_sr },
		                                 { "TestKeyF"_sr, "TestValueF"_sr } });

		Version ver = wait(self->populateData(self, cx, &kvs));

		TraceEvent("TestValueWritten").detail("AtVersion", ver);

		if (g_network->isSimulated()) {
			// NOTE: the value will be reset after consistency check
			disableConnectionFailures("AuditStorage");
		}

<<<<<<< HEAD
		wait(self->validateData(self, cx, KeyRangeRef("TestKeyA"_sr, "TestKeyF"_sr)));
		TraceEvent("TestValidateValueVerified");

		wait(self->testAuditStorageForType(self, cx, AuditType::ValidateHA));
		TraceEvent("TestValidateHADone");

		wait(self->testAuditStorageForType(self, cx, AuditType::ValidateReplica));
		TraceEvent("TestValidateReplicaDone");

		wait(self->testAuditStorageForType(self, cx, AuditType::ValidateLocationMetadata));
		TraceEvent("TestValidateShardKeyServersDone");

		wait(self->testAuditStorageForType(self, cx, AuditType::ValidateStorageServerShard));
		TraceEvent("TestValidateShardSSShardInfoDone");

		std::vector<Future<Void>> fs;
		fs.push_back(self->testAuditStorageForType(self, cx, AuditType::ValidateHA));
		fs.push_back(self->testAuditStorageForType(self, cx, AuditType::ValidateReplica));
		fs.push_back(self->testAuditStorageForType(self, cx, AuditType::ValidateLocationMetadata));
		fs.push_back(self->testAuditStorageForType(self, cx, AuditType::ValidateStorageServerShard));
		wait(waitForAll(fs));
		TraceEvent("TestValidatesConcurrentRunDone");
=======
		self->testStringToAuditPhaseFunctionality();
		TraceEvent("TestAuditStorageStringToAuditPhaseFuncionalityDone");

		wait(self->testSSUserDataValidation(self, cx, KeyRangeRef("TestKeyA"_sr, "TestKeyF"_sr)));
		TraceEvent("TestAuditStorageValidateValueDone");

		wait(self->testAuditStorageFunctionality(self, cx));
		TraceEvent("TestAuditStorageFunctionalityDone");

		wait(self->testAuditStorageIDGenerator(self, cx));
		TraceEvent("TestAuditStorageIDGeneratorDone");

		wait(self->testGetAuditStateWhenNoOngingAudit(self, cx));
		TraceEvent("TestGetAuditStateDone");

		wait(self->testAuditStorageConcurrentRunForDifferentType(self, cx));
		TraceEvent("TestAuditStorageConcurrentRunForDifferentTypeDone");

		wait(self->testAuditStorageConcurrentRunForSameType(self, cx));
		TraceEvent("TestAuditStorageConcurrentRunForSameTypeDone");

		wait(self->testAuditStorageCancellation(self, cx));
		TraceEvent("TestAuditStorageCancellationDone");
>>>>>>> 63371257

		return Void();
	}

	ACTOR Future<Version> populateData(ValidateStorage* self, Database cx, std::map<Key, Value>* kvs) {
		state Reference<ReadYourWritesTransaction> tr = makeReference<ReadYourWritesTransaction>(cx);
		state Version version;
		state UID debugID;

		loop {
			debugID = deterministicRandom()->randomUniqueID();
			try {
				tr->debugTransaction(debugID);
				for (const auto& [key, value] : *kvs) {
					tr->set(key, value);
				}
				wait(tr->commit());
				version = tr->getCommittedVersion();
				break;
			} catch (Error& e) {
				TraceEvent("TestCommitError").errorUnsuppressed(e);
				wait(tr->onError(e));
			}
		}

		TraceEvent("PopulateTestDataDone")
		    .detail("CommitVersion", tr->getCommittedVersion())
		    .detail("DebugID", debugID);

		return version;
	}

	void testStringToAuditPhaseFunctionality() {
		AuditPhase phase = AuditPhase::Invalid;
		std::string inputStr = "RUNNING";
		phase = stringToAuditPhase(inputStr);
		if (phase != AuditPhase::Running) {
			TraceEvent(SevError, "TestStringToAuditPhaseError").detail("Input", inputStr);
		}
		inputStr = "RUnnING";
		phase = stringToAuditPhase(inputStr);
		if (phase != AuditPhase::Running) {
			TraceEvent(SevError, "TestStringToAuditPhaseError").detail("Input", inputStr);
		}
		inputStr = "error";
		phase = stringToAuditPhase(inputStr);
		if (phase != AuditPhase::Error) {
			TraceEvent(SevError, "TestStringToAuditPhaseError").detail("Input", inputStr);
		}
		inputStr = "error123";
		phase = stringToAuditPhase(inputStr);
		if (phase != AuditPhase::Invalid) {
			TraceEvent(SevError, "TestStringToAuditPhaseError").detail("Input", inputStr);
		}
		inputStr = "123";
		phase = stringToAuditPhase(inputStr);
		if (phase != AuditPhase::Invalid) {
			TraceEvent(SevError, "TestStringToAuditPhaseError").detail("Input", inputStr);
		}
		inputStr = "12Failed";
		phase = stringToAuditPhase(inputStr);
		if (phase != AuditPhase::Invalid) {
			TraceEvent(SevError, "TestStringToAuditPhaseError").detail("Input", inputStr);
		}
		return;
	}

	ACTOR Future<Void> testSSUserDataValidation(ValidateStorage* self, Database cx, KeyRange range) {
		TraceEvent("TestSSUserDataValidationBegin").detail("Range", range);
		state Transaction tr(cx);
		tr.setOption(FDBTransactionOptions::PRIORITY_SYSTEM_IMMEDIATE);
		tr.setOption(FDBTransactionOptions::ACCESS_SYSTEM_KEYS);
		state int retryCount = 0;
		loop {
			try {
				state RangeResult shards =
				    wait(krmGetRanges(&tr, keyServersPrefix, range, CLIENT_KNOBS->TOO_MANY, CLIENT_KNOBS->TOO_MANY));
				ASSERT(!shards.empty() && !shards.more);

				state RangeResult UIDtoTagMap = wait(tr.getRange(serverTagKeys, CLIENT_KNOBS->TOO_MANY));
				ASSERT(!UIDtoTagMap.more && UIDtoTagMap.size() < CLIENT_KNOBS->TOO_MANY);

				state int i = 0;
				for (i = 0; i < shards.size() - 1; ++i) {
					std::vector<UID> src;
					std::vector<UID> dest;
					UID srcId, destId;
					decodeKeyServersValue(UIDtoTagMap, shards[i].value, src, dest, srcId, destId);

					const int idx = deterministicRandom()->randomInt(0, src.size());
					Optional<Value> serverListValue = wait(tr.get(serverListKeyFor(src[idx])));
					ASSERT(serverListValue.present());
					const StorageServerInterface ssi = decodeServerListValue(serverListValue.get());
					TraceEvent("TestSSUserDataValidationSendingRequest")
					    .detail("Range", range)
					    .detail("StorageServer", ssi.toString());
					AuditStorageRequest req(deterministicRandom()->randomUniqueID(),
					                        KeyRangeRef(shards[i].key, shards[i + 1].key),
					                        AuditType::ValidateHA);
					Optional<AuditStorageState> vResult =
					    wait(timeout<AuditStorageState>(ssi.auditStorage.getReply(req), 5));
					if (!vResult.present()) {
						return Void();
					}
				}
				break;
			} catch (Error& e) {
				if (retryCount > 5) {
<<<<<<< HEAD
					TraceEvent(SevWarnAlways, "TestValidateStorageFailed").errorUnsuppressed(e).detail("Range", range);
					break;
				} else {
					TraceEvent(SevWarn, "TestValidateStorageFailedRetry")
=======
					TraceEvent(SevWarnAlways, "TestSSUserDataValidationFailed")
					    .errorUnsuppressed(e)
					    .detail("Range", range);
					break;
				} else {
					TraceEvent(SevWarn, "TestSSUserDataValidationFailedRetry")
>>>>>>> 63371257
					    .errorUnsuppressed(e)
					    .detail("Range", range)
					    .detail("RetryCount", retryCount);
					wait(delay(1));
					retryCount++;
					continue;
				}
			}
		}

		TraceEvent("TestSSUserDataValidationDone").detail("Range", range);

		return Void();
	}

	ACTOR Future<UID> auditStorageForType(ValidateStorage* self,
	                                      Database cx,
	                                      AuditType type,
	                                      std::string context,
	                                      bool stopWaitWhenCleared = false) {
		// Send audit request until the server accepts the request
		state UID auditId = wait(self->triggerAuditStorageForType(cx, type, context));
		// Wait until the request completes
		wait(self->waitAuditStorageUntilComplete(cx, type, auditId, context, stopWaitWhenCleared));
		// Check internal persist state
		wait(self->checkAuditStorageInternalState(cx, type, auditId, context));
		return auditId;
	}

	ACTOR Future<Void> testAuditStorageFunctionality(ValidateStorage* self, Database cx) {
		UID auditIdA =
		    wait(self->auditStorageForType(self, cx, AuditType::ValidateHA, "TestAuditStorageFunctionality"));
		TraceEvent("TestFunctionalityHADone");
		UID auditIdB =
		    wait(self->auditStorageForType(self, cx, AuditType::ValidateReplica, "TestAuditStorageFunctionality"));
		TraceEvent("TestFunctionalityReplicaDone");
		UID auditIdC = wait(
		    self->auditStorageForType(self, cx, AuditType::ValidateLocationMetadata, "TestAuditStorageFunctionality"));
		TraceEvent("TestFunctionalityShardLocationMetadataDone");
		UID auditIdD = wait(self->auditStorageForType(
		    self, cx, AuditType::ValidateStorageServerShard, "TestAuditStorageFunctionality"));
		TraceEvent("TestFunctionalitySSShardInfoDone");
		return Void();
	}

	ACTOR Future<Void> testAuditStorageIDGenerator(ValidateStorage* self, Database cx) {
		state AuditType type = AuditType::ValidateReplica;
		TraceEvent("TestAuditStorageIDGeneratorBegin").detail("AuditType", type);
		state UID auditIdA = wait(self->auditStorageForType(self, cx, type, "FirstRunInTestIDGenerator"));
		state UID auditIdB = wait(self->auditStorageForType(self, cx, type, "SecondRunInTestIDGenerator"));
		if (auditIdA == auditIdB) {
			TraceEvent(SevError, "TestAuditStorageIDGeneratorError")
			    .detail("AuditType", type)
			    .detail("AuditIDA", auditIdA)
			    .detail("AuditIDB", auditIdB);
		}
		TraceEvent("TestAuditStorageIDGeneratorEnd").detail("AuditType", type);
		;
		return Void();
	}

	ACTOR Future<Void> testGetAuditStateWhenNoOngingAuditForType(ValidateStorage* self, Database cx, AuditType type) {
		TraceEvent("TestGetAuditStateBegin").detail("AuditType", type);
		;
		std::vector<AuditStorageState> res1 = wait(getAuditStates(cx, type, /*newFirst=*/true, 1));
		if (res1.size() != 1) {
			TraceEvent(SevError, "TestGetAuditStatesError").detail("ActualResSize", res1.size());
		}
		std::vector<AuditStorageState> res2 =
		    wait(getAuditStates(cx, type, /*newFirst=*/true, CLIENT_KNOBS->TOO_MANY, AuditPhase::Invalid));
		if (res2.size() != 0) {
			TraceEvent(SevError, "TestExistingInvalidAudit")
			    .detail("ActualResSize", res2.size())
			    .detail("InputPhase", AuditPhase::Invalid);
		}
		std::vector<AuditStorageState> res3 =
		    wait(getAuditStates(cx, type, /*newFirst=*/true, CLIENT_KNOBS->TOO_MANY, AuditPhase::Running));
		if (res3.size() != 0) {
			TraceEvent(SevError, "TestExistingRunningAudit")
			    .detail("ActualResSize", res3.size())
			    .detail("InputPhase", AuditPhase::Running);
		}
		std::vector<AuditStorageState> res4 =
		    wait(getAuditStates(cx, type, /*newFirst=*/true, CLIENT_KNOBS->TOO_MANY, AuditPhase::Complete));
		for (const auto& auditState : res4) {
			if (auditState.getPhase() != AuditPhase::Complete) {
				TraceEvent(SevError, "TestGetAuditStatesByPhaseError")
				    .detail("ActualPhase", auditState.getPhase())
				    .detail("InputPhase", AuditPhase::Complete);
			}
		}
		std::vector<AuditStorageState> res5 =
		    wait(getAuditStates(cx, type, /*newFirst=*/true, CLIENT_KNOBS->TOO_MANY, AuditPhase::Failed));
		for (const auto& auditState : res5) {
			if (auditState.getPhase() != AuditPhase::Failed) {
				TraceEvent(SevError, "TestGetAuditStatesByPhaseError")
				    .detail("ActualPhase", auditState.getPhase())
				    .detail("InputPhase", AuditPhase::Failed);
			}
		}
		std::vector<AuditStorageState> res6 =
		    wait(getAuditStates(cx, type, /*newFirst=*/true, CLIENT_KNOBS->TOO_MANY, AuditPhase::Error));
		for (const auto& auditState : res6) {
			if (auditState.getPhase() != AuditPhase::Error) {
				TraceEvent(SevError, "TestGetAuditStatesByPhaseError")
				    .detail("ActualPhase", auditState.getPhase())
				    .detail("InputPhase", AuditPhase::Error);
			}
		}
		TraceEvent("TestGetAuditStateEnd").detail("AuditType", type);
		return Void();
	}

	ACTOR Future<Void> testGetAuditStateWhenNoOngingAudit(ValidateStorage* self, Database cx) {
		wait(self->testGetAuditStateWhenNoOngingAuditForType(self, cx, AuditType::ValidateHA));
		TraceEvent("TestGetAuditStateHADone");

		wait(self->testGetAuditStateWhenNoOngingAuditForType(self, cx, AuditType::ValidateReplica));
		TraceEvent("TestGetAuditStateReplicaDone");

		wait(self->testGetAuditStateWhenNoOngingAuditForType(self, cx, AuditType::ValidateLocationMetadata));
		TraceEvent("TestGetAuditStateShardLocationMetadataDone");

		wait(self->testGetAuditStateWhenNoOngingAuditForType(self, cx, AuditType::ValidateStorageServerShard));
		TraceEvent("TestGetAuditStateSSShardInfoDone");
		return Void();
	}

	ACTOR Future<Void> testAuditStorageConcurrentRunForDifferentType(ValidateStorage* self, Database cx) {
		TraceEvent("TestAuditStorageConcurrentRunForDifferentTypeBegin");
		state std::vector<Future<Void>> fs;
		state std::vector<UID> auditIds = { UID(), UID(), UID(), UID() };
		fs.push_back(
		    store(auditIds[0],
		          self->auditStorageForType(self, cx, AuditType::ValidateHA, "TestConcurrentRunForDifferentType")));
		fs.push_back(store(
		    auditIds[1],
		    self->auditStorageForType(self, cx, AuditType::ValidateReplica, "TestConcurrentRunForDifferentType")));
		fs.push_back(store(auditIds[2],
		                   self->auditStorageForType(
		                       self, cx, AuditType::ValidateLocationMetadata, "TestConcurrentRunForDifferentType")));
		fs.push_back(store(auditIds[3],
		                   self->auditStorageForType(
		                       self, cx, AuditType::ValidateStorageServerShard, "TestConcurrentRunForDifferentType")));
		wait(waitForAll(fs));
		fs.clear();
		TraceEvent("TestAuditStorageConcurrentRunForDifferentTypeEnd");
		return Void();
	}

	ACTOR Future<Void> testAuditStorageConcurrentRunForSameType(ValidateStorage* self, Database cx) {
		TraceEvent("TestAuditStorageConcurrentRunForSameTypeBegin");
		state std::vector<Future<Void>> fs;
		state std::vector<UID> auditIds = { UID(), UID(), UID(), UID() };
		fs.push_back(store(
		    auditIds[0],
		    self->auditStorageForType(
		        self, cx, AuditType::ValidateReplica, "TestConcurrentRunForSameType", /*stopWaitWhenCleared=*/true)));
		fs.push_back(store(
		    auditIds[1],
		    self->auditStorageForType(
		        self, cx, AuditType::ValidateReplica, "TestConcurrentRunForSameType", /*stopWaitWhenCleared=*/true)));
		fs.push_back(store(
		    auditIds[2],
		    self->auditStorageForType(
		        self, cx, AuditType::ValidateReplica, "TestConcurrentRunForSameType", /*stopWaitWhenCleared=*/true)));
		fs.push_back(store(
		    auditIds[3],
		    self->auditStorageForType(
		        self, cx, AuditType::ValidateReplica, "TestConcurrentRunForSameType", /*stopWaitWhenCleared=*/true)));
		wait(waitForAll(fs));
		TraceEvent("TestAuditStorageConcurrentRunForSameTypeEnd");
		return Void();
	}

	ACTOR Future<Void> testAuditStorageCancellation(ValidateStorage* self, Database cx) {
		TraceEvent("TestAuditStorageCancellationBegin");
		state UID auditId = wait(self->triggerAuditStorageForType(cx, AuditType::ValidateHA, "TestAuditCancellation"));
		state std::vector<Future<Void>> fs;
		fs.push_back(self->waitCancelAuditStorageUntilComplete(cx, AuditType::ValidateHA, auditId));
		fs.push_back(self->waitCancelAuditStorageUntilComplete(cx, AuditType::ValidateHA, auditId));
		fs.push_back(self->waitCancelAuditStorageUntilComplete(cx, AuditType::ValidateReplica, auditId));
		fs.push_back(self->checkAuditStorageInternalState(cx, AuditType::ValidateHA, auditId, "TestAuditCancellation"));
		fs.push_back(
		    self->checkAuditStorageInternalState(cx, AuditType::ValidateReplica, auditId, "TestAuditCancellation"));
		wait(waitForAll(fs));
		fs.clear();
		fs.push_back(self->checkAuditStorageInternalState(cx, AuditType::ValidateHA, auditId, "TestAuditCancellation"));
		fs.push_back(
		    self->checkAuditStorageInternalState(cx, AuditType::ValidateReplica, auditId, "TestAuditCancellation"));
		wait(waitForAll(fs));
		state std::vector<AuditStorageState> currentAuditStates1 =
		    wait(getAuditStates(cx, AuditType::ValidateHA, /*newFirst=*/true, CLIENT_KNOBS->TOO_MANY));
		for (const auto& auditState : currentAuditStates1) {
			if (auditState.id == auditId && auditState.getPhase() != AuditPhase::Failed) {
				TraceEvent(SevError, "TestAuditStorageCancellation1Error")
				    .detail("AuditType", auditState.getType())
				    .detail("AuditID", auditId)
				    .detail("AuditPhase", auditState.getPhase());
			}
		}
		state std::vector<AuditStorageState> currentAuditStates2 =
		    wait(getAuditStates(cx, AuditType::ValidateReplica, /*newFirst=*/true, CLIENT_KNOBS->TOO_MANY));
		for (const auto& auditState : currentAuditStates2) {
			if (auditState.id == auditId && auditState.getPhase() != AuditPhase::Failed) {
				TraceEvent(SevError, "TestAuditStorageCancellation2Error")
				    .detail("AuditType", auditState.getType())
				    .detail("AuditID", auditId)
				    .detail("AuditPhase", auditState.getPhase());
			}
		}
		TraceEvent("TestAuditStorageCancellationEnd");
		return Void();
	}

	Future<bool> check(Database const& cx) override { return true; }

	void getMetrics(std::vector<PerfMetric>& m) override {}
};

WorkloadFactory<ValidateStorage> ValidateStorageFactory;<|MERGE_RESOLUTION|>--- conflicted
+++ resolved
@@ -74,14 +74,8 @@
 		return _start(this, cx);
 	}
 
-<<<<<<< HEAD
-	ACTOR Future<UID> auditStorageForType(Database cx, AuditType type, std::string context) {
-		// Check client API
-		// Send audit request until the server accepts the request
-=======
 	ACTOR Future<UID> triggerAuditStorageForType(Database cx, AuditType type, std::string context) {
 		// Send audit request until the cluster accepts the request
->>>>>>> 63371257
 		state UID auditId;
 		loop {
 			try {
@@ -103,9 +97,6 @@
 				wait(delay(1));
 			}
 		}
-<<<<<<< HEAD
-		// Wait until the request completes
-=======
 		return auditId;
 	}
 
@@ -114,7 +105,6 @@
 	                                                 UID auditId,
 	                                                 std::string context,
 	                                                 bool stopWaitWhenCleared) {
->>>>>>> 63371257
 		state AuditStorageState auditState;
 		loop {
 			try {
@@ -137,12 +127,9 @@
 					UNREACHABLE();
 				}
 			} catch (Error& e) {
-<<<<<<< HEAD
-=======
 				if (stopWaitWhenCleared && e.code() == error_code_key_not_found) {
 					break; // this audit has been cleared
 				}
->>>>>>> 63371257
 				TraceEvent("TestAuditStorageWaitError")
 				    .errorUnsuppressed(e)
 				    .detail("Context", context)
@@ -152,9 +139,6 @@
 				wait(delay(1));
 			}
 		}
-<<<<<<< HEAD
-		// Check internal persist state
-=======
 		TraceEvent("TestAuditStorageEnd")
 		    .detail("Context", context)
 		    .detail("AuditID", auditId)
@@ -164,7 +148,6 @@
 	}
 
 	ACTOR Future<Void> checkAuditStorageInternalState(Database cx, AuditType type, UID auditId, std::string context) {
->>>>>>> 63371257
 		// Check no audit is in Running or Error phase
 		// Check the number of existing persisted audits is no more than PERSIST_FINISH_AUDIT_COUNT
 		state Transaction tr(cx);
@@ -183,73 +166,6 @@
 					    .detail("AuditID", auditId)
 					    .detail("AuditType", type);
 					ASSERT(existingAuditState.getPhase() == AuditPhase::Complete ||
-<<<<<<< HEAD
-					       existingAuditState.getPhase() == AuditPhase::Failed);
-				}
-				if (res.size() > SERVER_KNOBS->PERSIST_FINISH_AUDIT_COUNT + 1) {
-					TraceEvent("TestAuditStorageCheckPersistStateWaitClean")
-					    .detail("Context", context)
-					    .detail("AuditID", auditId)
-					    .detail("AuditType", type);
-					wait(delay(30));
-					tr.reset();
-					continue;
-				}
-				break;
-			} catch (Error& e) {
-				TraceEvent("TestAuditStorageCheckPersistStateError")
-				    .errorUnsuppressed(e)
-				    .detail("Context", context)
-				    .detail("AuditID", auditId)
-				    .detail("AuditType", type);
-				wait(tr.onError(e));
-			}
-		}
-		// Check no audit progress metadata exists
-		tr.reset();
-		loop {
-			try {
-				tr.setOption(FDBTransactionOptions::PRIORITY_SYSTEM_IMMEDIATE);
-				tr.setOption(FDBTransactionOptions::READ_SYSTEM_KEYS);
-				RangeResult rangeBasedRes = wait(tr.getRange(auditRangeBasedProgressRangeFor(type), GetRangeLimits()));
-				ASSERT(rangeBasedRes.empty() && !rangeBasedRes.more);
-				RangeResult serverBasedRes =
-				    wait(tr.getRange(auditServerBasedProgressRangeFor(type), GetRangeLimits()));
-				ASSERT(serverBasedRes.empty() && !serverBasedRes.more);
-				break;
-
-			} catch (Error& e) {
-				TraceEvent(SevDebug, "TestAuditStorageCheckPersistProgressStateError")
-				    .errorUnsuppressed(e)
-				    .detail("AuditID", auditId);
-				wait(tr.onError(e));
-			}
-		}
-		TraceEvent("TestAuditStorageEnd")
-		    .detail("Context", context)
-		    .detail("AuditID", auditId)
-		    .detail("AuditType", type)
-		    .detail("AuditState", auditState.toString());
-		return auditId;
-	}
-
-	ACTOR Future<Void> testAuditStorageForType(ValidateStorage* self, Database cx, AuditType type) {
-		state UID auditIdA = wait(self->auditStorageForType(cx, type, "FirstRun"));
-		state UID auditIdB = wait(self->auditStorageForType(cx, type, "SecondRun"));
-		if (auditIdA == auditIdB) {
-			TraceEvent(SevError, "TestAuditStorageAuditIdError")
-			    .detail("AuditType", type)
-			    .detail("AuditIDA", auditIdA)
-			    .detail("AuditIDB", auditIdB);
-		}
-		std::vector<AuditStorageState> res = wait(getAuditStates(cx, type, /*newFirst=*/true, 1));
-		if (res.size() != 1) {
-			TraceEvent(SevError, "TestGetAuditStatesError").detail("ActualResSize", res.size());
-		}
-		return Void();
-	}
-
-=======
 					       existingAuditState.getPhase() == AuditPhase::Failed ||
 					       existingAuditState.getPhase() == AuditPhase::Running);
 				}
@@ -319,7 +235,6 @@
 		return Void();
 	}
 
->>>>>>> 63371257
 	ACTOR Future<Void> _start(ValidateStorage* self, Database cx) {
 		TraceEvent("ValidateStorageTestBegin");
 		state std::map<Key, Value> kvs({ { "TestKeyA"_sr, "TestValueA"_sr },
@@ -338,30 +253,6 @@
 			disableConnectionFailures("AuditStorage");
 		}
 
-<<<<<<< HEAD
-		wait(self->validateData(self, cx, KeyRangeRef("TestKeyA"_sr, "TestKeyF"_sr)));
-		TraceEvent("TestValidateValueVerified");
-
-		wait(self->testAuditStorageForType(self, cx, AuditType::ValidateHA));
-		TraceEvent("TestValidateHADone");
-
-		wait(self->testAuditStorageForType(self, cx, AuditType::ValidateReplica));
-		TraceEvent("TestValidateReplicaDone");
-
-		wait(self->testAuditStorageForType(self, cx, AuditType::ValidateLocationMetadata));
-		TraceEvent("TestValidateShardKeyServersDone");
-
-		wait(self->testAuditStorageForType(self, cx, AuditType::ValidateStorageServerShard));
-		TraceEvent("TestValidateShardSSShardInfoDone");
-
-		std::vector<Future<Void>> fs;
-		fs.push_back(self->testAuditStorageForType(self, cx, AuditType::ValidateHA));
-		fs.push_back(self->testAuditStorageForType(self, cx, AuditType::ValidateReplica));
-		fs.push_back(self->testAuditStorageForType(self, cx, AuditType::ValidateLocationMetadata));
-		fs.push_back(self->testAuditStorageForType(self, cx, AuditType::ValidateStorageServerShard));
-		wait(waitForAll(fs));
-		TraceEvent("TestValidatesConcurrentRunDone");
-=======
 		self->testStringToAuditPhaseFunctionality();
 		TraceEvent("TestAuditStorageStringToAuditPhaseFuncionalityDone");
 
@@ -385,7 +276,6 @@
 
 		wait(self->testAuditStorageCancellation(self, cx));
 		TraceEvent("TestAuditStorageCancellationDone");
->>>>>>> 63371257
 
 		return Void();
 	}
@@ -494,19 +384,12 @@
 				break;
 			} catch (Error& e) {
 				if (retryCount > 5) {
-<<<<<<< HEAD
-					TraceEvent(SevWarnAlways, "TestValidateStorageFailed").errorUnsuppressed(e).detail("Range", range);
-					break;
-				} else {
-					TraceEvent(SevWarn, "TestValidateStorageFailedRetry")
-=======
 					TraceEvent(SevWarnAlways, "TestSSUserDataValidationFailed")
 					    .errorUnsuppressed(e)
 					    .detail("Range", range);
 					break;
 				} else {
 					TraceEvent(SevWarn, "TestSSUserDataValidationFailedRetry")
->>>>>>> 63371257
 					    .errorUnsuppressed(e)
 					    .detail("Range", range)
 					    .detail("RetryCount", retryCount);
