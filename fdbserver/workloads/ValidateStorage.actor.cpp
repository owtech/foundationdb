--- conflicted
+++ resolved
@@ -108,33 +108,24 @@
 	                                             KeyRange auditRange = allKeys) {
 		// Send audit request until the cluster accepts the request
 		state UID auditId;
-<<<<<<< HEAD
-=======
 		std::vector<KeyValueStoreType> storageEngineCollection = { KeyValueStoreType::SSD_ROCKSDB_V1,
 			                                                       KeyValueStoreType::SSD_SHARDED_ROCKSDB,
 			                                                       KeyValueStoreType::SSD_BTREE_V2,
 			                                                       KeyValueStoreType::END };
 		state KeyValueStoreType storageEngine = deterministicRandom()->randomChoice(storageEngineCollection);
->>>>>>> 3520bfba
 		loop {
 			try {
 				UID auditId_ = wait(auditStorage(cx->getConnectionRecord(),
 				                                 auditRange,
 				                                 type,
-<<<<<<< HEAD
-=======
 				                                 storageEngine,
->>>>>>> 3520bfba
 				                                 /*timeoutSecond=*/300));
 				auditId = auditId_;
 				TraceEvent("TestAuditStorageTriggered")
 				    .detail("Context", context)
 				    .detail("AuditID", auditId)
 				    .detail("AuditType", type)
-<<<<<<< HEAD
-=======
 				    .detail("AuditStorageEngine", storageEngine)
->>>>>>> 3520bfba
 				    .detail("AuditRange", auditRange);
 				break;
 			} catch (Error& e) {
@@ -142,10 +133,7 @@
 				    .errorUnsuppressed(e)
 				    .detail("Context", context)
 				    .detail("AuditType", type)
-<<<<<<< HEAD
-=======
 				    .detail("AuditStorageEngine", storageEngine)
->>>>>>> 3520bfba
 				    .detail("AuditRange", auditRange);
 				if (auditRange.empty() && e.code() == error_code_audit_storage_failed) {
 					break;
