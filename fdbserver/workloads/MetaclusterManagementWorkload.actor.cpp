--- conflicted
+++ resolved
@@ -108,10 +108,7 @@
 		maxTenants = std::min<int>(1e8 - 1, getOption(options, "maxTenants"_sr, 1000));
 		maxTenantGroups = std::min<int>(2 * maxTenants, getOption(options, "maxTenantGroups"_sr, 20));
 		testDuration = getOption(options, "testDuration"_sr, 120.0);
-<<<<<<< HEAD
-=======
 		useExistingMetacluster = getOption(options, "useExistingMetacluster"_sr, false);
->>>>>>> 63371257
 		allowTenantIdPrefixReuse = deterministicRandom()->coinflip();
 		MetaclusterRegistrationEntry::allowUnsupportedRegistrationWrites = true;
 	}
@@ -144,31 +141,6 @@
 	}
 	ACTOR static Future<Void> _setup(Database cx, MetaclusterManagementWorkload* self) {
 		ASSERT(g_simulator->extraDatabases.size() > 0);
-<<<<<<< HEAD
-
-		if (self->metaclusterCreated) {
-			self->tenantIdPrefix = self->generateTenantIdPrefix().get();
-			self->usedPrefixes.insert(self->tenantIdPrefix);
-		}
-
-		metacluster::util::SimulatedMetacluster simMetacluster = wait(metacluster::util::createSimulatedMetacluster(
-		    cx,
-		    self->tenantIdPrefix,
-		    Optional<metacluster::DataClusterEntry>(),
-		    metacluster::util::SkipMetaclusterCreation(!self->metaclusterCreated)));
-
-		self->managementDb = simMetacluster.managementDb;
-		for (auto const& [name, db] : simMetacluster.dataDbs) {
-			self->dataDbIndex.push_back(name);
-			self->dataDbs[name] = makeReference<DataClusterData>(db);
-		}
-
-		if (self->metaclusterCreated) {
-			Optional<MetaclusterRegistrationEntry> registration =
-			    wait(metacluster::metadata::metaclusterRegistration().get(self->managementDb));
-			ASSERT(registration.present());
-			self->managementVersion = registration.get().version;
-=======
 
 		if (!self->useExistingMetacluster) {
 			if (self->metaclusterCreated) {
@@ -258,7 +230,6 @@
 				tenantGroup->tenants.insert(entry.tenantName);
 				dataDb->tenantGroups[entry.tenantGroup.get()] = tenantGroup;
 			}
->>>>>>> 63371257
 		}
 
 		return Void();
@@ -293,8 +264,6 @@
 		return managementValid && dataValid;
 	}
 
-<<<<<<< HEAD
-=======
 	ACTOR static Future<Void> waitForFullyRecovered(MetaclusterManagementWorkload* self) {
 		while (self->dbInfo->get().recoveryState != RecoveryState::FULLY_RECOVERED) {
 			wait(self->dbInfo->onChange());
@@ -303,7 +272,6 @@
 		return Void();
 	}
 
->>>>>>> 63371257
 	ACTOR template <class DB>
 	static Future<Void> setMetaclusterVersion(Reference<DB> db, MetaclusterVersion version) {
 		state Reference<typename DB::TransactionT> tr = db->createTransaction();
@@ -371,10 +339,7 @@
 				ASSERT(registrationEntry.present());
 
 				self->managementVersion = registrationEntry.get().version;
-<<<<<<< HEAD
-=======
 				wait(waitForFullyRecovered(self));
->>>>>>> 63371257
 			} else {
 				ASSERT(self->metaclusterCreated);
 			}
@@ -1684,10 +1649,7 @@
 			if (self->metaclusterCreated) {
 				self->managementVersion = newVersion;
 				wait(self->setMetaclusterVersion(self->managementDb, self->managementVersion));
-<<<<<<< HEAD
-=======
 				wait(waitForFullyRecovered(self));
->>>>>>> 63371257
 			}
 		} else {
 			ClusterName clusterName = self->chooseClusterName();
@@ -1854,7 +1816,6 @@
 		}
 
 		wait(waitForAll(setVersionFutures));
-<<<<<<< HEAD
 
 		// The metacluster consistency check runs the tenant consistency check for each cluster
 		if (self->metaclusterCreated) {
@@ -1886,39 +1847,6 @@
 			ASSERT(capacityNumbers.first.numTenantGroups == self->totalTenantGroupCapacity);
 			ASSERT(capacityNumbers.second.numTenantGroups == totalTenantGroupsAllocated);
 
-=======
-
-		// The metacluster consistency check runs the tenant consistency check for each cluster
-		if (self->metaclusterCreated) {
-			state metacluster::util::MetaclusterConsistencyCheck<IDatabase> metaclusterConsistencyCheck(
-			    self->managementDb, metacluster::util::AllowPartialMetaclusterOperations::False);
-			wait(metaclusterConsistencyCheck.run());
-
-			std::map<ClusterName, metacluster::DataClusterMetadata> dataClusters = wait(metacluster::listClusters(
-			    self->managementDb, ""_sr, "\xff\xff"_sr, CLIENT_KNOBS->MAX_DATA_CLUSTERS + 1));
-
-			int totalTenantGroupsAllocated = 0;
-			std::vector<Future<Void>> dataClusterChecks;
-			for (auto [clusterName, dataClusterData] : self->dataDbs) {
-				auto dataClusterItr = dataClusters.find(clusterName);
-				if (dataClusterData->registered) {
-					ASSERT(dataClusterItr != dataClusters.end());
-					ASSERT(dataClusterItr->second.entry.capacity.numTenantGroups ==
-					       dataClusterData->tenantGroupCapacity);
-					ASSERT_EQ(dataClusterItr->second.entry.autoTenantAssignment, dataClusterData->autoTenantAssignment);
-					totalTenantGroupsAllocated +=
-					    dataClusterData->tenantGroups.size() + dataClusterData->ungroupedTenants.size();
-				} else {
-					ASSERT(dataClusterItr == dataClusters.end());
-				}
-
-				dataClusterChecks.push_back(checkDataCluster(self, clusterName, dataClusterData));
-			}
-			auto capacityNumbers = metacluster::util::metaclusterCapacity(dataClusters);
-			ASSERT(capacityNumbers.first.numTenantGroups == self->totalTenantGroupCapacity);
-			ASSERT(capacityNumbers.second.numTenantGroups == totalTenantGroupsAllocated);
-
->>>>>>> 63371257
 			wait(waitForAll(dataClusterChecks));
 			wait(teardownMetacluster(self));
 		} else {
