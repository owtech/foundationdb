--- conflicted
+++ resolved
@@ -82,8 +82,6 @@
 			fmt::print("Perform blob restore\n");
 			// disable manifest backup and log truncation
 			wait(disableManifestBackup(cx));
-<<<<<<< HEAD
-=======
 
 			// check if we have manifest
 			Reference<BlobConnectionProvider> manifestStore =
@@ -95,7 +93,6 @@
 				CODE_PROBE(true, "Skip blob restore test because of missing manifest", probe::decoration::rare);
 				return Void();
 			}
->>>>>>> 3426fc3c
 
 			// check if we have mutation logs
 			wait(store(self->restoreTargetVersion_, getRestoreVersion(cx, self)));
@@ -215,13 +212,6 @@
 				wait(verify(cx, self));
 
 				// Check if we can flush ranges after restore
-<<<<<<< HEAD
-				wait(killBlobWorkers(self->extraDb_));
-				wait(flushBlobRanges(self->extraDb_, self, {}));
-				return Void();
-			}
-			// TODO need to define more specific error handling
-=======
 				state ISimulator::KillType kt = ISimulator::KillType::RebootProcessAndSwitch;
 				g_simulator->killAll(kt, true);
 				g_simulator->toggleGlobalSwitchCluster();
@@ -233,16 +223,11 @@
 				return Void();
 			}
 
->>>>>>> 3426fc3c
 			if (phase == BlobRestorePhase::ERROR) {
 				auto db = SystemDBWriteLockedNow(self->extraDb_.getReference());
 				std::string error = wait(BlobGranuleRestoreConfig().error().getD(db));
 				fmt::print("Unexpected restore error code = {}\n", error);
-<<<<<<< HEAD
-				return Void();
-=======
 				ASSERT(phase != BlobRestorePhase::ERROR);
->>>>>>> 3426fc3c
 			}
 
 			wait(delay(5)); // delay to avoid busy loop
