/*
 * BlobRestoreWorkload.actor.cpp
 *
 * This source file is part of the FoundationDB open source project
 *
 * Copyright 2013-2022 Apple Inc. and the FoundationDB project authors
 *
 * Licensed under the Apache License, Version 2.0 (the "License");
 * you may not use this file except in compliance with the License.
 * You may obtain a copy of the License at
 *
 *     http://www.apache.org/licenses/LICENSE-2.0
 *
 * Unless required by applicable law or agreed to in writing, software
 * distributed under the License is distributed on an "AS IS" BASIS,
 * WITHOUT WARRANTIES OR CONDITIONS OF ANY KIND, either express or implied.
 * See the License for the specific language governing permissions and
 * limitations under the License.
 */

#include "fdbclient/BlobGranuleCommon.h"
#include "fdbclient/ClientBooleanParams.h"
#include "fdbclient/ClientKnobs.h"
#include "fdbclient/BackupAgent.actor.h"
#include "fdbclient/BackupContainer.h"
#include "fdbclient/BackupContainerFileSystem.h"
#include "fdbclient/FDBTypes.h"
#include "fdbclient/Knobs.h"
#include "fdbclient/SystemData.h"
#include "fdbclient/BlobGranuleReader.actor.h"
#include "fdbclient/BlobRestoreCommon.h"
<<<<<<< HEAD
=======
#include "fdbserver/BlobGranuleValidation.actor.h"
>>>>>>> 63371257
#include "fdbserver/Knobs.h"
#include "fdbserver/workloads/workloads.actor.h"
#include "fdbserver/BlobGranuleServerCommon.actor.h"
#include "flow/Error.h"
#include "flow/actorcompiler.h" // This must be the last #include.

// This worload provides building blocks to test blob restore. The following 2 functions are offered:
//   1) SetupBlob - blobbify key ranges so that we could backup fdb to a blob storage
//   2) PerformRestore - Start blob restore to the extra db instance and wait until it finishes
//
// A general flow to test blob restore:
//   1) start two db instances and blobbify normalKeys for the default db
//   2) submit mutation log only backup to the default db with IncrementalBackup
//   3) start cycle workload to write data to the default db
//   4) perform blob restore to the extra db
//   5) verify data in the extra db
//
// Please refer to BlobRestoreBasic.toml to see how to run a blob restore test with the help from IncrementalBackup
// and Cycle.
//
struct BlobRestoreWorkload : TestWorkload {
	static constexpr auto NAME = "BlobRestoreWorkload";
	BlobRestoreWorkload(WorkloadContext const& wcx) : TestWorkload(wcx), tenantData_(wcx.dbInfo) {
		ASSERT(g_simulator->extraDatabases.size() == 1); // extra db must be enabled
		extraDb_ = Database::createSimulatedExtraDatabase(g_simulator->extraDatabases[0]);
		setupBlob_ = getOption(options, "setupBlob"_sr, false);
		performRestore_ = getOption(options, "performRestore"_sr, false);
		restoreToVersion_ = getOption(options, "restoreToVersion"_sr, false);
		readBatchSize_ = getOption(options, "readBatchSize"_sr, 3000);
		blobManifestUrl_ = getOption(options, "blobManifestUrl"_sr, "file://simfdb/fdbblob/manifest"_sr);
		mlogsUrl_ = getOption(options, "backupDir"_sr, "file://simfdb/backups/"_sr);
	}

	Future<Void> setup(Database const& cx) override { return Void(); }

	Future<Void> start(Database const& cx) override {
		if (clientId != 0)
			return Void();
		return _start(cx, this);
	}

	ACTOR static Future<Void> _start(Database cx, BlobRestoreWorkload* self) {
		state bool result = false;
		if (self->setupBlob_) {
			fmt::print("Blobbify normal range\n");
			wait(store(result, cx->blobbifyRange(normalKeys)));
		}

		if (self->performRestore_) {
			fmt::print("Perform blob restore\n");
			// disable manifest backup and log truncation
			wait(disableManifestBackup(cx));

			wait(store(self->restoreTargetVersion_, getRestoreVersion(cx, self)));
			if (self->restoreTargetVersion_ == invalidVersion) {
				CODE_PROBE(true, "Skip blob restore test because of missing mutation logs");
				return Void();
			}
			fmt::print("Restore target version {}\n", self->restoreTargetVersion_);

			// Only need to pass the version if we are trying to restore to a previous version
			Optional<Version> targetVersion;
			if (self->restoreToVersion_) {
				targetVersion = self->restoreTargetVersion_;
			}
			wait(submitRestore(self));

			state std::vector<Future<Void>> futures;
			futures.push_back(self->runBackupAgent(self));
			futures.push_back(self->monitorProgress(cx, self));
			wait(waitForAny(futures));
		}
		return Void();
	}

	ACTOR static Future<Void> submitRestore(BlobRestoreWorkload* self) {
		state std::string mlogsUrl;
		state std::vector<std::string> containers =
		    wait(IBackupContainer::listContainers(self->mlogsUrl_.toString(), {}));
		if (containers.size() == 0) {
			throw blob_restore_missing_logs();
		}
		mlogsUrl = containers.back();

		Standalone<VectorRef<KeyRangeRef>> ranges;
		ranges.push_back(ranges.arena(), normalKeys);
		addDefaultBackupRanges(ranges);

		Version version = wait(self->backupAgent_.restore(self->extraDb_,
		                                                  {},
		                                                  "default"_sr,
		                                                  KeyRef(mlogsUrl),
		                                                  {},
		                                                  ranges,
		                                                  WaitForComplete::False,
		                                                  self->restoreTargetVersion_,
		                                                  Verbose::True,
		                                                  ""_sr,
		                                                  ""_sr,
		                                                  LockDB::True,
		                                                  UnlockDB::True,
		                                                  OnlyApplyMutationLogs::False,
		                                                  InconsistentSnapshotOnly::False,
		                                                  invalidVersion,
		                                                  {},
		                                                  self->blobManifestUrl_.toString()));
		fmt::print("Submit blob restore to version {} \n", version);
		return Void();
	}

	ACTOR static Future<Version> getRestoreVersion(Database cx, BlobRestoreWorkload* self) {
		state Version targetVersion;
		state std::string baseUrl = self->mlogsUrl_.toString();
		state std::vector<std::string> containers = wait(IBackupContainer::listContainers(baseUrl, {}));
		if (containers.size() == 0) {
			fmt::print("missing mutation logs {}\n", baseUrl);
			CODE_PROBE(true, "Skip blob restore test because of missing log backups");
			return invalidVersion;
		}
		state Reference<IBackupContainer> bc = IBackupContainer::openContainer(containers.front(), {}, {});
		BackupDescription desc = wait(bc->describeBackup(true));
		if (!desc.contiguousLogEnd.present()) {
			fmt::print("missing mutation logs {}\n", baseUrl);
			CODE_PROBE(true, "Skip blob restore test because of invalid log backup");
			return invalidVersion;
		}
		targetVersion = desc.contiguousLogEnd.get() - 1;
		if (self->restoreToVersion_) {
			// restore to a previous version
			targetVersion -= deterministicRandom()->randomInt(1, 100000);
		}

		try {
			state Standalone<VectorRef<KeyValueRef>> src_ = wait(readFromBlob(cx, targetVersion, self));
		} catch (Error& e) {
			fmt::print("Couldn't read blob data at version {}\n", targetVersion);
			CODE_PROBE(true, "Skip blob restore test because of missing blob data");
			return invalidVersion;
		}
		return targetVersion;
	}

	static Future<Void> disableManifestBackup(Database cx) {
		return runRYWTransaction(cx, [](Reference<ReadYourWritesTransaction> tr) -> Future<Void> {
			tr->setOption(FDBTransactionOptions::ACCESS_SYSTEM_KEYS);
			tr->setOption(FDBTransactionOptions::LOCK_AWARE);
			tr->setOption(FDBTransactionOptions::PRIORITY_SYSTEM_IMMEDIATE);
			BlobGranuleBackupConfig().enabled().set(tr, false);
			return Void();
		});
	}

	// Start backup agent on the extra db
	ACTOR Future<Void> runBackupAgent(BlobRestoreWorkload* self) {
		state Future<Void> future = self->backupAgent_.run(
		    self->extraDb_, 1.0 / CLIENT_KNOBS->BACKUP_AGGREGATE_POLL_RATE, CLIENT_KNOBS->SIM_BACKUP_TASKS_PER_AGENT);
		wait(Future<Void>(Never()));
		throw internal_error();
	}

	// Monitor restore progress and copy data back to original db after successful restore
	ACTOR Future<Void> monitorProgress(Database cx, BlobRestoreWorkload* self) {
		loop {
			auto controller = makeReference<BlobRestoreController>(self->extraDb_, normalKeys);
			state BlobRestorePhase phase = wait(BlobRestoreController::currentPhase(controller));
			if (phase == BlobRestorePhase::DONE) {
<<<<<<< HEAD
				wait(verify(cx, self));
=======
				// Check if src and dest db are consistent
				wait(verify(cx, self));

				// Check if we can flush ranges after restore
				wait(killBlobWorkers(self->extraDb_));
				wait(flushBlobRanges(self->extraDb_, self, {}));
>>>>>>> 63371257
				return Void();
			}
			// TODO need to define more specific error handling
			if (phase == BlobRestorePhase::ERROR) {
<<<<<<< HEAD
				auto db = SystemDBWriteLockedNow(cx.getReference());
=======
				auto db = SystemDBWriteLockedNow(self->extraDb_.getReference());
>>>>>>> 63371257
				std::string error = wait(BlobGranuleRestoreConfig().error().getD(db));
				fmt::print("Unexpected restore error code = {}\n", error);
				return Void();
			}

			wait(delay(5)); // delay to avoid busy loop
		}
	}

	ACTOR static Future<Standalone<VectorRef<KeyValueRef>>> readFromStorageServer(Database cx,
	                                                                              BlobRestoreWorkload* self) {
		state Standalone<VectorRef<KeyRangeRef>> ranges =
		    wait(cx->listBlobbifiedRanges(normalKeys, CLIENT_KNOBS->TOO_MANY));
		state Standalone<VectorRef<KeyValueRef>> data;
		state Transaction tr(cx);

		for (auto& range : ranges) {
			state KeySelectorRef begin = firstGreaterOrEqual(range.begin);
			state KeySelectorRef end = firstGreaterOrEqual(range.end);
			state Standalone<VectorRef<KeyValueRef>> rows;
			loop {
				try {
					GetRangeLimits limits(self->readBatchSize_);
					limits.minRows = 0;
					state RangeResult result = wait(tr.getRange(begin, end, limits, Snapshot::True));
					for (auto& row : result) {
						rows.push_back_deep(rows.arena(), KeyValueRef(row.key, row.value));
					}
					if (!result.more) {
						break;
					}
					begin = result.nextBeginKeySelector();
				} catch (Error& e) {
					wait(tr.onError(e));
				}
			}
			data.append_deep(data.arena(), rows.begin(), rows.size());
		}
		return data;
	}

	ACTOR static Future<Standalone<VectorRef<KeyValueRef>>> readFromBlob(Database cx,
	                                                                     Version readVersion,
	                                                                     BlobRestoreWorkload* self) {
		state Standalone<VectorRef<KeyRangeRef>> ranges =
		    wait(cx->listBlobbifiedRanges(normalKeys, CLIENT_KNOBS->TOO_MANY));
		state Standalone<VectorRef<KeyValueRef>> data;
		state Transaction tr(cx);

		if (SERVER_KNOBS->BG_METADATA_SOURCE == "tenant") {
			wait(loadBGTenantMap(&self->tenantData_, &tr));
		}

		for (auto& range_ : ranges) {
			state KeyRangeRef range = range_;
			loop {
				try {
					state Standalone<VectorRef<BlobGranuleChunkRef>> chunks =
					    wait(tr.readBlobGranules(range, 0, readVersion));
					state int i;
					for (i = 0; i < chunks.size(); ++i) {
						state Reference<BlobConnectionProvider> blobConn =
						    wait(loadBStoreForTenant(&self->tenantData_, range));
						state RangeResult rows = wait(readBlobGranule(chunks[i], range, 0, readVersion, blobConn));
						for (auto& r : rows) {
							data.push_back_deep(data.arena(), r);
						}
					}
					break;
				} catch (Error& e) {
					wait(tr.onError(e));
				}
			}
		}
		return data;
	}

	static bool compare(VectorRef<KeyValueRef> src, VectorRef<KeyValueRef> dest) {
		if (src.size() != dest.size()) {
			fmt::print("Size mismatch src {} dest {}\n", src.size(), dest.size());
			int i = 0;
			for (; i < src.size() && i < dest.size(); ++i) {
				if (src[i].key != dest[i].key || src[i].value != dest[i].value) {
					fmt::print("First mismatch row at {}\n", i);
					fmt::print("  src {} = {}\n", src[i].key.printable(), src[i].value.printable());
					fmt::print("  dest {} = {}\n", dest[i].key.printable(), dest[i].value.printable());
					break;
				}
			}

			TraceEvent(SevError, "TestFailure")
			    .detail("Reason", "Size Mismatch")
			    .detail("Src", dest.size())
			    .detail("Dest", src.size());
			return false;
		}

		for (int i = 0; i < src.size(); ++i) {
			if (src[i].key != dest[i].key) {
				fmt::print("Key mismatch at {} src {} dest {}\n", i, src[i].key.printable(), dest[i].key.printable());
				TraceEvent(SevError, "TestFailure")
				    .detail("Reason", "Key Mismatch")
				    .detail("Index", i)
				    .detail("SrcKey", src[i].key.printable())
				    .detail("DestKey", dest[i].key.printable());
				return false;
			}
			if (src[i].value != dest[i].value) {
				fmt::print("Value mismatch at {}\n", i);
				TraceEvent(SevError, "TestFailure")
				    .detail("Reason", "Value Mismatch")
				    .detail("Index", i)
				    .detail("Key", src[i].key.printable())
				    .detail("SrcValue", src[i].value.printable())
				    .detail("DestValue", dest[i].value.printable());
				return false;
			}
		}
		fmt::print("Restore src({} rows) and dest({} rows) are consistent\n", src.size(), dest.size());
		return true;
	}

<<<<<<< HEAD
	ACTOR static Future<Void> flushSrcDbToBlob(Database cx, BlobRestoreWorkload* self) {
		state Standalone<VectorRef<KeyRangeRef>> ranges =
		    wait(cx->listBlobbifiedRanges(normalKeys, CLIENT_KNOBS->TOO_MANY));
		try {
			for (auto& r : ranges) {
				bool flush = wait(cx->flushBlobRange(r, false, self->restoreTargetVersion_));
				if (!flush) {
					fmt::print("Cannot flush to version {} \n", self->restoreTargetVersion_);
					throw internal_error();
				}
			}
			return Void();
		} catch (Error& e) {
			throw internal_error();
		}
	}

	ACTOR static Future<Void> verify(Database cx, BlobRestoreWorkload* self) {
		// flush src db
		wait(flushSrcDbToBlob(cx, self));

=======
	ACTOR static Future<Void> flushBlobRanges(Database cx, BlobRestoreWorkload* self, Optional<Version> version) {
		state Standalone<VectorRef<KeyRangeRef>> ranges =
		    wait(cx->listBlobbifiedRanges(normalKeys, CLIENT_KNOBS->TOO_MANY));
		loop {
			try {
				for (auto& r : ranges) {
					state KeyRange range = r;
					loop {
						Version v = wait(cx->verifyBlobRange(range, {}, {}));
						if (v != invalidVersion) {
							fmt::print("Validated blob range {} at {}\n", range.toString(), v);
							break;
						}
						wait(delay(2.0));
					}

					bool flush = wait(cx->flushBlobRange(range, false, version));
					if (!flush) {
						fmt::print("Cannot flush to version {} \n", version.present() ? version.get() : -1);
						throw internal_error();
					}
				}
				return Void();
			} catch (Error& e) {
				if (e.code() != error_code_tag_throttled) {
					fmt::print("Cannot flush blob ranges {}\n", e.what());
					throw internal_error();
				}
				wait(delay(2));
			}
		}
	}

	ACTOR static Future<Void> verify(Database cx, BlobRestoreWorkload* self) {
		// flush src db
		wait(flushBlobRanges(cx, self, self->restoreTargetVersion_));

>>>>>>> 63371257
		// restore src. data before restore
		state Standalone<VectorRef<KeyValueRef>> src = wait(readFromBlob(cx, self->restoreTargetVersion_, self));
		fmt::print("read src {} \n", src.size());
		//  restore dest. data after restore
		state Standalone<VectorRef<KeyValueRef>> dest = wait(readFromStorageServer(self->extraDb_, self));
		fmt::print("read dest {} \n", dest.size());
		if (!compare(src, dest)) {
			fmt::print("Verification fails\n");
		}
		return Void();
	}

	Future<bool> check(Database const& cx) override { return true; }

	void getMetrics(std::vector<PerfMetric>& m) override {}
	void disableFailureInjectionWorkloads(std::set<std::string>& out) const override { out.emplace("Attrition"); }

private:
	Database extraDb_;
	bool setupBlob_;
	bool performRestore_;
	int readBatchSize_;
	bool restoreToVersion_;
	Version restoreTargetVersion_;
	Standalone<StringRef> blobManifestUrl_;
	Standalone<StringRef> mlogsUrl_;
	Reference<BlobConnectionProvider> blobConn_;
	BGTenantMap tenantData_;
	FileBackupAgent backupAgent_;
};

WorkloadFactory<BlobRestoreWorkload> BlobRestoreWorkloadFactory;<|MERGE_RESOLUTION|>--- conflicted
+++ resolved
@@ -29,10 +29,7 @@
 #include "fdbclient/SystemData.h"
 #include "fdbclient/BlobGranuleReader.actor.h"
 #include "fdbclient/BlobRestoreCommon.h"
-<<<<<<< HEAD
-=======
 #include "fdbserver/BlobGranuleValidation.actor.h"
->>>>>>> 63371257
 #include "fdbserver/Knobs.h"
 #include "fdbserver/workloads/workloads.actor.h"
 #include "fdbserver/BlobGranuleServerCommon.actor.h"
@@ -199,25 +196,17 @@
 			auto controller = makeReference<BlobRestoreController>(self->extraDb_, normalKeys);
 			state BlobRestorePhase phase = wait(BlobRestoreController::currentPhase(controller));
 			if (phase == BlobRestorePhase::DONE) {
-<<<<<<< HEAD
-				wait(verify(cx, self));
-=======
 				// Check if src and dest db are consistent
 				wait(verify(cx, self));
 
 				// Check if we can flush ranges after restore
 				wait(killBlobWorkers(self->extraDb_));
 				wait(flushBlobRanges(self->extraDb_, self, {}));
->>>>>>> 63371257
 				return Void();
 			}
 			// TODO need to define more specific error handling
 			if (phase == BlobRestorePhase::ERROR) {
-<<<<<<< HEAD
-				auto db = SystemDBWriteLockedNow(cx.getReference());
-=======
 				auto db = SystemDBWriteLockedNow(self->extraDb_.getReference());
->>>>>>> 63371257
 				std::string error = wait(BlobGranuleRestoreConfig().error().getD(db));
 				fmt::print("Unexpected restore error code = {}\n", error);
 				return Void();
@@ -340,29 +329,6 @@
 		return true;
 	}
 
-<<<<<<< HEAD
-	ACTOR static Future<Void> flushSrcDbToBlob(Database cx, BlobRestoreWorkload* self) {
-		state Standalone<VectorRef<KeyRangeRef>> ranges =
-		    wait(cx->listBlobbifiedRanges(normalKeys, CLIENT_KNOBS->TOO_MANY));
-		try {
-			for (auto& r : ranges) {
-				bool flush = wait(cx->flushBlobRange(r, false, self->restoreTargetVersion_));
-				if (!flush) {
-					fmt::print("Cannot flush to version {} \n", self->restoreTargetVersion_);
-					throw internal_error();
-				}
-			}
-			return Void();
-		} catch (Error& e) {
-			throw internal_error();
-		}
-	}
-
-	ACTOR static Future<Void> verify(Database cx, BlobRestoreWorkload* self) {
-		// flush src db
-		wait(flushSrcDbToBlob(cx, self));
-
-=======
 	ACTOR static Future<Void> flushBlobRanges(Database cx, BlobRestoreWorkload* self, Optional<Version> version) {
 		state Standalone<VectorRef<KeyRangeRef>> ranges =
 		    wait(cx->listBlobbifiedRanges(normalKeys, CLIENT_KNOBS->TOO_MANY));
@@ -400,7 +366,6 @@
 		// flush src db
 		wait(flushBlobRanges(cx, self, self->restoreTargetVersion_));
 
->>>>>>> 63371257
 		// restore src. data before restore
 		state Standalone<VectorRef<KeyValueRef>> src = wait(readFromBlob(cx, self->restoreTargetVersion_, self));
 		fmt::print("read src {} \n", src.size());
