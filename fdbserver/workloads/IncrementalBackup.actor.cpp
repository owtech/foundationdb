--- conflicted
+++ resolved
@@ -74,10 +74,6 @@
 		if (self->waitForBackup) {
 			state Reference<IBackupContainer> backupContainer;
 			state UID backupUID;
-<<<<<<< HEAD
-			state Reference<ReadYourWritesTransaction> tr(new ReadYourWritesTransaction(cx));
-			state Version v = wait(tr->getReadVersion());
-=======
 			state Version v;
 			state Transaction tr(cx);
 			loop {
@@ -88,9 +84,6 @@
 					wait(tr.onError(e));
 				}
 			}
-			// Wait for backup container to be created and avoid race condition
-			TraceEvent("IBackupWaitContainer");
->>>>>>> 0e0ef6c7
 			loop {
 				// Wait for backup container to be created and avoid race condition
 				TraceEvent("IBackupWaitContainer");
