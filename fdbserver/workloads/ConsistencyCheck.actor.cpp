--- conflicted
+++ resolved
@@ -43,51 +43,6 @@
 
 // #define SevCCheckInfo SevVerbose
 #define SevCCheckInfo SevInfo
-
-const std::unordered_map<char, uint8_t> parseCharMap{
-	{ '0', 0 },  { '1', 1 },  { '2', 2 },  { '3', 3 },  { '4', 4 },  { '5', 5 },  { '6', 6 },  { '7', 7 },
-	{ '8', 8 },  { '9', 9 },  { 'a', 10 }, { 'b', 11 }, { 'c', 12 }, { 'd', 13 }, { 'e', 14 }, { 'f', 15 },
-	{ 'A', 10 }, { 'B', 11 }, { 'C', 12 }, { 'D', 13 }, { 'E', 14 }, { 'F', 15 },
-};
-
-Key getKeyFromString(const std::string& str) {
-	Key emptyKey;
-	if (str.size() == 0) {
-		return emptyKey;
-	}
-	if (str.size() % 4 != 0) {
-		TraceEvent(SevWarnAlways, "ConsistencyCheck_GetKeyFromStringError")
-		    .setMaxEventLength(-1)
-		    .setMaxFieldLength(-1)
-		    .detail("Reason", "WrongLength")
-		    .detail("InputStr", str);
-		throw internal_error();
-	}
-	std::vector<uint8_t> byteList;
-	for (int i = 0; i < str.size(); i += 4) {
-		if (str.at(i + 0) != '\\' || str.at(i + 1) != 'x') {
-			TraceEvent(SevWarnAlways, "ConsistencyCheck_GetKeyFromStringError")
-			    .setMaxEventLength(-1)
-			    .setMaxFieldLength(-1)
-			    .detail("Reason", "WrongBytePrefix")
-			    .detail("InputStr", str);
-			throw internal_error();
-		}
-		const char first = str.at(i + 2);
-		const char second = str.at(i + 3);
-		if (parseCharMap.count(first) == 0 || parseCharMap.count(second) == 0) {
-			TraceEvent(SevWarnAlways, "ConsistencyCheck_GetKeyFromStringError")
-			    .setMaxEventLength(-1)
-			    .setMaxFieldLength(-1)
-			    .detail("Reason", "WrongByteContent")
-			    .detail("InputStr", str);
-			throw internal_error();
-		}
-		uint8_t parsedValue = parseCharMap.at(first) * 16 + parseCharMap.at(second);
-		byteList.push_back(parsedValue);
-	}
-	return Standalone(StringRef(byteList.data(), byteList.size()));
-}
 
 struct ConsistencyCheckWorkload : TestWorkload {
 	// Whether or not we should perform checks that will only pass if the database is in a quiescent state
@@ -267,21 +222,12 @@
 		loop {
 			while (self->suspendConsistencyCheck.get()) {
 				TraceEvent("ConsistencyCheck_Suspended")
-<<<<<<< HEAD
-=======
 				    .detail("Mode", "Normal")
 				    .detail("ConsistencyCheckerId", self->consistencyCheckerId)
->>>>>>> 778e31b6
 				    .detail("Distributed", self->distributed)
 				    .detail("ClientCount", self->clientCount)
 				    .detail("ClientId", self->clientId)
 				    .detail("Indefinite", self->indefinite)
-<<<<<<< HEAD
-				    .detail("Repetitions", self->repetitions);
-				wait(self->suspendConsistencyCheck.onChange());
-			}
-			TraceEvent("ConsistencyCheck_StartingOrResuming")
-=======
 				    .detail("Repetitions", self->repetitions)
 				    .detail("SuspendConsistencyCheck", self->suspendConsistencyCheck.get());
 				wait(self->suspendConsistencyCheck.onChange());
@@ -289,20 +235,10 @@
 			TraceEvent("ConsistencyCheck_StartingOrResuming")
 			    .detail("Mode", "Normal")
 			    .detail("ConsistencyCheckerId", self->consistencyCheckerId)
->>>>>>> 778e31b6
 			    .detail("Distributed", self->distributed)
 			    .detail("ClientCount", self->clientCount)
 			    .detail("ClientId", self->clientId)
 			    .detail("Indefinite", self->indefinite)
-<<<<<<< HEAD
-			    .detail("Repetitions", self->repetitions);
-			choose {
-				when(wait(self->runCheck(cx, self))) {
-					if (!self->indefinite || CLIENT_KNOBS->CONSISTENCY_CHECK_URGENT_MODE) {
-						// When consistency checker is distributed, repeated running
-						// can miss ranges, so we exit here
-						TraceEvent("ConsistencyCheck_Exit")
-=======
 			    .detail("Repetitions", self->repetitions)
 			    .detail("SuspendConsistencyCheck", self->suspendConsistencyCheck.get());
 			choose {
@@ -311,17 +247,12 @@
 						TraceEvent("ConsistencyCheck_Exit")
 						    .detail("Mode", "Normal")
 						    .detail("ConsistencyCheckerId", self->consistencyCheckerId)
->>>>>>> 778e31b6
 						    .detail("Distributed", self->distributed)
 						    .detail("ClientCount", self->clientCount)
 						    .detail("ClientId", self->clientId)
 						    .detail("Indefinite", self->indefinite)
-<<<<<<< HEAD
-						    .detail("Repetitions", self->repetitions);
-=======
 						    .detail("Repetitions", self->repetitions)
 						    .detail("SuspendConsistencyCheck", self->suspendConsistencyCheck.get());
->>>>>>> 778e31b6
 						break;
 					}
 					self->repetitions++;
@@ -333,110 +264,6 @@
 		return Void();
 	}
 
-<<<<<<< HEAD
-	std::vector<KeyRange> loadRangesToCheckFromKnob() {
-		// Load string from knob
-		std::vector<std::string> beginKeyStrs = {
-			CLIENT_KNOBS->CONSISTENCY_CHECK_RANGE_BEGIN_0,  CLIENT_KNOBS->CONSISTENCY_CHECK_RANGE_BEGIN_1,
-			CLIENT_KNOBS->CONSISTENCY_CHECK_RANGE_BEGIN_2,  CLIENT_KNOBS->CONSISTENCY_CHECK_RANGE_BEGIN_3,
-			CLIENT_KNOBS->CONSISTENCY_CHECK_RANGE_BEGIN_4,  CLIENT_KNOBS->CONSISTENCY_CHECK_RANGE_BEGIN_5,
-			CLIENT_KNOBS->CONSISTENCY_CHECK_RANGE_BEGIN_6,  CLIENT_KNOBS->CONSISTENCY_CHECK_RANGE_BEGIN_7,
-			CLIENT_KNOBS->CONSISTENCY_CHECK_RANGE_BEGIN_8,  CLIENT_KNOBS->CONSISTENCY_CHECK_RANGE_BEGIN_9,
-			CLIENT_KNOBS->CONSISTENCY_CHECK_RANGE_BEGIN_10, CLIENT_KNOBS->CONSISTENCY_CHECK_RANGE_BEGIN_11,
-			CLIENT_KNOBS->CONSISTENCY_CHECK_RANGE_BEGIN_12, CLIENT_KNOBS->CONSISTENCY_CHECK_RANGE_BEGIN_13,
-			CLIENT_KNOBS->CONSISTENCY_CHECK_RANGE_BEGIN_14, CLIENT_KNOBS->CONSISTENCY_CHECK_RANGE_BEGIN_15,
-			CLIENT_KNOBS->CONSISTENCY_CHECK_RANGE_BEGIN_16, CLIENT_KNOBS->CONSISTENCY_CHECK_RANGE_BEGIN_17,
-			CLIENT_KNOBS->CONSISTENCY_CHECK_RANGE_BEGIN_18, CLIENT_KNOBS->CONSISTENCY_CHECK_RANGE_BEGIN_19,
-			CLIENT_KNOBS->CONSISTENCY_CHECK_RANGE_BEGIN_20, CLIENT_KNOBS->CONSISTENCY_CHECK_RANGE_BEGIN_21,
-			CLIENT_KNOBS->CONSISTENCY_CHECK_RANGE_BEGIN_22, CLIENT_KNOBS->CONSISTENCY_CHECK_RANGE_BEGIN_23,
-			CLIENT_KNOBS->CONSISTENCY_CHECK_RANGE_BEGIN_24, CLIENT_KNOBS->CONSISTENCY_CHECK_RANGE_BEGIN_25,
-			CLIENT_KNOBS->CONSISTENCY_CHECK_RANGE_BEGIN_26,
-		};
-		std::vector<std::string> endKeyStrs = {
-			CLIENT_KNOBS->CONSISTENCY_CHECK_RANGE_END_0,  CLIENT_KNOBS->CONSISTENCY_CHECK_RANGE_END_1,
-			CLIENT_KNOBS->CONSISTENCY_CHECK_RANGE_END_2,  CLIENT_KNOBS->CONSISTENCY_CHECK_RANGE_END_3,
-			CLIENT_KNOBS->CONSISTENCY_CHECK_RANGE_END_4,  CLIENT_KNOBS->CONSISTENCY_CHECK_RANGE_END_5,
-			CLIENT_KNOBS->CONSISTENCY_CHECK_RANGE_END_6,  CLIENT_KNOBS->CONSISTENCY_CHECK_RANGE_END_7,
-			CLIENT_KNOBS->CONSISTENCY_CHECK_RANGE_END_8,  CLIENT_KNOBS->CONSISTENCY_CHECK_RANGE_END_9,
-			CLIENT_KNOBS->CONSISTENCY_CHECK_RANGE_END_10, CLIENT_KNOBS->CONSISTENCY_CHECK_RANGE_END_11,
-			CLIENT_KNOBS->CONSISTENCY_CHECK_RANGE_END_12, CLIENT_KNOBS->CONSISTENCY_CHECK_RANGE_END_13,
-			CLIENT_KNOBS->CONSISTENCY_CHECK_RANGE_END_14, CLIENT_KNOBS->CONSISTENCY_CHECK_RANGE_END_15,
-			CLIENT_KNOBS->CONSISTENCY_CHECK_RANGE_END_16, CLIENT_KNOBS->CONSISTENCY_CHECK_RANGE_END_17,
-			CLIENT_KNOBS->CONSISTENCY_CHECK_RANGE_END_18, CLIENT_KNOBS->CONSISTENCY_CHECK_RANGE_END_19,
-			CLIENT_KNOBS->CONSISTENCY_CHECK_RANGE_END_20, CLIENT_KNOBS->CONSISTENCY_CHECK_RANGE_END_21,
-			CLIENT_KNOBS->CONSISTENCY_CHECK_RANGE_END_22, CLIENT_KNOBS->CONSISTENCY_CHECK_RANGE_END_23,
-			CLIENT_KNOBS->CONSISTENCY_CHECK_RANGE_END_24, CLIENT_KNOBS->CONSISTENCY_CHECK_RANGE_END_25,
-			CLIENT_KNOBS->CONSISTENCY_CHECK_RANGE_END_26,
-		};
-
-		// Get keys from strings
-		std::vector<Key> beginKeys;
-		for (const auto& beginKeyStr : beginKeyStrs) {
-			Key key = getKeyFromString(beginKeyStr);
-			beginKeys.push_back(key);
-		}
-		std::vector<Key> endKeys;
-		for (const auto& endKeyStr : endKeyStrs) {
-			Key key = getKeyFromString(endKeyStr);
-			endKeys.push_back(key);
-		}
-		ASSERT(beginKeys.size() == endKeys.size());
-
-		// Get ranges
-		KeyRangeMap<bool> rangeToCheckMap;
-		for (int i = 0; i < beginKeys.size(); i++) {
-			Key rangeBegin = beginKeys[i];
-			Key rangeEnd = endKeys[i];
-			if (rangeBegin.empty() && rangeEnd.empty()) {
-				continue;
-			}
-			if (rangeBegin > allKeys.end) {
-				rangeBegin = allKeys.end;
-			}
-			if (rangeEnd > allKeys.end) {
-				TraceEvent("ConsistencyCheck_ReverseInputRange")
-				    .setMaxEventLength(-1)
-				    .setMaxFieldLength(-1)
-				    .detail("Index", i)
-				    .detail("RangeBegin", rangeBegin)
-				    .detail("RangeEnd", rangeEnd);
-				rangeEnd = allKeys.end;
-			}
-
-			KeyRange rangeToCheck;
-			if (rangeBegin < rangeEnd) {
-				rangeToCheck = Standalone(KeyRangeRef(rangeBegin, rangeEnd));
-			} else if (rangeBegin > rangeEnd) {
-				rangeToCheck = Standalone(KeyRangeRef(rangeEnd, rangeBegin));
-			} else {
-				TraceEvent("ConsistencyCheck_EmptyInputRange")
-				    .setMaxEventLength(-1)
-				    .setMaxFieldLength(-1)
-				    .detail("Index", i)
-				    .detail("RangeBegin", rangeBegin)
-				    .detail("RangeEnd", rangeEnd);
-				continue;
-			}
-			rangeToCheckMap.insert(rangeToCheck, true);
-		}
-
-		rangeToCheckMap.coalesce(allKeys);
-
-		std::vector<KeyRange> res;
-		for (auto rangeToCheck : rangeToCheckMap.ranges()) {
-			if (rangeToCheck.value() == true) {
-				res.push_back(rangeToCheck.range());
-			}
-		}
-		TraceEvent e("ConsistencyCheck_LoadedInputRange");
-		e.setMaxEventLength(-1);
-		e.setMaxFieldLength(-1);
-		for (int i = 0; i < res.size(); i++) {
-			e.detail("RangeBegin" + std::to_string(i), res[i].begin);
-			e.detail("RangeEnd" + std::to_string(i), res[i].end);
-		}
-		return res;
-=======
 	ACTOR Future<std::vector<KeyRange>> loadRangesFromAssignmentMetadata(Database cx,
 	                                                                     int clientId,
 	                                                                     int64_t consistencyCheckerId) {
@@ -518,7 +345,6 @@
 			}
 		}
 		return Void();
->>>>>>> 778e31b6
 	}
 
 	ACTOR Future<Void> runCheck(Database cx, ConsistencyCheckWorkload* self) {
@@ -633,66 +459,6 @@
 					if (!coordinatorsCorrect)
 						self->testFailure("Coordinators incorrect");
 				}
-<<<<<<< HEAD
-
-				if (CLIENT_KNOBS->CONSISTENCY_CHECK_URGENT_MODE) {
-					std::vector<KeyRange> rangesToCheck = self->loadRangesToCheckFromKnob();
-					TraceEvent("ConsistencyCheck_Config")
-					    .setMaxEventLength(-1)
-					    .setMaxFieldLength(-1)
-					    .detail("RangeToCheck", describe(rangesToCheck))
-					    .detail("Indefinite", self->indefinite)
-					    .detail("Distributed", self->distributed)
-					    .detail("ClientCount", self->clientCount)
-					    .detail("ClientId", self->clientId)
-					    .detail("PerformQuiescentChecks", self->performQuiescentChecks)
-					    .detail("PerformTSSCheck", self->performTSSCheck)
-					    .detail("PerformCacheCheck", self->performCacheCheck);
-					state std::vector<std::pair<KeyRange, Value>> shardLocationPairListForDistributed =
-					    wait(self->getKeyLocationsForRangeList(cx, rangesToCheck, self));
-					// Check that each failed shard has the same data on all storage servers that it resides on
-					wait(::success(self->checkDataConsistency(cx,
-					                                          shardLocationPairListForDistributed,
-					                                          configuration,
-					                                          tssMapping,
-					                                          self,
-					                                          /*consistencyCheckEpoch=*/0)));
-
-				} else {
-					// Get a list of key servers; verify that the TLogs and master all agree about who the key servers
-					// are
-					state Promise<std::vector<std::pair<KeyRange, std::vector<StorageServerInterface>>>>
-					    keyServerPromise;
-					bool keyServerResult = wait(self->getKeyServers(cx, self, keyServerPromise, keyServersKeys));
-					if (keyServerResult) {
-						state std::vector<std::pair<KeyRange, std::vector<StorageServerInterface>>> keyServers =
-						    keyServerPromise.getFuture().get();
-
-						// Get the locations of all the shards in the database
-						state Promise<Standalone<VectorRef<KeyValueRef>>> keyLocationPromise;
-						bool keyLocationResult = wait(self->getKeyLocations(cx, keyServers, self, keyLocationPromise));
-						if (keyLocationResult) {
-							state Standalone<VectorRef<KeyValueRef>> keyLocations =
-							    keyLocationPromise.getFuture().get();
-							state std::vector<std::pair<KeyRange, Value>> shardLocationPairList;
-							// Check that each shard has the same data on all storage servers that it resides on
-							for (int k = 0; k < keyLocations.size() - 1; k++) {
-								shardLocationPairList.push_back(std::make_pair(
-								    Standalone(KeyRangeRef(keyLocations[k].key, keyLocations[k + 1].key)),
-								    Standalone(keyLocations[k].value)));
-							}
-							wait(::success(self->checkDataConsistency(cx,
-							                                          shardLocationPairList,
-							                                          configuration,
-							                                          tssMapping,
-							                                          self,
-							                                          /*consistencyCheckEpoch=*/0)));
-
-							// Cache consistency check
-							if (self->performCacheCheck)
-								wait(::success(self->checkCacheConsistency(cx, keyLocations, self)));
-						}
-=======
 				// Get a list of key servers; verify that the TLogs and master all agree about who the key servers
 				// are
 				state Promise<std::vector<std::pair<KeyRange, std::vector<StorageServerInterface>>>> keyServerPromise;
@@ -723,7 +489,6 @@
 						// Cache consistency check
 						if (self->performCacheCheck)
 							wait(::success(self->checkCacheConsistency(cx, keyLocations, self)));
->>>>>>> 778e31b6
 					}
 				}
 			} catch (Error& e) {
@@ -732,10 +497,7 @@
 				    e.code() == error_code_process_behind)
 					TraceEvent("ConsistencyCheck_Retry")
 					    .error(e) // FIXME: consistency check does not retry in this case
-<<<<<<< HEAD
-=======
 					    .detail("ConsistencyCheckerId", self->consistencyCheckerId)
->>>>>>> 778e31b6
 					    .detail("Distributed", self->distributed)
 					    .detail("ClientCount", self->clientCount)
 					    .detail("ClientId", self->clientId)
@@ -747,10 +509,7 @@
 		}
 
 		TraceEvent("ConsistencyCheck_FinishedCheck")
-<<<<<<< HEAD
-=======
 		    .detail("ConsistencyCheckerId", self->consistencyCheckerId)
->>>>>>> 778e31b6
 		    .detail("Distributed", self->distributed)
 		    .detail("ClientCount", self->clientCount)
 		    .detail("ClientId", self->clientId)
@@ -1486,11 +1245,7 @@
 		state Transaction tr(cx);
 		loop {
 			try {
-<<<<<<< HEAD
-				tr.setOption(FDBTransactionOptions::ACCESS_SYSTEM_KEYS);
-=======
 				tr.setOption(FDBTransactionOptions::READ_SYSTEM_KEYS);
->>>>>>> 778e31b6
 				tr.setOption(FDBTransactionOptions::PRIORITY_SYSTEM_IMMEDIATE);
 				tr.setOption(FDBTransactionOptions::LOCK_AWARE);
 				KeyRange rangeToRead = Standalone(KeyRangeRef(beginKeyToReadKeyServer, endKeyToReadKeyServer));
@@ -2101,11 +1856,7 @@
 	                                        ConsistencyCheckWorkload* self,
 	                                        int consistencyCheckEpoch) {
 		if (consistencyCheckEpoch > 0) {
-<<<<<<< HEAD
-			ASSERT(CLIENT_KNOBS->CONSISTENCY_CHECK_URGENT_MODE);
-=======
 			ASSERT(self->consistencyCheckerId != 0); // urgent mode
->>>>>>> 778e31b6
 		}
 		// Stores the total number of bytes on each storage server
 		// In a distributed test, this will be an estimated size
@@ -2126,20 +1877,11 @@
 		              self->rateLimitMax,
 		              static_cast<int>(ceil(self->bytesReadInPreviousRound /
 		                                    (float)CLIENT_KNOBS->CONSISTENCY_CHECK_ONE_ROUND_TARGET_COMPLETION_TIME)));
-<<<<<<< HEAD
-		if (consistencyCheckEpoch > 0 ||
-		    CLIENT_KNOBS->CONSISTENCY_CHECK_URGENT_MODE) { // We set max speed when retrying failed ranges or
-			                                               // distributed among testers
-			rateLimitForThisRound = self->rateLimitMax;
-		}
-		TraceEvent("ConsistencyCheck_RateLimitForThisRound")
-=======
 		if (self->consistencyCheckerId != 0) { // We set max speed when urgent mode
 			rateLimitForThisRound = self->rateLimitMax;
 		}
 		TraceEvent("ConsistencyCheck_RateLimitForThisRound")
 		    .detail("ConsistencyCheckerId", self->consistencyCheckerId)
->>>>>>> 778e31b6
 		    .detail("Distributed", self->distributed)
 		    .detail("ClientId", self->clientId)
 		    .detail("ClientCount", self->clientCount)
@@ -2175,68 +1917,14 @@
 		shardOrder.reserve(ranges.size());
 		for (int k = 0; k < ranges.size(); k++)
 			shardOrder.push_back(k);
-<<<<<<< HEAD
-		if (self->shuffleShards && !CLIENT_KNOBS->CONSISTENCY_CHECK_URGENT_MODE) {
-=======
 
 		if (self->shuffleShards) {
 			ASSERT(self->consistencyCheckerId != 0); // Urgent mode never does shuffle
->>>>>>> 778e31b6
 			uint32_t seed = self->sharedRandomNumber + self->repetitions;
 			DeterministicRandom sharedRandom(seed == 0 ? 1 : seed);
 			sharedRandom.randomShuffle(shardOrder);
 		}
 
-<<<<<<< HEAD
-		state int endPoint;
-		if (CLIENT_KNOBS->CONSISTENCY_CHECK_URGENT_MODE) {
-			if (consistencyCheckEpoch == 0) {
-				// Decide which ranges are assigned
-				int batchSize = (shardOrder.size() / self->clientCount) + 1;
-				i = self->clientId * batchSize; // overwrite the starting point i
-				i = std::max(0, i - CLIENT_KNOBS->CONSISTENCY_CHECK_DISTRIBUTED_WIGGLE_ROOM);
-				endPoint = (self->clientId + 1) * batchSize;
-				endPoint = std::min(static_cast<int>(shardOrder.size()),
-				                    endPoint + CLIENT_KNOBS->CONSISTENCY_CHECK_DISTRIBUTED_WIGGLE_ROOM);
-				increment = 1;
-				// If the start point i is larger than the list boundary, this client needs not run
-				if (i >= endPoint) {
-					TraceEvent("ConsistencyCheck_ClientExit")
-					    .detail("Reason", "No task assigned")
-					    .detail("Distributed", self->distributed)
-					    .detail("ShardCount", ranges.size())
-					    .detail("ClientId", self->clientId)
-					    .detail("ClientCount", self->clientCount)
-					    .detail("Repetitions", self->repetitions);
-					return true;
-				}
-
-				// Logging range assignment
-				KeyRangeMap<bool> rangeAssignmentMap;
-				std::vector<KeyRange> rangeAssignmentList;
-				// Decide assigned ranges to log
-				for (int idx = i; idx < endPoint; idx += increment) {
-					rangeAssignmentMap.insert(ranges[shardOrder[idx]], true);
-				}
-				rangeAssignmentMap.coalesce(allKeys);
-				for (auto& assignedRange : rangeAssignmentMap.ranges()) {
-					if (assignedRange.value() == true) {
-						rangeAssignmentList.push_back(assignedRange.range());
-					}
-				}
-				numShardThisClient = (endPoint - i) / increment;
-				TraceEvent e("ConsistencyCheck_StartTask");
-				e.setMaxEventLength(-1);
-				e.setMaxFieldLength(-1);
-				e.detail("Distributed", self->distributed);
-				e.detail("ShardCount", ranges.size());
-				e.detail("ClientId", self->clientId);
-				e.detail("ClientCount", self->clientCount);
-				e.detail("StartPoint", i);
-				e.detail("EndPoint", endPoint);
-				e.detail("Repetitions", self->repetitions);
-				e.detail("ConsistencyCheckEpoch", consistencyCheckEpoch);
-=======
 		if (self->consistencyCheckerId != 0) {
 			// In case of the urgent mode, overwrite the i and increment
 			i = 0;
@@ -2267,47 +1955,10 @@
 			e.detail("Repetitions", self->repetitions);
 			e.detail("ConsistencyCheckEpoch", consistencyCheckEpoch);
 			if (consistencyCheckEpoch == 0) {
->>>>>>> 778e31b6
 				for (int idx = 0; idx < rangeAssignmentList.size(); idx++) {
 					e.detail("RangeToCheckBegin" + std::to_string(idx), rangeAssignmentList[idx].begin);
 					e.detail("RangeToCheckEnd" + std::to_string(idx), rangeAssignmentList[idx].end);
 				}
-<<<<<<< HEAD
-				e.trackLatest("ConsistencyCheck_StartTask");
-			} else { // consistencyCheckEpoch > 0 when handling failure ranges
-				i = 0;
-				increment = 1;
-				endPoint = shardOrder.size();
-				TraceEvent("ConsistencyCheck_RetryFailedTask")
-				    .setMaxEventLength(-1)
-				    .setMaxFieldLength(-1)
-				    .detail("Distributed", self->distributed)
-				    .detail("RetryShardCount", ranges.size())
-				    .detail("ClientId", self->clientId)
-				    .detail("ClientCount", self->clientCount)
-				    .detail("Repetitions", self->repetitions)
-				    .detail("ConsistencyCheckEpoch", consistencyCheckEpoch)
-				    .trackLatest("ConsistencyCheck_RetryFailedTask");
-			}
-		} else {
-			endPoint = shardOrder.size();
-		}
-
-		for (; i < endPoint; i += increment) {
-			if (CLIENT_KNOBS->CONSISTENCY_CHECK_URGENT_MODE && self->suspendConsistencyCheck.get()) {
-				TraceEvent("ConsistencyCheck_Cancelled")
-				    .setMaxEventLength(-1)
-				    .setMaxFieldLength(-1)
-				    .detail("Distributed", self->distributed)
-				    .detail("ShardCount", ranges.size())
-				    .detail("ClientId", self->clientId)
-				    .detail("ClientCount", self->clientCount)
-				    .detail("CompleteEndKey", ranges[shardOrder[i]].begin);
-				break;
-			}
-			if (CLIENT_KNOBS->CONSISTENCY_CHECK_URGENT_MODE) {
-				numShardToCheck = (endPoint - i) / increment;
-=======
 			}
 			e.trackLatest(consistencyCheckEpoch == 0 ? "ConsistencyCheck_StartTask"
 			                                         : "ConsistencyCheck_RetryFailedTask");
@@ -2316,7 +1967,6 @@
 		for (; i < shardOrder.size(); i += increment) {
 			if (self->consistencyCheckerId != 0) { // Urgent mode
 				numShardToCheck = (shardOrder.size() - i) / increment;
->>>>>>> 778e31b6
 			}
 
 			state int shard = shardOrder[i];
@@ -2404,13 +2054,9 @@
 				}
 			}
 
-<<<<<<< HEAD
-			if (SERVER_KNOBS->CONSISTENCY_CHECK_ROCKSDB_ENGINE || SERVER_KNOBS->CONSISTENCY_CHECK_SQLITE_ENGINE) {
-=======
 			if (self->consistencyCheckerId == 0 &&
 			    (SERVER_KNOBS->CONSISTENCY_CHECK_ROCKSDB_ENGINE || SERVER_KNOBS->CONSISTENCY_CHECK_SQLITE_ENGINE)) {
 				// We can skip for shard for engine only in normal consistency check where consistencyCheckerId is 0
->>>>>>> 778e31b6
 				std::unordered_map<UID, KeyValueStoreType> storageTypeMapping =
 				    wait(self->getStorageType(storageServerInterfaces));
 
@@ -2463,11 +2109,7 @@
 
 			// The first client may need to skip the rest of the loop contents if it is just processing this shard to
 			// get a size estimate
-<<<<<<< HEAD
-			if (CLIENT_KNOBS->CONSISTENCY_CHECK_URGENT_MODE || !self->firstClient ||
-=======
 			if (self->consistencyCheckerId != 0 || !self->firstClient ||
->>>>>>> 778e31b6
 			    shard % (effectiveClientCount * self->shardSampleFactor) == 0) {
 				state int shardKeys = 0;
 				state int shardBytes = 0;
@@ -2490,18 +2132,6 @@
 				// Read a limited number of entries at a time, repeating until all keys in the shard have been read
 				loop {
 					try {
-						if (CLIENT_KNOBS->CONSISTENCY_CHECK_URGENT_MODE && self->suspendConsistencyCheck.get()) {
-							TraceEvent("ConsistencyCheck_DataCheckCancelled")
-							    .setMaxEventLength(-1)
-							    .setMaxFieldLength(-1)
-							    .detail("Distributed", self->distributed)
-							    .detail("ShardCount", ranges.size())
-							    .detail("ClientId", self->clientId)
-							    .detail("ClientCount", self->clientCount)
-							    .detail("CompleteEndKey", lastStartSampleKey);
-							break;
-						}
-
 						lastSampleKey = lastStartSampleKey;
 
 						// Get the min version of the storage servers
@@ -2709,11 +2339,7 @@
 								    .detail("ConsistencyCheckEpoch", consistencyCheckEpoch);
 
 								completeCheck = false;
-<<<<<<< HEAD
-								if (CLIENT_KNOBS->CONSISTENCY_CHECK_URGENT_MODE) {
-=======
 								if (self->consistencyCheckerId != 0) {
->>>>>>> 778e31b6
 									break; // Will retry later
 								}
 
@@ -2724,10 +2350,6 @@
 								}
 
 							} else {
-<<<<<<< HEAD
-								completeCheck = false;
-								if (CLIENT_KNOBS->CONSISTENCY_CHECK_URGENT_MODE) {
-=======
 								if (!rangeResult.present()) {
 									TraceEvent("ConsistencyCheck_StorageServerUnavailable")
 									    .suppressFor(1.0)
@@ -2747,27 +2369,19 @@
 								}
 								completeCheck = false;
 								if (self->consistencyCheckerId != 0) {
->>>>>>> 778e31b6
 									break; // Will retry later
 								}
 							}
 						}
 
-<<<<<<< HEAD
-						if (CLIENT_KNOBS->CONSISTENCY_CHECK_URGENT_MODE && !completeCheck) {
-=======
 						if (self->consistencyCheckerId != 0 && !completeCheck) {
 							// Shard incomplete check in urgent mode
->>>>>>> 778e31b6
 							// Add the shard to failedRanges, which will be retried later
 							failedRanges.insert(range, true);
 							TraceEvent(SevInfo, "ConsistencyCheck_ShardAddedToRetry")
 							    .setMaxEventLength(-1)
 							    .setMaxFieldLength(-1)
-<<<<<<< HEAD
-=======
 							    .detail("ConsistencyCheckerId", self->consistencyCheckerId)
->>>>>>> 778e31b6
 							    .detail("ClientId", self->clientId)
 							    .detail("ClientCount", self->clientCount)
 							    .detail("ShardBegin", range.begin)
@@ -2778,11 +2392,7 @@
 							break; // skip the entire shard, retry later
 						}
 
-<<<<<<< HEAD
-						if (firstValidServer >= 0 && !CLIENT_KNOBS->CONSISTENCY_CHECK_URGENT_MODE) {
-=======
 						if (firstValidServer >= 0 && self->consistencyCheckerId == 0) {
->>>>>>> 778e31b6
 							VectorRef<KeyValueRef> data = keyValueFutures[firstValidServer].get().get().data;
 							// Calculate the size of the shard, the variance of the shard size estimate, and the correct
 							// shard size estimate
@@ -2860,19 +2470,11 @@
 
 				if (!completeCheck) {
 					numFailedShards++;
-<<<<<<< HEAD
-					TraceEvent(CLIENT_KNOBS->CONSISTENCY_CHECK_URGENT_MODE ? SevInfo : SevWarn,
-					           "ConsistencyCheck_ShardFailed")
-					    .suppressFor(1.0)
-					    .setMaxEventLength(-1)
-					    .setMaxFieldLength(-1)
-=======
 					TraceEvent(self->consistencyCheckerId != 0 ? SevInfo : SevWarn, "ConsistencyCheck_ShardFailed")
 					    .suppressFor(1.0)
 					    .setMaxEventLength(-1)
 					    .setMaxFieldLength(-1)
 					    .detail("ConsistencyCheckerId", self->consistencyCheckerId)
->>>>>>> 778e31b6
 					    .detail("ClientId", self->clientId)
 					    .detail("ClientCount", self->clientCount)
 					    .detail("NumCompletedShards", numCompleteShards)
@@ -2889,10 +2491,7 @@
 					    .suppressFor(1.0)
 					    .setMaxEventLength(-1)
 					    .setMaxFieldLength(-1)
-<<<<<<< HEAD
-=======
 					    .detail("ConsistencyCheckerId", self->consistencyCheckerId)
->>>>>>> 778e31b6
 					    .detail("ClientId", self->clientId)
 					    .detail("ClientCount", self->clientCount)
 					    .detail("Range", range)
@@ -2906,11 +2505,7 @@
 					    .detail("ConsistencyCheckEpoch", consistencyCheckEpoch);
 				}
 
-<<<<<<< HEAD
-				if (CLIENT_KNOBS->CONSISTENCY_CHECK_URGENT_MODE) {
-=======
 				if (self->consistencyCheckerId != 0) { // Urgent mode
->>>>>>> 778e31b6
 					continue; // Bypass following check not-relevant to userdata/metadata consistency
 				}
 
@@ -3033,69 +2628,6 @@
 				    .detail("Range", range)
 				    .detail("BytesRead", bytesReadInRange);
 			}
-
-			numCompleteShards++;
-			TraceEvent(SevInfo, "ConsistencyCheck_ShardComplete")
-			    .suppressFor(1.0)
-			    .detail("Range", range.toString())
-			    .detail("ShardCount", ranges.size())
-			    .detail("NumCompletedShards", numCompleteShards)
-			    .detail("BytesReadInThisRound", bytesReadInthisRound)
-			    .detail("NumSkippedShards", numSkippedShards);
-		}
-
-		if (CLIENT_KNOBS->CONSISTENCY_CHECK_URGENT_MODE) {
-			failedRanges.coalesce(allKeys);
-			state std::vector<KeyRange> failedRangesToCheck;
-			state KeyRangeMap<bool>::Ranges failedRangesList = failedRanges.ranges();
-			state KeyRangeMap<bool>::iterator failedRangesIter = failedRangesList.begin();
-			for (; failedRangesIter != failedRangesList.end(); ++failedRangesIter) {
-				if (failedRangesIter->value() == false) {
-					continue; // No failure, so bypass the range
-				}
-				failedRangesToCheck.push_back(failedRangesIter->range());
-			}
-			if (failedRangesToCheck.size() > 0) {
-				wait(delay(60.0)); // Backoff 1 min
-				state std::vector<std::pair<KeyRange, Value>> shardLocationPairListForFailedRanges =
-				    wait(self->getKeyLocationsForRangeList(cx, failedRangesToCheck, self));
-				TraceEvent(SevInfo, "ConsistencyCheck_StartHandlingFailedRanges")
-				    .setMaxEventLength(-1)
-				    .setMaxFieldLength(-1)
-				    .detail("FailedCollectedRangeCount", failedRangesToCheck.size())
-				    .detail("FailedShardCount", shardLocationPairListForFailedRanges.size())
-				    .detail("ConsistencyCheckEpoch", consistencyCheckEpoch)
-				    .detail("Distributed", self->distributed)
-				    .detail("ClientId", self->clientId)
-				    .detail("ClientCount", self->clientCount);
-				if (consistencyCheckEpoch < CLIENT_KNOBS->CONSISTENCY_CHECK_RETRY_DEPTH_MAX) {
-					wait(::success(self->checkDataConsistency(cx,
-					                                          shardLocationPairListForFailedRanges,
-					                                          configuration,
-					                                          tssMapping,
-					                                          self,
-					                                          consistencyCheckEpoch + 1)));
-				} else {
-					// We give up retrying when retry too many times
-					for (const auto& missedRange : shardLocationPairListForFailedRanges) {
-						TraceEvent(SevWarnAlways, "ConsistencyCheck_MissingRange")
-						    .setMaxEventLength(-1)
-						    .setMaxFieldLength(-1)
-						    .detail("Reason", "MaxRetryDepthReached")
-						    .detail("ConsistencyCheckEpoch", consistencyCheckEpoch)
-						    .detail("Distributed", self->distributed)
-						    .detail("ShardCount", ranges.size())
-						    .detail("ClientId", self->clientId)
-						    .detail("ClientCount", self->clientCount)
-						    .detail("BeginKey", printable(missedRange.first.begin))
-						    .detail("EndKey", printable(missedRange.first.end));
-					}
-					if (g_network->isSimulated()) {
-						self->testFailure("Retry too many times");
-						return false;
-					}
-				}
-			} // Otherwise, no failure, we are good to go
 		}
 
 		if (self->consistencyCheckerId != 0) {
@@ -3161,10 +2693,7 @@
 			TraceEvent("ConsistencyCheck_EndTask")
 			    .setMaxEventLength(-1)
 			    .setMaxFieldLength(-1)
-<<<<<<< HEAD
-=======
 			    .detail("ConsistencyCheckerId", self->consistencyCheckerId)
->>>>>>> 778e31b6
 			    .detail("Distributed", self->distributed)
 			    .detail("ShardCount", ranges.size())
 			    .detail("ClientId", self->clientId)
