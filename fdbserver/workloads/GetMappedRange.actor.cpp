/*
 * GetMappedRange.actor.cpp
 *
 * This source file is part of the FoundationDB open source project
 *
 * Copyright 2013-2022 Apple Inc. and the FoundationDB project authors
 *
 * Licensed under the Apache License, Version 2.0 (the "License");
 * you may not use this file except in compliance with the License.
 * You may obtain a copy of the License at
 *
 *     http://www.apache.org/licenses/LICENSE-2.0
 *
 * Unless required by applicable law or agreed to in writing, software
 * distributed under the License is distributed on an "AS IS" BASIS,
 * WITHOUT WARRANTIES OR CONDITIONS OF ANY KIND, either express or implied.
 * See the License for the specific language governing permissions and
 * limitations under the License.
 */

#include <cstdint>
#include <limits>
#include <algorithm>
#include "fdbrpc/simulator.h"
#include "fdbclient/MutationLogReader.actor.h"
#include "fdbclient/StatusClient.h"
#include "fdbclient/Tuple.h"
#include "fdbserver/workloads/ApiWorkload.h"
#include "fdbserver/workloads/workloads.actor.h"
#include "fdbserver/Knobs.h"
#include "flow/Error.h"
#include "flow/IRandom.h"
#include "flow/flow.h"
#include "flow/actorcompiler.h" // This must be the last #include.

const Value EMPTY = Tuple().pack();
ValueRef SOMETHING = "SOMETHING"_sr;
const KeyRef prefix = "prefix"_sr;
const KeyRef RECORD = "RECORD"_sr;
const KeyRef INDEX = "INDEX"_sr;

int recordSize;
int indexSize;
struct GetMappedRangeWorkload : ApiWorkload {
	bool enabled;
	Snapshot snapshot = Snapshot::False;

	//	const bool BAD_MAPPER = deterministicRandom()->random01() < 0.1;
	const bool BAD_MAPPER = false;
	//	const bool SPLIT_RECORDS = deterministicRandom()->random01() < 0.5;
	const bool SPLIT_RECORDS = true;
	const static int SPLIT_SIZE = 3;
	double checkStorageQueueSeconds;
	double queueMaxLength;

	GetMappedRangeWorkload(WorkloadContext const& wcx) : ApiWorkload(wcx) {
		enabled = !clientId; // only do this on the "first" client
		checkStorageQueueSeconds = getOption(options, "checkStorageQueueSeconds"_sr, 60.0);
		queueMaxLength = getOption(options, "queueMaxLength"_sr, 200);
	}

	std::string description() const override { return "GetMappedRange"; }

	Future<Void> start(Database const& cx) override {
		// This workload is generated different from typical ApiWorkload. So don't use ApiWorkload::_start.
		if (enabled) {
			return GetMappedRangeWorkload::_start(cx, this);
		}
		return Void();
	}

	ACTOR Future<Void> performSetup(Database cx, GetMappedRangeWorkload* self) {
		std::vector<TransactionType> types;
		types.push_back(NATIVE);
		types.push_back(READ_YOUR_WRITES);

		wait(self->chooseTransactionFactory(cx, types));
		return Void();
	}

	Future<Void> performSetup(Database const& cx) override { return performSetup(cx, this); }

	Future<Void> performTest(Database const& cx, Standalone<VectorRef<KeyValueRef>> const& data) override {
		// Ignore this because we are not using ApiWorkload's default ::start.
		return Future<Void>();
	}

	static Key primaryKey(int i) { return Key(format("primary-key-of-record-%08d", i)); }
	static Key indexKey(int i) { return Key(format("index-key-of-record-%08d", i)); }
	static Value dataOfRecord(int i) { return Key(format("data-of-record-%08d", i)); }
	static Value dataOfRecord(int i, int split) { return Key(format("data-of-record-%08d-split-%08d", i, split)); }

	static Key indexEntryKey(int i) {
		return Tuple().append(prefix).append(INDEX).append(indexKey(i)).append(primaryKey(i)).pack();
	}
	static Key recordKey(int i) { return Tuple().append(prefix).append(RECORD).append(primaryKey(i)).pack(); }
	static Key recordKey(int i, int split) {
		return Tuple().append(prefix).append(RECORD).append(primaryKey(i)).append(split).pack();
	}
	static Value recordValue(int i) { return Tuple().append(dataOfRecord(i)).pack(); }
	static Value recordValue(int i, int split) { return Tuple().append(dataOfRecord(i, split)).pack(); }

	ACTOR Future<Void> fillInRecords(Database cx, int n, GetMappedRangeWorkload* self) {
		state Transaction tr(cx);
		loop {
			std::cout << "start fillInRecords n=" << n << std::endl;
			// TODO: When n is large, split into multiple transactions.
			recordSize = 0;
			indexSize = 0;
			try {
				for (int i = 0; i < n; i++) {
					if (self->SPLIT_RECORDS) {
						for (int split = 0; split < SPLIT_SIZE; split++) {
							tr.set(recordKey(i, split), recordValue(i, split));
							if (i == 0) {
								recordSize +=
								    recordKey(i, split).size() + recordValue(i, split).size() + sizeof(KeyValueRef);
							}
						}
					} else {
						tr.set(recordKey(i), recordValue(i));
						if (i == 0) {
							recordSize += recordKey(i).size() + recordValue(i).size() + sizeof(KeyValueRef);
						}
					}
					tr.set(indexEntryKey(i), EMPTY);
					if (i == 0) {
						indexSize += indexEntryKey(i).size() + sizeof(KeyValueRef);
					}
				}
				wait(tr.commit());
				std::cout << "finished fillInRecords with version " << tr.getCommittedVersion() << " recordSize "
				          << recordSize << " indexSize " << indexSize << std::endl;
				break;
			} catch (Error& e) {
				std::cout << "failed fillInRecords, retry" << std::endl;
				wait(tr.onError(e));
			}
		}
		return Void();
	}

	static void showResult(const RangeResult& result) {
		std::cout << "result size: " << result.size() << std::endl;
		for (const KeyValueRef* it = result.begin(); it != result.end(); it++) {
			std::cout << "key=" << it->key.printable() << ", value=" << it->value.printable() << std::endl;
		}
	}

	ACTOR Future<Void> scanRange(Database cx, KeyRangeRef range) {
		std::cout << "start scanRange " << range.toString() << std::endl;
		// TODO: When n is large, split into multiple transactions.
		state Transaction tr(cx);
		loop {
			try {
				RangeResult result = wait(tr.getRange(range, CLIENT_KNOBS->TOO_MANY));
				//			showResult(result);
				break;
			} catch (Error& e) {
				wait(tr.onError(e));
			}
		}
		std::cout << "finished scanRange" << std::endl;
		return Void();
	}

	// Return true if need to retry.
	static bool validateRecord(int expectedId, const MappedKeyValueRef* it, GetMappedRangeWorkload* self) {
		//		std::cout << "validateRecord expectedId " << expectedId << " it->key " << printable(it->key) << "
		// indexEntryKey(expectedId) " << printable(indexEntryKey(expectedId)) << std::endl;
		ASSERT(it->key == indexEntryKey(expectedId));
		ASSERT(it->value == EMPTY);

		if (self->SPLIT_RECORDS) {
			ASSERT(std::holds_alternative<GetRangeReqAndResultRef>(it->reqAndResult));
			auto& getRange = std::get<GetRangeReqAndResultRef>(it->reqAndResult);
			auto& rangeResult = getRange.result;
			//					std::cout << "rangeResult.size()=" << rangeResult.size() << std::endl;
			// In the future, we may be able to do the continuation more efficiently by combining partial results
			// together and then validate.
			if (rangeResult.more) {
				// Retry if the underlying request is not fully completed.
				return true;
			}
			ASSERT(rangeResult.size() == SPLIT_SIZE);
			for (int split = 0; split < SPLIT_SIZE; split++) {
				auto& kv = rangeResult[split];
				//						std::cout << "kv.key=" << printable(kv.key)
				//						          << ", recordKey(id, split)=" << printable(recordKey(id, split)) <<
				// std::endl; std::cout << "kv.value=" << printable(kv.value)
				//						          << ", recordValue(id, split)=" << printable(recordValue(id, split)) <<
				// std::endl;
				ASSERT(kv.key == recordKey(expectedId, split));
				ASSERT(kv.value == recordValue(expectedId, split));
			}
		} else {
			ASSERT(std::holds_alternative<GetValueReqAndResultRef>(it->reqAndResult));
			auto& getValue = std::get<GetValueReqAndResultRef>(it->reqAndResult);
			ASSERT(getValue.key == recordKey(expectedId));
			ASSERT(getValue.result.present());
			ASSERT(getValue.result.get() == recordValue(expectedId));
		}
		return false;
	}

	ACTOR Future<MappedRangeResult> scanMappedRangeWithLimits(Database cx,
	                                                          KeySelector beginSelector,
	                                                          KeySelector endSelector,
	                                                          Key mapper,
	                                                          int limit,
	                                                          int byteLimit,
	                                                          int expectedBeginId,
	                                                          GetMappedRangeWorkload* self) {

		std::cout << "start scanMappedRangeWithLimits beginSelector:" << beginSelector.toString()
		          << " endSelector:" << endSelector.toString() << " expectedBeginId:" << expectedBeginId
		          << " limit:" << limit << " byteLimit: " << byteLimit << "  recordSize: " << recordSize
		          << " STRICTLY_ENFORCE_BYTE_LIMIT: " << SERVER_KNOBS->STRICTLY_ENFORCE_BYTE_LIMIT << std::endl;
		loop {
			state Reference<TransactionWrapper> tr = self->createTransaction();
			try {
				MappedRangeResult result = wait(tr->getMappedRange(beginSelector,
				                                                   endSelector,
				                                                   mapper,
				                                                   GetRangeLimits(limit, byteLimit),
				                                                   self->snapshot,
				                                                   Reverse::False));
				//			showResult(result);
				if (self->BAD_MAPPER) {
					TraceEvent("GetMappedRangeWorkloadShouldNotReachable").detail("ResultSize", result.size());
				}
				std::cout << "result.size()=" << result.size() << std::endl;
				std::cout << "result.more=" << result.more << std::endl;
				ASSERT(result.size() <= limit);
				int expectedId = expectedBeginId;
				bool needRetry = false;
				for (const MappedKeyValueRef* it = result.begin(); it != result.end(); it++) {
					if (validateRecord(expectedId, it, self)) {
						needRetry = true;
						break;
					}
					expectedId++;
				}
				if (needRetry) {
					continue;
				}
				std::cout << "finished scanMappedRangeWithLimits" << std::endl;
				return result;
			} catch (Error& e) {
				if ((self->BAD_MAPPER && e.code() == error_code_mapper_bad_index) ||
				    (!SERVER_KNOBS->QUICK_GET_VALUE_FALLBACK && e.code() == error_code_quick_get_value_miss) ||
				    (!SERVER_KNOBS->QUICK_GET_KEY_VALUES_FALLBACK &&
				     e.code() == error_code_quick_get_key_values_miss)) {
					TraceEvent("GetMappedRangeWorkloadExpectedErrorDetected").error(e);
					return MappedRangeResult();
				} else if (e.code() == error_code_proxy_memory_limit_exceeded ||
				           e.code() == error_code_operation_cancelled) {
					// requests have overwhelmed commit proxy, rest a bit
					wait(delay(FLOW_KNOBS->PREVENT_FAST_SPIN_DELAY));
					continue;
				} else {
					std::cout << "error " << e.what() << "  code is " << e.code() << std::endl;
					wait(tr->onError(e));
				}
				std::cout << "failed scanMappedRangeWithLimits" << std::endl;
			}
		}
	}

	// if sendFirstRequestIndefinitely is true, then this method would send the first request indefinitly
	// it is in order to test the metric
	ACTOR Future<Void> submitSmallRequestIndefinitely(Database cx,
	                                                  int beginId,
	                                                  int endId,
	                                                  Key mapper,
	                                                  GetMappedRangeWorkload* self) {
		Key beginTuple = Tuple().append(prefix).append(INDEX).append(indexKey(beginId)).getDataAsStandalone();
		state KeySelector beginSelector = KeySelector(firstGreaterOrEqual(beginTuple));
		Key endTuple = Tuple().append(prefix).append(INDEX).append(indexKey(endId)).getDataAsStandalone();
		state KeySelector endSelector = KeySelector(firstGreaterOrEqual(endTuple));
		state int limit = 1;
		state int byteLimit = 10000;
		while (true) {
			MappedRangeResult result = wait(self->scanMappedRangeWithLimits(
			    cx, beginSelector, endSelector, mapper, limit, byteLimit, beginId, self));
			if (result.empty()) {
				TraceEvent("EmptyResult");
			}
			// to avoid requests make proxy memory overwhelmed
			wait(delay(FLOW_KNOBS->PREVENT_FAST_SPIN_DELAY));
		}
	}

	ACTOR Future<Void> scanMappedRange(Database cx, int beginId, int endId, Key mapper, GetMappedRangeWorkload* self) {
		Key beginTuple = Tuple().append(prefix).append(INDEX).append(indexKey(beginId)).getDataAsStandalone();
		state KeySelector beginSelector = KeySelector(firstGreaterOrEqual(beginTuple));
		Key endTuple = Tuple().append(prefix).append(INDEX).append(indexKey(endId)).getDataAsStandalone();
		state KeySelector endSelector = KeySelector(firstGreaterOrEqual(endTuple));
		state int limit = 100;
		state int byteLimit = deterministicRandom()->randomInt(1, 9) * 10000;
		state int expectedBeginId = beginId;
		std::cout << "ByteLimit: " << byteLimit << " limit: " << limit
		          << " FRACTION_INDEX_BYTELIMIT_PREFETCH: " << SERVER_KNOBS->FRACTION_INDEX_BYTELIMIT_PREFETCH
		          << " MAX_PARALLEL_QUICK_GET_VALUE: " << SERVER_KNOBS->MAX_PARALLEL_QUICK_GET_VALUE << std::endl;
		while (true) {
			MappedRangeResult result = wait(self->scanMappedRangeWithLimits(
			    cx, beginSelector, endSelector, mapper, limit, byteLimit, expectedBeginId, self));
			expectedBeginId += result.size();
			if (result.more) {
				if (result.empty()) {
					// This is usually not expected.
					std::cout << "not result but have more, try again" << std::endl;
				} else {
					int size = indexSize + recordSize;
					int expectedCnt = limit;
					int indexByteLimit = byteLimit * SERVER_KNOBS->FRACTION_INDEX_BYTELIMIT_PREFETCH;
					int indexCountByteLimit = indexByteLimit / indexSize + (indexByteLimit % indexSize != 0);
					int indexCount = std::min(limit, indexCountByteLimit);
<<<<<<< HEAD
					std::cout << "indexCount:  " << indexCount << std::endl;
=======
>>>>>>> 94e42d5c
					// result set cannot be larger than the number of index fetched
					ASSERT(result.size() <= indexCount);

					expectedCnt = std::min(expectedCnt, indexCount);
					int boundByRecord;
					if (SERVER_KNOBS->STRICTLY_ENFORCE_BYTE_LIMIT) {
						// might have 1 additional entry over the limit
						boundByRecord = byteLimit / size + (byteLimit % size != 0);
					} else {
						// might have 1 additional batch over the limit
						int roundSize = size * SERVER_KNOBS->MAX_PARALLEL_QUICK_GET_VALUE;
						int round = byteLimit / roundSize + (byteLimit % roundSize != 0);
						boundByRecord = round * SERVER_KNOBS->MAX_PARALLEL_QUICK_GET_VALUE;
					}
					expectedCnt = std::min(expectedCnt, boundByRecord);
<<<<<<< HEAD
					std::cout << "boundByRecord:  " << boundByRecord << std::endl;
=======
>>>>>>> 94e42d5c
					ASSERT(result.size() == expectedCnt);
					beginSelector = KeySelector(firstGreaterThan(result.back().key));
				}
			} else {
				// No more, finished.
				break;
			}
		}
		ASSERT(expectedBeginId == endId);

		return Void();
	}

	static void conflictWriteOnRecord(int conflictRecordId,
	                                  Reference<TransactionWrapper>& tr,
	                                  GetMappedRangeWorkload* self) {
		Key writeKey;
		if (deterministicRandom()->random01() < 0.5) {
			// Concurrent write to the primary scanned range
			writeKey = indexEntryKey(conflictRecordId);
		} else {
			// Concurrent write to the underlying scanned ranges/keys
			if (self->SPLIT_RECORDS) {
				// Update one of the splits is sufficient.
				writeKey = recordKey(conflictRecordId, 0);
			} else {
				writeKey = recordKey(conflictRecordId);
			}
		}
		tr->set(writeKey, SOMETHING);
		std::cout << "conflict write to " << printable(writeKey) << std::endl;
	}

	static Future<MappedRangeResult> runGetMappedRange(int beginId,
	                                                   int endId,
	                                                   Reference<TransactionWrapper>& tr,
	                                                   GetMappedRangeWorkload* self) {
		Key mapper = getMapper(self);
		Key beginTuple = Tuple().append(prefix).append(INDEX).append(indexKey(beginId)).getDataAsStandalone();
		KeySelector beginSelector = KeySelector(firstGreaterOrEqual(beginTuple));
		Key endTuple = Tuple().append(prefix).append(INDEX).append(indexKey(endId)).getDataAsStandalone();
		KeySelector endSelector = KeySelector(firstGreaterOrEqual(endTuple));
		return tr->getMappedRange(beginSelector,
		                          endSelector,
		                          mapper,
		                          GetRangeLimits(GetRangeLimits::ROW_LIMIT_UNLIMITED),
		                          self->snapshot,
		                          Reverse::False);
	}

	// If another transaction writes to our read set (the scanned ranges) before we commit, the transaction should
	// fail.
	ACTOR Future<Void> testSerializableConflicts(GetMappedRangeWorkload* self) {
		std::cout << "testSerializableConflicts" << std::endl;

		loop {
			state Reference<TransactionWrapper> tr1 = self->createTransaction();
			try {
				MappedRangeResult result = wait(runGetMappedRange(5, 10, tr1, self));

				// Commit another transaction that has conflict writes.
				loop {
					state Reference<TransactionWrapper> tr2 = self->createTransaction();
					try {
						conflictWriteOnRecord(7, tr2, self);
						wait(tr2->commit());
						break;
					} catch (Error& e) {
						std::cout << "tr2 error " << e.what() << std::endl;
						wait(tr2->onError(e));
					}
				}

				// Do some writes so that tr1 is not read-only.
				tr1->set(SOMETHING, SOMETHING);
				wait(tr1->commit());
				UNREACHABLE();
			} catch (Error& e) {
				if (e.code() == error_code_not_committed) {
					std::cout << "tr1 failed because of conflicts (as expected)" << std::endl;
					TraceEvent("GetMappedRangeWorkloadExpectedErrorDetected").error(e);
					return Void();
				} else {
					std::cout << "tr1 error " << e.what() << std::endl;
					wait(tr1->onError(e));
				}
			}
		}
	}

	// checking the max storage queue length is bounded
	ACTOR static Future<Void> reportMetric(GetMappedRangeWorkload* self, Database cx) {
		loop {
			StatusObject result = wait(StatusClient::statusFetcher(cx));
			StatusObjectReader statusObj(result);
			state StatusObjectReader statusObjCluster;
			state StatusObjectReader processesMap;
			state int64_t queryQueueMax = 0;
			state int waitInterval = 2;
			if (!statusObj.get("cluster", statusObjCluster)) {
				TraceEvent("NoCluster");
				wait(delay(waitInterval));
				continue;
			}

			if (!statusObjCluster.get("processes", processesMap)) {
				TraceEvent("NoProcesses");
				wait(delay(waitInterval));
				continue;
			}
			for (auto proc : processesMap.obj()) {
				StatusObjectReader process(proc.second);
				if (process.has("roles")) {
					StatusArray rolesArray = proc.second.get_obj()["roles"].get_array();
					for (StatusObjectReader role : rolesArray) {
						if (role["role"].get_str() == "storage") {
							role.get("query_queue_max", queryQueueMax);
							TEST(queryQueueMax > 0); // SS query queue is non-empty
							TraceEvent(SevDebug, "QueryQueueMax").detail("Value", queryQueueMax);
							ASSERT(queryQueueMax < self->queueMaxLength);
						}
					}
				} else {
					TraceEvent("NoRoles");
				}
			}
			wait(delay(waitInterval));
		}
	}

	// If the same transaction writes to the read set (the scanned ranges) before reading, it should throw read your
	// write exception.
	ACTOR Future<Void> testRYW(GetMappedRangeWorkload* self) {
		std::cout << "testRYW" << std::endl;
		loop {
			state Reference<TransactionWrapper> tr1 = self->createTransaction();
			try {
				// Write something that will be read in getMappedRange.
				conflictWriteOnRecord(7, tr1, self);
				MappedRangeResult result = wait(runGetMappedRange(5, 10, tr1, self));
				UNREACHABLE();
			} catch (Error& e) {
				if (e.code() == error_code_get_mapped_range_reads_your_writes) {
					std::cout << "tr1 failed because of read your writes (as expected)" << std::endl;
					TraceEvent("GetMappedRangeWorkloadExpectedErrorDetected").error(e);
					return Void();
				} else {
					std::cout << "tr1 error " << e.what() << std::endl;
					wait(tr1->onError(e));
				}
			}
		}
	}

	ACTOR static Future<Void> testMetric(Database cx,
	                                     GetMappedRangeWorkload* self,
	                                     int beginId,
	                                     int endId,
	                                     Key mapper,
	                                     int seconds) {
		loop choose {
			when(wait(reportMetric(self, cx))) {
				TraceEvent(SevError, "Error: ReportMetric has ended");
				return Void();
			}
			when(wait(self->submitSmallRequestIndefinitely(cx, 10, 490, mapper, self))) {
				TraceEvent(SevError, "Error: submitSmallRequestIndefinitely has ended");
				return Void();
			}
			when(wait(delay(seconds))) {
				return Void();
			}
		}
	}

	ACTOR Future<Void> _start(Database cx, GetMappedRangeWorkload* self) {
		TraceEvent("GetMappedRangeWorkloadConfig").detail("BadMapper", self->BAD_MAPPER);

		// TODO: Use toml to config
		wait(self->fillInRecords(cx, 500, self));

		if (self->transactionType == NATIVE) {
			self->snapshot = Snapshot::True;
		} else if (self->transactionType == READ_YOUR_WRITES) {
			self->snapshot = Snapshot::False;
			const double rand = deterministicRandom()->random01();
			if (rand < 0.1) {
				wait(self->testSerializableConflicts(self));
				return Void();
			} else if (rand < 0.2) {
				wait(self->testRYW(self));
				return Void();
			} else {
				// Test the happy path where there is no conflicts or RYW
			}
		} else {
			UNREACHABLE();
		}

		std::cout << "Test configuration: transactionType:" << self->transactionType << " snapshot:" << self->snapshot
		          << "bad_mapper:" << self->BAD_MAPPER << std::endl;

		state Key mapper = getMapper(self);
		// The scanned range cannot be too large to hit get_mapped_key_values_has_more. We have a unit validating the
		// error is thrown when the range is large.
		state bool originalStrictlyEnforeByteLimit = SERVER_KNOBS->STRICTLY_ENFORCE_BYTE_LIMIT;
		(const_cast<ServerKnobs*> SERVER_KNOBS)->STRICTLY_ENFORCE_BYTE_LIMIT = deterministicRandom()->coinflip();
		wait(self->scanMappedRange(cx, 10, 490, mapper, self));
<<<<<<< HEAD
=======
		wait(testMetric(cx, self, 10, 490, mapper, self->checkStorageQueueSeconds));
>>>>>>> 94e42d5c
		(const_cast<ServerKnobs*> SERVER_KNOBS)->STRICTLY_ENFORCE_BYTE_LIMIT = originalStrictlyEnforeByteLimit;
		return Void();
	}

	static Key getMapper(GetMappedRangeWorkload* self) {
		Tuple mapperTuple;
		if (self->BAD_MAPPER) {
			mapperTuple << prefix << RECORD << "{K[xxx]}"_sr;
		} else {
			mapperTuple << prefix << RECORD << "{K[3]}"_sr;
			if (self->SPLIT_RECORDS) {
				mapperTuple << "{...}"_sr;
			}
		}
		Key mapper = mapperTuple.getDataAsStandalone();
		return mapper;
	}

	Future<bool> check(Database const& cx) override { return true; }

	void getMetrics(std::vector<PerfMetric>& m) override {}
};

WorkloadFactory<GetMappedRangeWorkload> GetMappedRangeWorkloadFactory("GetMappedRange");<|MERGE_RESOLUTION|>--- conflicted
+++ resolved
@@ -316,10 +316,6 @@
 					int indexByteLimit = byteLimit * SERVER_KNOBS->FRACTION_INDEX_BYTELIMIT_PREFETCH;
 					int indexCountByteLimit = indexByteLimit / indexSize + (indexByteLimit % indexSize != 0);
 					int indexCount = std::min(limit, indexCountByteLimit);
-<<<<<<< HEAD
-					std::cout << "indexCount:  " << indexCount << std::endl;
-=======
->>>>>>> 94e42d5c
 					// result set cannot be larger than the number of index fetched
 					ASSERT(result.size() <= indexCount);
 
@@ -335,10 +331,6 @@
 						boundByRecord = round * SERVER_KNOBS->MAX_PARALLEL_QUICK_GET_VALUE;
 					}
 					expectedCnt = std::min(expectedCnt, boundByRecord);
-<<<<<<< HEAD
-					std::cout << "boundByRecord:  " << boundByRecord << std::endl;
-=======
->>>>>>> 94e42d5c
 					ASSERT(result.size() == expectedCnt);
 					beginSelector = KeySelector(firstGreaterThan(result.back().key));
 				}
@@ -547,10 +539,7 @@
 		state bool originalStrictlyEnforeByteLimit = SERVER_KNOBS->STRICTLY_ENFORCE_BYTE_LIMIT;
 		(const_cast<ServerKnobs*> SERVER_KNOBS)->STRICTLY_ENFORCE_BYTE_LIMIT = deterministicRandom()->coinflip();
 		wait(self->scanMappedRange(cx, 10, 490, mapper, self));
-<<<<<<< HEAD
-=======
 		wait(testMetric(cx, self, 10, 490, mapper, self->checkStorageQueueSeconds));
->>>>>>> 94e42d5c
 		(const_cast<ServerKnobs*> SERVER_KNOBS)->STRICTLY_ENFORCE_BYTE_LIMIT = originalStrictlyEnforeByteLimit;
 		return Void();
 	}
