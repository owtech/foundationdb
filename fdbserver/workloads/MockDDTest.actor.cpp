/*
 * MockDDTest.actor.cpp
 *
 * This source file is part of the FoundationDB open source project
 *
 * Copyright 2013-2022 Apple Inc. and the FoundationDB project authors
 *
 * Licensed under the Apache License, Version 2.0 (the "License");
 * you may not use this file except in compliance with the License.
 * You may obtain a copy of the License at
 *
 *     http://www.apache.org/licenses/LICENSE-2.0
 *
 * Unless required by applicable law or agreed to in writing, software
 * distributed under the License is distributed on an "AS IS" BASIS,
 * WITHOUT WARRANTIES OR CONDITIONS OF ANY KIND, either express or implied.
 * See the License for the specific language governing permissions and
 * limitations under the License.
 */

#include "fdbserver/workloads/MockDDTest.h"
#include "flow/actorcompiler.h" // This must be the last #include.

KeyRange MockDDTestWorkload::getRandomRange(double offset) const {
	double len = deterministicRandom()->random01() * this->maxKeyspace;
	double pos = offset + deterministicRandom()->random01() * (1.0 - len);
	return KeyRangeRef(doubleToTestKey(pos), doubleToTestKey(pos + len));
}

MockDDTestWorkload::MockDDTestWorkload(WorkloadContext const& wcx) : TestWorkload(wcx) {
	enabled = !clientId && g_network->isSimulated(); // only do this on the "first" client
	simpleConfig = getOption(options, "simpleConfig"_sr, simpleConfig);
	testDuration = getOption(options, "testDuration"_sr, testDuration);
	meanDelay = getOption(options, "meanDelay"_sr, meanDelay);

	// mock data population setting
	maxKeyspace = getOption(options, "maxKeyspace"_sr, maxKeyspace);
	maxByteSize = getOption(options, "maxByteSize"_sr, maxByteSize);
	minByteSize = getOption(options, "minByteSize"_sr, minByteSize);
	keySize = getOption(options, "keySize"_sr, keySize);
	keySpaceCount = getOption(options, "keySpaceCount"_sr, keySpaceCount);
	keySpaceStrategy = getOption(options, "keySpaceStrategy"_sr, keySpaceStrategy);
	minSpaceKeyCount = getOption(options, "minSpaceKeyCount"_sr, minSpaceKeyCount);
	maxSpaceKeyCount = getOption(options, "maxSpaceKeyCount"_sr, maxSpaceKeyCount);
	linearStride = getOption(options, "linearStride"_sr, linearStride);
	linearStartSize = getOption(options, "linearStartSize"_sr, linearStartSize);
}

void MockDDTestWorkload::populateRandomStrategy() {
	mockDbSize = 0;
	for (int i = 0; i < keySpaceCount; ++i) {
		int kCount = deterministicRandom()->randomInt(minSpaceKeyCount, maxSpaceKeyCount);
		for (int j = 0; j < kCount; ++j) {
			Key k = doubleToTestKey(i + deterministicRandom()->random01());
			auto vSize = deterministicRandom()->randomInt(minByteSize, maxByteSize + 1);
<<<<<<< HEAD
			mgs->set(k, vSize, true);
=======
			sharedMgs->set(k, vSize, true);
>>>>>>> 63371257
			mockDbSize += vSize + k.size();
		}
	}
}

void MockDDTestWorkload::populateLinearStrategy() {
	mockDbSize = 0;
	auto pSize = minByteSize + keySize;
	for (int i = 0; i < keySpaceCount; ++i) {
		int kCount = std::ceil((linearStride * i + linearStartSize) * 1.0 / pSize);
		for (int j = 0; j < kCount; ++j) {
			Key k = doubleToTestKey(i + deterministicRandom()->random01());
<<<<<<< HEAD
			mgs->set(k, minByteSize, true);
=======
			sharedMgs->set(k, minByteSize, true);
>>>>>>> 63371257
		}
		mockDbSize += pSize * kCount;
	}
}

void MockDDTestWorkload::populateFixedStrategy() {
	auto pSize = minByteSize + keySize;
	for (int i = 0; i < keySpaceCount; ++i) {
		for (int j = 0; j < minSpaceKeyCount; ++j) {
			Key k = doubleToTestKey(i + deterministicRandom()->random01());
<<<<<<< HEAD
			mgs->set(k, minByteSize, true);
=======
			sharedMgs->set(k, minByteSize, true);
>>>>>>> 63371257
		}
	}
	mockDbSize = keySpaceCount * minSpaceKeyCount * pSize;
}

void MockDDTestWorkload::populateMgs() {
	// Will the sampling structure become too large?
	fmt::print("MGS Populating ...\n");
	if (keySpaceStrategy == "linear") {
		populateLinearStrategy();
	} else if (keySpaceStrategy == "fixed") {
		populateFixedStrategy();
	} else if (keySpaceStrategy == "random") {
		populateRandomStrategy();
	}
	uint64_t totalSize = 0;
<<<<<<< HEAD
	for (auto& server : mgs->allServers) {
=======
	for (auto& server : sharedMgs->allServers) {
>>>>>>> 63371257
		totalSize = server.second->sumRangeSize(allKeys);
	}
	TraceEvent("PopulateMockGlobalState")
	    .detail("Strategy", keySpaceStrategy)
	    .detail("EstimatedDbSize", mockDbSize)
	    .detail("MGSReportedTotalSize", totalSize);
	fmt::print("MGS Populated.\n");
}

Future<Void> MockDDTestWorkload::setup(Database const& cx) {
	if (!enabled)
		return Void();
	// initialize configuration
	BasicTestConfig testConfig;
	testConfig.simpleConfig = simpleConfig;
	testConfig.minimumReplication = 1;
	testConfig.logAntiQuorum = 0;
<<<<<<< HEAD
	BasicSimulationConfig dbConfig = generateBasicSimulationConfig(testConfig);

	// initialize mgs
	mgs = std::make_shared<MockGlobalState>();
	mgs->maxByteSize = maxByteSize;
	mgs->minByteSize = minByteSize;
	mgs->initializeClusterLayout(dbConfig);
	mgs->initializeAsEmptyDatabaseMGS(dbConfig.db);
	mock = makeReference<DDMockTxnProcessor>(mgs);
=======
	testConfig.singleRegion = true;
	BasicSimulationConfig dbConfig = generateBasicSimulationConfig(testConfig);
>>>>>>> 63371257

	// initialize sharedMgs
	sharedMgs = std::make_shared<MockGlobalState>();
	sharedMgs->maxByteSize = maxByteSize;
	sharedMgs->minByteSize = minByteSize;
	sharedMgs->initializeClusterLayout(dbConfig);
	sharedMgs->initializeAsEmptyDatabaseMGS(dbConfig.db);
	return Void();
}<|MERGE_RESOLUTION|>--- conflicted
+++ resolved
@@ -53,11 +53,7 @@
 		for (int j = 0; j < kCount; ++j) {
 			Key k = doubleToTestKey(i + deterministicRandom()->random01());
 			auto vSize = deterministicRandom()->randomInt(minByteSize, maxByteSize + 1);
-<<<<<<< HEAD
-			mgs->set(k, vSize, true);
-=======
 			sharedMgs->set(k, vSize, true);
->>>>>>> 63371257
 			mockDbSize += vSize + k.size();
 		}
 	}
@@ -70,11 +66,7 @@
 		int kCount = std::ceil((linearStride * i + linearStartSize) * 1.0 / pSize);
 		for (int j = 0; j < kCount; ++j) {
 			Key k = doubleToTestKey(i + deterministicRandom()->random01());
-<<<<<<< HEAD
-			mgs->set(k, minByteSize, true);
-=======
 			sharedMgs->set(k, minByteSize, true);
->>>>>>> 63371257
 		}
 		mockDbSize += pSize * kCount;
 	}
@@ -85,11 +77,7 @@
 	for (int i = 0; i < keySpaceCount; ++i) {
 		for (int j = 0; j < minSpaceKeyCount; ++j) {
 			Key k = doubleToTestKey(i + deterministicRandom()->random01());
-<<<<<<< HEAD
-			mgs->set(k, minByteSize, true);
-=======
 			sharedMgs->set(k, minByteSize, true);
->>>>>>> 63371257
 		}
 	}
 	mockDbSize = keySpaceCount * minSpaceKeyCount * pSize;
@@ -106,11 +94,7 @@
 		populateRandomStrategy();
 	}
 	uint64_t totalSize = 0;
-<<<<<<< HEAD
-	for (auto& server : mgs->allServers) {
-=======
 	for (auto& server : sharedMgs->allServers) {
->>>>>>> 63371257
 		totalSize = server.second->sumRangeSize(allKeys);
 	}
 	TraceEvent("PopulateMockGlobalState")
@@ -128,20 +112,8 @@
 	testConfig.simpleConfig = simpleConfig;
 	testConfig.minimumReplication = 1;
 	testConfig.logAntiQuorum = 0;
-<<<<<<< HEAD
-	BasicSimulationConfig dbConfig = generateBasicSimulationConfig(testConfig);
-
-	// initialize mgs
-	mgs = std::make_shared<MockGlobalState>();
-	mgs->maxByteSize = maxByteSize;
-	mgs->minByteSize = minByteSize;
-	mgs->initializeClusterLayout(dbConfig);
-	mgs->initializeAsEmptyDatabaseMGS(dbConfig.db);
-	mock = makeReference<DDMockTxnProcessor>(mgs);
-=======
 	testConfig.singleRegion = true;
 	BasicSimulationConfig dbConfig = generateBasicSimulationConfig(testConfig);
->>>>>>> 63371257
 
 	// initialize sharedMgs
 	sharedMgs = std::make_shared<MockGlobalState>();
