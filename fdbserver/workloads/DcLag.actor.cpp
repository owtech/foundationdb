--- conflicted
+++ resolved
@@ -75,12 +75,7 @@
 		std::vector<IPAddress> ips; // all remote process IPs
 		for (const auto& process : g_simulator->getAllProcesses()) {
 			const auto& ip = process->address.ip;
-<<<<<<< HEAD
-			if (process->locality.dcId().present() && g_simulator->remoteDcId.present() &&
-			    process->locality.dcId().get() == g_simulator->remoteDcId.get()) {
-=======
 			if (process->locality.dcId().present() && process->locality.dcId().get() == g_simulator->remoteDcId.get()) {
->>>>>>> 57ccdb8f
 				ips.push_back(ip);
 			}
 		}
