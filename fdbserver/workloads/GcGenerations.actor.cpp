--- conflicted
+++ resolved
@@ -97,13 +97,8 @@
 		std::vector<IPAddress> remoteIps; // all remote process IPs
 		for (const auto& process : g_simulator->getAllProcesses()) {
 			const auto& ip = process->address.ip;
-<<<<<<< HEAD
-			if (process->locality.dcId().present() && g_simulator->remoteDcId.present() &&
-			    process->locality.dcId().get() == g_simulator->remoteDcId.get() && !isCoordinator(coordinators, ip)) {
-=======
 			if (process->locality.dcId().present() && process->locality.dcId().get() == g_simulator->remoteDcId.get() &&
 			    !isCoordinator(coordinators, ip)) {
->>>>>>> 57ccdb8f
 				remoteIps.push_back(ip);
 			} else {
 				ips.push_back(ip);
