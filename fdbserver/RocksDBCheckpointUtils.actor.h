--- conflicted
+++ resolved
@@ -128,15 +128,11 @@
 	std::string name;
 	// DEPRECATED: replaced by `directory` in base struct
 	std::string db_path;
-<<<<<<< HEAD
-=======
-
 	// These bounds define the effective key range for range tombstones
 	// in this file.
 	// Currently only used by CreateColumnFamilyWithImport().
 	std::string smallest{}; // Smallest internal key served by table
 	std::string largest{}; // Largest internal key served by table
->>>>>>> f2742562
 
 	template <class Ar>
 	void serialize(Ar& ar) {
@@ -162,13 +158,9 @@
 		           file_creation_time,
 		           epoch_number,
 		           name,
-<<<<<<< HEAD
-		           db_path);
-=======
 		           db_path,
 		           smallest,
 		           largest);
->>>>>>> f2742562
 	}
 };
 
