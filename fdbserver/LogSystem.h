--- conflicted
+++ resolved
@@ -340,13 +340,8 @@
 		virtual void advanceTo(LogMessageVersion n) = 0;
 
 		//returns immediately if hasMessage() returns true.
-<<<<<<< HEAD
-		//returns when either the result of hasMessage() or version() has changed.
+		//returns when either the result of hasMessage() or version() has changed, or a cursor has internally been exhausted.
 		virtual Future<Void> getMore(TaskPriority taskID = TaskPriority::TLogPeekReply) = 0;
-=======
-		//returns when either the result of hasMessage() or version() has changed, or a cursor has internally been exhausted.
-		virtual Future<Void> getMore(int taskID = TaskTLogPeekReply) = 0;
->>>>>>> d1de9664
 
 		//returns when the failure monitor detects that the servers associated with the cursor are failed
 		virtual Future<Void> onFailed() = 0;
