/*
 * worker.actor.cpp
 *
 * This source file is part of the FoundationDB open source project
 *
 * Copyright 2013-2022 Apple Inc. and the FoundationDB project authors
 *
 * Licensed under the Apache License, Version 2.0 (the "License");
 * you may not use this file except in compliance with the License.
 * You may obtain a copy of the License at
 *
 *     http://www.apache.org/licenses/LICENSE-2.0
 *
 * Unless required by applicable law or agreed to in writing, software
 * distributed under the License is distributed on an "AS IS" BASIS,
 * WITHOUT WARRANTIES OR CONDITIONS OF ANY KIND, either express or implied.
 * See the License for the specific language governing permissions and
 * limitations under the License.
 */

#include <cstdlib>
#include <tuple>
#include <boost/lexical_cast.hpp>
#include <unordered_map>

#include "fdbclient/FDBTypes.h"
#include "fdbserver/BlobMigratorInterface.h"
#include "flow/ApiVersion.h"
#include "flow/CodeProbe.h"
#include "flow/IAsyncFile.h"
#include "fdbrpc/Locality.h"
#include "fdbclient/GetEncryptCipherKeys_impl.actor.h"
#include "fdbclient/GlobalConfig.actor.h"
#include "fdbclient/ProcessInterface.h"
#include "fdbclient/StorageServerInterface.h"
#include "fdbclient/versions.h"
#include "fdbserver/Knobs.h"
#include "flow/ActorCollection.h"
#include "flow/Error.h"
#include "flow/FileIdentifier.h"
#include "flow/Knobs.h"
#include "flow/ObjectSerializer.h"
#include "flow/Platform.h"
#include "flow/ProtocolVersion.h"
#include "flow/SystemMonitor.h"
#include "flow/TDMetric.actor.h"
#include "fdbrpc/simulator.h"
#include "fdbclient/NativeAPI.actor.h"
#include "fdbserver/MetricLogger.actor.h"
#include "fdbserver/BackupInterface.h"
#include "fdbclient/EncryptKeyProxyInterface.h"
#include "fdbserver/RoleLineage.actor.h"
#include "fdbserver/WorkerInterface.actor.h"
#include "fdbclient/IKeyValueStore.h"
#include "fdbserver/WaitFailure.h"
#include "fdbserver/TesterInterface.actor.h" // for poisson()
#include "fdbserver/IDiskQueue.h"
#include "fdbclient/DatabaseContext.h"
#include "fdbserver/DataDistributorInterface.h"
#include "fdbserver/BlobManagerInterface.h"
#include "fdbserver/ServerDBInfo.h"
#include "fdbserver/FDBExecHelper.actor.h"
#include "fdbserver/CoordinationInterface.h"
#include "fdbserver/ConfigNode.h"
#include "fdbserver/LocalConfiguration.h"
#include "fdbserver/RemoteIKeyValueStore.actor.h"
#include "fdbclient/MonitorLeader.h"
#include "fdbclient/ClientWorkerInterface.h"
#include "flow/Profiler.h"
#include "flow/ThreadHelper.actor.h"
#include "flow/Trace.h"
#include "flow/flow.h"
#include "flow/genericactors.actor.h"
#include "flow/network.h"
#include "flow/serialize.h"
#include "flow/ChaosMetrics.h"
#include "fdbrpc/SimulatorProcessInfo.h"

#ifdef __linux__
#include <fcntl.h>
#include <stdio.h>
#include <sys/stat.h>
#include <sys/types.h>
#include <unistd.h>
#endif
#if defined(__linux__) || defined(__FreeBSD__)
#ifdef USE_GPERFTOOLS
#include "gperftools/profiler.h"
#include "gperftools/heap-profiler.h"
#endif
#include <unistd.h>
#include <thread>
#include <execinfo.h>
#endif
#include "flow/actorcompiler.h" // This must be the last #include.

#if CENABLED(0, NOT_IN_CLEAN)
extern IKeyValueStore* keyValueStoreCompressTestData(IKeyValueStore* store);
#define KV_STORE(filename, uid) keyValueStoreCompressTestData(keyValueStoreSQLite(filename, uid))
#elif CENABLED(0, NOT_IN_CLEAN)
#define KV_STORE(filename, uid) keyValueStoreSQLite(filename, uid)
#else
#define KV_STORE(filename, uid) keyValueStoreMemory(filename, uid)
#endif

template class RequestStream<RecruitMasterRequest, false>;
template struct NetNotifiedQueue<RecruitMasterRequest, false>;

template class RequestStream<RegisterMasterRequest, false>;
template struct NetNotifiedQueue<RegisterMasterRequest, false>;

template class RequestStream<InitializeCommitProxyRequest, false>;
template struct NetNotifiedQueue<InitializeCommitProxyRequest, false>;

template class RequestStream<InitializeGrvProxyRequest, false>;
template struct NetNotifiedQueue<InitializeGrvProxyRequest, false>;

template class RequestStream<GetServerDBInfoRequest, false>;
template struct NetNotifiedQueue<GetServerDBInfoRequest, false>;
template class GetEncryptCipherKeys<ServerDBInfo>;

namespace {
RoleLineageCollector roleLineageCollector;
}

ACTOR Future<std::vector<Endpoint>> tryDBInfoBroadcast(RequestStream<UpdateServerDBInfoRequest> stream,
                                                       UpdateServerDBInfoRequest req) {
	ErrorOr<std::vector<Endpoint>> rep =
	    wait(stream.getReplyUnlessFailedFor(req, SERVER_KNOBS->DBINFO_FAILED_DELAY, 0));
	if (rep.present()) {
		return rep.get();
	}
	req.broadcastInfo.push_back(stream.getEndpoint());
	return req.broadcastInfo;
}

ACTOR Future<std::vector<Endpoint>> broadcastDBInfoRequest(UpdateServerDBInfoRequest req,
                                                           int sendAmount,
                                                           Optional<Endpoint> sender,
                                                           bool sendReply) {
	state std::vector<Future<std::vector<Endpoint>>> replies;
	state ReplyPromise<std::vector<Endpoint>> reply = req.reply;
	resetReply(req);
	int currentStream = 0;
	std::vector<Endpoint> broadcastEndpoints = req.broadcastInfo;
	for (int i = 0; i < sendAmount && currentStream < broadcastEndpoints.size(); i++) {
		std::vector<Endpoint> endpoints;
		RequestStream<UpdateServerDBInfoRequest> cur(broadcastEndpoints[currentStream++]);
		while (currentStream < broadcastEndpoints.size() * (i + 1) / sendAmount) {
			endpoints.push_back(broadcastEndpoints[currentStream++]);
		}
		req.broadcastInfo = endpoints;
		replies.push_back(tryDBInfoBroadcast(cur, req));
		resetReply(req);
	}
	wait(waitForAll(replies));
	std::vector<Endpoint> notUpdated;
	if (sender.present()) {
		notUpdated.push_back(sender.get());
	}
	for (auto& it : replies) {
		notUpdated.insert(notUpdated.end(), it.get().begin(), it.get().end());
	}
	if (sendReply) {
		reply.send(notUpdated);
	}
	return notUpdated;
}

ACTOR static Future<Void> extractClientInfo(Reference<AsyncVar<ServerDBInfo> const> db,
                                            Reference<AsyncVar<ClientDBInfo>> info) {
	state std::vector<UID> lastCommitProxyUIDs;
	state std::vector<CommitProxyInterface> lastCommitProxies;
	state std::vector<UID> lastGrvProxyUIDs;
	state std::vector<GrvProxyInterface> lastGrvProxies;
	loop {
		ClientDBInfo ni = db->get().client;
		shrinkProxyList(ni, lastCommitProxyUIDs, lastCommitProxies, lastGrvProxyUIDs, lastGrvProxies);
		info->setUnconditional(ni);
		wait(db->onChange());
	}
}

Database openDBOnServer(Reference<AsyncVar<ServerDBInfo> const> const& db,
                        TaskPriority taskID,
                        LockAware lockAware,
                        EnableLocalityLoadBalance enableLocalityLoadBalance) {
	auto info = makeReference<AsyncVar<ClientDBInfo>>();
	auto cx = DatabaseContext::create(info,
	                                  extractClientInfo(db, info),
	                                  enableLocalityLoadBalance ? db->get().myLocality : LocalityData(),
	                                  enableLocalityLoadBalance,
	                                  taskID,
	                                  lockAware);
	cx->globalConfig->init(db, std::addressof(db->get().client));
	cx->globalConfig->trigger(samplingFrequency, samplingProfilerUpdateFrequency);
	cx->globalConfig->trigger(samplingWindow, samplingProfilerUpdateWindow);
	return cx;
}

struct ErrorInfo {
	Error error;
	const Role& role;
	UID id;
	ErrorInfo(Error e, const Role& role, UID id) : error(e), role(role), id(id) {}
	template <class Ar>
	void serialize(Ar&) {
		ASSERT(false);
	}
};

Error checkIOTimeout(Error const& e) {
	// Convert all_errors to io_timeout if global timeout bool was set
	bool timeoutOccurred = (bool)g_network->global(INetwork::enASIOTimedOut);
	// In simulation, have to check global timed out flag for both this process and the machine process on which IO is
	// done
	if (g_network->isSimulated() && !timeoutOccurred)
		timeoutOccurred = g_simulator->getCurrentProcess()->machine->machineProcess->global(INetwork::enASIOTimedOut);

	if (timeoutOccurred) {
		CODE_PROBE(true, "Timeout occurred");
		Error timeout = io_timeout();
		// Preserve injectedness of error
		if (e.isInjectedFault())
			timeout = timeout.asInjectedFault();
		return timeout;
	}
	return e;
}

ACTOR Future<Void> forwardError(PromiseStream<ErrorInfo> errors, Role role, UID id, Future<Void> process) {
	try {
		wait(process);
		errors.send(ErrorInfo(success(), role, id));
		return Void();
	} catch (Error& e) {
		errors.send(ErrorInfo(e, role, id));
		return Void();
	}
}

ACTOR Future<Void> handleIOErrors(Future<Void> actor, IClosable* store, UID id, Future<Void> onClosed = Void()) {
	state Future<ErrorOr<Void>> storeError = actor.isReady() ? Never() : errorOr(store->getError());
	choose {
		when(state ErrorOr<Void> e = wait(errorOr(actor))) {
			if (e.isError() && e.getError().code() == error_code_please_reboot) {
				// no need to wait.
			} else {
				wait(onClosed);
			}
			if (e.isError() && e.getError().code() == error_code_broken_promise && !storeError.isReady()) {
				wait(delay(0.00001 + FLOW_KNOBS->MAX_BUGGIFIED_DELAY));
			}
			if (storeError.isReady() && storeError.isError() &&
			    storeError.getError().code() != error_code_file_not_found) {
				throw storeError.get().getError();
			}
			if (e.isError()) {
				throw e.getError();
			} else
				return e.get();
		}
		when(ErrorOr<Void> e = wait(storeError)) {
			TraceEvent("WorkerTerminatingByIOError", id).errorUnsuppressed(e.getError());
			actor.cancel();
			// file_not_found can occur due to attempting to open a partially deleted DiskQueue, which should not be
			// reported SevError.
			if (e.getError().code() == error_code_file_not_found) {
				CODE_PROBE(true, "Worker terminated with file_not_found error");
				return Void();
			} else if (e.getError().code() == error_code_lock_file_failure) {
				CODE_PROBE(true, "Unable to lock file", probe::context::net2, probe::assert::noSim);
				throw please_reboot_kv_store();
			}
			throw e.getError();
		}
	}
}

ACTOR Future<Void> workerHandleErrors(FutureStream<ErrorInfo> errors) {
	loop choose {
		when(ErrorInfo _err = waitNext(errors)) {
			ErrorInfo err = _err;
			bool ok = err.error.code() == error_code_success || err.error.code() == error_code_please_reboot ||
			          err.error.code() == error_code_actor_cancelled ||
			          err.error.code() == error_code_remote_kvs_cancelled ||
			          err.error.code() == error_code_coordinators_changed || // The worker server was cancelled
			          err.error.code() == error_code_shutdown_in_progress;

			if (!ok) {
				err.error = checkIOTimeout(err.error); // Possibly convert error to io_timeout
			}

			endRole(err.role, err.id, "Error", ok, err.error);

			if (err.error.code() == error_code_please_reboot ||
			    (err.role == Role::SHARED_TRANSACTION_LOG &&
			     (err.error.code() == error_code_io_error || err.error.code() == error_code_io_timeout)) ||
			    (SERVER_KNOBS->STORAGE_SERVER_REBOOT_ON_IO_TIMEOUT && err.role == Role::STORAGE_SERVER &&
			     err.error.code() == error_code_io_timeout))
				throw err.error;
		}
	}
}

// Improve simulation code coverage by sometimes deferring the destruction of workerInterface (and therefore "endpoint
// not found" responses to clients
//		for an extra second, so that clients are more likely to see broken_promise errors
ACTOR template <class T>
Future<Void> zombie(T workerInterface, Future<Void> worker) {
	try {
		wait(worker);
		if (BUGGIFY)
			wait(delay(1.0));
		return Void();
	} catch (Error& e) {
		throw;
	}
}

ACTOR Future<Void> loadedPonger(FutureStream<LoadedPingRequest> pings) {
	state Standalone<StringRef> payloadBack(std::string(20480, '.'));

	loop {
		LoadedPingRequest pong = waitNext(pings);
		LoadedReply rep;
		rep.payload = (pong.loadReply ? payloadBack : ""_sr);
		rep.id = pong.id;
		pong.reply.send(rep);
	}
}

StringRef fileStoragePrefix = "storage-"_sr;
StringRef testingStoragePrefix = "testingstorage-"_sr;
StringRef fileLogDataPrefix = "log-"_sr;
StringRef fileVersionedLogDataPrefix = "log2-"_sr;
StringRef fileLogQueuePrefix = "logqueue-"_sr;
StringRef tlogQueueExtension = "fdq"_sr;
StringRef fileBlobWorkerPrefix = "bw-"_sr;

enum class FilesystemCheck {
	FILES_ONLY,
	DIRECTORIES_ONLY,
	FILES_AND_DIRECTORIES,
};

struct KeyValueStoreSuffix {
	KeyValueStoreType type;
	std::string suffix;
	FilesystemCheck check;
};

KeyValueStoreSuffix bTreeV1Suffix = { KeyValueStoreType::SSD_BTREE_V1, ".fdb", FilesystemCheck::FILES_ONLY };
KeyValueStoreSuffix bTreeV2Suffix = { KeyValueStoreType::SSD_BTREE_V2, ".sqlite", FilesystemCheck::FILES_ONLY };
KeyValueStoreSuffix memorySuffix = { KeyValueStoreType::MEMORY, "-0.fdq", FilesystemCheck::FILES_ONLY };
KeyValueStoreSuffix memoryRTSuffix = { KeyValueStoreType::MEMORY_RADIXTREE, "-0.fdr", FilesystemCheck::FILES_ONLY };
KeyValueStoreSuffix redwoodSuffix = { KeyValueStoreType::SSD_REDWOOD_V1, ".redwood-v1", FilesystemCheck::FILES_ONLY };
KeyValueStoreSuffix rocksdbSuffix = { KeyValueStoreType::SSD_ROCKSDB_V1,
	                                  ".rocksdb",
	                                  FilesystemCheck::DIRECTORIES_ONLY };
KeyValueStoreSuffix shardedRocksdbSuffix = { KeyValueStoreType::SSD_SHARDED_ROCKSDB,
	                                         ".shardedrocksdb",
	                                         FilesystemCheck::DIRECTORIES_ONLY };

std::string validationFilename = "_validate";

std::string filenameFromSample(KeyValueStoreType storeType, std::string folder, std::string sample_filename) {
	if (storeType == KeyValueStoreType::SSD_BTREE_V1)
		return joinPath(folder, sample_filename);
	else if (storeType == KeyValueStoreType::SSD_BTREE_V2)
		return joinPath(folder, sample_filename);
	else if (storeType == KeyValueStoreType::MEMORY || storeType == KeyValueStoreType::MEMORY_RADIXTREE)
		return joinPath(folder, sample_filename.substr(0, sample_filename.size() - 5));
	else if (storeType == KeyValueStoreType::SSD_REDWOOD_V1)
		return joinPath(folder, sample_filename);
	else if (storeType == KeyValueStoreType::SSD_ROCKSDB_V1)
		return joinPath(folder, sample_filename);
	else if (storeType == KeyValueStoreType::SSD_SHARDED_ROCKSDB)
		return joinPath(folder, sample_filename);
	UNREACHABLE();
}

std::string filenameFromId(KeyValueStoreType storeType, std::string folder, std::string prefix, UID id) {

	if (storeType == KeyValueStoreType::SSD_BTREE_V1)
		return joinPath(folder, prefix + id.toString() + ".fdb");
	else if (storeType == KeyValueStoreType::SSD_BTREE_V2)
		return joinPath(folder, prefix + id.toString() + ".sqlite");
	else if (storeType == KeyValueStoreType::MEMORY || storeType == KeyValueStoreType::MEMORY_RADIXTREE)
		return joinPath(folder, prefix + id.toString() + "-");
	else if (storeType == KeyValueStoreType::SSD_REDWOOD_V1)
		return joinPath(folder, prefix + id.toString() + ".redwood-v1");
	else if (storeType == KeyValueStoreType::SSD_ROCKSDB_V1)
		return joinPath(folder, prefix + id.toString() + ".rocksdb");
	else if (storeType == KeyValueStoreType::SSD_SHARDED_ROCKSDB)
		return joinPath(folder, prefix + id.toString() + ".shardedrocksdb");

	TraceEvent(SevError, "UnknownStoreType").detail("StoreType", storeType.toString());
	UNREACHABLE();
}

struct TLogOptions {
	TLogOptions() = default;
	TLogOptions(TLogVersion v, TLogSpillType s) : version(v), spillType(s) {}

	TLogVersion version = TLogVersion::DEFAULT;
	TLogSpillType spillType = TLogSpillType::UNSET;

	static ErrorOr<TLogOptions> FromStringRef(StringRef s) {
		TLogOptions options;
		for (StringRef key = s.eat("_"), value = s.eat("_"); s.size() != 0 || key.size();
		     key = s.eat("_"), value = s.eat("_")) {
			if (key.size() != 0 && value.size() == 0)
				return default_error_or();

			if (key == "V"_sr) {
				ErrorOr<TLogVersion> tLogVersion = TLogVersion::FromStringRef(value);
				if (tLogVersion.isError())
					return tLogVersion.getError();
				options.version = tLogVersion.get();
			} else if (key == "LS"_sr) {
				ErrorOr<TLogSpillType> tLogSpillType = TLogSpillType::FromStringRef(value);
				if (tLogSpillType.isError())
					return tLogSpillType.getError();
				options.spillType = tLogSpillType.get();
			} else {
				return default_error_or();
			}
		}
		return options;
	}

	bool operator==(const TLogOptions& o) {
		return version == o.version && (spillType == o.spillType || version >= TLogVersion::V5);
	}

	std::string toPrefix() const {
		std::string toReturn = "";
		switch (version) {
		case TLogVersion::UNSET:
			ASSERT(false);
		case TLogVersion::V2:
			return "";
		case TLogVersion::V3:
		case TLogVersion::V4:
			toReturn =
			    "V_" + boost::lexical_cast<std::string>(version) + "_LS_" + boost::lexical_cast<std::string>(spillType);
			break;
		case TLogVersion::V5:
		case TLogVersion::V6:
		case TLogVersion::V7:
			toReturn = "V_" + boost::lexical_cast<std::string>(version);
			break;
		}
		ASSERT_WE_THINK(FromStringRef(toReturn).get() == *this);
		return toReturn + "-";
	}

	DiskQueueVersion getDiskQueueVersion() const {
		if (version < TLogVersion::V3)
			return DiskQueueVersion::V0;
		if (version < TLogVersion::V7)
			return DiskQueueVersion::V1;
		return DiskQueueVersion::V2;
	}
};

TLogFn tLogFnForOptions(TLogOptions options) {
	switch (options.version) {
	case TLogVersion::V2:
		if (options.spillType == TLogSpillType::REFERENCE)
			ASSERT(false);
		return oldTLog_6_0::tLog;
	case TLogVersion::V3:
	case TLogVersion::V4:
		if (options.spillType == TLogSpillType::VALUE)
			return oldTLog_6_0::tLog;
		else
			return oldTLog_6_2::tLog;
	case TLogVersion::V5:
	case TLogVersion::V6:
	case TLogVersion::V7:
		return tLog;
	default:
		ASSERT(false);
	}
	return tLog;
}

struct DiskStore {
	enum COMPONENT { TLogData, Storage, BlobWorker, UNSET };

	UID storeID = UID();
	std::string filename = ""; // For KVStoreMemory just the base filename to be passed to IDiskQueue
	COMPONENT storedComponent = UNSET;
	KeyValueStoreType storeType = KeyValueStoreType::END;
	TLogOptions tLogOptions;
};

std::vector<DiskStore> getDiskStores(std::string folder,
                                     std::string suffix,
                                     KeyValueStoreType type,
                                     FilesystemCheck check) {
	std::vector<DiskStore> result;
	std::vector<std::string> files;

	if (check == FilesystemCheck::FILES_ONLY || check == FilesystemCheck::FILES_AND_DIRECTORIES) {
		files = platform::listFiles(folder, suffix);
	}
	if (check == FilesystemCheck::DIRECTORIES_ONLY || check == FilesystemCheck::FILES_AND_DIRECTORIES) {
		for (const auto& directory : platform::listDirectories(folder)) {
			if (StringRef(directory).endsWith(suffix)) {
				files.push_back(directory);
			}
		}
	}

	for (int idx = 0; idx < files.size(); idx++) {
		DiskStore store;
		store.storeType = type;

		StringRef filename = StringRef(files[idx]);
		Standalone<StringRef> prefix;
		if (filename.startsWith(fileStoragePrefix)) {
			store.storedComponent = DiskStore::Storage;
			prefix = fileStoragePrefix;
		} else if (filename.startsWith(testingStoragePrefix)) {
			store.storedComponent = DiskStore::Storage;
			prefix = testingStoragePrefix;
		} else if (filename.startsWith(fileVersionedLogDataPrefix)) {
			store.storedComponent = DiskStore::TLogData;
			// Use the option string that's in the file rather than tLogOptions.toPrefix(),
			// because they might be different if a new option was introduced in this version.
			StringRef optionsString = filename.removePrefix(fileVersionedLogDataPrefix).eat("-");
			TraceEvent("DiskStoreVersioned").detail("Filename", filename);
			ErrorOr<TLogOptions> tLogOptions = TLogOptions::FromStringRef(optionsString);
			if (tLogOptions.isError()) {
				TraceEvent(SevWarn, "DiskStoreMalformedFilename").detail("Filename", filename);
				continue;
			}
			TraceEvent("DiskStoreVersionedSuccess").detail("Filename", filename);
			store.tLogOptions = tLogOptions.get();
			prefix = filename.substr(0, fileVersionedLogDataPrefix.size() + optionsString.size() + 1);
		} else if (filename.startsWith(fileLogDataPrefix)) {
			TraceEvent("DiskStoreUnversioned").detail("Filename", filename);
			store.storedComponent = DiskStore::TLogData;
			store.tLogOptions.version = TLogVersion::V2;
			store.tLogOptions.spillType = TLogSpillType::VALUE;
			prefix = fileLogDataPrefix;
		} else if (filename.startsWith(fileBlobWorkerPrefix)) {
			store.storedComponent = DiskStore::BlobWorker;
			prefix = fileBlobWorkerPrefix;
		} else {
			continue;
		}

		store.storeID = UID::fromString(files[idx].substr(prefix.size(), 32));
		store.filename = filenameFromSample(type, folder, files[idx]);
		result.push_back(store);
	}
	return result;
}

std::vector<DiskStore> getDiskStores(std::string folder) {
	auto result = getDiskStores(folder, bTreeV1Suffix.suffix, bTreeV1Suffix.type, bTreeV1Suffix.check);
	auto result1 = getDiskStores(folder, bTreeV2Suffix.suffix, bTreeV2Suffix.type, bTreeV2Suffix.check);
	result.insert(result.end(), result1.begin(), result1.end());
	auto result2 = getDiskStores(folder, memorySuffix.suffix, memorySuffix.type, memorySuffix.check);
	result.insert(result.end(), result2.begin(), result2.end());
	auto result3 = getDiskStores(folder, redwoodSuffix.suffix, redwoodSuffix.type, redwoodSuffix.check);
	result.insert(result.end(), result3.begin(), result3.end());
	auto result4 = getDiskStores(folder, memoryRTSuffix.suffix, memoryRTSuffix.type, memoryRTSuffix.check);
	result.insert(result.end(), result4.begin(), result4.end());
	auto result5 = getDiskStores(folder, rocksdbSuffix.suffix, rocksdbSuffix.type, rocksdbSuffix.check);
	result.insert(result.end(), result5.begin(), result5.end());
	auto result6 =
	    getDiskStores(folder, shardedRocksdbSuffix.suffix, shardedRocksdbSuffix.type, shardedRocksdbSuffix.check);
	result.insert(result.end(), result6.begin(), result6.end());
	return result;
}

// Register the worker interf to cluster controller (cc) and
// re-register the worker when key roles interface, e.g., cc, dd, ratekeeper, change.
ACTOR Future<Void> registrationClient(
    Reference<AsyncVar<Optional<ClusterControllerFullInterface>> const> ccInterface,
    WorkerInterface interf,
    Reference<AsyncVar<ClusterControllerPriorityInfo>> asyncPriorityInfo,
    ProcessClass initialClass,
    Reference<AsyncVar<Optional<DataDistributorInterface>> const> ddInterf,
    Reference<AsyncVar<Optional<RatekeeperInterface>> const> rkInterf,
    Reference<AsyncVar<Optional<std::pair<int64_t, BlobManagerInterface>>> const> bmInterf,
    Reference<AsyncVar<Optional<BlobMigratorInterface>> const> blobMigratorInterf,
    Reference<AsyncVar<Optional<EncryptKeyProxyInterface>> const> ekpInterf,
    Reference<AsyncVar<Optional<ConsistencyScanInterface>> const> csInterf,
    Reference<AsyncVar<bool> const> degraded,
    Reference<IClusterConnectionRecord> connRecord,
    Reference<AsyncVar<std::set<std::string>> const> issues,
    Reference<ConfigNode> configNode,
    Reference<LocalConfiguration> localConfig,
    ConfigBroadcastInterface configBroadcastInterface,
    Reference<AsyncVar<ServerDBInfo>> dbInfo,
    Promise<Void> recoveredDiskFiles,
    Reference<AsyncVar<Optional<UID>>> clusterId) {
	// Keeps the cluster controller (as it may be re-elected) informed that this worker exists
	// The cluster controller uses waitFailureClient to find out if we die, and returns from registrationReply
	// (requiring us to re-register) The registration request piggybacks optional distributor interface if it exists.
	state Generation requestGeneration = 0;
	state ProcessClass processClass = initialClass;
	state Reference<AsyncVar<Optional<std::pair<uint16_t, StorageServerInterface>>>> scInterf(
	    new AsyncVar<Optional<std::pair<uint16_t, StorageServerInterface>>>());
	state Future<Void> cacheProcessFuture;
	state Future<Void> cacheErrorsFuture;
	state Optional<double> incorrectTime;
	state bool firstReg = true;
	loop {
		state ClusterConnectionString storedConnectionString;
		state bool upToDate = true;
		if (connRecord) {
			bool upToDateResult = wait(connRecord->upToDate(storedConnectionString));
			upToDate = upToDateResult;
		}
		if (upToDate) {
			incorrectTime = Optional<double>();
		}

		RegisterWorkerRequest request(
		    interf,
		    initialClass,
		    processClass,
		    asyncPriorityInfo->get(),
		    requestGeneration++,
		    ddInterf->get(),
		    rkInterf->get(),
		    bmInterf->get().present() ? bmInterf->get().get().second : Optional<BlobManagerInterface>(),
		    blobMigratorInterf->get(),
		    ekpInterf->get(),
		    csInterf->get(),
		    degraded->get(),
		    localConfig.isValid() ? localConfig->lastSeenVersion() : Optional<Version>(),
		    localConfig.isValid() ? localConfig->configClassSet() : Optional<ConfigClassSet>(),
		    recoveredDiskFiles.isSet(),
		    configBroadcastInterface,
		    clusterId->get());

		for (auto const& i : issues->get()) {
			request.issues.push_back_deep(request.issues.arena(), i);
		}

		if (!upToDate) {
			request.issues.push_back_deep(request.issues.arena(), "incorrect_cluster_file_contents"_sr);
			std::string connectionString = connRecord->getConnectionString().toString();
			if (!incorrectTime.present()) {
				incorrectTime = now();
			}

			// Don't log a SevWarnAlways initially to account for transient issues (e.g. someone else changing
			// the file right before us)
			TraceEvent(now() - incorrectTime.get() > 300 ? SevWarnAlways : SevWarn, "IncorrectClusterFileContents")
			    .detail("ClusterFile", connRecord->toString())
			    .detail("StoredConnectionString", storedConnectionString.toString())
			    .detail("CurrentConnectionString", connectionString);
		}
		auto peers = FlowTransport::transport().getIncompatiblePeers();
		for (auto it = peers->begin(); it != peers->end();) {
			if (now() - it->second.second > FLOW_KNOBS->INCOMPATIBLE_PEER_DELAY_BEFORE_LOGGING) {
				request.incompatiblePeers.push_back(it->first);
				it = peers->erase(it);
			} else {
				it++;
			}
		}

		state bool ccInterfacePresent = ccInterface->get().present();
		if (ccInterfacePresent) {
			request.requestDbInfo = (ccInterface->get().get().id() != dbInfo->get().clusterInterface.id());
			if (firstReg) {
				request.requestDbInfo = true;
				firstReg = false;
			}
			TraceEvent("WorkerRegister")
			    .detail("CCID", ccInterface->get().get().id())
			    .detail("Generation", requestGeneration)
			    .detail("RecoveredDiskFiles", recoveredDiskFiles.isSet())
			    .detail("ClusterId", clusterId->get());
		}
		state Future<RegisterWorkerReply> registrationReply =
		    ccInterfacePresent ? brokenPromiseToNever(ccInterface->get().get().registerWorker.getReply(request))
		                       : Never();
		state Future<Void> recovered = recoveredDiskFiles.isSet() ? Never() : recoveredDiskFiles.getFuture();
		state double startTime = now();
		loop choose {
			when(RegisterWorkerReply reply = wait(registrationReply)) {
				processClass = reply.processClass;
				asyncPriorityInfo->set(reply.priorityInfo);
				TraceEvent("WorkerRegisterReply")
				    .detail("CCID", ccInterface->get().get().id())
				    .detail("ProcessClass", reply.processClass.toString());
				break;
			}
			when(wait(delay(SERVER_KNOBS->UNKNOWN_CC_TIMEOUT))) {
				if (!ccInterfacePresent) {
					TraceEvent(SevWarn, "WorkerRegisterTimeout").detail("WaitTime", now() - startTime);
				}
			}
			when(wait(ccInterface->onChange())) {
				break;
			}
			when(wait(ddInterf->onChange())) {
				break;
			}
			when(wait(rkInterf->onChange())) {
				break;
			}
			when(wait(csInterf->onChange())) {
				break;
			}
			when(wait(bmInterf->onChange())) {
				break;
			}
			when(wait(blobMigratorInterf->onChange())) {
				break;
			}
			when(wait(ekpInterf->onChange())) {
				break;
			}
			when(wait(degraded->onChange())) {
				break;
			}
			when(wait(FlowTransport::transport().onIncompatibleChanged())) {
				break;
			}
			when(wait(issues->onChange())) {
				break;
			}
			when(wait(recovered)) {
				break;
			}
			when(wait(clusterId->onChange())) {
				break;
			}
		}
	}
}

// Returns true if `address` is used in the db (indicated by `dbInfo`) transaction system and in the db's primary DC.
bool addressInDbAndPrimaryDc(const NetworkAddress& address, Reference<AsyncVar<ServerDBInfo> const> dbInfo) {
	const auto& dbi = dbInfo->get();

	if (dbi.master.addresses().contains(address)) {
		return true;
	}

	if (dbi.distributor.present() && dbi.distributor.get().address() == address) {
		return true;
	}

	if (dbi.ratekeeper.present() && dbi.ratekeeper.get().address() == address) {
		return true;
	}

	if (dbi.consistencyScan.present() && dbi.consistencyScan.get().address() == address) {
		return true;
	}

	if (dbi.blobManager.present() && dbi.blobManager.get().address() == address) {
		return true;
	}

	if (dbi.blobMigrator.present() && dbi.blobMigrator.get().address() == address) {
		return true;
	}

	if (dbi.client.encryptKeyProxy.present() && dbi.client.encryptKeyProxy.get().address() == address) {
		return true;
	}

	for (const auto& resolver : dbi.resolvers) {
		if (resolver.address() == address) {
			return true;
		}
	}

	for (const auto& grvProxy : dbi.client.grvProxies) {
		if (grvProxy.addresses().contains(address)) {
			return true;
		}
	}

	for (const auto& commitProxy : dbi.client.commitProxies) {
		if (commitProxy.addresses().contains(address)) {
			return true;
		}
	}

	auto localityIsInPrimaryDc = [&dbInfo](const LocalityData& locality) {
		return locality.dcId() == dbInfo->get().master.locality.dcId();
	};

	for (const auto& logSet : dbi.logSystemConfig.tLogs) {
		for (const auto& tlog : logSet.tLogs) {
			if (!tlog.present()) {
				continue;
			}

			if (!localityIsInPrimaryDc(tlog.interf().filteredLocality)) {
				continue;
			}

			if (tlog.interf().addresses().contains(address)) {
				return true;
			}
		}
	}

	return false;
}

bool addressesInDbAndPrimaryDc(const NetworkAddressList& addresses, Reference<AsyncVar<ServerDBInfo> const> dbInfo) {
	return addressInDbAndPrimaryDc(addresses.address, dbInfo) ||
	       (addresses.secondaryAddress.present() && addressInDbAndPrimaryDc(addresses.secondaryAddress.get(), dbInfo));
}

namespace {

TEST_CASE("/fdbserver/worker/addressInDbAndPrimaryDc") {
	// Setup a ServerDBInfo for test.
	ServerDBInfo testDbInfo;
	LocalityData testLocal;
	testLocal.set("dcid"_sr, StringRef(std::to_string(1)));
	testDbInfo.master.locality = testLocal;

	// Manually set up a master address.
	NetworkAddress testAddress(IPAddress(0x13131313), 1);
	testDbInfo.master.getCommitVersion =
	    RequestStream<struct GetCommitVersionRequest>(Endpoint({ testAddress }, UID(1, 2)));

	// First, create an empty TLogInterface, and check that it shouldn't be considered as in primary DC.
	testDbInfo.logSystemConfig.tLogs.push_back(TLogSet());
	testDbInfo.logSystemConfig.tLogs.back().tLogs.push_back(OptionalInterface<TLogInterface>());
	ASSERT(!addressInDbAndPrimaryDc(g_network->getLocalAddress(), makeReference<AsyncVar<ServerDBInfo>>(testDbInfo)));

	// Create a remote TLog. Although the remote TLog also uses the local address, it shouldn't be considered as
	// in primary DC given the remote locality.
	LocalityData fakeRemote;
	fakeRemote.set("dcid"_sr, StringRef(std::to_string(2)));
	TLogInterface remoteTlog(fakeRemote);
	remoteTlog.initEndpoints();
	testDbInfo.logSystemConfig.tLogs.back().tLogs.push_back(OptionalInterface(remoteTlog));
	ASSERT(!addressInDbAndPrimaryDc(g_network->getLocalAddress(), makeReference<AsyncVar<ServerDBInfo>>(testDbInfo)));

	// Next, create a local TLog. Now, the local address should be considered as in local DC.
	TLogInterface localTlog(testLocal);
	localTlog.initEndpoints();
	testDbInfo.logSystemConfig.tLogs.back().tLogs.push_back(OptionalInterface(localTlog));
	ASSERT(addressInDbAndPrimaryDc(g_network->getLocalAddress(), makeReference<AsyncVar<ServerDBInfo>>(testDbInfo)));

	// Use the master's address to test, which should be considered as in local DC.
	testDbInfo.logSystemConfig.tLogs.clear();
	ASSERT(addressInDbAndPrimaryDc(testAddress, makeReference<AsyncVar<ServerDBInfo>>(testDbInfo)));

	// Last, tests that proxies included in the ClientDbInfo are considered as local.
	NetworkAddress grvProxyAddress(IPAddress(0x26262626), 1);
	GrvProxyInterface grvProxyInterf;
	grvProxyInterf.getConsistentReadVersion =
	    PublicRequestStream<struct GetReadVersionRequest>(Endpoint({ grvProxyAddress }, UID(1, 2)));
	testDbInfo.client.grvProxies.push_back(grvProxyInterf);
	ASSERT(addressInDbAndPrimaryDc(grvProxyAddress, makeReference<AsyncVar<ServerDBInfo>>(testDbInfo)));

	NetworkAddress commitProxyAddress(IPAddress(0x37373737), 1);
	CommitProxyInterface commitProxyInterf;
	commitProxyInterf.commit =
	    PublicRequestStream<struct CommitTransactionRequest>(Endpoint({ commitProxyAddress }, UID(1, 2)));
	testDbInfo.client.commitProxies.push_back(commitProxyInterf);
	ASSERT(addressInDbAndPrimaryDc(commitProxyAddress, makeReference<AsyncVar<ServerDBInfo>>(testDbInfo)));

	return Void();
}

} // namespace

// Returns true if `address` is used in the db (indicated by `dbInfo`) transaction system and in the db's primary
// satellite DC.
bool addressInDbAndPrimarySatelliteDc(const NetworkAddress& address, Reference<AsyncVar<ServerDBInfo> const> dbInfo) {
	for (const auto& logSet : dbInfo->get().logSystemConfig.tLogs) {
		if (logSet.isLocal && logSet.locality == tagLocalitySatellite) {
			for (const auto& tlog : logSet.tLogs) {
				if (tlog.present() && tlog.interf().addresses().contains(address)) {
					return true;
				}
			}
		}
	}

	return false;
}

bool addressesInDbAndPrimarySatelliteDc(const NetworkAddressList& addresses,
                                        Reference<AsyncVar<ServerDBInfo> const> dbInfo) {
	return addressInDbAndPrimarySatelliteDc(addresses.address, dbInfo) ||
	       (addresses.secondaryAddress.present() &&
	        addressInDbAndPrimarySatelliteDc(addresses.secondaryAddress.get(), dbInfo));
}

namespace {

TEST_CASE("/fdbserver/worker/addressInDbAndPrimarySatelliteDc") {
	// Setup a ServerDBInfo for test.
	ServerDBInfo testDbInfo;
	LocalityData testLocal;
	testLocal.set("dcid"_sr, StringRef(std::to_string(1)));
	testDbInfo.master.locality = testLocal;

	// First, create an empty TLogInterface, and check that it shouldn't be considered as in satellite DC.
	testDbInfo.logSystemConfig.tLogs.push_back(TLogSet());
	testDbInfo.logSystemConfig.tLogs.back().isLocal = true;
	testDbInfo.logSystemConfig.tLogs.back().locality = tagLocalitySatellite;
	testDbInfo.logSystemConfig.tLogs.back().tLogs.push_back(OptionalInterface<TLogInterface>());
	ASSERT(!addressInDbAndPrimarySatelliteDc(g_network->getLocalAddress(),
	                                         makeReference<AsyncVar<ServerDBInfo>>(testDbInfo)));

	// Create a satellite tlog, and it should be considered as in primary satellite DC.
	NetworkAddress satelliteTLogAddress(IPAddress(0x13131313), 1);
	TLogInterface satelliteTLog(testLocal);
	satelliteTLog.initEndpoints();
	satelliteTLog.peekMessages = RequestStream<struct TLogPeekRequest>(Endpoint({ satelliteTLogAddress }, UID(1, 2)));
	testDbInfo.logSystemConfig.tLogs.back().tLogs.push_back(OptionalInterface(satelliteTLog));
	ASSERT(addressInDbAndPrimarySatelliteDc(satelliteTLogAddress, makeReference<AsyncVar<ServerDBInfo>>(testDbInfo)));

	// Create a primary TLog, and it shouldn't be considered as in primary Satellite DC.
	NetworkAddress primaryTLogAddress(IPAddress(0x26262626), 1);
	testDbInfo.logSystemConfig.tLogs.push_back(TLogSet());
	testDbInfo.logSystemConfig.tLogs.back().isLocal = true;
	TLogInterface primaryTLog(testLocal);
	primaryTLog.initEndpoints();
	primaryTLog.peekMessages = RequestStream<struct TLogPeekRequest>(Endpoint({ primaryTLogAddress }, UID(1, 2)));
	testDbInfo.logSystemConfig.tLogs.back().tLogs.push_back(OptionalInterface(primaryTLog));
	ASSERT(!addressInDbAndPrimarySatelliteDc(primaryTLogAddress, makeReference<AsyncVar<ServerDBInfo>>(testDbInfo)));

	// Create a remote TLog, and it should be considered as in remote DC.
	NetworkAddress remoteTLogAddress(IPAddress(0x37373737), 1);
	LocalityData fakeRemote;
	fakeRemote.set("dcid"_sr, StringRef(std::to_string(2)));
	TLogInterface remoteTLog(fakeRemote);
	remoteTLog.initEndpoints();
	remoteTLog.peekMessages = RequestStream<struct TLogPeekRequest>(Endpoint({ remoteTLogAddress }, UID(1, 2)));

	testDbInfo.logSystemConfig.tLogs.push_back(TLogSet());
	testDbInfo.logSystemConfig.tLogs.back().isLocal = false;
	testDbInfo.logSystemConfig.tLogs.back().tLogs.push_back(OptionalInterface(remoteTLog));
	ASSERT(!addressInDbAndPrimarySatelliteDc(remoteTLogAddress, makeReference<AsyncVar<ServerDBInfo>>(testDbInfo)));

	return Void();
}

} // namespace

bool addressInDbAndRemoteDc(const NetworkAddress& address, Reference<AsyncVar<ServerDBInfo> const> dbInfo) {
	const auto& dbi = dbInfo->get();

	for (const auto& logSet : dbi.logSystemConfig.tLogs) {
		if (logSet.isLocal || logSet.locality == tagLocalitySatellite) {
			continue;
		}
		for (const auto& tlog : logSet.tLogs) {
			if (tlog.present() && tlog.interf().addresses().contains(address)) {
				return true;
			}
		}

		for (const auto& logRouter : logSet.logRouters) {
			if (logRouter.present() && logRouter.interf().addresses().contains(address)) {
				return true;
			}
		}
	}

	return false;
}

bool addressesInDbAndRemoteDc(const NetworkAddressList& addresses, Reference<AsyncVar<ServerDBInfo> const> dbInfo) {
	return addressInDbAndRemoteDc(addresses.address, dbInfo) ||
	       (addresses.secondaryAddress.present() && addressInDbAndRemoteDc(addresses.secondaryAddress.get(), dbInfo));
}

namespace {

TEST_CASE("/fdbserver/worker/addressInDbAndRemoteDc") {
	// Setup a ServerDBInfo for test.
	ServerDBInfo testDbInfo;
	LocalityData testLocal;
	testLocal.set("dcid"_sr, StringRef(std::to_string(1)));
	testDbInfo.master.locality = testLocal;

	// First, create an empty TLogInterface, and check that it shouldn't be considered as in remote DC.
	testDbInfo.logSystemConfig.tLogs.push_back(TLogSet());
	testDbInfo.logSystemConfig.tLogs.back().isLocal = true;
	testDbInfo.logSystemConfig.tLogs.back().tLogs.push_back(OptionalInterface<TLogInterface>());
	ASSERT(!addressInDbAndRemoteDc(g_network->getLocalAddress(), makeReference<AsyncVar<ServerDBInfo>>(testDbInfo)));

	TLogInterface localTlog(testLocal);
	localTlog.initEndpoints();
	testDbInfo.logSystemConfig.tLogs.back().tLogs.push_back(OptionalInterface(localTlog));
	ASSERT(!addressInDbAndRemoteDc(g_network->getLocalAddress(), makeReference<AsyncVar<ServerDBInfo>>(testDbInfo)));

	// Create a remote TLog, and it should be considered as in remote DC.
	LocalityData fakeRemote;
	fakeRemote.set("dcid"_sr, StringRef(std::to_string(2)));
	TLogInterface remoteTlog(fakeRemote);
	remoteTlog.initEndpoints();

	testDbInfo.logSystemConfig.tLogs.push_back(TLogSet());
	testDbInfo.logSystemConfig.tLogs.back().isLocal = false;
	testDbInfo.logSystemConfig.tLogs.back().tLogs.push_back(OptionalInterface(remoteTlog));
	ASSERT(addressInDbAndRemoteDc(g_network->getLocalAddress(), makeReference<AsyncVar<ServerDBInfo>>(testDbInfo)));

	// Create a remote log router, and it should be considered as in remote DC.
	NetworkAddress logRouterAddress(IPAddress(0x26262626), 1);
	TLogInterface remoteLogRouter(fakeRemote);
	remoteLogRouter.initEndpoints();
	remoteLogRouter.peekMessages = RequestStream<struct TLogPeekRequest>(Endpoint({ logRouterAddress }, UID(1, 2)));
	testDbInfo.logSystemConfig.tLogs.back().logRouters.push_back(OptionalInterface(remoteLogRouter));
	ASSERT(addressInDbAndRemoteDc(logRouterAddress, makeReference<AsyncVar<ServerDBInfo>>(testDbInfo)));

	// Create a satellite tlog, and it shouldn't be considered as in remote DC.
	testDbInfo.logSystemConfig.tLogs.push_back(TLogSet());
	testDbInfo.logSystemConfig.tLogs.back().locality = tagLocalitySatellite;
	NetworkAddress satelliteTLogAddress(IPAddress(0x13131313), 1);
	TLogInterface satelliteTLog(fakeRemote);
	satelliteTLog.initEndpoints();
	satelliteTLog.peekMessages = RequestStream<struct TLogPeekRequest>(Endpoint({ satelliteTLogAddress }, UID(1, 2)));
	testDbInfo.logSystemConfig.tLogs.back().tLogs.push_back(OptionalInterface(satelliteTLog));
	ASSERT(!addressInDbAndRemoteDc(satelliteTLogAddress, makeReference<AsyncVar<ServerDBInfo>>(testDbInfo)));

	return Void();
}

} // namespace

bool addressIsRemoteLogRouter(const NetworkAddress& address, Reference<AsyncVar<ServerDBInfo> const> dbInfo) {
	const auto& dbi = dbInfo->get();

	for (const auto& logSet : dbi.logSystemConfig.tLogs) {
		if (!logSet.isLocal) {
			for (const auto& logRouter : logSet.logRouters) {
				if (logRouter.present() && logRouter.interf().addresses().contains(address)) {
					return true;
				}
			}
		}
	}

	return false;
}

namespace {

TEST_CASE("/fdbserver/worker/addressIsRemoteLogRouter") {
	// Setup a ServerDBInfo for test.
	ServerDBInfo testDbInfo;
	LocalityData testLocal;
	testLocal.set("dcid"_sr, StringRef(std::to_string(1)));
	testDbInfo.master.locality = testLocal;

	// First, create an empty TLogInterface, and check that it shouldn't be considered as remote log router.
	testDbInfo.logSystemConfig.tLogs.push_back(TLogSet());
	testDbInfo.logSystemConfig.tLogs.back().isLocal = true;
	testDbInfo.logSystemConfig.tLogs.back().logRouters.push_back(OptionalInterface<TLogInterface>());
	ASSERT(!addressIsRemoteLogRouter(g_network->getLocalAddress(), makeReference<AsyncVar<ServerDBInfo>>(testDbInfo)));

	// Create a local log router, and it shouldn't be considered as remote log router.
	TLogInterface localLogRouter(testLocal);
	localLogRouter.initEndpoints();
	testDbInfo.logSystemConfig.tLogs.back().logRouters.push_back(OptionalInterface(localLogRouter));
	ASSERT(!addressIsRemoteLogRouter(g_network->getLocalAddress(), makeReference<AsyncVar<ServerDBInfo>>(testDbInfo)));

	// Create a remote TLog, and it shouldn't be considered as remote log router.
	LocalityData fakeRemote;
	fakeRemote.set("dcid"_sr, StringRef(std::to_string(2)));
	TLogInterface remoteTlog(fakeRemote);
	remoteTlog.initEndpoints();

	testDbInfo.logSystemConfig.tLogs.push_back(TLogSet());
	testDbInfo.logSystemConfig.tLogs.back().isLocal = false;
	testDbInfo.logSystemConfig.tLogs.back().tLogs.push_back(OptionalInterface(remoteTlog));
	ASSERT(!addressIsRemoteLogRouter(g_network->getLocalAddress(), makeReference<AsyncVar<ServerDBInfo>>(testDbInfo)));

	// Create a remote log router, and it should be considered as remote log router.
	NetworkAddress logRouterAddress(IPAddress(0x26262626), 1);
	TLogInterface remoteLogRouter(fakeRemote);
	remoteLogRouter.initEndpoints();
	remoteLogRouter.peekMessages = RequestStream<struct TLogPeekRequest>(Endpoint({ logRouterAddress }, UID(1, 2)));
	testDbInfo.logSystemConfig.tLogs.back().logRouters.push_back(OptionalInterface(remoteLogRouter));
	ASSERT(addressIsRemoteLogRouter(logRouterAddress, makeReference<AsyncVar<ServerDBInfo>>(testDbInfo)));

	return Void();
}

} // namespace

<<<<<<< HEAD
// Check if the current worker is a transaction worker, and is experiencing degraded or disconnected peers. If so,
// report degraded and disconnected peers to the cluster controller.
void doPeerHealthCheck(Reference<AsyncVar<Optional<ClusterControllerFullInterface>> const> ccInterface,
                       const WorkerInterface& interf,
                       const LocalityData& locality,
                       Reference<AsyncVar<ServerDBInfo> const> dbInfo) {
	const auto& allPeers = FlowTransport::transport().getAllPeers();

			// Check remote log router connectivity only when remote TLogs are recruited and in use.
			bool checkRemoteLogRouterConnectivity = dbInfo->get().recoveryState == RecoveryState::ALL_LOGS_RECRUITED ||
			                                        dbInfo->get().recoveryState == RecoveryState::FULLY_RECOVERED;
			UpdateWorkerHealthRequest req;
=======
// Returns true if the `peer` has enough measurement samples that should be checked by the health monitor.
bool shouldCheckPeer(Reference<Peer> peer) {
	if (peer->connectFailedCount != 0) {
		return true;
	}

	if (peer->pingLatencies.getPopulationSize() >= SERVER_KNOBS->PEER_LATENCY_CHECK_MIN_POPULATION) {
		// Ignore peers that don't have enough samples.
		// TODO(zhewu): Currently, FlowTransport latency monitor clears ping latency samples on a
		// regular basis, which may affect the measurement count. Currently,
		// WORKER_HEALTH_MONITOR_INTERVAL is much smaller than the ping clearance interval, so it may be
		// ok. If this ends to be a problem, we need to consider keep track of last ping latencies
		// logged.
		return true;
	}

	return false;
}

// Returns true if `address` is a degraded/disconnected peer in `lastReq` sent to CC.
bool isDegradedPeer(const UpdateWorkerHealthRequest& lastReq, const NetworkAddress& address) {
	if (std::find(lastReq.degradedPeers.begin(), lastReq.degradedPeers.end(), address) != lastReq.degradedPeers.end()) {
		return true;
	}

	if (std::find(lastReq.disconnectedPeers.begin(), lastReq.disconnectedPeers.end(), address) !=
	    lastReq.disconnectedPeers.end()) {
		return true;
	}

	return false;
}

// Check if the current worker is a transaction worker, and is experiencing degraded or disconnected peers.
UpdateWorkerHealthRequest doPeerHealthCheck(const WorkerInterface& interf,
                                            const LocalityData& locality,
                                            Reference<AsyncVar<ServerDBInfo> const> dbInfo,
                                            const UpdateWorkerHealthRequest& lastReq,
                                            Reference<AsyncVar<bool>> enablePrimaryTxnSystemHealthCheck) {
	const auto& allPeers = FlowTransport::transport().getAllPeers();

	// Check remote log router connectivity only when remote TLogs are recruited and in use.
	bool checkRemoteLogRouterConnectivity = dbInfo->get().recoveryState == RecoveryState::ALL_LOGS_RECRUITED ||
	                                        dbInfo->get().recoveryState == RecoveryState::FULLY_RECOVERED;
	UpdateWorkerHealthRequest req;
>>>>>>> 3520bfba

	enum WorkerLocation { None, Primary, Satellite, Remote };
	WorkerLocation workerLocation = None;
	if (addressesInDbAndPrimaryDc(interf.addresses(), dbInfo)) {
		workerLocation = Primary;
	} else if (addressesInDbAndRemoteDc(interf.addresses(), dbInfo)) {
		workerLocation = Remote;
	} else if (addressesInDbAndPrimarySatelliteDc(interf.addresses(), dbInfo)) {
		workerLocation = Satellite;
	}

<<<<<<< HEAD
	if (workerLocation == None) {
		// This worker doesn't need to monitor anything if it is in remote satellite.
		return;
	}
				for (const auto& [address, peer] : allPeers) {
					if (peer->connectFailedCount == 0 &&
					    peer->pingLatencies.getPopulationSize() < SERVER_KNOBS->PEER_LATENCY_CHECK_MIN_POPULATION) {
						// Ignore peers that don't have enough samples.
						// TODO(zhewu): Currently, FlowTransport latency monitor clears ping latency samples on a
						// regular basis, which may affect the measurement count. Currently,
						// WORKER_HEALTH_MONITOR_INTERVAL is much smaller than the ping clearance interval, so it may be
						// ok. If this ends to be a problem, we need to consider keep track of last ping latencies
						// logged.
						continue;
					}
					bool degradedPeer = false;
					bool disconnectedPeer = false;

					// If peer->lastLoggedTime == 0, we just started monitor this peer and haven't logged it once yet.
					double lastLoggedTime = peer->lastLoggedTime <= 0.0 ? peer->lastConnectTime : peer->lastLoggedTime;
					if ((workerLocation == Primary && addressInDbAndPrimaryDc(address, dbInfo)) ||
					    (workerLocation == Remote && addressInDbAndRemoteDc(address, dbInfo))) {
						// Monitors intra DC latencies between servers that in the primary or remote DC's transaction
						// systems. Note that currently we are not monitor storage servers, since lagging in storage
						// servers today already can trigger server exclusion by data distributor.

						if (peer->connectFailedCount >= SERVER_KNOBS->PEER_DEGRADATION_CONNECTION_FAILURE_COUNT) {
							disconnectedPeer = true;
						} else if (peer->pingLatencies.percentile(SERVER_KNOBS->PEER_LATENCY_DEGRADATION_PERCENTILE) >
						               SERVER_KNOBS->PEER_LATENCY_DEGRADATION_THRESHOLD ||
						           peer->timeoutCount / (double)(peer->pingLatencies.getPopulationSize()) >
						               SERVER_KNOBS->PEER_TIMEOUT_PERCENTAGE_DEGRADATION_THRESHOLD) {
							degradedPeer = true;
						}
						if (disconnectedPeer || degradedPeer) {
							TraceEvent("HealthMonitorDetectDegradedPeer")
							    .detail("Peer", address)
							    .detail("Elapsed", now() - lastLoggedTime)
							    .detail("Disconnected", disconnectedPeer)
							    .detail("MinLatency", peer->pingLatencies.min())
							    .detail("MaxLatency", peer->pingLatencies.max())
							    .detail("MeanLatency", peer->pingLatencies.mean())
							    .detail("MedianLatency", peer->pingLatencies.median())
							    .detail("CheckedPercentile", SERVER_KNOBS->PEER_LATENCY_DEGRADATION_PERCENTILE)
							    .detail(
							        "CheckedPercentileLatency",
							        peer->pingLatencies.percentile(SERVER_KNOBS->PEER_LATENCY_DEGRADATION_PERCENTILE))
							    .detail("PingCount", peer->pingLatencies.getPopulationSize())
							    .detail("PingTimeoutCount", peer->timeoutCount)
							    .detail("ConnectionFailureCount", peer->connectFailedCount);
						}
					} else if (workerLocation == Primary && addressInDbAndPrimarySatelliteDc(address, dbInfo)) {
						// Monitors inter DC latencies between servers in primary and primary satellite DC. Note that
						// TLog workers in primary satellite DC are on the critical path of serving a commit.
						if (peer->connectFailedCount >= SERVER_KNOBS->PEER_DEGRADATION_CONNECTION_FAILURE_COUNT) {
							disconnectedPeer = true;
						} else if (peer->pingLatencies.percentile(
						               SERVER_KNOBS->PEER_LATENCY_DEGRADATION_PERCENTILE_SATELLITE) >
						               SERVER_KNOBS->PEER_LATENCY_DEGRADATION_THRESHOLD_SATELLITE ||
						           peer->timeoutCount / (double)(peer->pingLatencies.getPopulationSize()) >
						               SERVER_KNOBS->PEER_TIMEOUT_PERCENTAGE_DEGRADATION_THRESHOLD) {
							degradedPeer = true;
						}

						if (disconnectedPeer || degradedPeer) {
							TraceEvent("HealthMonitorDetectDegradedPeer")
							    .detail("Peer", address)
							    .detail("Satellite", true)
							    .detail("Elapsed", now() - lastLoggedTime)
							    .detail("Disconnected", disconnectedPeer)
							    .detail("MinLatency", peer->pingLatencies.min())
							    .detail("MaxLatency", peer->pingLatencies.max())
							    .detail("MeanLatency", peer->pingLatencies.mean())
							    .detail("MedianLatency", peer->pingLatencies.median())
							    .detail("CheckedPercentile",
							            SERVER_KNOBS->PEER_LATENCY_DEGRADATION_PERCENTILE_SATELLITE)
							    .detail("CheckedPercentileLatency",
							            peer->pingLatencies.percentile(
							                SERVER_KNOBS->PEER_LATENCY_DEGRADATION_PERCENTILE_SATELLITE))
							    .detail("PingCount", peer->pingLatencies.getPopulationSize())
							    .detail("PingTimeoutCount", peer->timeoutCount)
							    .detail("ConnectionFailureCount", peer->connectFailedCount);
						}
					} else if (checkRemoteLogRouterConnectivity &&
					           (workerLocation == Primary || workerLocation == Satellite) &&
					           addressIsRemoteLogRouter(address, dbInfo)) {
						// Monitor remote log router's connectivity to the primary DCs' transaction system. We ignore
						// latency based degradation between primary region and remote region due to that remote region
						// may be distant from primary region.
						if (peer->connectFailedCount >= SERVER_KNOBS->PEER_DEGRADATION_CONNECTION_FAILURE_COUNT) {
							TraceEvent("HealthMonitorDetectDegradedPeer")
							    .detail("WorkerLocation", workerLocation)
							    .detail("Peer", address)
							    .detail("RemoteLogRouter", true)
							    .detail("Elapsed", now() - lastLoggedTime)
							    .detail("Disconnected", true)
							    .detail("MinLatency", peer->pingLatencies.min())
							    .detail("MaxLatency", peer->pingLatencies.max())
							    .detail("MeanLatency", peer->pingLatencies.mean())
							    .detail("MedianLatency", peer->pingLatencies.median())
							    .detail("PingCount", peer->pingLatencies.getPopulationSize())
							    .detail("PingTimeoutCount", peer->timeoutCount)
							    .detail("ConnectionFailureCount", peer->connectFailedCount);
							disconnectedPeer = true;
						}
					}

					if (disconnectedPeer) {
						req.disconnectedPeers.push_back(address);
					} else if (degradedPeer) {
						req.degradedPeers.push_back(address);
					}
				}

				if (SERVER_KNOBS->WORKER_HEALTH_REPORT_RECENT_DESTROYED_PEER) {
					// When the worker cannot connect to a remote peer, the peer maybe erased from the list returned
					// from getAllPeers(). Therefore, we also look through all the recent closed peers in the flow
					// transport's health monitor. Note that all the closed peers stored here are caused by connection
					// failure, but not normal connection close. Therefore, we report all such peers if they are also
					// part of the transaction sub system.
					for (const auto& address : FlowTransport::transport().healthMonitor()->getRecentClosedPeers()) {
						if (allPeers.find(address) != allPeers.end()) {
							// We have checked this peer in the above for loop.
							continue;
						}

						if ((workerLocation == Primary && addressInDbAndPrimaryDc(address, dbInfo)) ||
						    (workerLocation == Remote && addressInDbAndRemoteDc(address, dbInfo)) ||
						    (workerLocation == Primary && addressInDbAndPrimarySatelliteDc(address, dbInfo)) ||
						    (checkRemoteLogRouterConnectivity &&
						     (workerLocation == Primary || workerLocation == Satellite) &&
						     addressIsRemoteLogRouter(address, dbInfo))) {
							TraceEvent("HealthMonitorDetectRecentClosedPeer").suppressFor(30).detail("Peer", address);
							req.disconnectedPeers.push_back(address);
			}
		}
	}

	if (!req.disconnectedPeers.empty() || !req.degradedPeers.empty()) {
		// Disconnected or degraded peers are reported to the cluster controller.
		req.address = FlowTransport::transport().getLocalAddress();
		ccInterface->get().get().updateWorkerHealth.send(req);
	}
}

// The actor that actively monitors the health of local and peer servers, and reports anomaly to the cluster controller.
ACTOR Future<Void> healthMonitor(Reference<AsyncVar<Optional<ClusterControllerFullInterface>> const> ccInterface,
                                 WorkerInterface interf,
                                 LocalityData locality,
                                 Reference<AsyncVar<ServerDBInfo> const> dbInfo) {
	state UpdateWorkerHealthRequest req;
	loop {
		Future<Void> nextHealthCheckDelay = Never();
		if (dbInfo->get().recoveryState >= RecoveryState::ACCEPTING_COMMITS && ccInterface->get().present()) {
			nextHealthCheckDelay = delay(SERVER_KNOBS->WORKER_HEALTH_MONITOR_INTERVAL);
			doPeerHealthCheck(ccInterface, interf, locality, dbInfo);
=======
	if (workerLocation == None && !enablePrimaryTxnSystemHealthCheck->get()) {
		// This worker doesn't need to monitor anything if it is not in transaction system or in remote satellite.
		return req;
	}

	for (const auto& [address, peer] : allPeers) {
		if (!shouldCheckPeer(peer)) {
			continue;
		}

		bool degradedPeer = false;
		bool disconnectedPeer = false;

		// If peer->lastLoggedTime == 0, we just started monitor this peer and haven't logged it once yet.
		double lastLoggedTime = peer->lastLoggedTime <= 0.0 ? peer->lastConnectTime : peer->lastLoggedTime;

		TraceEvent(SevDebug, "PeerHealthMonitor")
		    .detail("Peer", address)
		    .detail("Force", enablePrimaryTxnSystemHealthCheck->get())
		    .detail("Elapsed", now() - lastLoggedTime)
		    .detail("Disconnected", disconnectedPeer)
		    .detail("MinLatency", peer->pingLatencies.min())
		    .detail("MaxLatency", peer->pingLatencies.max())
		    .detail("MeanLatency", peer->pingLatencies.mean())
		    .detail("MedianLatency", peer->pingLatencies.median())
		    .detail("CheckedPercentile", SERVER_KNOBS->PEER_LATENCY_DEGRADATION_PERCENTILE)
		    .detail("CheckedPercentileLatency",
		            peer->pingLatencies.percentile(SERVER_KNOBS->PEER_LATENCY_DEGRADATION_PERCENTILE))
		    .detail("PingCount", peer->pingLatencies.getPopulationSize())
		    .detail("PingTimeoutCount", peer->timeoutCount)
		    .detail("ConnectionFailureCount", peer->connectFailedCount);
		if ((workerLocation == Primary && addressInDbAndPrimaryDc(address, dbInfo)) ||
		    (workerLocation == Remote && addressInDbAndRemoteDc(address, dbInfo))) {
			// Monitors intra DC latencies between servers that in the primary or remote DC's transaction
			// systems. Note that currently we are not monitor storage servers, since lagging in storage
			// servers today already can trigger server exclusion by data distributor.

			if (peer->connectFailedCount >= SERVER_KNOBS->PEER_DEGRADATION_CONNECTION_FAILURE_COUNT) {
				disconnectedPeer = true;
			} else if (peer->pingLatencies.percentile(SERVER_KNOBS->PEER_LATENCY_DEGRADATION_PERCENTILE) >
			               SERVER_KNOBS->PEER_LATENCY_DEGRADATION_THRESHOLD ||
			           peer->timeoutCount / (double)(peer->pingLatencies.getPopulationSize()) >
			               SERVER_KNOBS->PEER_TIMEOUT_PERCENTAGE_DEGRADATION_THRESHOLD) {
				degradedPeer = true;
			}
			if (disconnectedPeer || degradedPeer) {
				TraceEvent("HealthMonitorDetectDegradedPeer")
				    .detail("Peer", address)
				    .detail("Elapsed", now() - lastLoggedTime)
				    .detail("Disconnected", disconnectedPeer)
				    .detail("MinLatency", peer->pingLatencies.min())
				    .detail("MaxLatency", peer->pingLatencies.max())
				    .detail("MeanLatency", peer->pingLatencies.mean())
				    .detail("MedianLatency", peer->pingLatencies.median())
				    .detail("CheckedPercentile", SERVER_KNOBS->PEER_LATENCY_DEGRADATION_PERCENTILE)
				    .detail("CheckedPercentileLatency",
				            peer->pingLatencies.percentile(SERVER_KNOBS->PEER_LATENCY_DEGRADATION_PERCENTILE))
				    .detail("PingCount", peer->pingLatencies.getPopulationSize())
				    .detail("PingTimeoutCount", peer->timeoutCount)
				    .detail("ConnectionFailureCount", peer->connectFailedCount);
			}
		} else if (workerLocation == Primary && addressInDbAndPrimarySatelliteDc(address, dbInfo)) {
			// Monitors inter DC latencies between servers in primary and primary satellite DC. Note that
			// TLog workers in primary satellite DC are on the critical path of serving a commit.
			if (peer->connectFailedCount >= SERVER_KNOBS->PEER_DEGRADATION_CONNECTION_FAILURE_COUNT) {
				disconnectedPeer = true;
			} else if (peer->pingLatencies.percentile(SERVER_KNOBS->PEER_LATENCY_DEGRADATION_PERCENTILE_SATELLITE) >
			               SERVER_KNOBS->PEER_LATENCY_DEGRADATION_THRESHOLD_SATELLITE ||
			           peer->timeoutCount / (double)(peer->pingLatencies.getPopulationSize()) >
			               SERVER_KNOBS->PEER_TIMEOUT_PERCENTAGE_DEGRADATION_THRESHOLD) {
				degradedPeer = true;
			}

			if (disconnectedPeer || degradedPeer) {
				TraceEvent("HealthMonitorDetectDegradedPeer")
				    .detail("Peer", address)
				    .detail("Satellite", true)
				    .detail("Elapsed", now() - lastLoggedTime)
				    .detail("Disconnected", disconnectedPeer)
				    .detail("MinLatency", peer->pingLatencies.min())
				    .detail("MaxLatency", peer->pingLatencies.max())
				    .detail("MeanLatency", peer->pingLatencies.mean())
				    .detail("MedianLatency", peer->pingLatencies.median())
				    .detail("CheckedPercentile", SERVER_KNOBS->PEER_LATENCY_DEGRADATION_PERCENTILE_SATELLITE)
				    .detail("CheckedPercentileLatency",
				            peer->pingLatencies.percentile(SERVER_KNOBS->PEER_LATENCY_DEGRADATION_PERCENTILE_SATELLITE))
				    .detail("PingCount", peer->pingLatencies.getPopulationSize())
				    .detail("PingTimeoutCount", peer->timeoutCount)
				    .detail("ConnectionFailureCount", peer->connectFailedCount);
			}
		} else if (checkRemoteLogRouterConnectivity && (workerLocation == Primary || workerLocation == Satellite) &&
		           addressIsRemoteLogRouter(address, dbInfo)) {
			// Monitor remote log router's connectivity to the primary DCs' transaction system. We ignore
			// latency based degradation between primary region and remote region due to that remote region
			// may be distant from primary region.
			if (peer->connectFailedCount >= SERVER_KNOBS->PEER_DEGRADATION_CONNECTION_FAILURE_COUNT) {
				TraceEvent("HealthMonitorDetectDegradedPeer")
				    .detail("WorkerLocation", workerLocation)
				    .detail("Peer", address)
				    .detail("RemoteLogRouter", true)
				    .detail("Elapsed", now() - lastLoggedTime)
				    .detail("Disconnected", true)
				    .detail("MinLatency", peer->pingLatencies.min())
				    .detail("MaxLatency", peer->pingLatencies.max())
				    .detail("MeanLatency", peer->pingLatencies.mean())
				    .detail("MedianLatency", peer->pingLatencies.median())
				    .detail("PingCount", peer->pingLatencies.getPopulationSize())
				    .detail("PingTimeoutCount", peer->timeoutCount)
				    .detail("ConnectionFailureCount", peer->connectFailedCount);
				disconnectedPeer = true;
			}
		} else if (enablePrimaryTxnSystemHealthCheck->get() &&
		           (addressInDbAndPrimaryDc(address, dbInfo) || addressInDbAndPrimarySatelliteDc(address, dbInfo))) {
			// For force checking, we only detect connection timeout. Currently this should only be used during recovery
			// and only used in TLogs.
			if (peer->connectFailedCount >= SERVER_KNOBS->PEER_DEGRADATION_CONNECTION_FAILURE_COUNT) {
				TraceEvent("HealthMonitorDetectDegradedPeer")
				    .detail("WorkerLocation", workerLocation)
				    .detail("Peer", address)
				    .detail("ExtensiveConnectivityCheck", true)
				    .detail("Elapsed", now() - lastLoggedTime)
				    .detail("Disconnected", true)
				    .detail("MinLatency", peer->pingLatencies.min())
				    .detail("MaxLatency", peer->pingLatencies.max())
				    .detail("MeanLatency", peer->pingLatencies.mean())
				    .detail("MedianLatency", peer->pingLatencies.median())
				    .detail("PingCount", peer->pingLatencies.getPopulationSize())
				    .detail("PingTimeoutCount", peer->timeoutCount)
				    .detail("ConnectionFailureCount", peer->connectFailedCount);
				disconnectedPeer = true;
			}
		}

		if (disconnectedPeer) {
			req.disconnectedPeers.push_back(address);
		} else if (degradedPeer) {
			req.degradedPeers.push_back(address);
		} else if (isDegradedPeer(lastReq, address)) {
			TraceEvent("HealthMonitorDetectRecoveredPeer").detail("Peer", address);
			req.recoveredPeers.push_back(address);
		}
	}

	if (SERVER_KNOBS->WORKER_HEALTH_REPORT_RECENT_DESTROYED_PEER) {
		// When the worker cannot connect to a remote peer, the peer maybe erased from the list returned
		// from getAllPeers(). Therefore, we also look through all the recent closed peers in the flow
		// transport's health monitor. Note that all the closed peers stored here are caused by connection
		// failure, but not normal connection close. Therefore, we report all such peers if they are also
		// part of the transaction sub system.
		// Note that we don't need to calculate recovered peer in this case since all the recently closed peers are
		// considered permanently closed peers.
		for (const auto& address : FlowTransport::transport().healthMonitor()->getRecentClosedPeers()) {
			if (allPeers.find(address) != allPeers.end()) {
				// We have checked this peer in the above for loop.
				continue;
			}

			if ((workerLocation == Primary && addressInDbAndPrimaryDc(address, dbInfo)) ||
			    (workerLocation == Remote && addressInDbAndRemoteDc(address, dbInfo)) ||
			    (workerLocation == Primary && addressInDbAndPrimarySatelliteDc(address, dbInfo)) ||
			    (checkRemoteLogRouterConnectivity && (workerLocation == Primary || workerLocation == Satellite) &&
			     addressIsRemoteLogRouter(address, dbInfo))) {
				TraceEvent("HealthMonitorDetectRecentClosedPeer").suppressFor(30).detail("Peer", address);
				req.disconnectedPeers.push_back(address);
			}
		}
	}

	if (g_network->isSimulated()) {
		// Invariant check in simulation: for any peers that shouldn't be checked, we won't include it in the
		// UpdateWorkerHealthRequest sent to CC.
		for (const auto& [address, peer] : allPeers) {
			if (!shouldCheckPeer(peer)) {
				for (const auto& disconnectedPeer : req.disconnectedPeers) {
					ASSERT(address != disconnectedPeer);
				}
				for (const auto& degradedPeer : req.degradedPeers) {
					ASSERT(address != degradedPeer);
				}
				for (const auto& recoveredPeer : req.recoveredPeers) {
					ASSERT(address != recoveredPeer);
				}
			}
		}
	}

	return req;
}

// The actor that actively monitors the health of local and peer servers, and reports anomaly to the cluster controller.
ACTOR Future<Void> healthMonitor(Reference<AsyncVar<Optional<ClusterControllerFullInterface>> const> ccInterface,
                                 WorkerInterface interf,
                                 LocalityData locality,
                                 Reference<AsyncVar<ServerDBInfo> const> dbInfo,
                                 Reference<AsyncVar<bool>> enablePrimaryTxnSystemHealthCheck) {
	state UpdateWorkerHealthRequest req;
	loop {
		Future<Void> nextHealthCheckDelay = Never();
		if ((dbInfo->get().recoveryState >= RecoveryState::ACCEPTING_COMMITS ||
		     enablePrimaryTxnSystemHealthCheck->get()) &&
		    ccInterface->get().present()) {
			nextHealthCheckDelay = delay(SERVER_KNOBS->WORKER_HEALTH_MONITOR_INTERVAL);
			req = doPeerHealthCheck(interf, locality, dbInfo, req, enablePrimaryTxnSystemHealthCheck);

			if (!req.disconnectedPeers.empty() || !req.degradedPeers.empty() || !req.recoveredPeers.empty()) {
				if (g_network->isSimulated()) {
					// Do invarant check only in simulation.
					// Any recovered peer shouldn't appear as disconnected or degraded peer.
					for (const auto& recoveredPeer : req.recoveredPeers) {
						for (const auto& disconnectedPeer : req.disconnectedPeers) {
							ASSERT(recoveredPeer != disconnectedPeer);
						}
						for (const auto& degradedPeer : req.degradedPeers) {
							ASSERT(recoveredPeer != degradedPeer);
						}
					}
				}

				// Disconnected or degraded peers are reported to the cluster controller.
				req.address = FlowTransport::transport().getLocalAddress();
				ccInterface->get().get().updateWorkerHealth.send(req);
			}
>>>>>>> 3520bfba
		}
		choose {
			when(wait(nextHealthCheckDelay)) {}
			when(wait(ccInterface->onChange())) {}
			when(wait(dbInfo->onChange())) {}
			when(wait(enablePrimaryTxnSystemHealthCheck->onChange())) {}
		}
	}
}

#if (defined(__linux__) || defined(__FreeBSD__)) && defined(USE_GPERFTOOLS)
// A set of threads that should be profiled
std::set<std::thread::id> profiledThreads;

// Returns whether or not a given thread should be profiled
int filter_in_thread(void* arg) {
	return profiledThreads.count(std::this_thread::get_id()) > 0 ? 1 : 0;
}
#endif

// Enables the calling thread to be profiled
void registerThreadForProfiling() {
#if (defined(__linux__) || defined(__FreeBSD__)) && defined(USE_GPERFTOOLS)
	// Not sure if this is actually needed, but a call to backtrace was advised here:
	// http://groups.google.com/group/google-perftools/browse_thread/thread/0dfd74532e038eb8/2686d9f24ac4365f?pli=1
	profiledThreads.insert(std::this_thread::get_id());
	const int num_levels = 100;
	void* pc[num_levels];
	backtrace(pc, num_levels);
#endif
}

// Starts or stops the CPU profiler
void updateCpuProfiler(ProfilerRequest req) {
	switch (req.type) {
	case ProfilerRequest::Type::GPROF:
#if (defined(__linux__) || defined(__FreeBSD__)) && defined(USE_GPERFTOOLS) && !defined(VALGRIND)
		switch (req.action) {
		case ProfilerRequest::Action::ENABLE: {
			const char* path = (const char*)req.outputFile.begin();
			ProfilerOptions* options = new ProfilerOptions();
			options->filter_in_thread = &filter_in_thread;
			options->filter_in_thread_arg = nullptr;
			ProfilerStartWithOptions(path, options);
			break;
		}
		case ProfilerRequest::Action::DISABLE:
			ProfilerStop();
			break;
		case ProfilerRequest::Action::RUN:
			ASSERT(false); // User should have called runProfiler.
			break;
		}
#endif
		break;
	case ProfilerRequest::Type::FLOW:
		switch (req.action) {
		case ProfilerRequest::Action::ENABLE:
			startProfiling(g_network, {}, req.outputFile);
			break;
		case ProfilerRequest::Action::DISABLE:
			stopProfiling();
			break;
		case ProfilerRequest::Action::RUN:
			ASSERT(false); // User should have called runProfiler.
			break;
		}
		break;
	default:
		ASSERT(false);
		break;
	}
}

ACTOR Future<Void> runCpuProfiler(ProfilerRequest req) {
	if (req.action == ProfilerRequest::Action::RUN) {
		req.action = ProfilerRequest::Action::ENABLE;
		updateCpuProfiler(req);
		wait(delay(req.duration));
		req.action = ProfilerRequest::Action::DISABLE;
		updateCpuProfiler(req);
		return Void();
	} else {
		updateCpuProfiler(req);
		return Void();
	}
}

void runHeapProfiler(const char* msg) {
#if defined(__linux__) && defined(USE_GPERFTOOLS) && !defined(VALGRIND)
	if (IsHeapProfilerRunning()) {
		HeapProfilerDump(msg);
	} else {
		TraceEvent("ProfilerError").detail("Message", "HeapProfiler not running");
	}
#else
	TraceEvent("ProfilerError").detail("Message", "HeapProfiler Unsupported");
#endif
}

ACTOR Future<Void> runProfiler(ProfilerRequest req) {
	if (req.type == ProfilerRequest::Type::GPROF_HEAP) {
		runHeapProfiler("User triggered heap dump");
	} else {
		wait(runCpuProfiler(req));
	}

	return Void();
}

bool checkHighMemory(int64_t threshold, bool* error) {
#if defined(__linux__) && defined(USE_GPERFTOOLS) && !defined(VALGRIND)
	*error = false;
	uint64_t page_size = sysconf(_SC_PAGESIZE);
	int fd = open("/proc/self/statm", O_RDONLY | O_CLOEXEC);
	if (fd < 0) {
		TraceEvent("OpenStatmFileFailure").log();
		*error = true;
		return false;
	}

	const int buf_sz = 256;
	char stat_buf[buf_sz];
	ssize_t stat_nread = read(fd, stat_buf, buf_sz);
	if (stat_nread < 0) {
		TraceEvent("ReadStatmFileFailure").log();
		*error = true;
		return false;
	}

	uint64_t vmsize, rss;
	sscanf(stat_buf, "%lu %lu", &vmsize, &rss);
	rss *= page_size;
	if (rss >= threshold) {
		return true;
	}
#else
	TraceEvent("CheckHighMemoryUnsupported").log();
	*error = true;
#endif
	return false;
}

// Runs heap profiler when RSS memory usage is high.
ACTOR Future<Void> monitorHighMemory(int64_t threshold) {
	if (threshold <= 0)
		return Void();

	loop {
		bool err = false;
		bool highmem = checkHighMemory(threshold, &err);
		if (err)
			break;

		if (highmem)
			runHeapProfiler("Highmem heap dump");
		wait(delay(SERVER_KNOBS->HEAP_PROFILER_INTERVAL));
	}
	return Void();
}

struct StorageDiskCleaner {
	KeyValueStoreType storeType;
	LocalityData locality;
	std::string filename;
	Future<Void> future;
};

struct TrackRunningStorage {
	UID self;
	KeyValueStoreType storeType;
	LocalityData locality;
	std::string filename;
	std::set<std::pair<UID, KeyValueStoreType>>* runningStorages;
	std::unordered_map<UID, StorageDiskCleaner>* storageCleaners;

	TrackRunningStorage(UID self,
	                    KeyValueStoreType storeType,
	                    LocalityData locality,
	                    const std::string& filename,
	                    std::set<std::pair<UID, KeyValueStoreType>>* runningStorages,
	                    std::unordered_map<UID, StorageDiskCleaner>* storageCleaners)
	  : self(self), storeType(storeType), locality(locality), filename(filename), runningStorages(runningStorages),
	    storageCleaners(storageCleaners) {
<<<<<<< HEAD
=======
		TraceEvent("StorageServerAddedToRunningStorage", self);
>>>>>>> 3520bfba
		runningStorages->emplace(self, storeType);
	}
	~TrackRunningStorage() {
		runningStorages->erase(std::make_pair(self, storeType));
<<<<<<< HEAD
=======
		TraceEvent("StorageServerRemoveFromRunningStorage", self);
>>>>>>> 3520bfba

		// Start a disk cleaner except for tss data store
		try {
			if (basename(filename).find(testingStoragePrefix.toString()) != 0) {
				if (!storageCleaners->contains(self)) {
					StorageDiskCleaner cleaner;
					cleaner.storeType = storeType;
					cleaner.locality = locality;
					cleaner.filename = filename;
					cleaner.future = Void(); // cleaner task will start later
					storageCleaners->insert({ self, cleaner });
					TraceEvent("AddStorageCleaner", self).detail("Size", storageCleaners->size());
				}
			}
		} catch (Error& e) {
			TraceEvent("SkipStorageCleaner", self).error(e).detail("File", filename);
		}
	};
};

ACTOR Future<Void> storageServerRollbackRebooter(std::set<std::pair<UID, KeyValueStoreType>>* runningStorages,
                                                 std::unordered_map<UID, StorageDiskCleaner>* storageCleaners,
                                                 Future<Void> prevStorageServer,
                                                 KeyValueStoreType storeType,
                                                 std::string filename,
                                                 UID id,
                                                 LocalityData locality,
                                                 bool isTss,
                                                 Reference<AsyncVar<ServerDBInfo> const> db,
                                                 std::string folder,
                                                 ActorCollection* filesClosed,
                                                 int64_t memoryLimit,
                                                 IKeyValueStore* store,
                                                 bool validateDataFiles,
                                                 Promise<Void>* rebootKVStore) {
	state TrackRunningStorage _(id, storeType, locality, filename, runningStorages, storageCleaners);
	loop {
		ErrorOr<Void> e = wait(errorOr(prevStorageServer));
		if (!e.isError())
			return Void();
		else if (e.getError().code() != error_code_please_reboot &&
		         e.getError().code() != error_code_please_reboot_kv_store)
			throw e.getError();

		TraceEvent("StorageServerRequestedReboot", id)
		    .detail("RebootStorageEngine", e.getError().code() == error_code_please_reboot_kv_store)
		    .log();

		if (e.getError().code() == error_code_please_reboot_kv_store) {
			// Add the to actorcollection to make sure filesClosed not return
			filesClosed->add(rebootKVStore->getFuture());
			wait(delay(SERVER_KNOBS->REBOOT_KV_STORE_DELAY));
			// reopen KV store
			store = openKVStore(
			    storeType,
			    filename,
			    id,
			    memoryLimit,
			    false,
			    validateDataFiles,
			    SERVER_KNOBS->REMOTE_KV_STORE && /* testing mixed mode in simulation if remote kvs enabled */
			        (g_network->isSimulated()
			             ? (/* Disable for RocksDB */ storeType != KeyValueStoreType::SSD_ROCKSDB_V1 &&
			                deterministicRandom()->coinflip())
			             : true),
			    db);
			Promise<Void> nextRebootKVStorePromise;
			filesClosed->add(store->onClosed() ||
			                 nextRebootKVStorePromise
			                     .getFuture() /* clear the onClosed() Future in actorCollection when rebooting */);
			// remove the original onClosed signal from the actorCollection
			rebootKVStore->send(Void());
			rebootKVStore->swap(nextRebootKVStorePromise);
		}

		StorageServerInterface recruited;
		recruited.uniqueID = id;
		recruited.locality = locality;
		recruited.tssPairID =
		    isTss ? Optional<UID>(UID()) : Optional<UID>(); // set this here since we use its presence to determine
		                                                    // whether this server is a tss or not
		recruited.initEndpoints();

		DUMPTOKEN(recruited.getValue);
		DUMPTOKEN(recruited.getKey);
		DUMPTOKEN(recruited.getKeyValues);
		DUMPTOKEN(recruited.getMappedKeyValues);
		DUMPTOKEN(recruited.getShardState);
		DUMPTOKEN(recruited.waitMetrics);
		DUMPTOKEN(recruited.splitMetrics);
		DUMPTOKEN(recruited.getReadHotRanges);
		DUMPTOKEN(recruited.getRangeSplitPoints);
		DUMPTOKEN(recruited.getStorageMetrics);
		DUMPTOKEN(recruited.waitFailure);
		DUMPTOKEN(recruited.getQueuingMetrics);
		DUMPTOKEN(recruited.getKeyValueStoreType);
		DUMPTOKEN(recruited.watchValue);
		DUMPTOKEN(recruited.getKeyValuesStream);
		DUMPTOKEN(recruited.changeFeedStream);
		DUMPTOKEN(recruited.changeFeedPop);
		DUMPTOKEN(recruited.changeFeedVersionUpdate);

		prevStorageServer =
		    storageServer(store, recruited, db, folder, Promise<Void>(), Reference<IClusterConnectionRecord>(nullptr));
		prevStorageServer = handleIOErrors(prevStorageServer, store, id, store->onClosed());
	}
}

ACTOR Future<Void> storageCacheRollbackRebooter(Future<Void> prevStorageCache,
                                                UID id,
                                                LocalityData locality,
                                                Reference<AsyncVar<ServerDBInfo> const> db) {
	loop {
		ErrorOr<Void> e = wait(errorOr(prevStorageCache));
		if (!e.isError()) {
			TraceEvent("StorageCacheRequestedReboot1", id).log();
			return Void();
		} else if (e.getError().code() != error_code_please_reboot &&
		           e.getError().code() != error_code_worker_removed) {
			TraceEvent("StorageCacheRequestedReboot2", id).detail("Code", e.getError().code());
			throw e.getError();
		}

		TraceEvent("StorageCacheRequestedReboot", id).log();

		StorageServerInterface recruited;
		recruited.uniqueID = deterministicRandom()->randomUniqueID(); // id;
		recruited.locality = locality;
		recruited.initEndpoints();

		DUMPTOKEN(recruited.getValue);
		DUMPTOKEN(recruited.getKey);
		DUMPTOKEN(recruited.getKeyValues);
		DUMPTOKEN(recruited.getShardState);
		DUMPTOKEN(recruited.waitMetrics);
		DUMPTOKEN(recruited.splitMetrics);
		DUMPTOKEN(recruited.getStorageMetrics);
		DUMPTOKEN(recruited.waitFailure);
		DUMPTOKEN(recruited.getQueuingMetrics);
		DUMPTOKEN(recruited.getKeyValueStoreType);
		DUMPTOKEN(recruited.watchValue);

		prevStorageCache = storageCacheServer(recruited, 0, db);
	}
}

// FIXME:  This will not work correctly in simulation as all workers would share the same roles map
std::set<std::pair<std::string, std::string>> g_roles;

Standalone<StringRef> roleString(std::set<std::pair<std::string, std::string>> roles, bool with_ids) {
	std::string result;
	for (auto& r : roles) {
		if (!result.empty())
			result.append(",");
		result.append(r.first);
		if (with_ids) {
			result.append(":");
			result.append(r.second);
		}
	}
	return StringRef(result);
}

void startRole(const Role& role,
               UID roleId,
               UID workerId,
               const std::map<std::string, std::string>& details,
               const std::string& origination) {
	if (role.includeInTraceRoles) {
		addTraceRole(role.abbreviation);
	}

	TraceEvent ev("Role", roleId);
	ev.detail("As", role.roleName)
	    .detail("Transition", "Begin")
	    .detail("Origination", origination)
	    .detail("OnWorker", workerId);
	for (auto it = details.begin(); it != details.end(); it++)
		ev.detail(it->first.c_str(), it->second);

	ev.trackLatest(roleId.shortString() + ".Role");

	// Update roles map, log Roles metrics
	g_roles.insert({ role.roleName, roleId.shortString() });
	StringMetricHandle("Roles"_sr) = roleString(g_roles, false);
	StringMetricHandle("RolesWithIDs"_sr) = roleString(g_roles, true);
	if (g_network->isSimulated())
		g_simulator->addRole(g_network->getLocalAddress(), role.roleName);
}

void endRole(const Role& role, UID id, std::string reason, bool ok, Error e) {
	{
		TraceEvent ev("Role", id);
		if (e.code() != invalid_error_code)
			ev.errorUnsuppressed(e);
		ev.detail("Transition", "End").detail("As", role.roleName).detail("Reason", reason);

		ev.trackLatest(id.shortString() + ".Role");
	}

	if (!ok) {
		std::string type = role.roleName + "Failed";

		TraceEvent err(SevError, type.c_str(), id);
		if (e.code() != invalid_error_code) {
			err.errorUnsuppressed(e);
		}
		err.detail("Reason", reason);
	}

	latestEventCache.clear(id.shortString());

	// Update roles map, log Roles metrics
	g_roles.erase({ role.roleName, id.shortString() });
	StringMetricHandle("Roles"_sr) = roleString(g_roles, false);
	StringMetricHandle("RolesWithIDs"_sr) = roleString(g_roles, true);
	if (g_network->isSimulated())
		g_simulator->removeRole(g_network->getLocalAddress(), role.roleName);

	if (role.includeInTraceRoles) {
		removeTraceRole(role.abbreviation);
	}
}

ACTOR Future<Void> traceRole(Role role, UID roleId) {
	loop {
		wait(delay(SERVER_KNOBS->ROLE_REFRESH_LOGGING_INTERVAL));
		TraceEvent("Role", roleId).detail("Transition", "Refresh").detail("As", role.roleName);
	}
}

ACTOR Future<Void> workerSnapCreate(
    WorkerSnapRequest snapReq,
    std::string snapFolder,
    std::map<std::string, WorkerSnapRequest>* snapReqMap /* ongoing snapshot requests */,
    std::map<std::string, ErrorOr<Void>>*
        snapReqResultMap /* finished snapshot requests, expired in SNAP_MINIMUM_TIME_GAP seconds */) {
	state ExecCmdValueString snapArg(snapReq.snapPayload);
	state std::string snapReqKey = snapReq.snapUID.toString() + snapReq.role.toString();
	try {
		int err = wait(execHelper(&snapArg, snapReq.snapUID, snapFolder, snapReq.role.toString()));
		std::string uidStr = snapReq.snapUID.toString();
		TraceEvent("ExecTraceWorker")
		    .detail("Uid", uidStr)
		    .detail("Status", err)
		    .detail("Role", snapReq.role)
		    .detail("Value", snapFolder)
		    .detail("ExecPayload", snapReq.snapPayload);
		if (err != 0) {
			throw operation_failed();
		}
		if (snapReq.role.toString() == "storage") {
			printStorageVersionInfo();
		}
		snapReqMap->at(snapReqKey).reply.send(Void());
		snapReqMap->erase(snapReqKey);
		(*snapReqResultMap)[snapReqKey] = ErrorOr<Void>(Void());
	} catch (Error& e) {
		TraceEvent("ExecHelperError").errorUnsuppressed(e);
		if (e.code() != error_code_operation_cancelled) {
			snapReqMap->at(snapReqKey).reply.sendError(e);
			snapReqMap->erase(snapReqKey);
			(*snapReqResultMap)[snapReqKey] = ErrorOr<Void>(e);
		} else {
			throw e;
		}
	}
	return Void();
}

// TODO: `issues` is right now only updated by `monitorTraceLogIssues` and thus is being `set` on every update.
// It could be changed to `insert` and `trigger` later if we want to use it as a generic way for the caller of this
// function to report issues to cluster controller.
ACTOR Future<Void> monitorTraceLogIssues(Reference<AsyncVar<std::set<std::string>>> issues) {
	state bool pingTimeout = false;
	loop {
		wait(delay(SERVER_KNOBS->TRACE_LOG_FLUSH_FAILURE_CHECK_INTERVAL_SECONDS));
		Future<Void> pingAck = pingTraceLogWriterThread();
		try {
			wait(timeoutError(pingAck, SERVER_KNOBS->TRACE_LOG_PING_TIMEOUT_SECONDS));
		} catch (Error& e) {
			if (e.code() == error_code_timed_out) {
				pingTimeout = true;
			} else {
				throw;
			}
		}
		std::set<std::string> _issues;
		retrieveTraceLogIssues(_issues);
		if (pingTimeout) {
			// Ping trace log writer thread timeout.
			_issues.insert("trace_log_writer_thread_unresponsive");
			pingTimeout = false;
		}
		issues->set(_issues);
	}
}

class SharedLogsKey {
	TLogVersion logVersion;
	TLogSpillType spillType;
	KeyValueStoreType storeType;

public:
	SharedLogsKey(const TLogOptions& options, KeyValueStoreType kvst)
	  : logVersion(options.version), spillType(options.spillType), storeType(kvst) {
		if (logVersion >= TLogVersion::V5)
			spillType = TLogSpillType::UNSET;
	}

	bool operator<(const SharedLogsKey& other) const {
		return std::tie(logVersion, spillType, storeType) <
		       std::tie(other.logVersion, other.spillType, other.storeType);
	}
};

struct SharedLogsValue {
	Future<Void> actor = Void();
	UID uid = UID();
	PromiseStream<InitializeTLogRequest> requests;

	SharedLogsValue() = default;
	SharedLogsValue(Future<Void> actor, UID uid, PromiseStream<InitializeTLogRequest> requests)
	  : actor(actor), uid(uid), requests(requests) {}
};

ACTOR Future<Void> chaosMetricsLogger() {

	auto res = g_network->global(INetwork::enChaosMetrics);
	if (!res)
		return Void();

	state ChaosMetrics* chaosMetrics = static_cast<ChaosMetrics*>(res);
	chaosMetrics->clear();

	loop {
		wait(delay(FLOW_KNOBS->CHAOS_LOGGING_INTERVAL));

		TraceEvent e("ChaosMetrics");
		double elapsed = now() - chaosMetrics->startTime;
		e.detail("Elapsed", elapsed);
		chaosMetrics->getFields(&e);
		e.trackLatest("ChaosMetrics");
		chaosMetrics->clear();
	}
}

// like genericactors setWhenDoneOrError, but we need to take into account the bm epoch. We don't want to reset it if
// this manager was replaced by a later manager (with a higher epoch) on this worker
ACTOR Future<Void> resetBlobManagerWhenDoneOrError(
    Future<Void> blobManagerProcess,
    Reference<AsyncVar<Optional<std::pair<int64_t, BlobManagerInterface>>>> var,
    int64_t epoch) {
	try {
		wait(blobManagerProcess);
	} catch (Error& e) {
		if (e.code() == error_code_actor_cancelled)
			throw;
	}
	if (var->get().present() && var->get().get().first == epoch) {
		var->set(Optional<std::pair<int64_t, BlobManagerInterface>>());
	}
	return Void();
}

static const std::string clusterIdFilename = "clusterId";

ACTOR Future<Void> createClusterIdFile(std::string folder, UID clusterId) {
	state std::string clusterIdPath = joinPath(folder, clusterIdFilename);
	if (fileExists(clusterIdPath)) {
		return Void();
	}
	loop {
		try {
			state ErrorOr<Reference<IAsyncFile>> clusterIdFile =
			    wait(errorOr(IAsyncFileSystem::filesystem(g_network)->open(
			        clusterIdPath, IAsyncFile::OPEN_READWRITE | IAsyncFile::OPEN_LOCK, 0600)));

			if (clusterIdFile.isError() && clusterIdFile.getError().code() == error_code_file_not_found &&
			    !fileExists(clusterIdPath)) {
				Reference<IAsyncFile> _clusterIdFile = wait(IAsyncFileSystem::filesystem()->open(
				    clusterIdPath,
				    IAsyncFile::OPEN_ATOMIC_WRITE_AND_CREATE | IAsyncFile::OPEN_CREATE | IAsyncFile::OPEN_LOCK |
				        IAsyncFile::OPEN_READWRITE,
				    0600));
				clusterIdFile = _clusterIdFile;
				BinaryWriter wr(IncludeVersion());
				wr << clusterId;
				wait(clusterIdFile.get()->write(wr.getData(), wr.getLength(), 0));
				wait(clusterIdFile.get()->sync());
				return Void();
			} else {
				throw clusterIdFile.getError();
			}
		} catch (Error& e) {
			if (e.code() == error_code_actor_cancelled) {
				throw;
			}
			if (!e.isInjectedFault()) {
				fprintf(stderr,
				        "ERROR: error creating or opening cluster id file `%s'.\n",
				        joinPath(folder, clusterIdFilename).c_str());
			}
			TraceEvent(SevError, "OpenClusterIdError").error(e);
			throw;
		}
	}
}

// Updates this processes cluster ID based off the cluster ID received in the
// ServerDBInfo. Persists the cluster ID to disk if it does not already exist.
ACTOR Future<Void> updateClusterId(UID ccClusterId, Reference<AsyncVar<Optional<UID>>> clusterId, std::string folder) {
	if (!clusterId->get().present() && ccClusterId.isValid()) {
		wait(createClusterIdFile(folder, ccClusterId));
		clusterId->set(ccClusterId);
	}
	return Void();
}

<<<<<<< HEAD
=======
ACTOR Future<Void> deleteStorageFile(KeyValueStoreType storeType,
                                     std::string filename,
                                     UID storeID,
                                     int64_t memoryLimit,
                                     Reference<AsyncVar<ServerDBInfo>> dbInfo) {
	state IKeyValueStore* kvs = openKVStore(storeType, filename, storeID, memoryLimit, false, false, false, dbInfo, {});
	wait(ready(kvs->init()));
	kvs->dispose();
	CODE_PROBE(true, "Removed stale disk file");
	TraceEvent("RemoveStorageDisk").detail("Filename", filename).detail("StoreID", storeID);
	return Void();
}

>>>>>>> 3520bfba
ACTOR Future<Void> cleanupStaleStorageDisk(Reference<AsyncVar<ServerDBInfo>> dbInfo,
                                           std::unordered_map<UID, StorageDiskCleaner>* cleaners,
                                           UID storeID,
                                           StorageDiskCleaner cleaner,
                                           int64_t memoryLimit) {
	state int retries = 0;
	loop {
		try {
			if (retries > SERVER_KNOBS->STORAGE_DISK_CLEANUP_MAX_RETRIES) {
				TraceEvent("SkipDiskCleanup").detail("Filename", cleaner.filename).detail("StoreID", storeID);
				return Void();
			}

			TraceEvent("StorageServerLivenessCheck").detail("StoreID", storeID).detail("Retry", retries);
			Reference<CommitProxyInfo> commitProxies(new CommitProxyInfo(dbInfo->get().client.commitProxies));
			if (commitProxies->size() == 0) {
				TraceEvent("SkipDiskCleanup").log();
				return Void();
			}
			GetStorageServerRejoinInfoRequest request(storeID, cleaner.locality.dcId());
			GetStorageServerRejoinInfoReply _rep =
			    wait(basicLoadBalance(commitProxies, &CommitProxyInterface::getStorageServerRejoinInfo, request));
			// a successful response means the storage server is still alive
			retries++;
		} catch (Error& e) {
			// error worker_removed indicates the storage server has been removed, so it's safe to delete its data
			if (e.code() == error_code_worker_removed) {
				// delete the files on disk
				if (fileExists(cleaner.filename)) {
<<<<<<< HEAD
					state IKeyValueStore* kvs = openKVStore(
					    cleaner.storeType, cleaner.filename, storeID, memoryLimit, false, false, false, dbInfo, {});
					wait(ready(kvs->init()));
					TraceEvent("KVSRemoved").detail("Reason", "WorkerRemoved");
					kvs->dispose();
					CODE_PROBE(true, "Removed stale disk file");
					TraceEvent("RemoveStorageDisk").detail("Filename", cleaner.filename).detail("StoreID", storeID);
=======
					wait(deleteStorageFile(cleaner.storeType, cleaner.filename, storeID, memoryLimit, dbInfo));
>>>>>>> 3520bfba
				}

				// remove the cleaner
				cleaners->erase(storeID);
				return Void();
			}
		}
		wait(delay(SERVER_KNOBS->STORAGE_DISK_CLEANUP_RETRY_INTERVAL));
	}
}

// Delete storage server data files if it's not alive anymore
void cleanupStorageDisks(Reference<AsyncVar<ServerDBInfo>> dbInfo,
                         std::unordered_map<UID, StorageDiskCleaner>& storageCleaners,
                         int64_t memoryLimit) {
	for (auto& cleaner : storageCleaners) {
		if (cleaner.second.future.isReady()) {
			CODE_PROBE(true, "Cleanup stale disk stores for double recruitment");
			cleaner.second.future =
			    cleanupStaleStorageDisk(dbInfo, &storageCleaners, cleaner.first, cleaner.second, memoryLimit);
		}
	}
}

ACTOR Future<Void> workerServer(Reference<IClusterConnectionRecord> connRecord,
                                Reference<AsyncVar<Optional<ClusterControllerFullInterface>> const> ccInterface,
                                LocalityData locality,
                                Reference<AsyncVar<ClusterControllerPriorityInfo>> asyncPriorityInfo,
                                ProcessClass initialClass,
                                std::string folder,
                                int64_t memoryLimit,
                                std::string metricsConnFile,
                                std::string metricsPrefix,
                                int64_t memoryProfileThreshold,
                                std::string _coordFolder,
                                std::string whitelistBinPaths,
                                Reference<AsyncVar<ServerDBInfo>> dbInfo,
                                ConfigBroadcastInterface configBroadcastInterface,
                                Reference<ConfigNode> configNode,
                                Reference<LocalConfiguration> localConfig,
                                Reference<AsyncVar<Optional<UID>>> clusterId) {
	state PromiseStream<ErrorInfo> errors;
	state Reference<AsyncVar<Optional<DataDistributorInterface>>> ddInterf(
	    new AsyncVar<Optional<DataDistributorInterface>>());
	state Reference<AsyncVar<Optional<RatekeeperInterface>>> rkInterf(new AsyncVar<Optional<RatekeeperInterface>>());
	state Reference<AsyncVar<Optional<std::pair<int64_t, BlobManagerInterface>>>> bmEpochAndInterf(
	    new AsyncVar<Optional<std::pair<int64_t, BlobManagerInterface>>>());
	state Reference<AsyncVar<Optional<BlobMigratorInterface>>> blobMigratorInterf(
	    new AsyncVar<Optional<BlobMigratorInterface>>());
	state UID lastBMRecruitRequestId;
	state Reference<AsyncVar<Optional<EncryptKeyProxyInterface>>> ekpInterf(
	    new AsyncVar<Optional<EncryptKeyProxyInterface>>());
	state Reference<AsyncVar<Optional<ConsistencyScanInterface>>> csInterf(
	    new AsyncVar<Optional<ConsistencyScanInterface>>());
	state Future<Void> handleErrors = workerHandleErrors(errors.getFuture()); // Needs to be stopped last
	state ActorCollection errorForwarders(false);
	state Future<Void> loggingTrigger = Void();
	state double loggingDelay = SERVER_KNOBS->WORKER_LOGGING_INTERVAL;
	// These two promises are destroyed after the "filesClosed" below to avoid broken_promise
	state Promise<Void> rebootKVSPromise;
	state Promise<Void> rebootKVSPromise2;
	state ActorCollection filesClosed(true);
	state Promise<Void> stopping;
	state WorkerCache<InitializeStorageReply> storageCache;
	state Future<Void> metricsLogger;
	state Future<Void> chaosMetricsActor;
	state Reference<AsyncVar<bool>> degraded = FlowTransport::transport().getDegraded();
	// tLogFnForOptions() can return a function that doesn't correspond with the FDB version that the
	// TLogVersion represents.  This can be done if the newer TLog doesn't support a requested option.
	// As (store type, spill type) can map to the same TLogFn across multiple TLogVersions, we need to
	// decide if we should collapse them into the same SharedTLog instance as well.  The answer
	// here is no, so that when running with log_version==3, all files should say V=3.
	state std::map<SharedLogsKey, std::vector<SharedLogsValue>> sharedLogs;
	state Reference<AsyncVar<UID>> activeSharedTLog(new AsyncVar<UID>());
	state WorkerCache<InitializeBackupReply> backupWorkerCache;
	state Future<Void> blobWorkerFuture = Void();

	state WorkerSnapRequest lastSnapReq;
	// Here the key is UID+role, as we still send duplicate requests to a process which is both storage and tlog
	state std::map<std::string, WorkerSnapRequest> snapReqMap;
	state std::map<std::string, ErrorOr<Void>> snapReqResultMap;
	state double lastSnapTime = -SERVER_KNOBS->SNAP_MINIMUM_TIME_GAP; // always successful for the first Snap Request
	state std::string coordFolder = abspath(_coordFolder);

	state WorkerInterface interf(locality);

	state std::set<std::pair<UID, KeyValueStoreType>> runningStorages;
	// storageCleaners manages cleanup actors after a storage server is terminated. It cleans up
	// stale disk files in case storage server is terminated for io_timeout or io_error but the worker
	// process is still alive. If worker process is alive, it may be recruited as a new storage server
	// and leave the stale disk file unattended.
	state std::unordered_map<UID, StorageDiskCleaner> storageCleaners;

	interf.initEndpoints();

	state Reference<AsyncVar<std::set<std::string>>> issues(new AsyncVar<std::set<std::string>>());

	state Future<Void> updateClusterIdFuture;

	// When set to true, the health monitor running in this worker starts monitor other transaction process in this
	// cluster.
	state Reference<AsyncVar<bool>> enablePrimaryTxnSystemHealthCheck = makeReference<AsyncVar<bool>>(false);

	if (FLOW_KNOBS->ENABLE_CHAOS_FEATURES) {
		TraceEvent(SevInfo, "ChaosFeaturesEnabled");
		chaosMetricsActor = chaosMetricsLogger();
	}

	folder = abspath(folder);

	if (metricsPrefix.size() > 0) {
		if (metricsConnFile.size() > 0) {
			try {
				state Database db =
				    Database::createDatabase(metricsConnFile, ApiVersion::LATEST_VERSION, IsInternal::True, locality);
				metricsLogger = runMetrics(db, KeyRef(metricsPrefix));
				db->globalConfig->trigger(samplingFrequency, samplingProfilerUpdateFrequency);
			} catch (Error& e) {
				TraceEvent(SevWarnAlways, "TDMetricsBadClusterFile").error(e).detail("ConnFile", metricsConnFile);
			}
		} else {
			auto lockAware = metricsPrefix.size() && metricsPrefix[0] == '\xff' ? LockAware::True : LockAware::False;
			auto database = openDBOnServer(dbInfo, TaskPriority::DefaultEndpoint, lockAware);
			metricsLogger = runMetrics(database, KeyRef(metricsPrefix));
			database->globalConfig->trigger(samplingFrequency, samplingProfilerUpdateFrequency);
		}
	} else {
		metricsLogger = runMetrics();
	}

	errorForwarders.add(resetAfter(degraded,
	                               SERVER_KNOBS->DEGRADED_RESET_INTERVAL,
	                               false,
	                               SERVER_KNOBS->DEGRADED_WARNING_LIMIT,
	                               SERVER_KNOBS->DEGRADED_WARNING_RESET_DELAY,
	                               "DegradedReset"));
	errorForwarders.add(loadedPonger(interf.debugPing.getFuture()));
	errorForwarders.add(waitFailureServer(interf.waitFailure.getFuture()));
	errorForwarders.add(monitorTraceLogIssues(issues));
	errorForwarders.add(testerServerCore(interf.testerInterface, connRecord, dbInfo, locality));
	errorForwarders.add(monitorHighMemory(memoryProfileThreshold));

	filesClosed.add(stopping.getFuture());

	initializeSystemMonitorMachineState(SystemMonitorMachineState(folder,
	                                                              locality.dcId(),
	                                                              locality.zoneId(),
	                                                              locality.machineId(),
	                                                              locality.dataHallId(),
	                                                              g_network->getLocalAddress().ip,
	                                                              FDB_VT_VERSION));

	{
		auto recruited = interf;
		DUMPTOKEN(recruited.clientInterface.reboot);
		DUMPTOKEN(recruited.clientInterface.profiler);
		DUMPTOKEN(recruited.tLog);
		DUMPTOKEN(recruited.master);
		DUMPTOKEN(recruited.commitProxy);
		DUMPTOKEN(recruited.grvProxy);
		DUMPTOKEN(recruited.resolver);
		DUMPTOKEN(recruited.storage);
		DUMPTOKEN(recruited.debugPing);
		DUMPTOKEN(recruited.coordinationPing);
		DUMPTOKEN(recruited.waitFailure);
		DUMPTOKEN(recruited.setMetricsRate);
		DUMPTOKEN(recruited.eventLogRequest);
		DUMPTOKEN(recruited.traceBatchDumpRequest);
		DUMPTOKEN(recruited.updateServerDBInfo);
	}

	state std::vector<Future<Void>> recoveries;

	try {
		state std::vector<DiskStore> stores = getDiskStores(folder);
		state bool validateDataFiles = deleteFile(joinPath(folder, validationFilename));
		state int index = 0;
		for (; index < stores.size(); ++index) {
			state DiskStore s = stores[index];
			// FIXME: Error handling
			if (s.storedComponent == DiskStore::Storage) {
				// Opening multiple KVSs at the same time could make worker run out of mememory. Add delay to allow the
				// extra storage process to be removed.
				if (index >= 2 && SERVER_KNOBS->WORKER_START_STORAGE_DELAY > 0.0) {
					wait(delay(SERVER_KNOBS->WORKER_START_STORAGE_DELAY));
				}
				LocalLineage _;
				getCurrentLineage()->modify(&RoleLineage::role) = ProcessClass::ClusterRole::Storage;

				IKeyValueStore* kv = openKVStore(
				    s.storeType,
				    s.filename,
				    s.storeID,
				    memoryLimit,
				    false,
				    validateDataFiles,
				    SERVER_KNOBS->REMOTE_KV_STORE && /* testing mixed mode in simulation if remote kvs enabled */
				        (g_network->isSimulated()
				             ? (/* Disable for RocksDB */ s.storeType != KeyValueStoreType::SSD_ROCKSDB_V1 &&
				                s.storeType != KeyValueStoreType::SSD_SHARDED_ROCKSDB &&
				                deterministicRandom()->coinflip())
				             : true),
				    dbInfo);
				Future<Void> kvClosed =
				    kv->onClosed() ||
				    rebootKVSPromise.getFuture() /* clear the onClosed() Future in actorCollection when rebooting */;
				filesClosed.add(kvClosed);

				// std::string doesn't have startsWith
				std::string tssPrefix = testingStoragePrefix.toString();
				// TODO might be more efficient to mark a boolean on DiskStore in getDiskStores, but that kind of
				// breaks the abstraction since DiskStore also applies to storage cache + tlog
				bool isTss = s.filename.find(tssPrefix) != std::string::npos;
				Role ssRole = isTss ? Role::TESTING_STORAGE_SERVER : Role::STORAGE_SERVER;

				StorageServerInterface recruited;
				recruited.uniqueID = s.storeID;
				recruited.locality = locality;
				recruited.tssPairID =
				    isTss ? Optional<UID>(UID())
				          : Optional<UID>(); // presence of optional is used as source of truth for tss vs not.
				                             // Value gets overridden later in restoreDurableState
				recruited.initEndpoints();

				std::map<std::string, std::string> details;
				details["StorageEngine"] = s.storeType.toString();
				details["IsTSS"] = isTss ? "Yes" : "No";

				startRole(ssRole, recruited.id(), interf.id(), details, "Restored");

				DUMPTOKEN(recruited.getValue);
				DUMPTOKEN(recruited.getKey);
				DUMPTOKEN(recruited.getKeyValues);
				DUMPTOKEN(recruited.getMappedKeyValues);
				DUMPTOKEN(recruited.getShardState);
				DUMPTOKEN(recruited.waitMetrics);
				DUMPTOKEN(recruited.splitMetrics);
				DUMPTOKEN(recruited.getReadHotRanges);
				DUMPTOKEN(recruited.getRangeSplitPoints);
				DUMPTOKEN(recruited.getStorageMetrics);
				DUMPTOKEN(recruited.waitFailure);
				DUMPTOKEN(recruited.getQueuingMetrics);
				DUMPTOKEN(recruited.getKeyValueStoreType);
				DUMPTOKEN(recruited.watchValue);
				DUMPTOKEN(recruited.getKeyValuesStream);
				DUMPTOKEN(recruited.changeFeedStream);
				DUMPTOKEN(recruited.changeFeedPop);
				DUMPTOKEN(recruited.changeFeedVersionUpdate);

				Promise<Void> recovery;
				Future<Void> f = storageServer(kv, recruited, dbInfo, folder, recovery, connRecord);
				recoveries.push_back(recovery.getFuture());
				f = handleIOErrors(f, kv, s.storeID, kvClosed);
				f = storageServerRollbackRebooter(&runningStorages,
				                                  &storageCleaners,
				                                  f,
				                                  s.storeType,
				                                  s.filename,
				                                  recruited.id(),
				                                  recruited.locality,
				                                  isTss,
				                                  dbInfo,
				                                  folder,
				                                  &filesClosed,
				                                  memoryLimit,
				                                  kv,
				                                  validateDataFiles,
				                                  &rebootKVSPromise);
				errorForwarders.add(forwardError(errors, ssRole, recruited.id(), f));
			} else if (s.storedComponent == DiskStore::TLogData) {
				LocalLineage _;
				getCurrentLineage()->modify(&RoleLineage::role) = ProcessClass::ClusterRole::TLog;
				std::string logQueueBasename;
				const std::string filename = basename(s.filename);
				if (StringRef(filename).startsWith(fileLogDataPrefix)) {
					logQueueBasename = fileLogQueuePrefix.toString();
				} else {
					StringRef optionsString = StringRef(filename).removePrefix(fileVersionedLogDataPrefix).eat("-");
					logQueueBasename = fileLogQueuePrefix.toString() + optionsString.toString() + "-";
				}
				ASSERT_WE_THINK(abspath(parentDirectory(s.filename)) == folder);
				IKeyValueStore* kv = openKVStore(s.storeType,
				                                 s.filename,
				                                 s.storeID,
				                                 memoryLimit,
				                                 validateDataFiles,
				                                 false,
				                                 false,
				                                 dbInfo,
				                                 EncryptionAtRestMode());
				const DiskQueueVersion dqv = s.tLogOptions.getDiskQueueVersion();
				const int64_t diskQueueWarnSize =
				    s.tLogOptions.spillType == TLogSpillType::VALUE ? 10 * SERVER_KNOBS->TARGET_BYTES_PER_TLOG : -1;
				IDiskQueue* queue = openDiskQueue(joinPath(folder, logQueueBasename + s.storeID.toString() + "-"),
				                                  tlogQueueExtension.toString(),
				                                  s.storeID,
				                                  dqv,
				                                  diskQueueWarnSize);
				filesClosed.add(kv->onClosed());
				filesClosed.add(queue->onClosed());

				std::map<std::string, std::string> details;
				details["StorageEngine"] = s.storeType.toString();
				startRole(Role::SHARED_TRANSACTION_LOG, s.storeID, interf.id(), details, "Restored");

				Promise<Void> oldLog;
				Promise<Void> recovery;
				TLogFn tLogFn = tLogFnForOptions(s.tLogOptions);
				auto& logData = sharedLogs[SharedLogsKey(s.tLogOptions, s.storeType)];
				logData.push_back(SharedLogsValue());
				// FIXME: Shouldn't if logData.first isValid && !isReady, shouldn't we
				// be sending a fake InitializeTLogRequest rather than calling tLog() ?
				Future<Void> tl = tLogFn(kv,
				                         queue,
				                         dbInfo,
				                         locality,
				                         logData.back().requests,
				                         s.storeID,
				                         interf.id(),
				                         true,
				                         oldLog,
				                         recovery,
				                         folder,
				                         degraded,
				                         activeSharedTLog,
				                         enablePrimaryTxnSystemHealthCheck);
				recoveries.push_back(recovery.getFuture());
				activeSharedTLog->set(s.storeID);

				tl = handleIOErrors(tl, kv, s.storeID);
				tl = handleIOErrors(tl, queue, s.storeID);
				logData.back().actor = oldLog.getFuture() || tl;
				logData.back().uid = s.storeID;
				errorForwarders.add(forwardError(errors, Role::SHARED_TRANSACTION_LOG, s.storeID, tl));
			} else if (s.storedComponent == DiskStore::BlobWorker) {
				if (blobWorkerFuture.isReady() && SERVER_KNOBS->BLOB_WORKER_DISK_ENABLED) {
					LocalLineage _;
					getCurrentLineage()->modify(&RoleLineage::role) = ProcessClass::ClusterRole::BlobWorker;

					BlobWorkerInterface recruited(locality, deterministicRandom()->randomUniqueID());
					recruited.initEndpoints();

					std::map<std::string, std::string> details;
					details["StorageEngine"] = s.storeType.toString();
					startRole(Role::BLOB_WORKER, recruited.id(), interf.id(), details, "Restored");

					DUMPTOKEN(recruited.waitFailure);
					DUMPTOKEN(recruited.blobGranuleFileRequest);
					DUMPTOKEN(recruited.assignBlobRangeRequest);
					DUMPTOKEN(recruited.revokeBlobRangeRequest);
					DUMPTOKEN(recruited.granuleAssignmentsRequest);
					DUMPTOKEN(recruited.granuleStatusStreamRequest);
					DUMPTOKEN(recruited.haltBlobWorker);
					DUMPTOKEN(recruited.minBlobVersionRequest);

					IKeyValueStore* data = openKVStore(s.storeType,
					                                   s.filename,
					                                   recruited.id(),
					                                   memoryLimit,
					                                   false,
					                                   false,
					                                   false,
					                                   dbInfo,
					                                   Optional<EncryptionAtRestMode>(),
					                                   FLOW_KNOBS->BLOB_WORKER_PAGE_CACHE);
					filesClosed.add(data->onClosed());

					Promise<Void> recovery;
					Future<Void> bw = blobWorker(recruited, recovery, dbInfo, data);
					recoveries.push_back(recovery.getFuture());
					bw = handleIOErrors(bw, data, recruited.id());
					blobWorkerFuture = bw;
					errorForwarders.add(forwardError(errors, Role::BLOB_WORKER, recruited.id(), bw));
				} else {
					CODE_PROBE(true, "Multiple blob workers after reboot", probe::decoration::rare);
					recoveries.push_back(deleteStorageFile(s.storeType, s.filename, s.storeID, memoryLimit, dbInfo));
				}
			}
		}

		bool hasCache = false;
		//  start cache role if we have the right process class
		if (initialClass.classType() == ProcessClass::StorageCacheClass) {
			hasCache = true;
			StorageServerInterface recruited;
			recruited.locality = locality;
			recruited.initEndpoints();

			std::map<std::string, std::string> details;
			startRole(Role::STORAGE_CACHE, recruited.id(), interf.id(), details);

			// DUMPTOKEN(recruited.getVersion);
			DUMPTOKEN(recruited.getValue);
			DUMPTOKEN(recruited.getKey);
			DUMPTOKEN(recruited.getKeyValues);
			DUMPTOKEN(recruited.getMappedKeyValues);
			DUMPTOKEN(recruited.getShardState);
			DUMPTOKEN(recruited.waitMetrics);
			DUMPTOKEN(recruited.splitMetrics);
			DUMPTOKEN(recruited.getStorageMetrics);
			DUMPTOKEN(recruited.waitFailure);
			DUMPTOKEN(recruited.getQueuingMetrics);
			DUMPTOKEN(recruited.getKeyValueStoreType);
			DUMPTOKEN(recruited.watchValue);

			auto f = storageCacheServer(recruited, 0, dbInfo);
			f = storageCacheRollbackRebooter(f, recruited.id(), recruited.locality, dbInfo);
			errorForwarders.add(forwardError(errors, Role::STORAGE_CACHE, recruited.id(), f));
		}

		std::map<std::string, std::string> details;
		details["Locality"] = locality.toString();
		details["DataFolder"] = folder;
		details["StoresPresent"] = format("%d", stores.size());
		details["CachePresent"] = hasCache ? "true" : "false";
		startRole(Role::WORKER, interf.id(), interf.id(), details);
		errorForwarders.add(traceRole(Role::WORKER, interf.id()));

		// We want to avoid the worker being recruited as storage or TLog before recoverying it is local files,
		// to make sure:
		//   (1) the worker can start serving requests once it is recruited as storage or TLog server, and
		//   (2) a slow recovering worker server wouldn't been recruited as TLog and make recovery slow.
		// However, the worker server can still serve stateless roles, and if encryption is on, it is crucial to
		// have some worker available to serve the EncryptKeyProxy role, before opening encrypted storage files.
		//
		// To achieve it, registrationClient allows a worker to first register with the cluster controller to be
		// recruited only as a stateless process i.e. it can't be recruited as a SS or TLog process; once the local
		// disk recovery is complete (if applicable), the process re-registers with cluster controller as a stateful
		// process role.
		Promise<Void> recoveredDiskFiles;
		Future<Void> recoverDiskFiles = trigger(
		    [=]() {
			    TraceEvent("DiskFileRecoveriesComplete", interf.id());
			    recoveredDiskFiles.send(Void());
		    },
		    waitForAll(recoveries));
		errorForwarders.add(recoverDiskFiles);

		errorForwarders.add(registrationClient(ccInterface,
		                                       interf,
		                                       asyncPriorityInfo,
		                                       initialClass,
		                                       ddInterf,
		                                       rkInterf,
		                                       bmEpochAndInterf,
		                                       blobMigratorInterf,
		                                       ekpInterf,
		                                       csInterf,
		                                       degraded,
		                                       connRecord,
		                                       issues,
		                                       configNode,
		                                       localConfig,
		                                       configBroadcastInterface,
		                                       dbInfo,
		                                       recoveredDiskFiles,
		                                       clusterId));

		if (configNode.isValid()) {
			errorForwarders.add(brokenPromiseToNever(localConfig->consume(configBroadcastInterface)));
		}

		if (SERVER_KNOBS->ENABLE_WORKER_HEALTH_MONITOR) {
			errorForwarders.add(
			    healthMonitor(ccInterface, interf, locality, dbInfo, enablePrimaryTxnSystemHealthCheck));
		}

		loop choose {
			when(UpdateServerDBInfoRequest req = waitNext(interf.updateServerDBInfo.getFuture())) {
				ServerDBInfo localInfo = BinaryReader::fromStringRef<ServerDBInfo>(
				    req.serializedDbInfo, AssumeVersion(g_network->protocolVersion()));
				localInfo.myLocality = locality;

				if (localInfo.infoGeneration < dbInfo->get().infoGeneration &&
				    localInfo.clusterInterface == dbInfo->get().clusterInterface) {
					std::vector<Endpoint> rep = req.broadcastInfo;
					rep.push_back(interf.updateServerDBInfo.getEndpoint());
					req.reply.send(rep);
				} else {
					Optional<Endpoint> notUpdated;
					if (!ccInterface->get().present() || localInfo.clusterInterface != ccInterface->get().get()) {
						notUpdated = interf.updateServerDBInfo.getEndpoint();
					} else if (localInfo.infoGeneration > dbInfo->get().infoGeneration ||
					           dbInfo->get().clusterInterface != ccInterface->get().get()) {
						TraceEvent("GotServerDBInfoChange")
						    .detail("ChangeID", localInfo.id)
						    .detail("InfoGeneration", localInfo.infoGeneration)
						    .detail("MasterID", localInfo.master.id())
						    .detail("RatekeeperID",
						            localInfo.ratekeeper.present() ? localInfo.ratekeeper.get().id() : UID())
						    .detail("DataDistributorID",
						            localInfo.distributor.present() ? localInfo.distributor.get().id() : UID())
						    .detail("BlobManagerID",
						            localInfo.blobManager.present() ? localInfo.blobManager.get().id() : UID())
						    .detail("BlobMigratorID",
						            localInfo.blobMigrator.present() ? localInfo.blobMigrator.get().id() : UID())
						    .detail("EncryptKeyProxyID",
						            localInfo.client.encryptKeyProxy.present()
						                ? localInfo.client.encryptKeyProxy.get().id()
						                : UID());
						dbInfo->set(localInfo);
					}
					errorForwarders.add(
					    success(broadcastDBInfoRequest(req, SERVER_KNOBS->DBINFO_SEND_AMOUNT, notUpdated, true)));

					if (!updateClusterIdFuture.isValid() && !clusterId->get().present() &&
					    localInfo.client.clusterId.isValid()) {
						updateClusterIdFuture = updateClusterId(localInfo.client.clusterId, clusterId, folder);
					}
				}
			}
			when(RebootRequest req = waitNext(interf.clientInterface.reboot.getFuture())) {
				state RebootRequest rebootReq = req;
				// If suspendDuration is INT_MAX, the trace will not be logged if it was inside the next block
				// Also a useful trace to have even if suspendDuration is 0
				TraceEvent("RebootRequestSuspendingProcess").detail("Duration", req.waitForDuration);
				if (req.waitForDuration) {
					flushTraceFileVoid();
					setProfilingEnabled(0);
					g_network->stop();
					threadSleep(req.waitForDuration);
				}
				if (rebootReq.checkData) {
					Reference<IAsyncFile> checkFile =
					    wait(IAsyncFileSystem::filesystem()->open(joinPath(folder, validationFilename),
					                                              IAsyncFile::OPEN_CREATE | IAsyncFile::OPEN_READWRITE,
					                                              0600));
					wait(checkFile->sync());
				}

				if (g_network->isSimulated()) {
					TraceEvent("SimulatedReboot").detail("Deletion", rebootReq.deleteData);
					if (rebootReq.deleteData) {
						throw please_reboot_delete();
					}
					throw please_reboot();
				} else {
					TraceEvent("ProcessReboot").log();
					ASSERT(!rebootReq.deleteData);
					flushAndExit(0);
				}
			}
			when(SetFailureInjection req = waitNext(interf.clientInterface.setFailureInjection.getFuture())) {
				if (FLOW_KNOBS->ENABLE_CHAOS_FEATURES) {
					if (req.diskFailure.present()) {
						auto diskFailureInjector = DiskFailureInjector::injector();
						diskFailureInjector->setDiskFailure(req.diskFailure.get().stallInterval,
						                                    req.diskFailure.get().stallPeriod,
						                                    req.diskFailure.get().throttlePeriod);
					} else if (req.flipBits.present()) {
						auto bitFlipper = BitFlipper::flipper();
						bitFlipper->setBitFlipPercentage(req.flipBits.get().percentBitFlips);
					}
					req.reply.send(Void());
				} else {
					req.reply.sendError(client_invalid_operation());
				}
			}
			when(ProfilerRequest req = waitNext(interf.clientInterface.profiler.getFuture())) {
				state ProfilerRequest profilerReq = req;
				// There really isn't a great "filepath sanitizer" or "filepath escape" function available,
				// thus we instead enforce a different requirement.  One can only write to a file that's
				// beneath the working directory, and we remove the ability to do any symlink or ../..
				// tricks by resolving all paths through `abspath` first.
				try {
					std::string realLogDir = abspath(SERVER_KNOBS->LOG_DIRECTORY);
					std::string realOutPath = abspath(realLogDir + "/" + profilerReq.outputFile.toString());
					if (realLogDir.size() < realOutPath.size() &&
					    strncmp(realLogDir.c_str(), realOutPath.c_str(), realLogDir.size()) == 0) {
						profilerReq.outputFile = realOutPath;
						uncancellable(runProfiler(profilerReq));
						profilerReq.reply.send(Void());
					} else {
						profilerReq.reply.sendError(client_invalid_operation());
					}
				} catch (Error& e) {
					profilerReq.reply.sendError(e);
				}
			}
			when(RecruitMasterRequest req = waitNext(interf.master.getFuture())) {
				LocalLineage _;
				getCurrentLineage()->modify(&RoleLineage::role) = ProcessClass::ClusterRole::Master;
				MasterInterface recruited;
				recruited.locality = locality;
				recruited.initEndpoints();

				startRole(Role::MASTER, recruited.id(), interf.id());

				DUMPTOKEN(recruited.waitFailure);
				DUMPTOKEN(recruited.getCommitVersion);
				DUMPTOKEN(recruited.getLiveCommittedVersion);
				DUMPTOKEN(recruited.reportLiveCommittedVersion);
				DUMPTOKEN(recruited.updateRecoveryData);

				// printf("Recruited as masterServer\n");
				Future<Void> masterProcess = masterServer(
				    recruited, dbInfo, ccInterface, ServerCoordinators(connRecord), req.lifetime, req.forceRecovery);
				errorForwarders.add(
				    zombie(recruited, forwardError(errors, Role::MASTER, recruited.id(), masterProcess)));
				req.reply.send(recruited);
			}
			when(InitializeDataDistributorRequest req = waitNext(interf.dataDistributor.getFuture())) {
				LocalLineage _;
				getCurrentLineage()->modify(&RoleLineage::role) = ProcessClass::ClusterRole::DataDistributor;
				DataDistributorInterface recruited(locality, req.reqId);
				recruited.initEndpoints();

				if (ddInterf->get().present()) {
					recruited = ddInterf->get().get();
					CODE_PROBE(true, "Recruited while already a data distributor.");
				} else {
					startRole(Role::DATA_DISTRIBUTOR, recruited.id(), interf.id());
					DUMPTOKEN(recruited.waitFailure);

					Future<Void> dataDistributorProcess = dataDistributor(recruited, dbInfo);
					errorForwarders.add(forwardError(
					    errors,
					    Role::DATA_DISTRIBUTOR,
					    recruited.id(),
					    setWhenDoneOrError(dataDistributorProcess, ddInterf, Optional<DataDistributorInterface>())));
					ddInterf->set(Optional<DataDistributorInterface>(recruited));
				}
				TraceEvent("DataDistributorReceived", req.reqId).detail("DataDistributorId", recruited.id());
				req.reply.send(recruited);
			}
			when(InitializeRatekeeperRequest req = waitNext(interf.ratekeeper.getFuture())) {
				LocalLineage _;
				getCurrentLineage()->modify(&RoleLineage::role) = ProcessClass::ClusterRole::Ratekeeper;
				RatekeeperInterface recruited(locality, req.reqId);
				recruited.initEndpoints();

				if (rkInterf->get().present()) {
					recruited = rkInterf->get().get();
					CODE_PROBE(true, "Recruited while already a ratekeeper.");
				} else {
					startRole(Role::RATEKEEPER, recruited.id(), interf.id());
					DUMPTOKEN(recruited.waitFailure);
					DUMPTOKEN(recruited.getRateInfo);
					DUMPTOKEN(recruited.haltRatekeeper);
					DUMPTOKEN(recruited.reportCommitCostEstimation);

					Future<Void> ratekeeperProcess = ratekeeper(recruited, dbInfo);
					errorForwarders.add(
					    forwardError(errors,
					                 Role::RATEKEEPER,
					                 recruited.id(),
					                 setWhenDoneOrError(ratekeeperProcess, rkInterf, Optional<RatekeeperInterface>())));
					rkInterf->set(Optional<RatekeeperInterface>(recruited));
				}
				TraceEvent("Ratekeeper_InitRequest", req.reqId).detail("RatekeeperId", recruited.id());
				req.reply.send(recruited);
			}
			when(InitializeConsistencyScanRequest req = waitNext(interf.consistencyScan.getFuture())) {
				LocalLineage _;
				getCurrentLineage()->modify(&RoleLineage::role) = ProcessClass::ClusterRole::ConsistencyScan;
				ConsistencyScanInterface recruited(locality, req.reqId);
				recruited.initEndpoints();

				if (csInterf->get().present()) {
					recruited = csInterf->get().get();
					CODE_PROBE(true, "Recovered while already a consistencyscan");
				} else {
					startRole(Role::CONSISTENCYSCAN, recruited.id(), interf.id());
					DUMPTOKEN(recruited.waitFailure);
					DUMPTOKEN(recruited.haltConsistencyScan);

					Future<Void> consistencyScanProcess = consistencyScan(recruited, dbInfo);
					errorForwarders.add(forwardError(
					    errors,
					    Role::CONSISTENCYSCAN,
					    recruited.id(),
					    setWhenDoneOrError(consistencyScanProcess, csInterf, Optional<ConsistencyScanInterface>())));
					csInterf->set(Optional<ConsistencyScanInterface>(recruited));
				}
				TraceEvent("ConsistencyScanReceived", req.reqId).detail("ConsistencyScanId", recruited.id());
				req.reply.send(recruited);
			}
			when(InitializeBlobManagerRequest req = waitNext(interf.blobManager.getFuture())) {
				LocalLineage _;
				getCurrentLineage()->modify(&RoleLineage::role) = ProcessClass::ClusterRole::BlobManager;
				BlobManagerInterface recruited(locality, req.reqId, req.epoch);
				recruited.initEndpoints();

				if (bmEpochAndInterf->get().present() && bmEpochAndInterf->get().get().first == req.epoch) {
					ASSERT(req.reqId == lastBMRecruitRequestId);
					recruited = bmEpochAndInterf->get().get().second;

					CODE_PROBE(true, "Recruited while already a blob manager.");
				} else if (lastBMRecruitRequestId == req.reqId && !bmEpochAndInterf->get().present()) {
					// The previous blob manager WAS present, like the above case, but it died before the CC got the
					// response to the recruitment request, so the CC retried to recruit the same blob manager
					// id/epoch from the same reqId. To keep epoch safety between different managers, instead of
					// restarting the same manager id at the same epoch, we should just tell it the original request
					// succeeded, and let it realize this manager died via failure detection and start a new one.
					CODE_PROBE(true, "Recruited while formerly the same blob manager.", probe::decoration::rare);
				} else {
					// TODO: it'd be more optimal to halt the last manager if present here, but it will figure it
					// out via the epoch check Also, not halting lets us handle the case here where the last BM had
					// a higher epoch and somehow the epochs got out of order by a delayed initialize request. The
					// one we start here will just halt on the lock check.
					startRole(Role::BLOB_MANAGER, recruited.id(), interf.id());
					DUMPTOKEN(recruited.waitFailure);
					DUMPTOKEN(recruited.haltBlobManager);
					DUMPTOKEN(recruited.haltBlobGranules);
					DUMPTOKEN(recruited.blobManagerExclCheckReq);

					lastBMRecruitRequestId = req.reqId;

					Future<Void> blobManagerProcess = blobManager(recruited, dbInfo, req.epoch);
					errorForwarders.add(
					    forwardError(errors,
					                 Role::BLOB_MANAGER,
					                 recruited.id(),
					                 resetBlobManagerWhenDoneOrError(blobManagerProcess, bmEpochAndInterf, req.epoch)));
					bmEpochAndInterf->set(
					    Optional<std::pair<int64_t, BlobManagerInterface>>(std::pair(req.epoch, recruited)));
				}
				TraceEvent("BlobManagerReceived", req.reqId).detail("BlobManagerId", recruited.id());
				req.reply.send(recruited);
			}
			when(InitializeBlobMigratorRequest req = waitNext(interf.blobMigrator.getFuture())) {
				LocalLineage _;
				getCurrentLineage()->modify(&RoleLineage::role) = ProcessClass::ClusterRole::BlobMigrator;

				BlobMigratorInterface recruited(locality, req.reqId);
				recruited.initEndpoints();
				if (blobMigratorInterf->get().present()) {
					recruited = blobMigratorInterf->get().get();
					CODE_PROBE(true, "Recruited while already a blob migrator.", probe::decoration::rare);
				} else {
					startRole(Role::BLOB_MIGRATOR, recruited.id(), interf.id());
					DUMPTOKEN(recruited.haltBlobMigrator);
					DUMPTOKEN(recruited.waitFailure);
					DUMPTOKEN(recruited.ssi.getValue);
					DUMPTOKEN(recruited.ssi.getKey);
					DUMPTOKEN(recruited.ssi.getKeyValues);
					DUMPTOKEN(recruited.ssi.getMappedKeyValues);
					DUMPTOKEN(recruited.ssi.getShardState);
					DUMPTOKEN(recruited.ssi.waitMetrics);
					DUMPTOKEN(recruited.ssi.splitMetrics);
					DUMPTOKEN(recruited.ssi.getReadHotRanges);
					DUMPTOKEN(recruited.ssi.getRangeSplitPoints);
					DUMPTOKEN(recruited.ssi.getStorageMetrics);
					DUMPTOKEN(recruited.ssi.getQueuingMetrics);
					DUMPTOKEN(recruited.ssi.getKeyValueStoreType);
					DUMPTOKEN(recruited.ssi.watchValue);
					DUMPTOKEN(recruited.ssi.getKeyValuesStream);
					DUMPTOKEN(recruited.ssi.changeFeedStream);
					DUMPTOKEN(recruited.ssi.changeFeedPop);
					DUMPTOKEN(recruited.ssi.changeFeedVersionUpdate);

					Future<Void> blobMigratorProcess = blobMigrator(recruited, dbInfo);
					errorForwarders.add(forwardError(errors,
					                                 Role::BLOB_MIGRATOR,
					                                 recruited.id(),
					                                 setWhenDoneOrError(blobMigratorProcess,
					                                                    blobMigratorInterf,
					                                                    Optional<BlobMigratorInterface>())));
					blobMigratorInterf->set(Optional<BlobMigratorInterface>(recruited));
				}
				TraceEvent("BlobMigrator_InitRequest", req.reqId).detail("BlobMigratorId", recruited.id());
				req.reply.send(recruited);
			}
			when(InitializeBackupRequest req = waitNext(interf.backup.getFuture())) {
				if (!backupWorkerCache.exists(req.reqId)) {
					LocalLineage _;
					getCurrentLineage()->modify(&RoleLineage::role) = ProcessClass::ClusterRole::Backup;
					BackupInterface recruited(locality);
					recruited.initEndpoints();

					startRole(Role::BACKUP, recruited.id(), interf.id());
					DUMPTOKEN(recruited.waitFailure);

					ReplyPromise<InitializeBackupReply> backupReady = req.reply;
					backupWorkerCache.set(req.reqId, backupReady.getFuture());
					Future<Void> backupProcess = backupWorker(recruited, req, dbInfo);
					backupProcess = backupWorkerCache.removeOnReady(req.reqId, backupProcess);
					errorForwarders.add(forwardError(errors, Role::BACKUP, recruited.id(), backupProcess));
					TraceEvent("BackupInitRequest", req.reqId).detail("BackupId", recruited.id());
					InitializeBackupReply reply(recruited, req.backupEpoch);
					backupReady.send(reply);
				} else {
					forwardPromise(req.reply, backupWorkerCache.get(req.reqId));
				}
			}
			when(InitializeEncryptKeyProxyRequest req = waitNext(interf.encryptKeyProxy.getFuture())) {
				LocalLineage _;
				getCurrentLineage()->modify(&RoleLineage::role) = ProcessClass::ClusterRole::EncryptKeyProxy;
				EncryptKeyProxyInterface recruited(locality, req.reqId);
				recruited.initEndpoints();

				if (ekpInterf->get().present()) {
					recruited = ekpInterf->get().get();
					CODE_PROBE(true, "Recruited while already a encryptKeyProxy server.");
				} else {
					startRole(Role::ENCRYPT_KEY_PROXY, recruited.id(), interf.id());
					DUMPTOKEN(recruited.waitFailure);
					DUMPTOKEN(recruited.haltEncryptKeyProxy);
					DUMPTOKEN(recruited.getBaseCipherKeysByIds);
					DUMPTOKEN(recruited.getLatestBaseCipherKeys);
					DUMPTOKEN(recruited.getLatestBlobMetadata);
					DUMPTOKEN(recruited.getHealthStatus);

					Future<Void> encryptKeyProxyProcess = encryptKeyProxyServer(recruited, dbInfo, req.encryptMode);
					errorForwarders.add(forwardError(
					    errors,
					    Role::ENCRYPT_KEY_PROXY,
					    recruited.id(),
					    setWhenDoneOrError(encryptKeyProxyProcess, ekpInterf, Optional<EncryptKeyProxyInterface>())));
					ekpInterf->set(Optional<EncryptKeyProxyInterface>(recruited));
				}
				TraceEvent("EncryptKeyProxyReceived", req.reqId).detail("EncryptKeyProxyId", recruited.id());
				req.reply.send(recruited);
			}
			when(InitializeTLogRequest req = waitNext(interf.tLog.getFuture())) {
				// For now, there's a one-to-one mapping of spill type to TLogVersion.
				// With future work, a particular version of the TLog can support multiple
				// different spilling strategies, at which point SpillType will need to be
				// plumbed down into tLogFn.
				if (req.logVersion < TLogVersion::MIN_RECRUITABLE) {
					TraceEvent(SevError, "InitializeTLogInvalidLogVersion")
					    .detail("Version", req.logVersion)
					    .detail("MinRecruitable", TLogVersion::MIN_RECRUITABLE);
					req.reply.sendError(internal_error());
				}
				LocalLineage _;
				getCurrentLineage()->modify(&RoleLineage::role) = ProcessClass::ClusterRole::TLog;
				TLogOptions tLogOptions(req.logVersion, req.spillType);
				TLogFn tLogFn = tLogFnForOptions(tLogOptions);
				auto& logData = sharedLogs[SharedLogsKey(tLogOptions, req.storeType)];
				while (!logData.empty() && (!logData.back().actor.isValid() || logData.back().actor.isReady())) {
					logData.pop_back();
				}
				if (logData.empty()) {
					UID logId = deterministicRandom()->randomUniqueID();
					std::map<std::string, std::string> details;
					details["ForMaster"] = req.recruitmentID.shortString();
					details["StorageEngine"] = req.storeType.toString();

					// FIXME: start role for every tlog instance, rather that just for the shared actor, also use a
					// different role type for the shared actor
					startRole(Role::SHARED_TRANSACTION_LOG, logId, interf.id(), details);

					const StringRef prefix =
					    req.logVersion > TLogVersion::V2 ? fileVersionedLogDataPrefix : fileLogDataPrefix;
					std::string filename =
					    filenameFromId(req.storeType, folder, prefix.toString() + tLogOptions.toPrefix(), logId);
					IKeyValueStore* data = openKVStore(req.storeType,
					                                   filename,
					                                   logId,
					                                   memoryLimit,
					                                   false,
					                                   false,
					                                   false,
					                                   dbInfo,
					                                   EncryptionAtRestMode());
					const DiskQueueVersion dqv = tLogOptions.getDiskQueueVersion();
					IDiskQueue* queue = openDiskQueue(
					    joinPath(folder,
					             fileLogQueuePrefix.toString() + tLogOptions.toPrefix() + logId.toString() + "-"),
					    tlogQueueExtension.toString(),
					    logId,
					    dqv);
					filesClosed.add(data->onClosed());
					filesClosed.add(queue->onClosed());

					logData.push_back(SharedLogsValue());
					Future<Void> tLogCore = tLogFn(data,
					                               queue,
					                               dbInfo,
					                               locality,
					                               logData.back().requests,
					                               logId,
					                               interf.id(),
					                               false,
					                               Promise<Void>(),
					                               Promise<Void>(),
					                               folder,
					                               degraded,
					                               activeSharedTLog,
					                               enablePrimaryTxnSystemHealthCheck);
					tLogCore = handleIOErrors(tLogCore, data, logId);
					tLogCore = handleIOErrors(tLogCore, queue, logId);
					errorForwarders.add(forwardError(errors, Role::SHARED_TRANSACTION_LOG, logId, tLogCore));
					logData.back().actor = tLogCore;
					logData.back().uid = logId;
				}
				logData.back().requests.send(req);
				activeSharedTLog->set(logData.back().uid);
			}
			when(InitializeStorageRequest req = waitNext(interf.storage.getFuture())) {
				TraceEvent e("StorageServerInitProgress", req.interfaceId);
				e.detail("Step", "1.RequestReceived");
				e.detail("ReqID", req.reqId);
				e.detail("WorkerID", interf.id());
				e.detail("StorageType", req.storeType.toString());
				e.detail("SeedTag", req.seedTag.toString());
				e.detail("IsTssPair", req.tssPairIDAndVersion.present());
				if (req.tssPairIDAndVersion.present()) {
					e.detail("TssPairID", req.tssPairIDAndVersion.get().first);
				}
				int j = 0;
				for (const auto& runningStorage : runningStorages) {
					e.detail("RunningStorageIDOnSameWorker" + std::to_string(j), runningStorage.first);
					e.detail("RunningStorageEngineOnSameWorker" + std::to_string(j), runningStorage.second);
					j++;
				}
				// We want to prevent double recruiting on a worker unless we try to recruit something
				// with a different storage engine (otherwise storage migration won't work for certain
				// configuration). Additionally we also need to allow double recruitment for seed servers.
				// The reason for this is that a storage will only remove itself if after it was able
				// to read the system key space. But if recovery fails right after a `configure new ...`
				// was run it won't be able to do so.
				if (!storageCache.exists(req.reqId) &&
				    (std::all_of(runningStorages.begin(),
				                 runningStorages.end(),
				                 [&req](const auto& p) { return p.second != req.storeType; }) ||
				     req.seedTag != invalidTag)) {
					ASSERT(req.initialClusterVersion >= 0);
					LocalLineage _;
					getCurrentLineage()->modify(&RoleLineage::role) = ProcessClass::ClusterRole::Storage;

					// When a new storage server is recruited, we need to check if any other storage
					// server has run on this worker process(a.k.a double recruitment). The previous storage
					// server may have leftover disk files if it stopped with io_error or io_timeout. Now DD
					// already repairs the team and it's time to start the cleanup
					cleanupStorageDisks(dbInfo, storageCleaners, memoryLimit);

					bool isTss = req.tssPairIDAndVersion.present();
					StorageServerInterface recruited(req.interfaceId);
					recruited.locality = locality;
					recruited.tssPairID = isTss ? req.tssPairIDAndVersion.get().first : Optional<UID>();
					recruited.initEndpoints();

					std::map<std::string, std::string> details;
					details["StorageEngine"] = req.storeType.toString();
					details["IsTSS"] = std::to_string(isTss);
					Role ssRole = isTss ? Role::TESTING_STORAGE_SERVER : Role::STORAGE_SERVER;
					startRole(ssRole, recruited.id(), interf.id(), details);
					TraceEvent("StorageServerInitProgress", recruited.id())
					    .detail("ReqID", req.reqId)
					    .detail("StorageType", req.storeType.toString())
					    .detail("Step", "2.RoleStarted")
					    .detail("WorkerID", interf.id());

					DUMPTOKEN(recruited.getValue);
					DUMPTOKEN(recruited.getKey);
					DUMPTOKEN(recruited.getKeyValues);
					DUMPTOKEN(recruited.getMappedKeyValues);
					DUMPTOKEN(recruited.getShardState);
					DUMPTOKEN(recruited.waitMetrics);
					DUMPTOKEN(recruited.splitMetrics);
					DUMPTOKEN(recruited.getReadHotRanges);
					DUMPTOKEN(recruited.getRangeSplitPoints);
					DUMPTOKEN(recruited.getStorageMetrics);
					DUMPTOKEN(recruited.waitFailure);
					DUMPTOKEN(recruited.getQueuingMetrics);
					DUMPTOKEN(recruited.getKeyValueStoreType);
					DUMPTOKEN(recruited.watchValue);
					DUMPTOKEN(recruited.getKeyValuesStream);
					DUMPTOKEN(recruited.changeFeedStream);
					DUMPTOKEN(recruited.changeFeedPop);
					DUMPTOKEN(recruited.changeFeedVersionUpdate);

					std::string filename =
					    filenameFromId(req.storeType,
					                   folder,
					                   isTss ? testingStoragePrefix.toString() : fileStoragePrefix.toString(),
					                   recruited.id());
					IKeyValueStore* data = openKVStore(
					    req.storeType,
					    filename,
					    recruited.id(),
					    memoryLimit,
					    false,
					    false,
					    SERVER_KNOBS->REMOTE_KV_STORE && /* testing mixed mode in simulation if remote kvs enabled */
					        (g_network->isSimulated()
					             ? (/* Disable for RocksDB */ req.storeType != KeyValueStoreType::SSD_ROCKSDB_V1 &&
					                req.storeType != KeyValueStoreType::SSD_SHARDED_ROCKSDB &&
					                deterministicRandom()->coinflip())
					             : true),
					    dbInfo,
					    req.encryptMode);
					TraceEvent("StorageServerInitProgress", recruited.id())
					    .detail("ReqID", req.reqId)
					    .detail("StorageType", req.storeType.toString())
					    .detail("Step", "3.KVStoreOpened")
					    .detail("WorkerID", interf.id());

					Future<Void> kvClosed =
					    data->onClosed() ||
					    rebootKVSPromise2
					        .getFuture() /* clear the onClosed() Future in actorCollection when rebooting */;
					filesClosed.add(kvClosed);
					ReplyPromise<InitializeStorageReply> storageReady = req.reply;
					storageCache.set(req.reqId, storageReady.getFuture());
					Future<Void> s = storageServer(data,
					                               recruited,
					                               req.seedTag,
					                               req.initialClusterVersion,
					                               isTss ? req.tssPairIDAndVersion.get().second : 0,
					                               storageReady,
					                               dbInfo,
					                               folder);
					s = handleIOErrors(s, data, recruited.id(), kvClosed);
					s = storageCache.removeOnReady(req.reqId, s);
					s = storageServerRollbackRebooter(&runningStorages,
					                                  &storageCleaners,
					                                  s,
					                                  req.storeType,
					                                  filename,
					                                  recruited.id(),
					                                  recruited.locality,
					                                  isTss,
					                                  dbInfo,
					                                  folder,
					                                  &filesClosed,
					                                  memoryLimit,
					                                  data,
					                                  false,
					                                  &rebootKVSPromise2);
					errorForwarders.add(forwardError(errors, ssRole, recruited.id(), s));
				} else if (storageCache.exists(req.reqId)) {
					forwardPromise(req.reply, storageCache.get(req.reqId));
				} else {
					TraceEvent("AttemptedDoubleRecruitment", interf.id()).detail("ForRole", "StorageServer");
					errorForwarders.add(map(delay(0.5), [reply = req.reply](Void) {
						reply.sendError(recruitment_failed());
						return Void();
					}));
				}
			}
			when(InitializeBlobWorkerRequest req = waitNext(interf.blobWorker.getFuture())) {
				if (blobWorkerFuture.isReady()) {
					LocalLineage _;
					getCurrentLineage()->modify(&RoleLineage::role) = ProcessClass::ClusterRole::BlobWorker;

					BlobWorkerInterface recruited(locality, req.interfaceId);
					recruited.initEndpoints();
					startRole(Role::BLOB_WORKER, recruited.id(), interf.id());

					DUMPTOKEN(recruited.waitFailure);
					DUMPTOKEN(recruited.blobGranuleFileRequest);
					DUMPTOKEN(recruited.assignBlobRangeRequest);
					DUMPTOKEN(recruited.revokeBlobRangeRequest);
					DUMPTOKEN(recruited.granuleAssignmentsRequest);
					DUMPTOKEN(recruited.granuleStatusStreamRequest);
					DUMPTOKEN(recruited.haltBlobWorker);
					DUMPTOKEN(recruited.minBlobVersionRequest);

					IKeyValueStore* data = nullptr;
					if (SERVER_KNOBS->BLOB_WORKER_DISK_ENABLED && req.storeType != KeyValueStoreType::END) {
						std::string filename =
						    filenameFromId(req.storeType, folder, fileBlobWorkerPrefix.toString(), recruited.id());
						data = openKVStore(req.storeType,
						                   filename,
						                   recruited.id(),
						                   memoryLimit,
						                   false,
						                   false,
						                   false,
						                   dbInfo,
						                   req.encryptMode,
						                   FLOW_KNOBS->BLOB_WORKER_PAGE_CACHE);
						filesClosed.add(data->onClosed());
					}

					ReplyPromise<InitializeBlobWorkerReply> blobWorkerReady = req.reply;
					Future<Void> bw = blobWorker(recruited, blobWorkerReady, dbInfo, data);
					if (SERVER_KNOBS->BLOB_WORKER_DISK_ENABLED && req.storeType != KeyValueStoreType::END) {
						bw = handleIOErrors(bw, data, recruited.id());
					}
					blobWorkerFuture = bw;
					errorForwarders.add(forwardError(errors, Role::BLOB_WORKER, recruited.id(), bw));
				} else {
					req.reply.sendError(recruitment_failed());
				}
			}
			when(InitializeCommitProxyRequest req = waitNext(interf.commitProxy.getFuture())) {
				LocalLineage _;
				getCurrentLineage()->modify(&RoleLineage::role) = ProcessClass::ClusterRole::CommitProxy;
				CommitProxyInterface recruited;
				recruited.processId = locality.processId();
				recruited.provisional = false;
				recruited.initEndpoints();

				std::map<std::string, std::string> details;
				details["ForMaster"] = req.master.id().shortString();
				startRole(Role::COMMIT_PROXY, recruited.id(), interf.id(), details);

				DUMPTOKEN(recruited.commit);
				DUMPTOKEN(recruited.getConsistentReadVersion);
				DUMPTOKEN(recruited.getKeyServersLocations);
				DUMPTOKEN(recruited.getStorageServerRejoinInfo);
				DUMPTOKEN(recruited.waitFailure);
				DUMPTOKEN(recruited.txnState);
				DUMPTOKEN(recruited.getTenantId);

				errorForwarders.add(zombie(recruited,
				                           forwardError(errors,
				                                        Role::COMMIT_PROXY,
				                                        recruited.id(),
				                                        commitProxyServer(recruited, req, dbInfo, whitelistBinPaths))));
				req.reply.send(recruited);
			}
			when(InitializeGrvProxyRequest req = waitNext(interf.grvProxy.getFuture())) {
				LocalLineage _;
				getCurrentLineage()->modify(&RoleLineage::role) = ProcessClass::ClusterRole::GrvProxy;
				GrvProxyInterface recruited;
				recruited.processId = locality.processId();
				recruited.provisional = false;
				recruited.initEndpoints();

				std::map<std::string, std::string> details;
				details["ForMaster"] = req.master.id().shortString();
				startRole(Role::GRV_PROXY, recruited.id(), interf.id(), details);

				DUMPTOKEN(recruited.getConsistentReadVersion);
				DUMPTOKEN(recruited.waitFailure);
				DUMPTOKEN(recruited.getHealthMetrics);

				// printf("Recruited as grvProxyServer\n");
				errorForwarders.add(zombie(
				    recruited,
				    forwardError(errors, Role::GRV_PROXY, recruited.id(), grvProxyServer(recruited, req, dbInfo))));
				req.reply.send(recruited);
			}
			when(InitializeResolverRequest req = waitNext(interf.resolver.getFuture())) {
				LocalLineage _;
				getCurrentLineage()->modify(&RoleLineage::role) = ProcessClass::ClusterRole::Resolver;
				ResolverInterface recruited;
				recruited.locality = locality;
				recruited.initEndpoints();

				std::map<std::string, std::string> details;
				startRole(Role::RESOLVER, recruited.id(), interf.id(), details);

				DUMPTOKEN(recruited.resolve);
				DUMPTOKEN(recruited.metrics);
				DUMPTOKEN(recruited.split);
				DUMPTOKEN(recruited.waitFailure);

				errorForwarders.add(zombie(
				    recruited, forwardError(errors, Role::RESOLVER, recruited.id(), resolver(recruited, req, dbInfo))));
				req.reply.send(recruited);
			}
			when(InitializeLogRouterRequest req = waitNext(interf.logRouter.getFuture())) {
				LocalLineage _;
				getCurrentLineage()->modify(&RoleLineage::role) = ProcessClass::ClusterRole::LogRouter;
				TLogInterface recruited(locality);
				recruited.initEndpoints();

				std::map<std::string, std::string> details;
				startRole(Role::LOG_ROUTER, recruited.id(), interf.id(), details);

				DUMPTOKEN(recruited.peekMessages);
				DUMPTOKEN(recruited.peekStreamMessages);
				DUMPTOKEN(recruited.popMessages);
				DUMPTOKEN(recruited.commit);
				DUMPTOKEN(recruited.lock);
				DUMPTOKEN(recruited.getQueuingMetrics);
				DUMPTOKEN(recruited.confirmRunning);
				DUMPTOKEN(recruited.waitFailure);
				DUMPTOKEN(recruited.recoveryFinished);
				DUMPTOKEN(recruited.disablePopRequest);
				DUMPTOKEN(recruited.enablePopRequest);
				DUMPTOKEN(recruited.snapRequest);

				errorForwarders.add(
				    zombie(recruited,
				           forwardError(errors, Role::LOG_ROUTER, recruited.id(), logRouter(recruited, req, dbInfo))));
				req.reply.send(recruited);
			}
			when(CoordinationPingMessage m = waitNext(interf.coordinationPing.getFuture())) {
				TraceEvent("CoordinationPing", interf.id())
				    .detail("CCID", m.clusterControllerId)
				    .detail("TimeStep", m.timeStep);
			}
			when(SetMetricsLogRateRequest req = waitNext(interf.setMetricsRate.getFuture())) {
				TraceEvent("LoggingRateChange", interf.id())
				    .detail("OldDelay", loggingDelay)
				    .detail("NewLogPS", req.metricsLogsPerSecond);
				if (req.metricsLogsPerSecond != 0) {
					loggingDelay = 1.0 / req.metricsLogsPerSecond;
					loggingTrigger = Void();
				}
			}
			when(EventLogRequest req = waitNext(interf.eventLogRequest.getFuture())) {
				TraceEventFields e;
				if (req.getLastError)
					e = latestEventCache.getLatestError();
				else
					e = latestEventCache.get(req.eventName.toString());
				req.reply.send(e);
			}
			when(TraceBatchDumpRequest req = waitNext(interf.traceBatchDumpRequest.getFuture())) {
				g_traceBatch.dump();
				req.reply.send(Void());
			}
			when(DiskStoreRequest req = waitNext(interf.diskStoreRequest.getFuture())) {
				Standalone<VectorRef<UID>> ids;
				for (DiskStore d : getDiskStores(folder)) {
					bool included = true;
					if (!req.includePartialStores) {
						if (d.storeType == KeyValueStoreType::SSD_BTREE_V1) {
							included = fileExists(d.filename + ".fdb-wal");
						} else if (d.storeType == KeyValueStoreType::SSD_BTREE_V2) {
							included = fileExists(d.filename + ".sqlite-wal");
						} else if (d.storeType == KeyValueStoreType::SSD_REDWOOD_V1) {
							included = fileExists(d.filename + "0.pagerlog") && fileExists(d.filename + "1.pagerlog");
						} else if (d.storeType == KeyValueStoreType::SSD_ROCKSDB_V1) {
							included = fileExists(joinPath(d.filename, "CURRENT")) &&
							           fileExists(joinPath(d.filename, "IDENTITY"));
						} else if (d.storeType == KeyValueStoreType::SSD_SHARDED_ROCKSDB) {
							included = fileExists(joinPath(d.filename, "CURRENT")) &&
							           fileExists(joinPath(d.filename, "IDENTITY"));
						} else if (d.storeType == KeyValueStoreType::MEMORY) {
							included = fileExists(d.filename + "1.fdq");
						} else {
							ASSERT(d.storeType == KeyValueStoreType::MEMORY_RADIXTREE);
							included = fileExists(d.filename + "1.fdr");
						}
						if (d.storedComponent == DiskStore::COMPONENT::TLogData && included) {
							included = false;
							// The previous code assumed that d.filename is a filename.  But that is not true.
							// d.filename is a path. Removing a prefix and adding a new one just makes a broken
							// directory name.  So fileExists would always return false.
							// Weirdly, this doesn't break anything, as tested by taking a clean check of FDB,
							// setting included to false always, and then running correctness.  So I'm just
							// improving the situation by actually marking it as broken.
							// FIXME: this whole thing
							/*
							std::string logDataBasename;
							StringRef filename = d.filename;
							if (filename.startsWith(fileLogDataPrefix)) {
							    logDataBasename = fileLogQueuePrefix.toString() +
							d.filename.substr(fileLogDataPrefix.size()); } else { StringRef optionsString =
							filename.removePrefix(fileVersionedLogDataPrefix).eat("-"); logDataBasename =
							fileLogQueuePrefix.toString() + optionsString.toString() + "-";
							}
							TraceEvent("DiskStoreRequest").detail("FilenameBasename", logDataBasename);
							if (fileExists(logDataBasename + "0.fdq") && fileExists(logDataBasename + "1.fdq")) {
							    included = true;
							}
							*/
						}
					}
					if (included) {
						ids.push_back(ids.arena(), d.storeID);
					}
				}
				req.reply.send(ids);
			}
			when(wait(loggingTrigger)) {
				systemMonitor();
				loggingTrigger = delay(loggingDelay, TaskPriority::FlushTrace);
			}
			when(state WorkerSnapRequest snapReq = waitNext(interf.workerSnapReq.getFuture())) {
				std::string snapReqKey = snapReq.snapUID.toString() + snapReq.role.toString();
				if (snapReqResultMap.count(snapReqKey)) {
					CODE_PROBE(true, "Worker received a duplicate finished snapshot request", probe::decoration::rare);
					auto result = snapReqResultMap[snapReqKey];
					result.isError() ? snapReq.reply.sendError(result.getError()) : snapReq.reply.send(result.get());
					TraceEvent("RetryFinishedWorkerSnapRequest")
					    .detail("SnapUID", snapReq.snapUID.toString())
					    .detail("Role", snapReq.role)
					    .detail("Result", result.isError() ? result.getError().code() : success().code());
				} else if (snapReqMap.count(snapReqKey)) {
					CODE_PROBE(true, "Worker received a duplicate ongoing snapshot request", probe::decoration::rare);
					TraceEvent("RetryOngoingWorkerSnapRequest")
					    .detail("SnapUID", snapReq.snapUID.toString())
					    .detail("Role", snapReq.role);
					ASSERT(snapReq.role == snapReqMap[snapReqKey].role);
					ASSERT(snapReq.snapPayload == snapReqMap[snapReqKey].snapPayload);
					// Discard the old request if a duplicate new request is received
					// In theory, the old request should be discarded when we send this error since DD won't resend a
					// request unless for a network error, where the old request is discarded before sending the
					// duplicate request.
					snapReqMap[snapReqKey].reply.sendError(duplicate_snapshot_request());
					snapReqMap[snapReqKey] = snapReq;
				} else {
					snapReqMap[snapReqKey] = snapReq; // set map point to the request
					if (g_network->isSimulated() && (now() - lastSnapTime) < SERVER_KNOBS->SNAP_MINIMUM_TIME_GAP) {
						// duplicate snapshots on the same process for the same role is not allowed
						auto okay = lastSnapReq.snapUID != snapReq.snapUID || lastSnapReq.role != snapReq.role;
						TraceEvent(okay ? SevInfo : SevError, "RapidSnapRequestsOnSameProcess")
						    .detail("CurrSnapUID", snapReq.snapUID)
						    .detail("PrevSnapUID", lastSnapReq.snapUID)
						    .detail("CurrRole", snapReq.role)
						    .detail("PrevRole", lastSnapReq.role)
						    .detail("GapTime", now() - lastSnapTime);
					}
					auto* snapReqResultMapPtr = &snapReqResultMap;
					errorForwarders.add(fmap(
					    [snapReqResultMapPtr, snapReqKey](Void _) {
						    snapReqResultMapPtr->erase(snapReqKey);
						    return Void();
					    },
					    delayed(workerSnapCreate(snapReq,
					                             snapReq.role.toString() == "coord" ? coordFolder : folder,
					                             &snapReqMap,
					                             &snapReqResultMap),
					            SERVER_KNOBS->SNAP_MINIMUM_TIME_GAP)));
					if (g_network->isSimulated()) {
						lastSnapReq = snapReq;
						lastSnapTime = now();
					}
				}
			}
			when(wait(errorForwarders.getResult())) {}
			when(wait(handleErrors)) {}
		}
	} catch (Error& err) {
		// Make sure actors are cancelled before "recovery" promises are destructed.
		for (auto f : recoveries)
			f.cancel();
		state Error e = err;
		bool ok = e.code() == error_code_please_reboot || e.code() == error_code_actor_cancelled ||
		          e.code() == error_code_please_reboot_delete || e.code() == error_code_local_config_changed ||
		          e.code() == error_code_invalid_cluster_id;
		endRole(Role::WORKER, interf.id(), "WorkerError", ok, e);
		errorForwarders.clear(false);
		sharedLogs.clear();
		// blobWorkerFuture is also in errorForwarders so it's double refcounted. If we don't cancel it, it'll never
		// close it's IKVS and this will hang, leaving a zombie worker
		blobWorkerFuture.cancel();

		if (e.code() != error_code_actor_cancelled) {
			// actor_cancelled:
			// We get cancelled e.g. when an entire simulation times out, but in that case
			// we won't be restarted and don't need to wait for shutdown
			stopping.send(Void());
			wait(filesClosed.getResult()); // Wait for complete shutdown of KV stores
			wait(delay(0.0)); // Unwind the callstack to make sure that IAsyncFile references are all gone
			TraceEvent(SevInfo, "WorkerShutdownComplete", interf.id());
		}

		throw e;
	}
}

ACTOR Future<Void> extractClusterInterface(Reference<AsyncVar<Optional<ClusterControllerFullInterface>> const> in,
                                           Reference<AsyncVar<Optional<ClusterInterface>>> out) {
	loop {
		if (in->get().present()) {
			out->set(in->get().get().clientInterface);
		} else {
			out->set(Optional<ClusterInterface>());
		}
		wait(in->onChange());
	}
}

static std::set<int> const& normalWorkerErrors() {
	static std::set<int> s;
	if (s.empty()) {
		s.insert(error_code_please_reboot);
		s.insert(error_code_please_reboot_delete);
		s.insert(error_code_local_config_changed);
		s.insert(error_code_invalid_cluster_id);
	}
	return s;
}

ACTOR Future<Void> fileNotFoundToNever(Future<Void> f) {
	try {
		wait(f);
		return Void();
	} catch (Error& e) {
		if (e.code() == error_code_file_not_found) {
			TraceEvent(SevWarn, "ClusterCoordinatorFailed").error(e);
			return Never();
		}
		throw;
	}
}

ACTOR Future<Void> printTimeout() {
	wait(delay(5));
	if (!g_network->isSimulated()) {
		fprintf(stderr, "Warning: FDBD has not joined the cluster after 5 seconds.\n");
		fprintf(stderr, "  Check configuration and availability using the 'status' command with the fdbcli\n");
	}
	return Void();
}

ACTOR Future<Void> printOnFirstConnected(Reference<AsyncVar<Optional<ClusterInterface>> const> ci) {
	state Future<Void> timeoutFuture = printTimeout();
	loop {
		choose {
			when(wait(ci->get().present() ? IFailureMonitor::failureMonitor().onStateEqual(
			                                    ci->get().get().openDatabase.getEndpoint(), FailureStatus(false))
			                              : Never())) {
				printf("FDBD joined cluster.\n");
				TraceEvent("FDBDConnected").log();
				return Void();
			}
			when(wait(ci->onChange())) {}
		}
	}
}

ClusterControllerPriorityInfo getCCPriorityInfo(std::string filePath, ProcessClass processClass) {
	if (!fileExists(filePath))
		return ClusterControllerPriorityInfo(ProcessClass(processClass.classType(), ProcessClass::CommandLineSource)
		                                         .machineClassFitness(ProcessClass::ClusterController),
		                                     false,
		                                     ClusterControllerPriorityInfo::FitnessUnknown);
	std::string contents(readFileBytes(filePath, 1000));
	BinaryReader br(StringRef(contents), IncludeVersion());
	ClusterControllerPriorityInfo priorityInfo(
	    ProcessClass::UnsetFit, false, ClusterControllerPriorityInfo::FitnessUnknown);
	br >> priorityInfo;
	if (!br.empty()) {
		if (g_network->isSimulated()) {
			ASSERT(false);
		} else {
			TraceEvent(SevWarnAlways, "FitnessFileCorrupted").detail("filePath", filePath);
			return ClusterControllerPriorityInfo(ProcessClass(processClass.classType(), ProcessClass::CommandLineSource)
			                                         .machineClassFitness(ProcessClass::ClusterController),
			                                     false,
			                                     ClusterControllerPriorityInfo::FitnessUnknown);
		}
	}
	return priorityInfo;
}

ACTOR Future<Void> monitorAndWriteCCPriorityInfo(std::string filePath,
                                                 Reference<AsyncVar<ClusterControllerPriorityInfo>> asyncPriorityInfo) {
	loop {
		wait(asyncPriorityInfo->onChange());
		std::string contents(BinaryWriter::toValue(asyncPriorityInfo->get(),
		                                           IncludeVersion(ProtocolVersion::withClusterControllerPriorityInfo()))
		                         .toString());
		atomicReplace(filePath, contents, false);
	}
}

static const std::string versionFileName = "sw-version";

ACTOR Future<SWVersion> testSoftwareVersionCompatibility(std::string folder, ProtocolVersion currentVersion) {
	try {
		state std::string versionFilePath = joinPath(folder, versionFileName);
		state ErrorOr<Reference<IAsyncFile>> versionFile = wait(
		    errorOr(IAsyncFileSystem::filesystem(g_network)->open(versionFilePath, IAsyncFile::OPEN_READONLY, 0600)));

		if (versionFile.isError()) {
			if (versionFile.getError().code() == error_code_file_not_found && !fileExists(versionFilePath)) {
				// If a version file does not exist, we assume this is either a fresh
				// installation or an upgrade from a version that does not support version files.
				// Either way, we can safely continue running this version of software.
				TraceEvent(SevInfo, "NoPreviousSWVersion").log();
				return SWVersion();
			} else {
				// Dangerous to continue if we cannot do a software compatibility test
				throw versionFile.getError();
			}
		} else {
			// Test whether the most newest software version that has been run on this cluster is
			// compatible with the current software version
			state int64_t filesize = wait(versionFile.get()->size());
			state Standalone<StringRef> buf = makeString(filesize);
			int readLen = wait(versionFile.get()->read(mutateString(buf), filesize, 0));
			if (filesize == 0 || readLen != filesize) {
				throw file_corrupt();
			}

			try {
				SWVersion swversion = ObjectReader::fromStringRef<SWVersion>(buf, IncludeVersion());
				ProtocolVersion lowestCompatibleVersion(swversion.lowestCompatibleProtocolVersion());
				if (currentVersion >= lowestCompatibleVersion) {
					return swversion;
				} else {
					throw incompatible_software_version();
				}
			} catch (Error& e) {
				throw e;
			}
		}
	} catch (Error& e) {
		if (e.code() == error_code_actor_cancelled) {
			throw;
		}
		// TODO(bvr): Inject faults
		TraceEvent(SevWarnAlways, "OpenReadSWVersionFileError").error(e);
		throw;
	}
}

ACTOR Future<Void> updateNewestSoftwareVersion(std::string folder,
                                               ProtocolVersion currentVersion,
                                               ProtocolVersion latestVersion,
                                               ProtocolVersion minCompatibleVersion) {

	ASSERT(currentVersion >= minCompatibleVersion);

	try {
		state std::string versionFilePath = joinPath(folder, versionFileName);
		ErrorOr<Reference<IAsyncFile>> versionFile = wait(
		    errorOr(IAsyncFileSystem::filesystem(g_network)->open(versionFilePath, IAsyncFile::OPEN_READONLY, 0600)));

		if (versionFile.isError() &&
		    (versionFile.getError().code() != error_code_file_not_found || fileExists(versionFilePath))) {
			throw versionFile.getError();
		}

		state Reference<IAsyncFile> newVersionFile = wait(IAsyncFileSystem::filesystem()->open(
		    versionFilePath,
		    IAsyncFile::OPEN_ATOMIC_WRITE_AND_CREATE | IAsyncFile::OPEN_CREATE | IAsyncFile::OPEN_READWRITE,
		    0600));

		SWVersion swVersion(latestVersion, currentVersion, minCompatibleVersion);
		Value s = swVersionValue(swVersion);
		ErrorOr<Void> e = wait(holdWhile(s, errorOr(newVersionFile->write(s.begin(), s.size(), 0))));
		if (e.isError()) {
			throw e.getError();
		}
		wait(newVersionFile->sync());
	} catch (Error& e) {
		if (e.code() == error_code_actor_cancelled) {
			throw;
		}
		TraceEvent(SevWarnAlways, "OpenWriteSWVersionFileError").error(e);
		throw;
	}

	return Void();
}

ACTOR Future<Void> testAndUpdateSoftwareVersionCompatibility(std::string dataFolder, UID processIDUid) {
	ErrorOr<SWVersion> swVersion =
	    wait(errorOr(testSoftwareVersionCompatibility(dataFolder, currentProtocolVersion())));
	if (swVersion.isError()) {
		TraceEvent(SevWarnAlways, "SWVersionCompatibilityCheckError", processIDUid).error(swVersion.getError());
		throw swVersion.getError();
	}

	TraceEvent(SevInfo, "SWVersionCompatible", processIDUid).detail("SWVersion", swVersion.get());

	if (!swVersion.get().isValid() ||
	    currentProtocolVersion() > ProtocolVersion(swVersion.get().newestProtocolVersion())) {
		ErrorOr<Void> updatedSWVersion = wait(errorOr(updateNewestSoftwareVersion(
		    dataFolder, currentProtocolVersion(), currentProtocolVersion(), minCompatibleProtocolVersion)));
		if (updatedSWVersion.isError()) {
			throw updatedSWVersion.getError();
		}
	} else if (currentProtocolVersion() < ProtocolVersion(swVersion.get().newestProtocolVersion())) {
		ErrorOr<Void> updatedSWVersion = wait(
		    errorOr(updateNewestSoftwareVersion(dataFolder,
		                                        currentProtocolVersion(),
		                                        ProtocolVersion(swVersion.get().newestProtocolVersion()),
		                                        ProtocolVersion(swVersion.get().lowestCompatibleProtocolVersion()))));
		if (updatedSWVersion.isError()) {
			throw updatedSWVersion.getError();
		}
	}

	ErrorOr<SWVersion> newSWVersion =
	    wait(errorOr(testSoftwareVersionCompatibility(dataFolder, currentProtocolVersion())));
	if (newSWVersion.isError()) {
		TraceEvent(SevWarnAlways, "SWVersionCompatibilityCheckError", processIDUid).error(newSWVersion.getError());
		throw newSWVersion.getError();
	}

	TraceEvent(SevInfo, "VerifiedNewSoftwareVersion", processIDUid).detail("SWVersion", newSWVersion.get());

	return Void();
}

static const std::string swversionTestDirName = "sw-version-test";

TEST_CASE("/fdbserver/worker/swversion/noversionhistory") {
	if (!platform::createDirectory("sw-version-test")) {
		TraceEvent(SevWarnAlways, "FailedToCreateDirectory").detail("Directory", "sw-version-test");
		return Void();
	}

	ErrorOr<SWVersion> swversion = wait(errorOr(
	    testSoftwareVersionCompatibility(swversionTestDirName, ProtocolVersion::withStorageInterfaceReadiness())));

	if (!swversion.isError()) {
		ASSERT(!swversion.get().isValid());
	}

	wait(IAsyncFileSystem::filesystem()->deleteFile(joinPath(swversionTestDirName, versionFileName), true));

	return Void();
}

TEST_CASE("/fdbserver/worker/swversion/writeVerifyVersion") {
	if (!platform::createDirectory("sw-version-test")) {
		TraceEvent(SevWarnAlways, "FailedToCreateDirectory").detail("Directory", "sw-version-test");
		return Void();
	}

	ErrorOr<Void> f = wait(errorOr(updateNewestSoftwareVersion(swversionTestDirName,
	                                                           ProtocolVersion::withStorageInterfaceReadiness(),
	                                                           ProtocolVersion::withStorageInterfaceReadiness(),
	                                                           ProtocolVersion::withTSS())));

	ErrorOr<SWVersion> swversion = wait(errorOr(
	    testSoftwareVersionCompatibility(swversionTestDirName, ProtocolVersion::withStorageInterfaceReadiness())));

	if (!swversion.isError()) {
		ASSERT(swversion.get().newestProtocolVersion() == ProtocolVersion::withStorageInterfaceReadiness().version());
		ASSERT(swversion.get().lastRunProtocolVersion() == ProtocolVersion::withStorageInterfaceReadiness().version());
		ASSERT(swversion.get().lowestCompatibleProtocolVersion() == ProtocolVersion::withTSS().version());
	}

	wait(IAsyncFileSystem::filesystem()->deleteFile(joinPath(swversionTestDirName, versionFileName), true));

	return Void();
}

TEST_CASE("/fdbserver/worker/swversion/runCompatibleOlder") {
	if (!platform::createDirectory("sw-version-test")) {
		TraceEvent(SevWarnAlways, "FailedToCreateDirectory").detail("Directory", "sw-version-test");
		return Void();
	}

	{
		ErrorOr<Void> f = wait(errorOr(updateNewestSoftwareVersion(swversionTestDirName,
		                                                           ProtocolVersion::withStorageInterfaceReadiness(),
		                                                           ProtocolVersion::withStorageInterfaceReadiness(),
		                                                           ProtocolVersion::withTSS())));
	}

	{
		ErrorOr<SWVersion> swversion = wait(errorOr(
		    testSoftwareVersionCompatibility(swversionTestDirName, ProtocolVersion::withStorageInterfaceReadiness())));

		if (!swversion.isError()) {
			ASSERT(swversion.get().newestProtocolVersion() ==
			       ProtocolVersion::withStorageInterfaceReadiness().version());
			ASSERT(swversion.get().lastRunProtocolVersion() ==
			       ProtocolVersion::withStorageInterfaceReadiness().version());
			ASSERT(swversion.get().lowestCompatibleProtocolVersion() == ProtocolVersion::withTSS().version());

			TraceEvent(SevInfo, "UT/swversion/runCompatibleOlder").detail("SWVersion", swversion.get());
		}
	}

	{
		ErrorOr<Void> f = wait(errorOr(updateNewestSoftwareVersion(swversionTestDirName,
		                                                           ProtocolVersion::withTSS(),
		                                                           ProtocolVersion::withStorageInterfaceReadiness(),
		                                                           ProtocolVersion::withTSS())));
	}

	{
		ErrorOr<SWVersion> swversion = wait(errorOr(
		    testSoftwareVersionCompatibility(swversionTestDirName, ProtocolVersion::withStorageInterfaceReadiness())));

		if (!swversion.isError()) {
			ASSERT(swversion.get().newestProtocolVersion() ==
			       ProtocolVersion::withStorageInterfaceReadiness().version());
			ASSERT(swversion.get().lastRunProtocolVersion() == ProtocolVersion::withTSS().version());
			ASSERT(swversion.get().lowestCompatibleProtocolVersion() == ProtocolVersion::withTSS().version());
		}
	}

	wait(IAsyncFileSystem::filesystem()->deleteFile(joinPath(swversionTestDirName, versionFileName), true));

	return Void();
}

TEST_CASE("/fdbserver/worker/swversion/runIncompatibleOlder") {
	if (!platform::createDirectory("sw-version-test")) {
		TraceEvent(SevWarnAlways, "FailedToCreateDirectory").detail("Directory", "sw-version-test");
		return Void();
	}

	{
		ErrorOr<Void> f = wait(errorOr(updateNewestSoftwareVersion(swversionTestDirName,
		                                                           ProtocolVersion::withStorageInterfaceReadiness(),
		                                                           ProtocolVersion::withStorageInterfaceReadiness(),
		                                                           ProtocolVersion::withTSS())));
	}

	{
		ErrorOr<SWVersion> swversion = wait(errorOr(
		    testSoftwareVersionCompatibility(swversionTestDirName, ProtocolVersion::withStorageInterfaceReadiness())));

		if (!swversion.isError()) {
			ASSERT(swversion.get().newestProtocolVersion() ==
			       ProtocolVersion::withStorageInterfaceReadiness().version());
			ASSERT(swversion.get().lastRunProtocolVersion() ==
			       ProtocolVersion::withStorageInterfaceReadiness().version());
			ASSERT(swversion.get().lowestCompatibleProtocolVersion() == ProtocolVersion::withTSS().version());
		}
	}

	{
		ErrorOr<SWVersion> swversion =
		    wait(errorOr(testSoftwareVersionCompatibility(swversionTestDirName, ProtocolVersion::withCacheRole())));

		ASSERT(swversion.isError() && swversion.getError().code() == error_code_incompatible_software_version);
	}

	wait(IAsyncFileSystem::filesystem()->deleteFile(joinPath(swversionTestDirName, versionFileName), true));

	return Void();
}

TEST_CASE("/fdbserver/worker/swversion/runNewer") {
	if (!platform::createDirectory("sw-version-test")) {
		TraceEvent(SevWarnAlways, "FailedToCreateDirectory").detail("Directory", "sw-version-test");
		return Void();
	}

	{
		ErrorOr<Void> f = wait(errorOr(updateNewestSoftwareVersion(swversionTestDirName,
		                                                           ProtocolVersion::withTSS(),
		                                                           ProtocolVersion::withTSS(),
		                                                           ProtocolVersion::withCacheRole())));
	}

	{
		ErrorOr<SWVersion> swversion = wait(errorOr(
		    testSoftwareVersionCompatibility(swversionTestDirName, ProtocolVersion::withStorageInterfaceReadiness())));

		if (!swversion.isError()) {
			ASSERT(swversion.get().newestProtocolVersion() == ProtocolVersion::withTSS().version());
			ASSERT(swversion.get().lastRunProtocolVersion() == ProtocolVersion::withTSS().version());
			ASSERT(swversion.get().lowestCompatibleProtocolVersion() == ProtocolVersion::withCacheRole().version());
		}
	}

	{
		ErrorOr<Void> f = wait(errorOr(updateNewestSoftwareVersion(swversionTestDirName,
		                                                           ProtocolVersion::withStorageInterfaceReadiness(),
		                                                           ProtocolVersion::withStorageInterfaceReadiness(),
		                                                           ProtocolVersion::withTSS())));
	}

	{
		ErrorOr<SWVersion> swversion = wait(errorOr(
		    testSoftwareVersionCompatibility(swversionTestDirName, ProtocolVersion::withStorageInterfaceReadiness())));

		if (!swversion.isError()) {
			ASSERT(swversion.get().newestProtocolVersion() ==
			       ProtocolVersion::withStorageInterfaceReadiness().version());
			ASSERT(swversion.get().lastRunProtocolVersion() ==
			       ProtocolVersion::withStorageInterfaceReadiness().version());
			ASSERT(swversion.get().lowestCompatibleProtocolVersion() == ProtocolVersion::withTSS().version());
		}
	}

	wait(IAsyncFileSystem::filesystem()->deleteFile(joinPath(swversionTestDirName, versionFileName), true));

	return Void();
}

ACTOR Future<UID> createAndLockProcessIdFile(std::string folder) {
	state UID processIDUid;
	platform::createDirectory(folder);

	loop {
		try {
			state std::string lockFilePath = joinPath(folder, "processId");
			state ErrorOr<Reference<IAsyncFile>> lockFile = wait(errorOr(IAsyncFileSystem::filesystem(g_network)->open(
			    lockFilePath, IAsyncFile::OPEN_READWRITE | IAsyncFile::OPEN_LOCK, 0600)));

			if (lockFile.isError() && lockFile.getError().code() == error_code_file_not_found &&
			    !fileExists(lockFilePath)) {
				Reference<IAsyncFile> _lockFile = wait(IAsyncFileSystem::filesystem()->open(
				    lockFilePath,
				    IAsyncFile::OPEN_ATOMIC_WRITE_AND_CREATE | IAsyncFile::OPEN_CREATE | IAsyncFile::OPEN_LOCK |
				        IAsyncFile::OPEN_READWRITE,
				    0600));
				lockFile = _lockFile;
				processIDUid = deterministicRandom()->randomUniqueID();
				BinaryWriter wr(IncludeVersion(ProtocolVersion::withProcessIDFile()));
				wr << processIDUid;
				wait(lockFile.get()->write(wr.getData(), wr.getLength(), 0));
				wait(lockFile.get()->sync());
			} else {
				if (lockFile.isError())
					throw lockFile.getError(); // If we've failed to open the file, throw an exception

				int64_t fileSize = wait(lockFile.get()->size());
				state Key fileData = makeString(fileSize);
				wait(success(lockFile.get()->read(mutateString(fileData), fileSize, 0)));
				try {
					processIDUid = BinaryReader::fromStringRef<UID>(fileData, IncludeVersion());
					return processIDUid;
				} catch (Error& e) {
					if (!g_network->isSimulated()) {
						throw;
					}
					lockFile = ErrorOr<Reference<IAsyncFile>>();
					wait(IAsyncFileSystem::filesystem()->deleteFile(lockFilePath, true));
				}
			}
		} catch (Error& e) {
			if (e.code() == error_code_actor_cancelled) {
				throw;
			}
			if (!e.isInjectedFault()) {
				fprintf(stderr,
				        "ERROR: error creating or opening process id file `%s'.\n",
				        joinPath(folder, "processId").c_str());
			}
			TraceEvent(SevError, "OpenProcessIdError").error(e);
			throw;
		}
	}
}

ACTOR Future<MonitorLeaderInfo> monitorLeaderWithDelayedCandidacyImplOneGeneration(
    Reference<IClusterConnectionRecord> connRecord,
    Reference<AsyncVar<Value>> result,
    MonitorLeaderInfo info) {
	ClusterConnectionString cs = info.intermediateConnRecord->getConnectionString();
	state int coordinatorsSize = cs.hostnames.size() + cs.coords.size();
	state ElectionResultRequest request;
	state int index = 0;
	state int successIndex = 0;
	state std::vector<LeaderElectionRegInterface> leaderElectionServers;

	leaderElectionServers.reserve(coordinatorsSize);
	for (const auto& h : cs.hostnames) {
		leaderElectionServers.push_back(LeaderElectionRegInterface(h));
	}
	for (const auto& c : cs.coords) {
		leaderElectionServers.push_back(LeaderElectionRegInterface(c));
	}
	deterministicRandom()->randomShuffle(leaderElectionServers);

	request.key = cs.clusterKey();
	request.hostnames = cs.hostnames;
	request.coordinators = cs.coords;

	loop {
		LeaderElectionRegInterface interf = leaderElectionServers[index];
		bool usingHostname = interf.hostname.present();
		request.reply = ReplyPromise<Optional<LeaderInfo>>();

		state ErrorOr<Optional<LeaderInfo>> leader;
		if (usingHostname) {
			wait(store(
			    leader,
			    tryGetReplyFromHostname(request, interf.hostname.get(), WLTOKEN_LEADERELECTIONREG_ELECTIONRESULT)));
		} else {
			wait(store(leader, interf.electionResult.tryGetReply(request)));
		}

		if (leader.present()) {
			if (leader.get().present()) {
				if (leader.get().get().forward) {
					info.intermediateConnRecord = connRecord->makeIntermediateRecord(
					    ClusterConnectionString(leader.get().get().serializedInfo.toString()));
					return info;
				}
				if (connRecord != info.intermediateConnRecord) {
					if (!info.hasConnected) {
						TraceEvent(SevWarnAlways, "IncorrectClusterFileContentsAtConnection")
						    .detail("ClusterFile", connRecord->toString())
						    .detail("StoredConnectionString", connRecord->getConnectionString().toString())
						    .detail("CurrentConnectionString",
						            info.intermediateConnRecord->getConnectionString().toString());
					}
					wait(connRecord->setAndPersistConnectionString(info.intermediateConnRecord->getConnectionString()));
					info.intermediateConnRecord = connRecord;
				}

				info.hasConnected = true;
				connRecord->notifyConnected();
				request.knownLeader = leader.get().get().changeID;

				ClusterControllerPriorityInfo info = leader.get().get().getPriorityInfo();
				if (leader.get().get().serializedInfo.size() && !info.isExcluded &&
				    (info.dcFitness == ClusterControllerPriorityInfo::FitnessPrimary ||
				     info.dcFitness == ClusterControllerPriorityInfo::FitnessPreferred ||
				     info.dcFitness == ClusterControllerPriorityInfo::FitnessUnknown)) {
					result->set(leader.get().get().serializedInfo);
				} else {
					result->set(Value());
				}
			}
			successIndex = index;
		} else {
			index = (index + 1) % coordinatorsSize;
			if (index == successIndex) {
				wait(delay(CLIENT_KNOBS->COORDINATOR_RECONNECTION_DELAY));
			}
		}
	}
}

ACTOR Future<Void> monitorLeaderWithDelayedCandidacyImplInternal(Reference<IClusterConnectionRecord> connRecord,
                                                                 Reference<AsyncVar<Value>> outSerializedLeaderInfo) {
	state MonitorLeaderInfo info(connRecord);
	loop {
		MonitorLeaderInfo _info =
		    wait(monitorLeaderWithDelayedCandidacyImplOneGeneration(connRecord, outSerializedLeaderInfo, info));
		info = _info;
	}
}

template <class LeaderInterface>
Future<Void> monitorLeaderWithDelayedCandidacyImpl(
    Reference<IClusterConnectionRecord> const& connRecord,
    Reference<AsyncVar<Optional<LeaderInterface>>> const& outKnownLeader) {
	LeaderDeserializer<LeaderInterface> deserializer;
	auto serializedInfo = makeReference<AsyncVar<Value>>();
	Future<Void> m = monitorLeaderWithDelayedCandidacyImplInternal(connRecord, serializedInfo);
	return m || deserializer(serializedInfo, outKnownLeader);
}

ACTOR Future<Void> monitorLeaderWithDelayedCandidacy(
    Reference<IClusterConnectionRecord> connRecord,
    Reference<AsyncVar<Optional<ClusterControllerFullInterface>>> currentCC,
    Reference<AsyncVar<ClusterControllerPriorityInfo>> asyncPriorityInfo,
    LocalityData locality,
    Reference<AsyncVar<ServerDBInfo>> dbInfo,
    ConfigDBType configDBType,
    Reference<AsyncVar<Optional<UID>>> clusterId) {
	state Future<Void> monitor = monitorLeaderWithDelayedCandidacyImpl(connRecord, currentCC);
	state Future<Void> timeout;

	loop {
		if (currentCC->get().present() && dbInfo->get().clusterInterface == currentCC->get().get() &&
		    IFailureMonitor::failureMonitor()
		        .getState(currentCC->get().get().registerWorker.getEndpoint())
		        .isAvailable()) {
			timeout = Future<Void>();
		} else if (!timeout.isValid()) {
			timeout =
			    delay(SERVER_KNOBS->MIN_DELAY_CC_WORST_FIT_CANDIDACY_SECONDS +
			          (deterministicRandom()->random01() * (SERVER_KNOBS->MAX_DELAY_CC_WORST_FIT_CANDIDACY_SECONDS -
			                                                SERVER_KNOBS->MIN_DELAY_CC_WORST_FIT_CANDIDACY_SECONDS)));
		}
		choose {
			when(wait(currentCC->onChange())) {}
			when(wait(dbInfo->onChange())) {}
			when(wait(currentCC->get().present() ? IFailureMonitor::failureMonitor().onStateChanged(
			                                           currentCC->get().get().registerWorker.getEndpoint())
			                                     : Never())) {}
			when(wait(timeout.isValid() ? timeout : Never())) {
				monitor.cancel();
				wait(clusterController(connRecord, currentCC, asyncPriorityInfo, locality, configDBType, clusterId));
				return Void();
			}
		}
	}
}

extern void setupStackSignal();

ACTOR Future<Void> serveProtocolInfo() {
	state PublicRequestStream<ProtocolInfoRequest> protocolInfo(
	    PeerCompatibilityPolicy{ RequirePeer::AtLeast, ProtocolVersion::withStableInterfaces() });
	protocolInfo.makeWellKnownEndpoint(WLTOKEN_PROTOCOL_INFO, TaskPriority::DefaultEndpoint);
	loop {
		state ProtocolInfoRequest req = waitNext(protocolInfo.getFuture());
		req.reply.send(ProtocolInfoReply{ g_network->protocolVersion() });
	}
}

// Handles requests from ProcessInterface, an interface meant for direct
// communication between the client and FDB processes.
ACTOR Future<Void> serveProcess() {
	state ProcessInterface process;
	process.getInterface.makeWellKnownEndpoint(WLTOKEN_PROCESS, TaskPriority::DefaultEndpoint);
	loop {
		choose {
			when(GetProcessInterfaceRequest req = waitNext(process.getInterface.getFuture())) {
				req.reply.send(process);
			}
			when(ActorLineageRequest req = waitNext(process.actorLineage.getFuture())) {
				state SampleCollection sampleCollector;
				auto samples = sampleCollector->get(req.timeStart, req.timeEnd);

				std::vector<SerializedSample> serializedSamples;
				for (const auto& samplePtr : samples) {
					auto serialized = SerializedSample{ .time = samplePtr->time };
					for (const auto& [waitState, pair] : samplePtr->data) {
						if (waitState >= req.waitStateStart && waitState <= req.waitStateEnd) {
							serialized.data[waitState] = std::string(pair.first, pair.second);
						}
					}
					serializedSamples.push_back(std::move(serialized));
				}
				ActorLineageReply reply{ serializedSamples };
				req.reply.send(reply);
			}
		}
	}
}

Optional<UID> readClusterId(std::string filePath) {
	if (!fileExists(filePath)) {
		return Optional<UID>();
	}
	std::string contents(readFileBytes(filePath, 10000));
	BinaryReader br(StringRef(contents), IncludeVersion());
	UID clusterId;
	br >> clusterId;
	return clusterId;
}

ACTOR Future<Void> fdbd(Reference<IClusterConnectionRecord> connRecord,
                        LocalityData localities,
                        ProcessClass processClass,
                        std::string dataFolder,
                        std::string coordFolder,
                        int64_t memoryLimit,
                        std::string metricsConnFile,
                        std::string metricsPrefix,
                        int64_t memoryProfileThreshold,
                        std::string whitelistBinPaths,
                        std::string configPath,
                        std::map<std::string, std::string> manualKnobOverrides,
                        ConfigDBType configDBType) {
	state std::vector<Future<Void>> actors;
	state Reference<ConfigNode> configNode;
	state Reference<LocalConfiguration> localConfig;
	if (configDBType != ConfigDBType::DISABLED) {
		localConfig = makeReference<LocalConfiguration>(
		    dataFolder, configPath, manualKnobOverrides, IsTest(g_network->isSimulated()));
	}
	// setupStackSignal();
	getCurrentLineage()->modify(&RoleLineage::role) = ProcessClass::Worker;

	if (configDBType != ConfigDBType::DISABLED) {
		configNode = makeReference<ConfigNode>(dataFolder);
	}

	actors.push_back(serveProtocolInfo());
	actors.push_back(serveProcess());

	try {
		ServerCoordinators coordinators(connRecord, configDBType);
		if (g_network->isSimulated()) {
			whitelistBinPaths = ",, random_path,  /bin/snap_create.sh,,";
		}
		TraceEvent("StartingFDBD")
		    .detail("ZoneID", localities.zoneId())
		    .detail("MachineId", localities.machineId())
		    .detail("DiskPath", dataFolder)
		    .detail("CoordPath", coordFolder)
		    .detail("WhiteListBinPath", whitelistBinPaths)
		    .detail("ConfigDBType", configDBType);

		state ConfigBroadcastInterface configBroadcastInterface;
		// SOMEDAY: start the services on the machine in a staggered fashion in simulation?
		// Endpoints should be registered first before any process trying to connect to it.
		// So coordinationServer actor should be the first one executed before any other.
		if (coordFolder.size()) {
			// SOMEDAY: remove the fileNotFound wrapper and make DiskQueue construction safe from errors setting up
			// their files
			actors.push_back(
			    fileNotFoundToNever(coordinationServer(coordFolder, connRecord, configNode, configBroadcastInterface)));
		}

		state UID processIDUid = wait(createAndLockProcessIdFile(dataFolder));
		localities.set(LocalityData::keyProcessId, processIDUid.toString());
		// Only one process can execute on a dataFolder from this point onwards

		wait(testAndUpdateSoftwareVersionCompatibility(dataFolder, processIDUid));

		if (configDBType != ConfigDBType::DISABLED) {
			wait(localConfig->initialize());
		}

		std::string fitnessFilePath = joinPath(dataFolder, "fitness");
		auto cc = makeReference<AsyncVar<Optional<ClusterControllerFullInterface>>>();
		auto ci = makeReference<AsyncVar<Optional<ClusterInterface>>>();
		auto asyncPriorityInfo =
		    makeReference<AsyncVar<ClusterControllerPriorityInfo>>(getCCPriorityInfo(fitnessFilePath, processClass));
		auto serverDBInfo = ServerDBInfo();
		serverDBInfo.myLocality = localities;
		auto dbInfo = makeReference<AsyncVar<ServerDBInfo>>(serverDBInfo);
		Reference<AsyncVar<Optional<UID>>> clusterId(
		    new AsyncVar<Optional<UID>>(readClusterId(joinPath(dataFolder, clusterIdFilename))));
		TraceEvent("MyLocality").detail("Locality", dbInfo->get().myLocality.toString());

		actors.push_back(reportErrors(monitorAndWriteCCPriorityInfo(fitnessFilePath, asyncPriorityInfo),
		                              "MonitorAndWriteCCPriorityInfo"));
		if (processClass.machineClassFitness(ProcessClass::ClusterController) == ProcessClass::NeverAssign) {
			actors.push_back(reportErrors(monitorLeader(connRecord, cc), "ClusterController"));
		} else if (processClass.machineClassFitness(ProcessClass::ClusterController) == ProcessClass::WorstFit &&
		           SERVER_KNOBS->MAX_DELAY_CC_WORST_FIT_CANDIDACY_SECONDS > 0) {
			actors.push_back(
			    reportErrors(monitorLeaderWithDelayedCandidacy(
			                     connRecord, cc, asyncPriorityInfo, localities, dbInfo, configDBType, clusterId),
			                 "ClusterController"));
		} else {
			actors.push_back(
			    reportErrors(clusterController(connRecord, cc, asyncPriorityInfo, localities, configDBType, clusterId),
			                 "ClusterController"));
		}
		actors.push_back(reportErrors(extractClusterInterface(cc, ci), "ExtractClusterInterface"));
		actors.push_back(reportErrorsExcept(workerServer(connRecord,
		                                                 cc,
		                                                 localities,
		                                                 asyncPriorityInfo,
		                                                 processClass,
		                                                 dataFolder,
		                                                 memoryLimit,
		                                                 metricsConnFile,
		                                                 metricsPrefix,
		                                                 memoryProfileThreshold,
		                                                 coordFolder,
		                                                 whitelistBinPaths,
		                                                 dbInfo,
		                                                 configBroadcastInterface,
		                                                 configNode,
		                                                 localConfig,
		                                                 clusterId),
		                                    "WorkerServer",
		                                    UID(),
		                                    &normalWorkerErrors()));
		state Future<Void> firstConnect = reportErrors(printOnFirstConnected(ci), "ClusterFirstConnectedError");

		wait(quorum(actors, 1));
		ASSERT(false); // None of these actors should terminate normally
		throw internal_error();
	} catch (Error& e) {
		// Make sure actors are cancelled before recoveredDiskFiles is destructed.
		// Otherwise, these actors may get a broken promise error.
		for (auto f : actors)
			f.cancel();
		state Error err = checkIOTimeout(e);
		if (e.code() == error_code_invalid_cluster_id) {
			// If this process tried to join an invalid cluster, become a
			// zombie and wait for manual action by the operator.
			TraceEvent(g_network->isSimulated() ? SevWarnAlways : SevError, "ZombieProcess").error(e);
			wait(Never());
		}
		throw err;
	}
}

const Role Role::WORKER("Worker", "WK", false);
const Role Role::STORAGE_SERVER("StorageServer", "SS");
const Role Role::TESTING_STORAGE_SERVER("TestingStorageServer", "ST");
const Role Role::TRANSACTION_LOG("TLog", "TL");
const Role Role::SHARED_TRANSACTION_LOG("SharedTLog", "SL", false);
const Role Role::COMMIT_PROXY("CommitProxyServer", "CP");
const Role Role::GRV_PROXY("GrvProxyServer", "GP");
const Role Role::MASTER("MasterServer", "MS");
const Role Role::RESOLVER("Resolver", "RV");
const Role Role::CLUSTER_CONTROLLER("ClusterController", "CC");
const Role Role::TESTER("Tester", "TS");
const Role Role::LOG_ROUTER("LogRouter", "LR");
const Role Role::DATA_DISTRIBUTOR("DataDistributor", "DD");
const Role Role::RATEKEEPER("Ratekeeper", "RK");
const Role Role::BLOB_MANAGER("BlobManager", "BM");
const Role Role::BLOB_WORKER("BlobWorker", "BW");
const Role Role::BLOB_MIGRATOR("BlobMigrator", "MG");
const Role Role::STORAGE_CACHE("StorageCache", "SC");
const Role Role::COORDINATOR("Coordinator", "CD");
const Role Role::BACKUP("Backup", "BK");
const Role Role::ENCRYPT_KEY_PROXY("EncryptKeyProxy", "EP");
const Role Role::CONSISTENCYSCAN("ConsistencyScan", "CS");<|MERGE_RESOLUTION|>--- conflicted
+++ resolved
@@ -1097,20 +1097,6 @@
 
 } // namespace
 
-<<<<<<< HEAD
-// Check if the current worker is a transaction worker, and is experiencing degraded or disconnected peers. If so,
-// report degraded and disconnected peers to the cluster controller.
-void doPeerHealthCheck(Reference<AsyncVar<Optional<ClusterControllerFullInterface>> const> ccInterface,
-                       const WorkerInterface& interf,
-                       const LocalityData& locality,
-                       Reference<AsyncVar<ServerDBInfo> const> dbInfo) {
-	const auto& allPeers = FlowTransport::transport().getAllPeers();
-
-			// Check remote log router connectivity only when remote TLogs are recruited and in use.
-			bool checkRemoteLogRouterConnectivity = dbInfo->get().recoveryState == RecoveryState::ALL_LOGS_RECRUITED ||
-			                                        dbInfo->get().recoveryState == RecoveryState::FULLY_RECOVERED;
-			UpdateWorkerHealthRequest req;
-=======
 // Returns true if the `peer` has enough measurement samples that should be checked by the health monitor.
 bool shouldCheckPeer(Reference<Peer> peer) {
 	if (peer->connectFailedCount != 0) {
@@ -1156,7 +1142,6 @@
 	bool checkRemoteLogRouterConnectivity = dbInfo->get().recoveryState == RecoveryState::ALL_LOGS_RECRUITED ||
 	                                        dbInfo->get().recoveryState == RecoveryState::FULLY_RECOVERED;
 	UpdateWorkerHealthRequest req;
->>>>>>> 3520bfba
 
 	enum WorkerLocation { None, Primary, Satellite, Remote };
 	WorkerLocation workerLocation = None;
@@ -1168,164 +1153,6 @@
 		workerLocation = Satellite;
 	}
 
-<<<<<<< HEAD
-	if (workerLocation == None) {
-		// This worker doesn't need to monitor anything if it is in remote satellite.
-		return;
-	}
-				for (const auto& [address, peer] : allPeers) {
-					if (peer->connectFailedCount == 0 &&
-					    peer->pingLatencies.getPopulationSize() < SERVER_KNOBS->PEER_LATENCY_CHECK_MIN_POPULATION) {
-						// Ignore peers that don't have enough samples.
-						// TODO(zhewu): Currently, FlowTransport latency monitor clears ping latency samples on a
-						// regular basis, which may affect the measurement count. Currently,
-						// WORKER_HEALTH_MONITOR_INTERVAL is much smaller than the ping clearance interval, so it may be
-						// ok. If this ends to be a problem, we need to consider keep track of last ping latencies
-						// logged.
-						continue;
-					}
-					bool degradedPeer = false;
-					bool disconnectedPeer = false;
-
-					// If peer->lastLoggedTime == 0, we just started monitor this peer and haven't logged it once yet.
-					double lastLoggedTime = peer->lastLoggedTime <= 0.0 ? peer->lastConnectTime : peer->lastLoggedTime;
-					if ((workerLocation == Primary && addressInDbAndPrimaryDc(address, dbInfo)) ||
-					    (workerLocation == Remote && addressInDbAndRemoteDc(address, dbInfo))) {
-						// Monitors intra DC latencies between servers that in the primary or remote DC's transaction
-						// systems. Note that currently we are not monitor storage servers, since lagging in storage
-						// servers today already can trigger server exclusion by data distributor.
-
-						if (peer->connectFailedCount >= SERVER_KNOBS->PEER_DEGRADATION_CONNECTION_FAILURE_COUNT) {
-							disconnectedPeer = true;
-						} else if (peer->pingLatencies.percentile(SERVER_KNOBS->PEER_LATENCY_DEGRADATION_PERCENTILE) >
-						               SERVER_KNOBS->PEER_LATENCY_DEGRADATION_THRESHOLD ||
-						           peer->timeoutCount / (double)(peer->pingLatencies.getPopulationSize()) >
-						               SERVER_KNOBS->PEER_TIMEOUT_PERCENTAGE_DEGRADATION_THRESHOLD) {
-							degradedPeer = true;
-						}
-						if (disconnectedPeer || degradedPeer) {
-							TraceEvent("HealthMonitorDetectDegradedPeer")
-							    .detail("Peer", address)
-							    .detail("Elapsed", now() - lastLoggedTime)
-							    .detail("Disconnected", disconnectedPeer)
-							    .detail("MinLatency", peer->pingLatencies.min())
-							    .detail("MaxLatency", peer->pingLatencies.max())
-							    .detail("MeanLatency", peer->pingLatencies.mean())
-							    .detail("MedianLatency", peer->pingLatencies.median())
-							    .detail("CheckedPercentile", SERVER_KNOBS->PEER_LATENCY_DEGRADATION_PERCENTILE)
-							    .detail(
-							        "CheckedPercentileLatency",
-							        peer->pingLatencies.percentile(SERVER_KNOBS->PEER_LATENCY_DEGRADATION_PERCENTILE))
-							    .detail("PingCount", peer->pingLatencies.getPopulationSize())
-							    .detail("PingTimeoutCount", peer->timeoutCount)
-							    .detail("ConnectionFailureCount", peer->connectFailedCount);
-						}
-					} else if (workerLocation == Primary && addressInDbAndPrimarySatelliteDc(address, dbInfo)) {
-						// Monitors inter DC latencies between servers in primary and primary satellite DC. Note that
-						// TLog workers in primary satellite DC are on the critical path of serving a commit.
-						if (peer->connectFailedCount >= SERVER_KNOBS->PEER_DEGRADATION_CONNECTION_FAILURE_COUNT) {
-							disconnectedPeer = true;
-						} else if (peer->pingLatencies.percentile(
-						               SERVER_KNOBS->PEER_LATENCY_DEGRADATION_PERCENTILE_SATELLITE) >
-						               SERVER_KNOBS->PEER_LATENCY_DEGRADATION_THRESHOLD_SATELLITE ||
-						           peer->timeoutCount / (double)(peer->pingLatencies.getPopulationSize()) >
-						               SERVER_KNOBS->PEER_TIMEOUT_PERCENTAGE_DEGRADATION_THRESHOLD) {
-							degradedPeer = true;
-						}
-
-						if (disconnectedPeer || degradedPeer) {
-							TraceEvent("HealthMonitorDetectDegradedPeer")
-							    .detail("Peer", address)
-							    .detail("Satellite", true)
-							    .detail("Elapsed", now() - lastLoggedTime)
-							    .detail("Disconnected", disconnectedPeer)
-							    .detail("MinLatency", peer->pingLatencies.min())
-							    .detail("MaxLatency", peer->pingLatencies.max())
-							    .detail("MeanLatency", peer->pingLatencies.mean())
-							    .detail("MedianLatency", peer->pingLatencies.median())
-							    .detail("CheckedPercentile",
-							            SERVER_KNOBS->PEER_LATENCY_DEGRADATION_PERCENTILE_SATELLITE)
-							    .detail("CheckedPercentileLatency",
-							            peer->pingLatencies.percentile(
-							                SERVER_KNOBS->PEER_LATENCY_DEGRADATION_PERCENTILE_SATELLITE))
-							    .detail("PingCount", peer->pingLatencies.getPopulationSize())
-							    .detail("PingTimeoutCount", peer->timeoutCount)
-							    .detail("ConnectionFailureCount", peer->connectFailedCount);
-						}
-					} else if (checkRemoteLogRouterConnectivity &&
-					           (workerLocation == Primary || workerLocation == Satellite) &&
-					           addressIsRemoteLogRouter(address, dbInfo)) {
-						// Monitor remote log router's connectivity to the primary DCs' transaction system. We ignore
-						// latency based degradation between primary region and remote region due to that remote region
-						// may be distant from primary region.
-						if (peer->connectFailedCount >= SERVER_KNOBS->PEER_DEGRADATION_CONNECTION_FAILURE_COUNT) {
-							TraceEvent("HealthMonitorDetectDegradedPeer")
-							    .detail("WorkerLocation", workerLocation)
-							    .detail("Peer", address)
-							    .detail("RemoteLogRouter", true)
-							    .detail("Elapsed", now() - lastLoggedTime)
-							    .detail("Disconnected", true)
-							    .detail("MinLatency", peer->pingLatencies.min())
-							    .detail("MaxLatency", peer->pingLatencies.max())
-							    .detail("MeanLatency", peer->pingLatencies.mean())
-							    .detail("MedianLatency", peer->pingLatencies.median())
-							    .detail("PingCount", peer->pingLatencies.getPopulationSize())
-							    .detail("PingTimeoutCount", peer->timeoutCount)
-							    .detail("ConnectionFailureCount", peer->connectFailedCount);
-							disconnectedPeer = true;
-						}
-					}
-
-					if (disconnectedPeer) {
-						req.disconnectedPeers.push_back(address);
-					} else if (degradedPeer) {
-						req.degradedPeers.push_back(address);
-					}
-				}
-
-				if (SERVER_KNOBS->WORKER_HEALTH_REPORT_RECENT_DESTROYED_PEER) {
-					// When the worker cannot connect to a remote peer, the peer maybe erased from the list returned
-					// from getAllPeers(). Therefore, we also look through all the recent closed peers in the flow
-					// transport's health monitor. Note that all the closed peers stored here are caused by connection
-					// failure, but not normal connection close. Therefore, we report all such peers if they are also
-					// part of the transaction sub system.
-					for (const auto& address : FlowTransport::transport().healthMonitor()->getRecentClosedPeers()) {
-						if (allPeers.find(address) != allPeers.end()) {
-							// We have checked this peer in the above for loop.
-							continue;
-						}
-
-						if ((workerLocation == Primary && addressInDbAndPrimaryDc(address, dbInfo)) ||
-						    (workerLocation == Remote && addressInDbAndRemoteDc(address, dbInfo)) ||
-						    (workerLocation == Primary && addressInDbAndPrimarySatelliteDc(address, dbInfo)) ||
-						    (checkRemoteLogRouterConnectivity &&
-						     (workerLocation == Primary || workerLocation == Satellite) &&
-						     addressIsRemoteLogRouter(address, dbInfo))) {
-							TraceEvent("HealthMonitorDetectRecentClosedPeer").suppressFor(30).detail("Peer", address);
-							req.disconnectedPeers.push_back(address);
-			}
-		}
-	}
-
-	if (!req.disconnectedPeers.empty() || !req.degradedPeers.empty()) {
-		// Disconnected or degraded peers are reported to the cluster controller.
-		req.address = FlowTransport::transport().getLocalAddress();
-		ccInterface->get().get().updateWorkerHealth.send(req);
-	}
-}
-
-// The actor that actively monitors the health of local and peer servers, and reports anomaly to the cluster controller.
-ACTOR Future<Void> healthMonitor(Reference<AsyncVar<Optional<ClusterControllerFullInterface>> const> ccInterface,
-                                 WorkerInterface interf,
-                                 LocalityData locality,
-                                 Reference<AsyncVar<ServerDBInfo> const> dbInfo) {
-	state UpdateWorkerHealthRequest req;
-	loop {
-		Future<Void> nextHealthCheckDelay = Never();
-		if (dbInfo->get().recoveryState >= RecoveryState::ACCEPTING_COMMITS && ccInterface->get().present()) {
-			nextHealthCheckDelay = delay(SERVER_KNOBS->WORKER_HEALTH_MONITOR_INTERVAL);
-			doPeerHealthCheck(ccInterface, interf, locality, dbInfo);
-=======
 	if (workerLocation == None && !enablePrimaryTxnSystemHealthCheck->get()) {
 		// This worker doesn't need to monitor anything if it is not in transaction system or in remote satellite.
 		return req;
@@ -1548,7 +1375,6 @@
 				req.address = FlowTransport::transport().getLocalAddress();
 				ccInterface->get().get().updateWorkerHealth.send(req);
 			}
->>>>>>> 3520bfba
 		}
 		choose {
 			when(wait(nextHealthCheckDelay)) {}
@@ -1733,18 +1559,12 @@
 	                    std::unordered_map<UID, StorageDiskCleaner>* storageCleaners)
 	  : self(self), storeType(storeType), locality(locality), filename(filename), runningStorages(runningStorages),
 	    storageCleaners(storageCleaners) {
-<<<<<<< HEAD
-=======
 		TraceEvent("StorageServerAddedToRunningStorage", self);
->>>>>>> 3520bfba
 		runningStorages->emplace(self, storeType);
 	}
 	~TrackRunningStorage() {
 		runningStorages->erase(std::make_pair(self, storeType));
-<<<<<<< HEAD
-=======
 		TraceEvent("StorageServerRemoveFromRunningStorage", self);
->>>>>>> 3520bfba
 
 		// Start a disk cleaner except for tss data store
 		try {
@@ -2164,8 +1984,6 @@
 	return Void();
 }
 
-<<<<<<< HEAD
-=======
 ACTOR Future<Void> deleteStorageFile(KeyValueStoreType storeType,
                                      std::string filename,
                                      UID storeID,
@@ -2178,8 +1996,6 @@
 	TraceEvent("RemoveStorageDisk").detail("Filename", filename).detail("StoreID", storeID);
 	return Void();
 }
-
->>>>>>> 3520bfba
 ACTOR Future<Void> cleanupStaleStorageDisk(Reference<AsyncVar<ServerDBInfo>> dbInfo,
                                            std::unordered_map<UID, StorageDiskCleaner>* cleaners,
                                            UID storeID,
@@ -2209,17 +2025,7 @@
 			if (e.code() == error_code_worker_removed) {
 				// delete the files on disk
 				if (fileExists(cleaner.filename)) {
-<<<<<<< HEAD
-					state IKeyValueStore* kvs = openKVStore(
-					    cleaner.storeType, cleaner.filename, storeID, memoryLimit, false, false, false, dbInfo, {});
-					wait(ready(kvs->init()));
-					TraceEvent("KVSRemoved").detail("Reason", "WorkerRemoved");
-					kvs->dispose();
-					CODE_PROBE(true, "Removed stale disk file");
-					TraceEvent("RemoveStorageDisk").detail("Filename", cleaner.filename).detail("StoreID", storeID);
-=======
 					wait(deleteStorageFile(cleaner.storeType, cleaner.filename, storeID, memoryLimit, dbInfo));
->>>>>>> 3520bfba
 				}
 
 				// remove the cleaner
