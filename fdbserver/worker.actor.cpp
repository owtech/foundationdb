/*
 * worker.actor.cpp
 *
 * This source file is part of the FoundationDB open source project
 *
 * Copyright 2013-2022 Apple Inc. and the FoundationDB project authors
 *
 * Licensed under the Apache License, Version 2.0 (the "License");
 * you may not use this file except in compliance with the License.
 * You may obtain a copy of the License at
 *
 *     http://www.apache.org/licenses/LICENSE-2.0
 *
 * Unless required by applicable law or agreed to in writing, software
 * distributed under the License is distributed on an "AS IS" BASIS,
 * WITHOUT WARRANTIES OR CONDITIONS OF ANY KIND, either express or implied.
 * See the License for the specific language governing permissions and
 * limitations under the License.
 */

#include <cstdlib>
#include <tuple>
#include <boost/lexical_cast.hpp>

#include "fdbrpc/Locality.h"
#include "fdbclient/GlobalConfig.actor.h"
#include "fdbclient/ProcessInterface.h"
#include "fdbclient/StorageServerInterface.h"
#include "fdbclient/versions.h"
#include "fdbserver/Knobs.h"
#include "flow/ActorCollection.h"
#include "flow/ProtocolVersion.h"
#include "flow/SystemMonitor.h"
#include "flow/TDMetric.actor.h"
#include "fdbrpc/simulator.h"
#include "fdbclient/NativeAPI.actor.h"
#include "fdbserver/MetricLogger.actor.h"
#include "fdbserver/BackupInterface.h"
#include "fdbserver/EncryptKeyProxyInterface.h"
#include "fdbserver/RoleLineage.actor.h"
#include "fdbserver/WorkerInterface.actor.h"
#include "fdbserver/IKeyValueStore.h"
#include "fdbserver/WaitFailure.h"
#include "fdbserver/TesterInterface.actor.h" // for poisson()
#include "fdbserver/IDiskQueue.h"
#include "fdbclient/DatabaseContext.h"
#include "fdbserver/DataDistributorInterface.h"
#include "fdbserver/BlobManagerInterface.h"
#include "fdbserver/ServerDBInfo.h"
#include "fdbserver/FDBExecHelper.actor.h"
#include "fdbserver/CoordinationInterface.h"
#include "fdbserver/ConfigNode.h"
#include "fdbserver/LocalConfiguration.h"
#include "fdbserver/RemoteIKeyValueStore.actor.h"
#include "fdbclient/MonitorLeader.h"
#include "fdbclient/ClientWorkerInterface.h"
#include "flow/Profiler.h"
#include "flow/ThreadHelper.actor.h"
#include "flow/Trace.h"
#include "flow/flow.h"
#include "flow/network.h"

#ifdef __linux__
#include <fcntl.h>
#include <stdio.h>
#include <sys/stat.h>
#include <sys/types.h>
#include <unistd.h>
#endif
#if defined(__linux__) || defined(__FreeBSD__)
#ifdef USE_GPERFTOOLS
#include "gperftools/profiler.h"
#include "gperftools/heap-profiler.h"
#endif
#include <unistd.h>
#include <thread>
#include <execinfo.h>
#endif
#include "flow/actorcompiler.h" // This must be the last #include.

#if CENABLED(0, NOT_IN_CLEAN)
extern IKeyValueStore* keyValueStoreCompressTestData(IKeyValueStore* store);
#define KV_STORE(filename, uid) keyValueStoreCompressTestData(keyValueStoreSQLite(filename, uid))
#elif CENABLED(0, NOT_IN_CLEAN)
#define KV_STORE(filename, uid) keyValueStoreSQLite(filename, uid)
#else
#define KV_STORE(filename, uid) keyValueStoreMemory(filename, uid)
#endif

namespace {
RoleLineageCollector roleLineageCollector;
}

ACTOR Future<std::vector<Endpoint>> tryDBInfoBroadcast(RequestStream<UpdateServerDBInfoRequest> stream,
                                                       UpdateServerDBInfoRequest req) {
	ErrorOr<std::vector<Endpoint>> rep =
	    wait(stream.getReplyUnlessFailedFor(req, SERVER_KNOBS->DBINFO_FAILED_DELAY, 0));
	if (rep.present()) {
		return rep.get();
	}
	req.broadcastInfo.push_back(stream.getEndpoint());
	return req.broadcastInfo;
}

ACTOR Future<std::vector<Endpoint>> broadcastDBInfoRequest(UpdateServerDBInfoRequest req,
                                                           int sendAmount,
                                                           Optional<Endpoint> sender,
                                                           bool sendReply) {
	state std::vector<Future<std::vector<Endpoint>>> replies;
	state ReplyPromise<std::vector<Endpoint>> reply = req.reply;
	resetReply(req);
	int currentStream = 0;
	std::vector<Endpoint> broadcastEndpoints = req.broadcastInfo;
	for (int i = 0; i < sendAmount && currentStream < broadcastEndpoints.size(); i++) {
		std::vector<Endpoint> endpoints;
		RequestStream<UpdateServerDBInfoRequest> cur(broadcastEndpoints[currentStream++]);
		while (currentStream < broadcastEndpoints.size() * (i + 1) / sendAmount) {
			endpoints.push_back(broadcastEndpoints[currentStream++]);
		}
		req.broadcastInfo = endpoints;
		replies.push_back(tryDBInfoBroadcast(cur, req));
		resetReply(req);
	}
	wait(waitForAll(replies));
	std::vector<Endpoint> notUpdated;
	if (sender.present()) {
		notUpdated.push_back(sender.get());
	}
	for (auto& it : replies) {
		notUpdated.insert(notUpdated.end(), it.get().begin(), it.get().end());
	}
	if (sendReply) {
		reply.send(notUpdated);
	}
	return notUpdated;
}

ACTOR static Future<Void> extractClientInfo(Reference<AsyncVar<ServerDBInfo> const> db,
                                            Reference<AsyncVar<ClientDBInfo>> info) {
	state std::vector<UID> lastCommitProxyUIDs;
	state std::vector<CommitProxyInterface> lastCommitProxies;
	state std::vector<UID> lastGrvProxyUIDs;
	state std::vector<GrvProxyInterface> lastGrvProxies;
	loop {
		ClientDBInfo ni = db->get().client;
		shrinkProxyList(ni, lastCommitProxyUIDs, lastCommitProxies, lastGrvProxyUIDs, lastGrvProxies);
		info->setUnconditional(ni);
		wait(db->onChange());
	}
}

Database openDBOnServer(Reference<AsyncVar<ServerDBInfo> const> const& db,
                        TaskPriority taskID,
                        LockAware lockAware,
                        EnableLocalityLoadBalance enableLocalityLoadBalance) {
	auto info = makeReference<AsyncVar<ClientDBInfo>>();
	auto cx = DatabaseContext::create(info,
	                                  extractClientInfo(db, info),
	                                  enableLocalityLoadBalance ? db->get().myLocality : LocalityData(),
	                                  enableLocalityLoadBalance,
	                                  taskID,
	                                  lockAware);
	cx->globalConfig->init(db, std::addressof(db->get().client));
	cx->globalConfig->trigger(samplingFrequency, samplingProfilerUpdateFrequency);
	cx->globalConfig->trigger(samplingWindow, samplingProfilerUpdateWindow);
	return cx;
}

struct ErrorInfo {
	Error error;
	const Role& role;
	UID id;
	ErrorInfo(Error e, const Role& role, UID id) : error(e), role(role), id(id) {}
	template <class Ar>
	void serialize(Ar&) {
		ASSERT(false);
	}
};

Error checkIOTimeout(Error const& e) {
	// Convert all_errors to io_timeout if global timeout bool was set
	bool timeoutOccurred = (bool)g_network->global(INetwork::enASIOTimedOut);
	// In simulation, have to check global timed out flag for both this process and the machine process on which IO is
	// done
	if (g_network->isSimulated() && !timeoutOccurred)
		timeoutOccurred = g_pSimulator->getCurrentProcess()->machine->machineProcess->global(INetwork::enASIOTimedOut);

	if (timeoutOccurred) {
		TEST(true); // Timeout occurred
		Error timeout = io_timeout();
		// Preserve injectedness of error
		if (e.isInjectedFault())
			timeout = timeout.asInjectedFault();
		return timeout;
	}
	return e;
}

ACTOR Future<Void> forwardError(PromiseStream<ErrorInfo> errors, Role role, UID id, Future<Void> process) {
	try {
		wait(process);
		errors.send(ErrorInfo(success(), role, id));
		return Void();
	} catch (Error& e) {
		errors.send(ErrorInfo(e, role, id));
		return Void();
	}
}

ACTOR Future<Void> handleIOErrors(Future<Void> actor, IClosable* store, UID id, Future<Void> onClosed = Void()) {
	state Future<ErrorOr<Void>> storeError = actor.isReady() ? Never() : errorOr(store->getError());
	choose {
		when(state ErrorOr<Void> e = wait(errorOr(actor))) {
			if (e.isError() && e.getError().code() == error_code_please_reboot) {
				// no need to wait.
			} else {
				wait(onClosed);
			}
			if (e.isError() && e.getError().code() == error_code_broken_promise && !storeError.isReady()) {
				wait(delay(0.00001 + FLOW_KNOBS->MAX_BUGGIFIED_DELAY));
			}
			if (storeError.isReady() &&
			    !((storeError.get().isError() && storeError.get().getError().code() == error_code_file_not_found))) {
				throw storeError.get().isError() ? storeError.get().getError() : actor_cancelled();
			}
			if (e.isError()) {
				throw e.getError();
			} else
				return e.get();
		}
		when(ErrorOr<Void> e = wait(storeError)) {
			// for remote kv store, worker can terminate without an error, so throws actor_cancelled
			// (there's probably a better way tho)
			TraceEvent("WorkerTerminatingByIOError", id)
			    .errorUnsuppressed(e.isError() ? e.getError() : actor_cancelled());
			actor.cancel();
			// file_not_found can occur due to attempting to open a partially deleted DiskQueue, which should not be
			// reported SevError.
			if (e.isError() && e.getError().code() == error_code_file_not_found) {
				TEST(true); // Worker terminated with file_not_found error
				return Void();
			}
			throw e.isError() ? e.getError() : actor_cancelled();
		}
	}
}

ACTOR Future<Void> workerHandleErrors(FutureStream<ErrorInfo> errors) {
	loop choose {
		when(ErrorInfo _err = waitNext(errors)) {
			ErrorInfo err = _err;
			bool ok = err.error.code() == error_code_success || err.error.code() == error_code_please_reboot ||
			          err.error.code() == error_code_actor_cancelled ||
			          err.error.code() == error_code_remote_kvs_cancelled ||
			          err.error.code() == error_code_coordinators_changed || // The worker server was cancelled
			          err.error.code() == error_code_shutdown_in_progress;

			if (!ok) {
				err.error = checkIOTimeout(err.error); // Possibly convert error to io_timeout
			}

			endRole(err.role, err.id, "Error", ok, err.error);

			if (err.error.code() == error_code_please_reboot ||
			    err.error.code() == error_code_please_reboot_remote_kv_store ||
			    (err.role == Role::SHARED_TRANSACTION_LOG &&
			     (err.error.code() == error_code_io_error || err.error.code() == error_code_io_timeout)) ||
			    (SERVER_KNOBS->STORAGE_SERVER_REBOOT_ON_IO_TIMEOUT && err.role == Role::STORAGE_SERVER &&
			     err.error.code() == error_code_io_timeout))
				throw err.error;
		}
	}
}

// Improve simulation code coverage by sometimes deferring the destruction of workerInterface (and therefore "endpoint
// not found" responses to clients
//		for an extra second, so that clients are more likely to see broken_promise errors
ACTOR template <class T>
Future<Void> zombie(T workerInterface, Future<Void> worker) {
	try {
		wait(worker);
		if (BUGGIFY)
			wait(delay(1.0));
		return Void();
	} catch (Error& e) {
		throw;
	}
}

ACTOR Future<Void> loadedPonger(FutureStream<LoadedPingRequest> pings) {
	state Standalone<StringRef> payloadBack(std::string(20480, '.'));

	loop {
		LoadedPingRequest pong = waitNext(pings);
		LoadedReply rep;
		rep.payload = (pong.loadReply ? payloadBack : LiteralStringRef(""));
		rep.id = pong.id;
		pong.reply.send(rep);
	}
}

StringRef fileStoragePrefix = LiteralStringRef("storage-");
StringRef testingStoragePrefix = LiteralStringRef("testingstorage-");
StringRef fileLogDataPrefix = LiteralStringRef("log-");
StringRef fileVersionedLogDataPrefix = LiteralStringRef("log2-");
StringRef fileLogQueuePrefix = LiteralStringRef("logqueue-");
StringRef tlogQueueExtension = LiteralStringRef("fdq");

enum class FilesystemCheck {
	FILES_ONLY,
	DIRECTORIES_ONLY,
	FILES_AND_DIRECTORIES,
};

struct KeyValueStoreSuffix {
	KeyValueStoreType type;
	std::string suffix;
	FilesystemCheck check;
};

KeyValueStoreSuffix bTreeV1Suffix = { KeyValueStoreType::SSD_BTREE_V1, ".fdb", FilesystemCheck::FILES_ONLY };
KeyValueStoreSuffix bTreeV2Suffix = { KeyValueStoreType::SSD_BTREE_V2, ".sqlite", FilesystemCheck::FILES_ONLY };
KeyValueStoreSuffix memorySuffix = { KeyValueStoreType::MEMORY, "-0.fdq", FilesystemCheck::FILES_ONLY };
KeyValueStoreSuffix memoryRTSuffix = { KeyValueStoreType::MEMORY_RADIXTREE, "-0.fdr", FilesystemCheck::FILES_ONLY };
KeyValueStoreSuffix redwoodSuffix = { KeyValueStoreType::SSD_REDWOOD_V1, ".redwood-v1", FilesystemCheck::FILES_ONLY };
KeyValueStoreSuffix rocksdbSuffix = { KeyValueStoreType::SSD_ROCKSDB_V1,
	                                  ".rocksdb",
	                                  FilesystemCheck::DIRECTORIES_ONLY };

std::string validationFilename = "_validate";

std::string filenameFromSample(KeyValueStoreType storeType, std::string folder, std::string sample_filename) {
	if (storeType == KeyValueStoreType::SSD_BTREE_V1)
		return joinPath(folder, sample_filename);
	else if (storeType == KeyValueStoreType::SSD_BTREE_V2)
		return joinPath(folder, sample_filename);
	else if (storeType == KeyValueStoreType::MEMORY || storeType == KeyValueStoreType::MEMORY_RADIXTREE)
		return joinPath(folder, sample_filename.substr(0, sample_filename.size() - 5));
	else if (storeType == KeyValueStoreType::SSD_REDWOOD_V1)
		return joinPath(folder, sample_filename);
	else if (storeType == KeyValueStoreType::SSD_ROCKSDB_V1)
		return joinPath(folder, sample_filename);
	UNREACHABLE();
}

std::string filenameFromId(KeyValueStoreType storeType, std::string folder, std::string prefix, UID id) {

	if (storeType == KeyValueStoreType::SSD_BTREE_V1)
		return joinPath(folder, prefix + id.toString() + ".fdb");
	else if (storeType == KeyValueStoreType::SSD_BTREE_V2)
		return joinPath(folder, prefix + id.toString() + ".sqlite");
	else if (storeType == KeyValueStoreType::MEMORY || storeType == KeyValueStoreType::MEMORY_RADIXTREE)
		return joinPath(folder, prefix + id.toString() + "-");
	else if (storeType == KeyValueStoreType::SSD_REDWOOD_V1)
		return joinPath(folder, prefix + id.toString() + ".redwood-v1");
	else if (storeType == KeyValueStoreType::SSD_ROCKSDB_V1)
		return joinPath(folder, prefix + id.toString() + ".rocksdb");

	TraceEvent(SevError, "UnknownStoreType").detail("StoreType", storeType.toString());
	UNREACHABLE();
}

struct TLogOptions {
	TLogOptions() = default;
	TLogOptions(TLogVersion v, TLogSpillType s) : version(v), spillType(s) {}

	TLogVersion version = TLogVersion::DEFAULT;
	TLogSpillType spillType = TLogSpillType::UNSET;

	static ErrorOr<TLogOptions> FromStringRef(StringRef s) {
		TLogOptions options;
		for (StringRef key = s.eat("_"), value = s.eat("_"); s.size() != 0 || key.size();
		     key = s.eat("_"), value = s.eat("_")) {
			if (key.size() != 0 && value.size() == 0)
				return default_error_or();

			if (key == LiteralStringRef("V")) {
				ErrorOr<TLogVersion> tLogVersion = TLogVersion::FromStringRef(value);
				if (tLogVersion.isError())
					return tLogVersion.getError();
				options.version = tLogVersion.get();
			} else if (key == LiteralStringRef("LS")) {
				ErrorOr<TLogSpillType> tLogSpillType = TLogSpillType::FromStringRef(value);
				if (tLogSpillType.isError())
					return tLogSpillType.getError();
				options.spillType = tLogSpillType.get();
			} else {
				return default_error_or();
			}
		}
		return options;
	}

	bool operator==(const TLogOptions& o) {
		return version == o.version && (spillType == o.spillType || version >= TLogVersion::V5);
	}

	std::string toPrefix() const {
		std::string toReturn = "";
		switch (version) {
		case TLogVersion::UNSET:
			ASSERT(false);
		case TLogVersion::V2:
			return "";
		case TLogVersion::V3:
		case TLogVersion::V4:
			toReturn =
			    "V_" + boost::lexical_cast<std::string>(version) + "_LS_" + boost::lexical_cast<std::string>(spillType);
			break;
		case TLogVersion::V5:
		case TLogVersion::V6:
		case TLogVersion::V7:
			toReturn = "V_" + boost::lexical_cast<std::string>(version);
			break;
		}
		ASSERT_WE_THINK(FromStringRef(toReturn).get() == *this);
		return toReturn + "-";
	}

	DiskQueueVersion getDiskQueueVersion() const {
		if (version < TLogVersion::V3)
			return DiskQueueVersion::V0;
		if (version < TLogVersion::V7)
			return DiskQueueVersion::V1;
		return DiskQueueVersion::V2;
	}
};

TLogFn tLogFnForOptions(TLogOptions options) {
	switch (options.version) {
	case TLogVersion::V2:
		if (options.spillType == TLogSpillType::REFERENCE)
			ASSERT(false);
		return oldTLog_6_0::tLog;
	case TLogVersion::V3:
	case TLogVersion::V4:
		if (options.spillType == TLogSpillType::VALUE)
			return oldTLog_6_0::tLog;
		else
			return oldTLog_6_2::tLog;
	case TLogVersion::V5:
	case TLogVersion::V6:
	case TLogVersion::V7:
		return tLog;
	default:
		ASSERT(false);
	}
	return tLog;
}

struct DiskStore {
	enum COMPONENT { TLogData, Storage, UNSET };

	UID storeID = UID();
	std::string filename = ""; // For KVStoreMemory just the base filename to be passed to IDiskQueue
	COMPONENT storedComponent = UNSET;
	KeyValueStoreType storeType = KeyValueStoreType::END;
	TLogOptions tLogOptions;
};

std::vector<DiskStore> getDiskStores(std::string folder,
                                     std::string suffix,
                                     KeyValueStoreType type,
                                     FilesystemCheck check) {
	std::vector<DiskStore> result;
	std::vector<std::string> files;

	if (check == FilesystemCheck::FILES_ONLY || check == FilesystemCheck::FILES_AND_DIRECTORIES) {
		files = platform::listFiles(folder, suffix);
	}
	if (check == FilesystemCheck::DIRECTORIES_ONLY || check == FilesystemCheck::FILES_AND_DIRECTORIES) {
		for (const auto& directory : platform::listDirectories(folder)) {
			if (StringRef(directory).endsWith(suffix)) {
				files.push_back(directory);
			}
		}
	}

	for (int idx = 0; idx < files.size(); idx++) {
		DiskStore store;
		store.storeType = type;

		StringRef filename = StringRef(files[idx]);
		Standalone<StringRef> prefix;
		if (filename.startsWith(fileStoragePrefix)) {
			store.storedComponent = DiskStore::Storage;
			prefix = fileStoragePrefix;
		} else if (filename.startsWith(testingStoragePrefix)) {
			store.storedComponent = DiskStore::Storage;
			prefix = testingStoragePrefix;
		} else if (filename.startsWith(fileVersionedLogDataPrefix)) {
			store.storedComponent = DiskStore::TLogData;
			// Use the option string that's in the file rather than tLogOptions.toPrefix(),
			// because they might be different if a new option was introduced in this version.
			StringRef optionsString = filename.removePrefix(fileVersionedLogDataPrefix).eat("-");
			TraceEvent("DiskStoreVersioned").detail("Filename", filename);
			ErrorOr<TLogOptions> tLogOptions = TLogOptions::FromStringRef(optionsString);
			if (tLogOptions.isError()) {
				TraceEvent(SevWarn, "DiskStoreMalformedFilename").detail("Filename", filename);
				continue;
			}
			TraceEvent("DiskStoreVersionedSuccess").detail("Filename", filename);
			store.tLogOptions = tLogOptions.get();
			prefix = filename.substr(0, fileVersionedLogDataPrefix.size() + optionsString.size() + 1);
		} else if (filename.startsWith(fileLogDataPrefix)) {
			TraceEvent("DiskStoreUnversioned").detail("Filename", filename);
			store.storedComponent = DiskStore::TLogData;
			store.tLogOptions.version = TLogVersion::V2;
			store.tLogOptions.spillType = TLogSpillType::VALUE;
			prefix = fileLogDataPrefix;
		} else {
			continue;
		}

		store.storeID = UID::fromString(files[idx].substr(prefix.size(), 32));
		store.filename = filenameFromSample(type, folder, files[idx]);
		result.push_back(store);
	}
	return result;
}

std::vector<DiskStore> getDiskStores(std::string folder) {
	auto result = getDiskStores(folder, bTreeV1Suffix.suffix, bTreeV1Suffix.type, bTreeV1Suffix.check);
	auto result1 = getDiskStores(folder, bTreeV2Suffix.suffix, bTreeV2Suffix.type, bTreeV2Suffix.check);
	result.insert(result.end(), result1.begin(), result1.end());
	auto result2 = getDiskStores(folder, memorySuffix.suffix, memorySuffix.type, memorySuffix.check);
	result.insert(result.end(), result2.begin(), result2.end());
	auto result3 = getDiskStores(folder, redwoodSuffix.suffix, redwoodSuffix.type, redwoodSuffix.check);
	result.insert(result.end(), result3.begin(), result3.end());
	auto result4 = getDiskStores(folder, memoryRTSuffix.suffix, memoryRTSuffix.type, memoryRTSuffix.check);
	result.insert(result.end(), result4.begin(), result4.end());
	auto result5 = getDiskStores(folder, rocksdbSuffix.suffix, rocksdbSuffix.type, rocksdbSuffix.check);
	result.insert(result.end(), result5.begin(), result5.end());
	return result;
}

// Register the worker interf to cluster controller (cc) and
// re-register the worker when key roles interface, e.g., cc, dd, ratekeeper, change.
ACTOR Future<Void> registrationClient(
    Reference<AsyncVar<Optional<ClusterControllerFullInterface>> const> ccInterface,
    WorkerInterface interf,
    Reference<AsyncVar<ClusterControllerPriorityInfo>> asyncPriorityInfo,
    ProcessClass initialClass,
    Reference<AsyncVar<Optional<DataDistributorInterface>> const> ddInterf,
    Reference<AsyncVar<Optional<RatekeeperInterface>> const> rkInterf,
    Reference<AsyncVar<Optional<std::pair<int64_t, BlobManagerInterface>>> const> bmInterf,
    Reference<AsyncVar<Optional<EncryptKeyProxyInterface>> const> ekpInterf,
    Reference<AsyncVar<bool> const> degraded,
    Reference<IClusterConnectionRecord> connRecord,
    Reference<AsyncVar<std::set<std::string>> const> issues,
    Reference<ConfigNode> configNode,
    Reference<LocalConfiguration> localConfig,
    Reference<AsyncVar<ServerDBInfo>> dbInfo) {
	// Keeps the cluster controller (as it may be re-elected) informed that this worker exists
	// The cluster controller uses waitFailureClient to find out if we die, and returns from registrationReply
	// (requiring us to re-register) The registration request piggybacks optional distributor interface if it exists.
	state Generation requestGeneration = 0;
	state ProcessClass processClass = initialClass;
	state Reference<AsyncVar<Optional<std::pair<uint16_t, StorageServerInterface>>>> scInterf(
	    new AsyncVar<Optional<std::pair<uint16_t, StorageServerInterface>>>());
	state Future<Void> cacheProcessFuture;
	state Future<Void> cacheErrorsFuture;
	state Optional<double> incorrectTime;
	state bool firstReg = true;
	loop {
		state ClusterConnectionString storedConnectionString;
		state bool upToDate = true;
		if (connRecord) {
			bool upToDateResult = wait(connRecord->upToDate(storedConnectionString));
			upToDate = upToDateResult;
		}
		if (upToDate) {
			incorrectTime = Optional<double>();
		}

		RegisterWorkerRequest request(interf,
		                              initialClass,
		                              processClass,
		                              asyncPriorityInfo->get(),
		                              requestGeneration++,
		                              ddInterf->get(),
		                              rkInterf->get(),
		                              bmInterf->get().present() ? bmInterf->get().get().second
		                                                        : Optional<BlobManagerInterface>(),
		                              ekpInterf->get(),
		                              degraded->get(),
		                              localConfig->lastSeenVersion(),
		                              localConfig->configClassSet());

		for (auto const& i : issues->get()) {
			request.issues.push_back_deep(request.issues.arena(), i);
		}

		if (!upToDate) {
			request.issues.push_back_deep(request.issues.arena(), LiteralStringRef("incorrect_cluster_file_contents"));
			std::string connectionString = connRecord->getConnectionString().toString();
			if (!incorrectTime.present()) {
				incorrectTime = now();
			}

			// Don't log a SevWarnAlways initially to account for transient issues (e.g. someone else changing
			// the file right before us)
			TraceEvent(now() - incorrectTime.get() > 300 ? SevWarnAlways : SevWarn, "IncorrectClusterFileContents")
			    .detail("ClusterFile", connRecord->toString())
			    .detail("StoredConnectionString", storedConnectionString.toString())
			    .detail("CurrentConnectionString", connectionString);
		}
		auto peers = FlowTransport::transport().getIncompatiblePeers();
		for (auto it = peers->begin(); it != peers->end();) {
			if (now() - it->second.second > FLOW_KNOBS->INCOMPATIBLE_PEER_DELAY_BEFORE_LOGGING) {
				request.incompatiblePeers.push_back(it->first);
				it = peers->erase(it);
			} else {
				it++;
			}
		}

		state bool ccInterfacePresent = ccInterface->get().present();
		if (ccInterfacePresent) {
			request.requestDbInfo = (ccInterface->get().get().id() != dbInfo->get().clusterInterface.id());
			if (firstReg) {
				request.requestDbInfo = true;
				firstReg = false;
			}
		}
		state Future<RegisterWorkerReply> registrationReply =
		    ccInterfacePresent ? brokenPromiseToNever(ccInterface->get().get().registerWorker.getReply(request))
		                       : Never();
		state double startTime = now();
		loop choose {
			when(RegisterWorkerReply reply = wait(registrationReply)) {
				processClass = reply.processClass;
				asyncPriorityInfo->set(reply.priorityInfo);
				TraceEvent("WorkerRegisterReply")
				    .detail("CCID", ccInterface->get().get().id())
				    .detail("ProcessClass", reply.processClass.toString());
				break;
			}
			when(wait(delay(SERVER_KNOBS->UNKNOWN_CC_TIMEOUT))) {
				if (!ccInterfacePresent) {
					TraceEvent(SevWarn, "WorkerRegisterTimeout").detail("WaitTime", now() - startTime);
				}
			}
			when(wait(ccInterface->onChange())) {
				break;
			}
			when(wait(ddInterf->onChange())) {
				break;
			}
			when(wait(rkInterf->onChange())) {
				break;
			}
			when(wait(bmInterf->onChange())) {
				break;
			}
			when(wait(ekpInterf->onChange())) {
				break;
			}
			when(wait(degraded->onChange())) {
				break;
			}
			when(wait(FlowTransport::transport().onIncompatibleChanged())) {
				break;
			}
			when(wait(issues->onChange())) {
				break;
			}
		}
	}
}

// Returns true if `address` is used in the db (indicated by `dbInfo`) transaction system and in the db's primary DC.
bool addressInDbAndPrimaryDc(const NetworkAddress& address, Reference<AsyncVar<ServerDBInfo> const> dbInfo) {
	const auto& dbi = dbInfo->get();

	if (dbi.master.addresses().contains(address)) {
		return true;
	}

	if (dbi.distributor.present() && dbi.distributor.get().address() == address) {
		return true;
	}

	if (dbi.ratekeeper.present() && dbi.ratekeeper.get().address() == address) {
		return true;
	}

	if (dbi.blobManager.present() && dbi.blobManager.get().address() == address) {
		return true;
	}

	if (dbi.encryptKeyProxy.present() && dbi.encryptKeyProxy.get().address() == address) {
		return true;
	}

	for (const auto& resolver : dbi.resolvers) {
		if (resolver.address() == address) {
			return true;
		}
	}

	for (const auto& grvProxy : dbi.client.grvProxies) {
		if (grvProxy.addresses().contains(address)) {
			return true;
		}
	}

	for (const auto& commitProxy : dbi.client.commitProxies) {
		if (commitProxy.addresses().contains(address)) {
			return true;
		}
	}

	auto localityIsInPrimaryDc = [&dbInfo](const LocalityData& locality) {
		return locality.dcId() == dbInfo->get().master.locality.dcId();
	};

	for (const auto& logSet : dbi.logSystemConfig.tLogs) {
		for (const auto& tlog : logSet.tLogs) {
			if (!tlog.present()) {
				continue;
			}

			if (!localityIsInPrimaryDc(tlog.interf().filteredLocality)) {
				continue;
			}

			if (tlog.interf().addresses().contains(address)) {
				return true;
			}
		}
	}

	return false;
}

bool addressesInDbAndPrimaryDc(const NetworkAddressList& addresses, Reference<AsyncVar<ServerDBInfo> const> dbInfo) {
	return addressInDbAndPrimaryDc(addresses.address, dbInfo) ||
	       (addresses.secondaryAddress.present() && addressInDbAndPrimaryDc(addresses.secondaryAddress.get(), dbInfo));
}

namespace {

TEST_CASE("/fdbserver/worker/addressInDbAndPrimaryDc") {
	// Setup a ServerDBInfo for test.
	ServerDBInfo testDbInfo;
	LocalityData testLocal;
	testLocal.set(LiteralStringRef("dcid"), StringRef(std::to_string(1)));
	testDbInfo.master.locality = testLocal;

	// Manually set up a master address.
	NetworkAddress testAddress(IPAddress(0x13131313), 1);
	testDbInfo.master.getCommitVersion =
	    RequestStream<struct GetCommitVersionRequest>(Endpoint({ testAddress }, UID(1, 2)));

	// First, create an empty TLogInterface, and check that it shouldn't be considered as in primary DC.
	testDbInfo.logSystemConfig.tLogs.push_back(TLogSet());
	testDbInfo.logSystemConfig.tLogs.back().tLogs.push_back(OptionalInterface<TLogInterface>());
	ASSERT(!addressInDbAndPrimaryDc(g_network->getLocalAddress(), makeReference<AsyncVar<ServerDBInfo>>(testDbInfo)));

	// Create a remote TLog. Although the remote TLog also uses the local address, it shouldn't be considered as
	// in primary DC given the remote locality.
	LocalityData fakeRemote;
	fakeRemote.set(LiteralStringRef("dcid"), StringRef(std::to_string(2)));
	TLogInterface remoteTlog(fakeRemote);
	remoteTlog.initEndpoints();
	testDbInfo.logSystemConfig.tLogs.back().tLogs.push_back(OptionalInterface(remoteTlog));
	ASSERT(!addressInDbAndPrimaryDc(g_network->getLocalAddress(), makeReference<AsyncVar<ServerDBInfo>>(testDbInfo)));

	// Next, create a local TLog. Now, the local address should be considered as in local DC.
	TLogInterface localTlog(testLocal);
	localTlog.initEndpoints();
	testDbInfo.logSystemConfig.tLogs.back().tLogs.push_back(OptionalInterface(localTlog));
	ASSERT(addressInDbAndPrimaryDc(g_network->getLocalAddress(), makeReference<AsyncVar<ServerDBInfo>>(testDbInfo)));

	// Use the master's address to test, which should be considered as in local DC.
	testDbInfo.logSystemConfig.tLogs.clear();
	ASSERT(addressInDbAndPrimaryDc(testAddress, makeReference<AsyncVar<ServerDBInfo>>(testDbInfo)));

	// Last, tests that proxies included in the ClientDbInfo are considered as local.
	NetworkAddress grvProxyAddress(IPAddress(0x26262626), 1);
	GrvProxyInterface grvProxyInterf;
	grvProxyInterf.getConsistentReadVersion =
	    RequestStream<struct GetReadVersionRequest>(Endpoint({ grvProxyAddress }, UID(1, 2)));
	testDbInfo.client.grvProxies.push_back(grvProxyInterf);
	ASSERT(addressInDbAndPrimaryDc(grvProxyAddress, makeReference<AsyncVar<ServerDBInfo>>(testDbInfo)));

	NetworkAddress commitProxyAddress(IPAddress(0x37373737), 1);
	CommitProxyInterface commitProxyInterf;
	commitProxyInterf.commit =
	    RequestStream<struct CommitTransactionRequest>(Endpoint({ commitProxyAddress }, UID(1, 2)));
	testDbInfo.client.commitProxies.push_back(commitProxyInterf);
	ASSERT(addressInDbAndPrimaryDc(commitProxyAddress, makeReference<AsyncVar<ServerDBInfo>>(testDbInfo)));

	return Void();
}

} // namespace

// Returns true if `address` is used in the db (indicated by `dbInfo`) transaction system and in the db's primary
// satellite DC.
bool addressInDbAndPrimarySatelliteDc(const NetworkAddress& address, Reference<AsyncVar<ServerDBInfo> const> dbInfo) {
	for (const auto& logSet : dbInfo->get().logSystemConfig.tLogs) {
		if (logSet.isLocal && logSet.locality == tagLocalitySatellite) {
			for (const auto& tlog : logSet.tLogs) {
				if (tlog.present() && tlog.interf().addresses().contains(address)) {
					return true;
				}
			}
		}
	}

	return false;
}

bool addressesInDbAndPrimarySatelliteDc(const NetworkAddressList& addresses,
                                        Reference<AsyncVar<ServerDBInfo> const> dbInfo) {
	return addressInDbAndPrimarySatelliteDc(addresses.address, dbInfo) ||
	       (addresses.secondaryAddress.present() &&
	        addressInDbAndPrimarySatelliteDc(addresses.secondaryAddress.get(), dbInfo));
}

namespace {

TEST_CASE("/fdbserver/worker/addressInDbAndPrimarySatelliteDc") {
	// Setup a ServerDBInfo for test.
	ServerDBInfo testDbInfo;
	LocalityData testLocal;
	testLocal.set(LiteralStringRef("dcid"), StringRef(std::to_string(1)));
	testDbInfo.master.locality = testLocal;

	// First, create an empty TLogInterface, and check that it shouldn't be considered as in satellite DC.
	testDbInfo.logSystemConfig.tLogs.push_back(TLogSet());
	testDbInfo.logSystemConfig.tLogs.back().isLocal = true;
	testDbInfo.logSystemConfig.tLogs.back().locality = tagLocalitySatellite;
	testDbInfo.logSystemConfig.tLogs.back().tLogs.push_back(OptionalInterface<TLogInterface>());
	ASSERT(!addressInDbAndPrimarySatelliteDc(g_network->getLocalAddress(),
	                                         makeReference<AsyncVar<ServerDBInfo>>(testDbInfo)));

	// Create a satellite tlog, and it should be considered as in primary satellite DC.
	NetworkAddress satelliteTLogAddress(IPAddress(0x13131313), 1);
	TLogInterface satelliteTLog(testLocal);
	satelliteTLog.initEndpoints();
	satelliteTLog.peekMessages = RequestStream<struct TLogPeekRequest>(Endpoint({ satelliteTLogAddress }, UID(1, 2)));
	testDbInfo.logSystemConfig.tLogs.back().tLogs.push_back(OptionalInterface(satelliteTLog));
	ASSERT(addressInDbAndPrimarySatelliteDc(satelliteTLogAddress, makeReference<AsyncVar<ServerDBInfo>>(testDbInfo)));

	// Create a primary TLog, and it shouldn't be considered as in primary Satellite DC.
	NetworkAddress primaryTLogAddress(IPAddress(0x26262626), 1);
	testDbInfo.logSystemConfig.tLogs.push_back(TLogSet());
	testDbInfo.logSystemConfig.tLogs.back().isLocal = true;
	TLogInterface primaryTLog(testLocal);
	primaryTLog.initEndpoints();
	primaryTLog.peekMessages = RequestStream<struct TLogPeekRequest>(Endpoint({ primaryTLogAddress }, UID(1, 2)));
	testDbInfo.logSystemConfig.tLogs.back().tLogs.push_back(OptionalInterface(primaryTLog));
	ASSERT(!addressInDbAndPrimarySatelliteDc(primaryTLogAddress, makeReference<AsyncVar<ServerDBInfo>>(testDbInfo)));

	// Create a remote TLog, and it should be considered as in remote DC.
	NetworkAddress remoteTLogAddress(IPAddress(0x37373737), 1);
	LocalityData fakeRemote;
	fakeRemote.set(LiteralStringRef("dcid"), StringRef(std::to_string(2)));
	TLogInterface remoteTLog(fakeRemote);
	remoteTLog.initEndpoints();
	remoteTLog.peekMessages = RequestStream<struct TLogPeekRequest>(Endpoint({ remoteTLogAddress }, UID(1, 2)));

	testDbInfo.logSystemConfig.tLogs.push_back(TLogSet());
	testDbInfo.logSystemConfig.tLogs.back().isLocal = false;
	testDbInfo.logSystemConfig.tLogs.back().tLogs.push_back(OptionalInterface(remoteTLog));
	ASSERT(!addressInDbAndPrimarySatelliteDc(remoteTLogAddress, makeReference<AsyncVar<ServerDBInfo>>(testDbInfo)));

	return Void();
}

} // namespace

bool addressInDbAndRemoteDc(const NetworkAddress& address, Reference<AsyncVar<ServerDBInfo> const> dbInfo) {
	const auto& dbi = dbInfo->get();

	for (const auto& logSet : dbi.logSystemConfig.tLogs) {
		if (logSet.isLocal || logSet.locality == tagLocalitySatellite) {
			continue;
		}
		for (const auto& tlog : logSet.tLogs) {
			if (tlog.present() && tlog.interf().addresses().contains(address)) {
				return true;
			}
		}

		for (const auto& logRouter : logSet.logRouters) {
			if (logRouter.present() && logRouter.interf().addresses().contains(address)) {
				return true;
			}
		}
	}

	return false;
}

bool addressesInDbAndRemoteDc(const NetworkAddressList& addresses, Reference<AsyncVar<ServerDBInfo> const> dbInfo) {
	return addressInDbAndRemoteDc(addresses.address, dbInfo) ||
	       (addresses.secondaryAddress.present() && addressInDbAndRemoteDc(addresses.secondaryAddress.get(), dbInfo));
}

namespace {

TEST_CASE("/fdbserver/worker/addressInDbAndRemoteDc") {
	// Setup a ServerDBInfo for test.
	ServerDBInfo testDbInfo;
	LocalityData testLocal;
	testLocal.set(LiteralStringRef("dcid"), StringRef(std::to_string(1)));
	testDbInfo.master.locality = testLocal;

	// First, create an empty TLogInterface, and check that it shouldn't be considered as in remote DC.
	testDbInfo.logSystemConfig.tLogs.push_back(TLogSet());
	testDbInfo.logSystemConfig.tLogs.back().isLocal = true;
	testDbInfo.logSystemConfig.tLogs.back().tLogs.push_back(OptionalInterface<TLogInterface>());
	ASSERT(!addressInDbAndRemoteDc(g_network->getLocalAddress(), makeReference<AsyncVar<ServerDBInfo>>(testDbInfo)));

	TLogInterface localTlog(testLocal);
	localTlog.initEndpoints();
	testDbInfo.logSystemConfig.tLogs.back().tLogs.push_back(OptionalInterface(localTlog));
	ASSERT(!addressInDbAndRemoteDc(g_network->getLocalAddress(), makeReference<AsyncVar<ServerDBInfo>>(testDbInfo)));

	// Create a remote TLog, and it should be considered as in remote DC.
	LocalityData fakeRemote;
	fakeRemote.set(LiteralStringRef("dcid"), StringRef(std::to_string(2)));
	TLogInterface remoteTlog(fakeRemote);
	remoteTlog.initEndpoints();

	testDbInfo.logSystemConfig.tLogs.push_back(TLogSet());
	testDbInfo.logSystemConfig.tLogs.back().isLocal = false;
	testDbInfo.logSystemConfig.tLogs.back().tLogs.push_back(OptionalInterface(remoteTlog));
	ASSERT(addressInDbAndRemoteDc(g_network->getLocalAddress(), makeReference<AsyncVar<ServerDBInfo>>(testDbInfo)));

	// Create a remote log router, and it should be considered as in remote DC.
	NetworkAddress logRouterAddress(IPAddress(0x26262626), 1);
	TLogInterface remoteLogRouter(fakeRemote);
	remoteLogRouter.initEndpoints();
	remoteLogRouter.peekMessages = RequestStream<struct TLogPeekRequest>(Endpoint({ logRouterAddress }, UID(1, 2)));
	testDbInfo.logSystemConfig.tLogs.back().logRouters.push_back(OptionalInterface(remoteLogRouter));
	ASSERT(addressInDbAndRemoteDc(logRouterAddress, makeReference<AsyncVar<ServerDBInfo>>(testDbInfo)));

	// Create a satellite tlog, and it shouldn't be considered as in remote DC.
	testDbInfo.logSystemConfig.tLogs.push_back(TLogSet());
	testDbInfo.logSystemConfig.tLogs.back().locality = tagLocalitySatellite;
	NetworkAddress satelliteTLogAddress(IPAddress(0x13131313), 1);
	TLogInterface satelliteTLog(fakeRemote);
	satelliteTLog.initEndpoints();
	satelliteTLog.peekMessages = RequestStream<struct TLogPeekRequest>(Endpoint({ satelliteTLogAddress }, UID(1, 2)));
	testDbInfo.logSystemConfig.tLogs.back().tLogs.push_back(OptionalInterface(satelliteTLog));
	ASSERT(!addressInDbAndRemoteDc(satelliteTLogAddress, makeReference<AsyncVar<ServerDBInfo>>(testDbInfo)));

	return Void();
}

} // namespace

bool addressIsRemoteLogRouter(const NetworkAddress& address, Reference<AsyncVar<ServerDBInfo> const> dbInfo) {
	const auto& dbi = dbInfo->get();

	for (const auto& logSet : dbi.logSystemConfig.tLogs) {
		if (!logSet.isLocal) {
			for (const auto& logRouter : logSet.logRouters) {
				if (logRouter.present() && logRouter.interf().addresses().contains(address)) {
					return true;
				}
			}
		}
	}

	return false;
}

namespace {

TEST_CASE("/fdbserver/worker/addressIsRemoteLogRouter") {
	// Setup a ServerDBInfo for test.
	ServerDBInfo testDbInfo;
	LocalityData testLocal;
	testLocal.set("dcid"_sr, StringRef(std::to_string(1)));
	testDbInfo.master.locality = testLocal;

	// First, create an empty TLogInterface, and check that it shouldn't be considered as remote log router.
	testDbInfo.logSystemConfig.tLogs.push_back(TLogSet());
	testDbInfo.logSystemConfig.tLogs.back().isLocal = true;
	testDbInfo.logSystemConfig.tLogs.back().logRouters.push_back(OptionalInterface<TLogInterface>());
	ASSERT(!addressIsRemoteLogRouter(g_network->getLocalAddress(), makeReference<AsyncVar<ServerDBInfo>>(testDbInfo)));

	// Create a local log router, and it shouldn't be considered as remote log router.
	TLogInterface localLogRouter(testLocal);
	localLogRouter.initEndpoints();
	testDbInfo.logSystemConfig.tLogs.back().logRouters.push_back(OptionalInterface(localLogRouter));
	ASSERT(!addressIsRemoteLogRouter(g_network->getLocalAddress(), makeReference<AsyncVar<ServerDBInfo>>(testDbInfo)));

	// Create a remote TLog, and it shouldn't be considered as remote log router.
	LocalityData fakeRemote;
	fakeRemote.set("dcid"_sr, StringRef(std::to_string(2)));
	TLogInterface remoteTlog(fakeRemote);
	remoteTlog.initEndpoints();

	testDbInfo.logSystemConfig.tLogs.push_back(TLogSet());
	testDbInfo.logSystemConfig.tLogs.back().isLocal = false;
	testDbInfo.logSystemConfig.tLogs.back().tLogs.push_back(OptionalInterface(remoteTlog));
	ASSERT(!addressIsRemoteLogRouter(g_network->getLocalAddress(), makeReference<AsyncVar<ServerDBInfo>>(testDbInfo)));

	// Create a remote log router, and it should be considered as remote log router.
	NetworkAddress logRouterAddress(IPAddress(0x26262626), 1);
	TLogInterface remoteLogRouter(fakeRemote);
	remoteLogRouter.initEndpoints();
	remoteLogRouter.peekMessages = RequestStream<struct TLogPeekRequest>(Endpoint({ logRouterAddress }, UID(1, 2)));
	testDbInfo.logSystemConfig.tLogs.back().logRouters.push_back(OptionalInterface(remoteLogRouter));
	ASSERT(addressIsRemoteLogRouter(logRouterAddress, makeReference<AsyncVar<ServerDBInfo>>(testDbInfo)));

	return Void();
}

} // namespace

// Returns true if the `peer` has enough measurement samples that should be checked by the health monitor.
bool shouldCheckPeer(Reference<Peer> peer) {
	if (peer->connectFailedCount != 0) {
		return true;
	}

	if (peer->pingLatencies.getPopulationSize() >= SERVER_KNOBS->PEER_LATENCY_CHECK_MIN_POPULATION) {
		// Ignore peers that don't have enough samples.
		// TODO(zhewu): Currently, FlowTransport latency monitor clears ping latency samples on a
		// regular basis, which may affect the measurement count. Currently,
		// WORKER_HEALTH_MONITOR_INTERVAL is much smaller than the ping clearance interval, so it may be
		// ok. If this ends to be a problem, we need to consider keep track of last ping latencies
		// logged.
		return true;
	}

	return false;
}

// Returns true if `address` is a degraded/disconnected peer in `lastReq` sent to CC.
bool isDegradedPeer(const UpdateWorkerHealthRequest& lastReq, const NetworkAddress& address) {
	if (std::find(lastReq.degradedPeers.begin(), lastReq.degradedPeers.end(), address) != lastReq.degradedPeers.end()) {
		return true;
	}

	if (std::find(lastReq.disconnectedPeers.begin(), lastReq.disconnectedPeers.end(), address) !=
	    lastReq.disconnectedPeers.end()) {
		return true;
	}

	return false;
}

// Check if the current worker is a transaction worker, and is experiencing degraded or disconnected peers.
UpdateWorkerHealthRequest doPeerHealthCheck(const WorkerInterface& interf,
                                            const LocalityData& locality,
                                            Reference<AsyncVar<ServerDBInfo> const> dbInfo,
<<<<<<< HEAD
                                            const UpdateWorkerHealthRequest& lastReq) {
=======
                                            const UpdateWorkerHealthRequest& lastReq,
                                            Reference<AsyncVar<bool>> enablePrimaryTxnSystemHealthCheck) {
>>>>>>> 5fe02b50
	const auto& allPeers = FlowTransport::transport().getAllPeers();

	// Check remote log router connectivity only when remote TLogs are recruited and in use.
	bool checkRemoteLogRouterConnectivity = dbInfo->get().recoveryState == RecoveryState::ALL_LOGS_RECRUITED ||
	                                        dbInfo->get().recoveryState == RecoveryState::FULLY_RECOVERED;
	UpdateWorkerHealthRequest req;

	enum WorkerLocation { None, Primary, Satellite, Remote };
	WorkerLocation workerLocation = None;
	if (addressesInDbAndPrimaryDc(interf.addresses(), dbInfo)) {
		workerLocation = Primary;
	} else if (addressesInDbAndRemoteDc(interf.addresses(), dbInfo)) {
		workerLocation = Remote;
	} else if (addressesInDbAndPrimarySatelliteDc(interf.addresses(), dbInfo)) {
		workerLocation = Satellite;
	}

<<<<<<< HEAD
	if (workerLocation == None) {
		// This worker doesn't need to monitor anything if it is in remote satellite.
=======
	if (workerLocation == None && !enablePrimaryTxnSystemHealthCheck->get()) {
		// This worker doesn't need to monitor anything if it is not in transaction system or in remote satellite.
>>>>>>> 5fe02b50
		return req;
	}

	for (const auto& [address, peer] : allPeers) {
		if (!shouldCheckPeer(peer)) {
			continue;
		}

		bool degradedPeer = false;
		bool disconnectedPeer = false;

		// If peer->lastLoggedTime == 0, we just started monitor this peer and haven't logged it once yet.
		double lastLoggedTime = peer->lastLoggedTime <= 0.0 ? peer->lastConnectTime : peer->lastLoggedTime;
<<<<<<< HEAD
=======

		TraceEvent(SevDebug, "PeerHealthMonitor")
		    .detail("Peer", address)
		    .detail("Force", enablePrimaryTxnSystemHealthCheck->get())
		    .detail("Elapsed", now() - lastLoggedTime)
		    .detail("Disconnected", disconnectedPeer)
		    .detail("MinLatency", peer->pingLatencies.min())
		    .detail("MaxLatency", peer->pingLatencies.max())
		    .detail("MeanLatency", peer->pingLatencies.mean())
		    .detail("MedianLatency", peer->pingLatencies.median())
		    .detail("CheckedPercentile", SERVER_KNOBS->PEER_LATENCY_DEGRADATION_PERCENTILE)
		    .detail("CheckedPercentileLatency",
		            peer->pingLatencies.percentile(SERVER_KNOBS->PEER_LATENCY_DEGRADATION_PERCENTILE))
		    .detail("PingCount", peer->pingLatencies.getPopulationSize())
		    .detail("PingTimeoutCount", peer->timeoutCount)
		    .detail("ConnectionFailureCount", peer->connectFailedCount);
>>>>>>> 5fe02b50
		if ((workerLocation == Primary && addressInDbAndPrimaryDc(address, dbInfo)) ||
		    (workerLocation == Remote && addressInDbAndRemoteDc(address, dbInfo))) {
			// Monitors intra DC latencies between servers that in the primary or remote DC's transaction
			// systems. Note that currently we are not monitor storage servers, since lagging in storage
			// servers today already can trigger server exclusion by data distributor.

			if (peer->connectFailedCount >= SERVER_KNOBS->PEER_DEGRADATION_CONNECTION_FAILURE_COUNT) {
				disconnectedPeer = true;
			} else if (peer->pingLatencies.percentile(SERVER_KNOBS->PEER_LATENCY_DEGRADATION_PERCENTILE) >
			               SERVER_KNOBS->PEER_LATENCY_DEGRADATION_THRESHOLD ||
			           peer->timeoutCount / (double)(peer->pingLatencies.getPopulationSize()) >
			               SERVER_KNOBS->PEER_TIMEOUT_PERCENTAGE_DEGRADATION_THRESHOLD) {
				degradedPeer = true;
			}
			if (disconnectedPeer || degradedPeer) {
				TraceEvent("HealthMonitorDetectDegradedPeer")
				    .detail("Peer", address)
				    .detail("Elapsed", now() - lastLoggedTime)
				    .detail("Disconnected", disconnectedPeer)
				    .detail("MinLatency", peer->pingLatencies.min())
				    .detail("MaxLatency", peer->pingLatencies.max())
				    .detail("MeanLatency", peer->pingLatencies.mean())
				    .detail("MedianLatency", peer->pingLatencies.median())
				    .detail("CheckedPercentile", SERVER_KNOBS->PEER_LATENCY_DEGRADATION_PERCENTILE)
				    .detail("CheckedPercentileLatency",
				            peer->pingLatencies.percentile(SERVER_KNOBS->PEER_LATENCY_DEGRADATION_PERCENTILE))
				    .detail("PingCount", peer->pingLatencies.getPopulationSize())
				    .detail("PingTimeoutCount", peer->timeoutCount)
				    .detail("ConnectionFailureCount", peer->connectFailedCount);
			}
		} else if (workerLocation == Primary && addressInDbAndPrimarySatelliteDc(address, dbInfo)) {
			// Monitors inter DC latencies between servers in primary and primary satellite DC. Note that
			// TLog workers in primary satellite DC are on the critical path of serving a commit.
			if (peer->connectFailedCount >= SERVER_KNOBS->PEER_DEGRADATION_CONNECTION_FAILURE_COUNT) {
				disconnectedPeer = true;
			} else if (peer->pingLatencies.percentile(SERVER_KNOBS->PEER_LATENCY_DEGRADATION_PERCENTILE_SATELLITE) >
			               SERVER_KNOBS->PEER_LATENCY_DEGRADATION_THRESHOLD_SATELLITE ||
			           peer->timeoutCount / (double)(peer->pingLatencies.getPopulationSize()) >
			               SERVER_KNOBS->PEER_TIMEOUT_PERCENTAGE_DEGRADATION_THRESHOLD) {
				degradedPeer = true;
			}

			if (disconnectedPeer || degradedPeer) {
				TraceEvent("HealthMonitorDetectDegradedPeer")
				    .detail("Peer", address)
				    .detail("Satellite", true)
				    .detail("Elapsed", now() - lastLoggedTime)
				    .detail("Disconnected", disconnectedPeer)
				    .detail("MinLatency", peer->pingLatencies.min())
				    .detail("MaxLatency", peer->pingLatencies.max())
				    .detail("MeanLatency", peer->pingLatencies.mean())
				    .detail("MedianLatency", peer->pingLatencies.median())
				    .detail("CheckedPercentile", SERVER_KNOBS->PEER_LATENCY_DEGRADATION_PERCENTILE_SATELLITE)
				    .detail("CheckedPercentileLatency",
				            peer->pingLatencies.percentile(SERVER_KNOBS->PEER_LATENCY_DEGRADATION_PERCENTILE_SATELLITE))
				    .detail("PingCount", peer->pingLatencies.getPopulationSize())
				    .detail("PingTimeoutCount", peer->timeoutCount)
				    .detail("ConnectionFailureCount", peer->connectFailedCount);
			}
		} else if (checkRemoteLogRouterConnectivity && (workerLocation == Primary || workerLocation == Satellite) &&
		           addressIsRemoteLogRouter(address, dbInfo)) {
			// Monitor remote log router's connectivity to the primary DCs' transaction system. We ignore
			// latency based degradation between primary region and remote region due to that remote region
			// may be distant from primary region.
			if (peer->connectFailedCount >= SERVER_KNOBS->PEER_DEGRADATION_CONNECTION_FAILURE_COUNT) {
				TraceEvent("HealthMonitorDetectDegradedPeer")
				    .detail("WorkerLocation", workerLocation)
				    .detail("Peer", address)
				    .detail("RemoteLogRouter", true)
				    .detail("Elapsed", now() - lastLoggedTime)
				    .detail("Disconnected", true)
				    .detail("MinLatency", peer->pingLatencies.min())
				    .detail("MaxLatency", peer->pingLatencies.max())
				    .detail("MeanLatency", peer->pingLatencies.mean())
				    .detail("MedianLatency", peer->pingLatencies.median())
				    .detail("PingCount", peer->pingLatencies.getPopulationSize())
				    .detail("PingTimeoutCount", peer->timeoutCount)
				    .detail("ConnectionFailureCount", peer->connectFailedCount);
				disconnectedPeer = true;
			}
<<<<<<< HEAD
=======
		} else if (enablePrimaryTxnSystemHealthCheck->get() &&
		           (addressInDbAndPrimaryDc(address, dbInfo) || addressInDbAndPrimarySatelliteDc(address, dbInfo))) {
			// For force checking, we only detect connection timeout. Currently this should only be used during recovery
			// and only used in TLogs.
			if (peer->connectFailedCount >= SERVER_KNOBS->PEER_DEGRADATION_CONNECTION_FAILURE_COUNT) {
				TraceEvent("HealthMonitorDetectDegradedPeer")
				    .detail("WorkerLocation", workerLocation)
				    .detail("Peer", address)
				    .detail("ExtensiveConnectivityCheck", true)
				    .detail("Elapsed", now() - lastLoggedTime)
				    .detail("Disconnected", true)
				    .detail("MinLatency", peer->pingLatencies.min())
				    .detail("MaxLatency", peer->pingLatencies.max())
				    .detail("MeanLatency", peer->pingLatencies.mean())
				    .detail("MedianLatency", peer->pingLatencies.median())
				    .detail("PingCount", peer->pingLatencies.getPopulationSize())
				    .detail("PingTimeoutCount", peer->timeoutCount)
				    .detail("ConnectionFailureCount", peer->connectFailedCount);
				disconnectedPeer = true;
			}
>>>>>>> 5fe02b50
		}

		if (disconnectedPeer) {
			req.disconnectedPeers.push_back(address);
		} else if (degradedPeer) {
			req.degradedPeers.push_back(address);
		} else if (isDegradedPeer(lastReq, address)) {
			TraceEvent("HealthMonitorDetectRecoveredPeer").detail("Peer", address);
			req.recoveredPeers.push_back(address);
		}
	}

	if (SERVER_KNOBS->WORKER_HEALTH_REPORT_RECENT_DESTROYED_PEER) {
		// When the worker cannot connect to a remote peer, the peer maybe erased from the list returned
		// from getAllPeers(). Therefore, we also look through all the recent closed peers in the flow
		// transport's health monitor. Note that all the closed peers stored here are caused by connection
		// failure, but not normal connection close. Therefore, we report all such peers if they are also
		// part of the transaction sub system.
		// Note that we don't need to calculate recovered peer in this case since all the recently closed peers are
		// considered permanently closed peers.
		for (const auto& address : FlowTransport::transport().healthMonitor()->getRecentClosedPeers()) {
			if (allPeers.find(address) != allPeers.end()) {
				// We have checked this peer in the above for loop.
				continue;
			}

			if ((workerLocation == Primary && addressInDbAndPrimaryDc(address, dbInfo)) ||
			    (workerLocation == Remote && addressInDbAndRemoteDc(address, dbInfo)) ||
			    (workerLocation == Primary && addressInDbAndPrimarySatelliteDc(address, dbInfo)) ||
			    (checkRemoteLogRouterConnectivity && (workerLocation == Primary || workerLocation == Satellite) &&
			     addressIsRemoteLogRouter(address, dbInfo))) {
				TraceEvent("HealthMonitorDetectRecentClosedPeer").suppressFor(30).detail("Peer", address);
				req.disconnectedPeers.push_back(address);
			}
		}
	}

	if (g_network->isSimulated()) {
		// Invariant check in simulation: for any peers that shouldn't be checked, we won't include it in the
		// UpdateWorkerHealthRequest sent to CC.
		for (const auto& [address, peer] : allPeers) {
			if (!shouldCheckPeer(peer)) {
				for (const auto& disconnectedPeer : req.disconnectedPeers) {
					ASSERT(address != disconnectedPeer);
				}
				for (const auto& degradedPeer : req.degradedPeers) {
					ASSERT(address != degradedPeer);
				}
				for (const auto& recoveredPeer : req.recoveredPeers) {
					ASSERT(address != recoveredPeer);
				}
			}
		}
	}

	return req;
}

// The actor that actively monitors the health of local and peer servers, and reports anomaly to the cluster controller.
ACTOR Future<Void> healthMonitor(Reference<AsyncVar<Optional<ClusterControllerFullInterface>> const> ccInterface,
                                 WorkerInterface interf,
                                 LocalityData locality,
<<<<<<< HEAD
                                 Reference<AsyncVar<ServerDBInfo> const> dbInfo) {
=======
                                 Reference<AsyncVar<ServerDBInfo> const> dbInfo,
                                 Reference<AsyncVar<bool>> enablePrimaryTxnSystemHealthCheck) {
>>>>>>> 5fe02b50
	state UpdateWorkerHealthRequest req;
	loop {
		Future<Void> nextHealthCheckDelay = Never();
		if ((dbInfo->get().recoveryState >= RecoveryState::ACCEPTING_COMMITS ||
		     enablePrimaryTxnSystemHealthCheck->get()) &&
		    ccInterface->get().present()) {
			nextHealthCheckDelay = delay(SERVER_KNOBS->WORKER_HEALTH_MONITOR_INTERVAL);
<<<<<<< HEAD
			req = doPeerHealthCheck(interf, locality, dbInfo, req);
=======
			req = doPeerHealthCheck(interf, locality, dbInfo, req, enablePrimaryTxnSystemHealthCheck);
>>>>>>> 5fe02b50

			if (!req.disconnectedPeers.empty() || !req.degradedPeers.empty() || !req.recoveredPeers.empty()) {
				if (g_network->isSimulated()) {
					// Do invarant check only in simulation.
					// Any recovered peer shouldn't appear as disconnected or degraded peer.
					for (const auto& recoveredPeer : req.recoveredPeers) {
						for (const auto& disconnectedPeer : req.disconnectedPeers) {
							ASSERT(recoveredPeer != disconnectedPeer);
						}
						for (const auto& degradedPeer : req.degradedPeers) {
							ASSERT(recoveredPeer != degradedPeer);
						}
					}
				}

				// Disconnected or degraded peers are reported to the cluster controller.
				req.address = FlowTransport::transport().getLocalAddress();
				ccInterface->get().get().updateWorkerHealth.send(req);
			}
		}
		choose {
			when(wait(nextHealthCheckDelay)) {}
			when(wait(ccInterface->onChange())) {}
			when(wait(dbInfo->onChange())) {}
			when(wait(enablePrimaryTxnSystemHealthCheck->onChange())) {}
		}
	}
}

#if (defined(__linux__) || defined(__FreeBSD__)) && defined(USE_GPERFTOOLS)
// A set of threads that should be profiled
std::set<std::thread::id> profiledThreads;

// Returns whether or not a given thread should be profiled
int filter_in_thread(void* arg) {
	return profiledThreads.count(std::this_thread::get_id()) > 0 ? 1 : 0;
}
#endif

// Enables the calling thread to be profiled
void registerThreadForProfiling() {
#if (defined(__linux__) || defined(__FreeBSD__)) && defined(USE_GPERFTOOLS)
	// Not sure if this is actually needed, but a call to backtrace was advised here:
	// http://groups.google.com/group/google-perftools/browse_thread/thread/0dfd74532e038eb8/2686d9f24ac4365f?pli=1
	profiledThreads.insert(std::this_thread::get_id());
	const int num_levels = 100;
	void* pc[num_levels];
	backtrace(pc, num_levels);
#endif
}

// Starts or stops the CPU profiler
void updateCpuProfiler(ProfilerRequest req) {
	switch (req.type) {
	case ProfilerRequest::Type::GPROF:
#if (defined(__linux__) || defined(__FreeBSD__)) && defined(USE_GPERFTOOLS) && !defined(VALGRIND)
		switch (req.action) {
		case ProfilerRequest::Action::ENABLE: {
			const char* path = (const char*)req.outputFile.begin();
			ProfilerOptions* options = new ProfilerOptions();
			options->filter_in_thread = &filter_in_thread;
			options->filter_in_thread_arg = nullptr;
			ProfilerStartWithOptions(path, options);
			break;
		}
		case ProfilerRequest::Action::DISABLE:
			ProfilerStop();
			break;
		case ProfilerRequest::Action::RUN:
			ASSERT(false); // User should have called runProfiler.
			break;
		}
#endif
		break;
	case ProfilerRequest::Type::FLOW:
		switch (req.action) {
		case ProfilerRequest::Action::ENABLE:
			startProfiling(g_network, {}, req.outputFile);
			break;
		case ProfilerRequest::Action::DISABLE:
			stopProfiling();
			break;
		case ProfilerRequest::Action::RUN:
			ASSERT(false); // User should have called runProfiler.
			break;
		}
		break;
	default:
		ASSERT(false);
		break;
	}
}

ACTOR Future<Void> runCpuProfiler(ProfilerRequest req) {
	if (req.action == ProfilerRequest::Action::RUN) {
		req.action = ProfilerRequest::Action::ENABLE;
		updateCpuProfiler(req);
		wait(delay(req.duration));
		req.action = ProfilerRequest::Action::DISABLE;
		updateCpuProfiler(req);
		return Void();
	} else {
		updateCpuProfiler(req);
		return Void();
	}
}

void runHeapProfiler(const char* msg) {
#if defined(__linux__) && defined(USE_GPERFTOOLS) && !defined(VALGRIND)
	if (IsHeapProfilerRunning()) {
		HeapProfilerDump(msg);
	} else {
		TraceEvent("ProfilerError").detail("Message", "HeapProfiler not running");
	}
#else
	TraceEvent("ProfilerError").detail("Message", "HeapProfiler Unsupported");
#endif
}

ACTOR Future<Void> runProfiler(ProfilerRequest req) {
	if (req.type == ProfilerRequest::Type::GPROF_HEAP) {
		runHeapProfiler("User triggered heap dump");
	} else {
		wait(runCpuProfiler(req));
	}

	return Void();
}

bool checkHighMemory(int64_t threshold, bool* error) {
#if defined(__linux__) && defined(USE_GPERFTOOLS) && !defined(VALGRIND)
	*error = false;
	uint64_t page_size = sysconf(_SC_PAGESIZE);
	int fd = open("/proc/self/statm", O_RDONLY | O_CLOEXEC);
	if (fd < 0) {
		TraceEvent("OpenStatmFileFailure").log();
		*error = true;
		return false;
	}

	const int buf_sz = 256;
	char stat_buf[buf_sz];
	ssize_t stat_nread = read(fd, stat_buf, buf_sz);
	if (stat_nread < 0) {
		TraceEvent("ReadStatmFileFailure").log();
		*error = true;
		return false;
	}

	uint64_t vmsize, rss;
	sscanf(stat_buf, "%lu %lu", &vmsize, &rss);
	rss *= page_size;
	if (rss >= threshold) {
		return true;
	}
#else
	TraceEvent("CheckHighMemoryUnsupported").log();
	*error = true;
#endif
	return false;
}

// Runs heap profiler when RSS memory usage is high.
ACTOR Future<Void> monitorHighMemory(int64_t threshold) {
	if (threshold <= 0)
		return Void();

	loop {
		bool err = false;
		bool highmem = checkHighMemory(threshold, &err);
		if (err)
			break;

		if (highmem)
			runHeapProfiler("Highmem heap dump");
		wait(delay(SERVER_KNOBS->HEAP_PROFILER_INTERVAL));
	}
	return Void();
}

struct TrackRunningStorage {
	UID self;
	KeyValueStoreType storeType;
	std::set<std::pair<UID, KeyValueStoreType>>* runningStorages;
	TrackRunningStorage(UID self,
	                    KeyValueStoreType storeType,
	                    std::set<std::pair<UID, KeyValueStoreType>>* runningStorages)
	  : self(self), storeType(storeType), runningStorages(runningStorages) {
		TraceEvent(SevDebug, "TrackingRunningStorageConstruction").detail("StorageID", self);
		runningStorages->emplace(self, storeType);
	}
	~TrackRunningStorage() {
		runningStorages->erase(std::make_pair(self, storeType));
		TraceEvent(SevDebug, "TrackingRunningStorageDesctruction").detail("StorageID", self);
	};
};

ACTOR Future<Void> storageServerRollbackRebooter(std::set<std::pair<UID, KeyValueStoreType>>* runningStorages,
                                                 Future<Void> prevStorageServer,
                                                 KeyValueStoreType storeType,
                                                 std::string filename,
                                                 UID id,
                                                 LocalityData locality,
                                                 bool isTss,
                                                 Reference<AsyncVar<ServerDBInfo> const> db,
                                                 std::string folder,
                                                 ActorCollection* filesClosed,
                                                 int64_t memoryLimit,
                                                 IKeyValueStore* store) {
	state TrackRunningStorage _(id, storeType, runningStorages);
	loop {
		ErrorOr<Void> e = wait(errorOr(prevStorageServer));
		if (!e.isError())
			return Void();
		else if (e.getError().code() != error_code_please_reboot)
			throw e.getError();

		TraceEvent("StorageServerRequestedReboot", id).log();

		StorageServerInterface recruited;
		recruited.uniqueID = id;
		recruited.locality = locality;
		recruited.tssPairID =
		    isTss ? Optional<UID>(UID()) : Optional<UID>(); // set this here since we use its presence to determine
		                                                    // whether this server is a tss or not
		recruited.initEndpoints();

		DUMPTOKEN(recruited.getValue);
		DUMPTOKEN(recruited.getKey);
		DUMPTOKEN(recruited.getKeyValues);
		DUMPTOKEN(recruited.getMappedKeyValues);
		DUMPTOKEN(recruited.getShardState);
		DUMPTOKEN(recruited.waitMetrics);
		DUMPTOKEN(recruited.splitMetrics);
		DUMPTOKEN(recruited.getReadHotRanges);
		DUMPTOKEN(recruited.getRangeSplitPoints);
		DUMPTOKEN(recruited.getStorageMetrics);
		DUMPTOKEN(recruited.waitFailure);
		DUMPTOKEN(recruited.getQueuingMetrics);
		DUMPTOKEN(recruited.getKeyValueStoreType);
		DUMPTOKEN(recruited.watchValue);
		DUMPTOKEN(recruited.getKeyValuesStream);
		DUMPTOKEN(recruited.changeFeedStream);
		DUMPTOKEN(recruited.changeFeedPop);
		DUMPTOKEN(recruited.changeFeedVersionUpdate);

		prevStorageServer =
		    storageServer(store, recruited, db, folder, Promise<Void>(), Reference<IClusterConnectionRecord>(nullptr));
		prevStorageServer = handleIOErrors(prevStorageServer, store, id, store->onClosed());
	}
}

ACTOR Future<Void> storageCacheRollbackRebooter(Future<Void> prevStorageCache,
                                                UID id,
                                                LocalityData locality,
                                                Reference<AsyncVar<ServerDBInfo> const> db) {
	loop {
		ErrorOr<Void> e = wait(errorOr(prevStorageCache));
		if (!e.isError()) {
			TraceEvent("StorageCacheRequestedReboot1", id).log();
			return Void();
		} else if (e.getError().code() != error_code_please_reboot &&
		           e.getError().code() != error_code_worker_removed) {
			TraceEvent("StorageCacheRequestedReboot2", id).detail("Code", e.getError().code());
			throw e.getError();
		}

		TraceEvent("StorageCacheRequestedReboot", id).log();

		StorageServerInterface recruited;
		recruited.uniqueID = deterministicRandom()->randomUniqueID(); // id;
		recruited.locality = locality;
		recruited.initEndpoints();

		DUMPTOKEN(recruited.getValue);
		DUMPTOKEN(recruited.getKey);
		DUMPTOKEN(recruited.getKeyValues);
		DUMPTOKEN(recruited.getShardState);
		DUMPTOKEN(recruited.waitMetrics);
		DUMPTOKEN(recruited.splitMetrics);
		DUMPTOKEN(recruited.getStorageMetrics);
		DUMPTOKEN(recruited.waitFailure);
		DUMPTOKEN(recruited.getQueuingMetrics);
		DUMPTOKEN(recruited.getKeyValueStoreType);
		DUMPTOKEN(recruited.watchValue);

		prevStorageCache = storageCacheServer(recruited, 0, db);
	}
}

// FIXME:  This will not work correctly in simulation as all workers would share the same roles map
std::set<std::pair<std::string, std::string>> g_roles;

Standalone<StringRef> roleString(std::set<std::pair<std::string, std::string>> roles, bool with_ids) {
	std::string result;
	for (auto& r : roles) {
		if (!result.empty())
			result.append(",");
		result.append(r.first);
		if (with_ids) {
			result.append(":");
			result.append(r.second);
		}
	}
	return StringRef(result);
}

void startRole(const Role& role,
               UID roleId,
               UID workerId,
               const std::map<std::string, std::string>& details,
               const std::string& origination) {
	if (role.includeInTraceRoles) {
		addTraceRole(role.abbreviation);
	}

	TraceEvent ev("Role", roleId);
	ev.detail("As", role.roleName)
	    .detail("Transition", "Begin")
	    .detail("Origination", origination)
	    .detail("OnWorker", workerId);
	for (auto it = details.begin(); it != details.end(); it++)
		ev.detail(it->first.c_str(), it->second);

	ev.trackLatest(roleId.shortString() + ".Role");

	// Update roles map, log Roles metrics
	g_roles.insert({ role.roleName, roleId.shortString() });
	StringMetricHandle(LiteralStringRef("Roles")) = roleString(g_roles, false);
	StringMetricHandle(LiteralStringRef("RolesWithIDs")) = roleString(g_roles, true);
	if (g_network->isSimulated())
		g_simulator.addRole(g_network->getLocalAddress(), role.roleName);
}

void endRole(const Role& role, UID id, std::string reason, bool ok, Error e) {
	{
		TraceEvent ev("Role", id);
		if (e.code() != invalid_error_code)
			ev.errorUnsuppressed(e);
		ev.detail("Transition", "End").detail("As", role.roleName).detail("Reason", reason);

		ev.trackLatest(id.shortString() + ".Role");
	}

	if (!ok) {
		std::string type = role.roleName + "Failed";

		TraceEvent err(SevError, type.c_str(), id);
		if (e.code() != invalid_error_code) {
			err.errorUnsuppressed(e);
		}
		err.detail("Reason", reason);
	}

	latestEventCache.clear(id.shortString());

	// Update roles map, log Roles metrics
	g_roles.erase({ role.roleName, id.shortString() });
	StringMetricHandle(LiteralStringRef("Roles")) = roleString(g_roles, false);
	StringMetricHandle(LiteralStringRef("RolesWithIDs")) = roleString(g_roles, true);
	if (g_network->isSimulated())
		g_simulator.removeRole(g_network->getLocalAddress(), role.roleName);

	if (role.includeInTraceRoles) {
		removeTraceRole(role.abbreviation);
	}
}

ACTOR Future<Void> traceRole(Role role, UID roleId) {
	loop {
		wait(delay(SERVER_KNOBS->WORKER_LOGGING_INTERVAL));
		TraceEvent("Role", roleId).detail("Transition", "Refresh").detail("As", role.roleName);
	}
}

ACTOR Future<Void> workerSnapCreate(WorkerSnapRequest snapReq, Standalone<StringRef> snapFolder) {
	state ExecCmdValueString snapArg(snapReq.snapPayload);
	try {
		int err = wait(execHelper(&snapArg, snapReq.snapUID, snapFolder.toString(), snapReq.role.toString()));
		std::string uidStr = snapReq.snapUID.toString();
		TraceEvent("ExecTraceWorker")
		    .detail("Uid", uidStr)
		    .detail("Status", err)
		    .detail("Role", snapReq.role)
		    .detail("Value", snapFolder)
		    .detail("ExecPayload", snapReq.snapPayload);
		if (err != 0) {
			throw operation_failed();
		}
		if (snapReq.role.toString() == "storage") {
			printStorageVersionInfo();
		}
		snapReq.reply.send(Void());
	} catch (Error& e) {
		TraceEvent("ExecHelperError").errorUnsuppressed(e);
		if (e.code() != error_code_operation_cancelled) {
			snapReq.reply.sendError(e);
		} else {
			throw e;
		}
	}
	return Void();
}

// TODO: `issues` is right now only updated by `monitorTraceLogIssues` and thus is being `set` on every update.
// It could be changed to `insert` and `trigger` later if we want to use it as a generic way for the caller of this
// function to report issues to cluster controller.
ACTOR Future<Void> monitorTraceLogIssues(Reference<AsyncVar<std::set<std::string>>> issues) {
	state bool pingTimeout = false;
	loop {
		wait(delay(SERVER_KNOBS->TRACE_LOG_FLUSH_FAILURE_CHECK_INTERVAL_SECONDS));
		Future<Void> pingAck = pingTraceLogWriterThread();
		try {
			wait(timeoutError(pingAck, SERVER_KNOBS->TRACE_LOG_PING_TIMEOUT_SECONDS));
		} catch (Error& e) {
			if (e.code() == error_code_timed_out) {
				pingTimeout = true;
			} else {
				throw;
			}
		}
		std::set<std::string> _issues;
		retrieveTraceLogIssues(_issues);
		if (pingTimeout) {
			// Ping trace log writer thread timeout.
			_issues.insert("trace_log_writer_thread_unresponsive");
			pingTimeout = false;
		}
		issues->set(_issues);
	}
}

class SharedLogsKey {
	TLogVersion logVersion;
	TLogSpillType spillType;
	KeyValueStoreType storeType;

public:
	SharedLogsKey(const TLogOptions& options, KeyValueStoreType kvst)
	  : logVersion(options.version), spillType(options.spillType), storeType(kvst) {
		if (logVersion >= TLogVersion::V5)
			spillType = TLogSpillType::UNSET;
	}

	bool operator<(const SharedLogsKey& other) const {
		return std::tie(logVersion, spillType, storeType) <
		       std::tie(other.logVersion, other.spillType, other.storeType);
	}
};

struct SharedLogsValue {
	Future<Void> actor = Void();
	UID uid = UID();
	PromiseStream<InitializeTLogRequest> requests;

	SharedLogsValue() = default;
	SharedLogsValue(Future<Void> actor, UID uid, PromiseStream<InitializeTLogRequest> requests)
	  : actor(actor), uid(uid), requests(requests) {}
};

ACTOR Future<Void> chaosMetricsLogger() {

	auto res = g_network->global(INetwork::enChaosMetrics);
	if (!res)
		return Void();

	state ChaosMetrics* chaosMetrics = static_cast<ChaosMetrics*>(res);
	chaosMetrics->clear();

	loop {
		wait(delay(FLOW_KNOBS->CHAOS_LOGGING_INTERVAL));

		TraceEvent e("ChaosMetrics");
		double elapsed = now() - chaosMetrics->startTime;
		e.detail("Elapsed", elapsed);
		chaosMetrics->getFields(&e);
		e.trackLatest("ChaosMetrics");
		chaosMetrics->clear();
	}
}

// like genericactors setWhenDoneOrError, but we need to take into account the bm epoch. We don't want to reset it if
// this manager was replaced by a later manager (with a higher epoch) on this worker
ACTOR Future<Void> resetBlobManagerWhenDoneOrError(
    Future<Void> blobManagerProcess,
    Reference<AsyncVar<Optional<std::pair<int64_t, BlobManagerInterface>>>> var,
    int64_t epoch) {
	try {
		wait(blobManagerProcess);
	} catch (Error& e) {
		if (e.code() == error_code_actor_cancelled)
			throw;
	}
	if (var->get().present() && var->get().get().first == epoch) {
		var->set(Optional<std::pair<int64_t, BlobManagerInterface>>());
	}
	return Void();
}

ACTOR Future<Void> workerServer(Reference<IClusterConnectionRecord> connRecord,
                                Reference<AsyncVar<Optional<ClusterControllerFullInterface>> const> ccInterface,
                                LocalityData locality,
                                Reference<AsyncVar<ClusterControllerPriorityInfo>> asyncPriorityInfo,
                                ProcessClass initialClass,
                                std::string folder,
                                int64_t memoryLimit,
                                std::string metricsConnFile,
                                std::string metricsPrefix,
                                Promise<Void> recoveredDiskFiles,
                                int64_t memoryProfileThreshold,
                                std::string _coordFolder,
                                std::string whitelistBinPaths,
                                Reference<AsyncVar<ServerDBInfo>> dbInfo,
                                ConfigBroadcastInterface configBroadcastInterface,
                                Reference<ConfigNode> configNode,
                                Reference<LocalConfiguration> localConfig) {
	state PromiseStream<ErrorInfo> errors;
	state Reference<AsyncVar<Optional<DataDistributorInterface>>> ddInterf(
	    new AsyncVar<Optional<DataDistributorInterface>>());
	state Reference<AsyncVar<Optional<RatekeeperInterface>>> rkInterf(new AsyncVar<Optional<RatekeeperInterface>>());
	state Reference<AsyncVar<Optional<std::pair<int64_t, BlobManagerInterface>>>> bmEpochAndInterf(
	    new AsyncVar<Optional<std::pair<int64_t, BlobManagerInterface>>>());
	state Reference<AsyncVar<Optional<EncryptKeyProxyInterface>>> ekpInterf(
	    new AsyncVar<Optional<EncryptKeyProxyInterface>>());
	state Future<Void> handleErrors = workerHandleErrors(errors.getFuture()); // Needs to be stopped last
	state ActorCollection errorForwarders(false);
	state Future<Void> loggingTrigger = Void();
	state double loggingDelay = SERVER_KNOBS->WORKER_LOGGING_INTERVAL;
	state ActorCollection filesClosed(true);
	state Promise<Void> stopping;
	state WorkerCache<InitializeStorageReply> storageCache;
	state Future<Void> metricsLogger;
	state Future<Void> chaosMetricsActor;
	state Reference<AsyncVar<bool>> degraded = FlowTransport::transport().getDegraded();
	// tLogFnForOptions() can return a function that doesn't correspond with the FDB version that the
	// TLogVersion represents.  This can be done if the newer TLog doesn't support a requested option.
	// As (store type, spill type) can map to the same TLogFn across multiple TLogVersions, we need to
	// decide if we should collapse them into the same SharedTLog instance as well.  The answer
	// here is no, so that when running with log_version==3, all files should say V=3.
	state std::map<SharedLogsKey, SharedLogsValue> sharedLogs;
	state Reference<AsyncVar<UID>> activeSharedTLog(new AsyncVar<UID>());
	state WorkerCache<InitializeBackupReply> backupWorkerCache;
	state WorkerCache<InitializeBlobWorkerReply> blobWorkerCache;

	state std::string coordFolder = abspath(_coordFolder);

	state WorkerInterface interf(locality);
	interf.configBroadcastInterface = configBroadcastInterface;
	state std::set<std::pair<UID, KeyValueStoreType>> runningStorages;
	interf.initEndpoints();

	state Reference<AsyncVar<std::set<std::string>>> issues(new AsyncVar<std::set<std::string>>());

	// When set to true, the health monitor running in this worker starts monitor other transaction process in this
	// cluster.
	state Reference<AsyncVar<bool>> enablePrimaryTxnSystemHealthCheck = makeReference<AsyncVar<bool>>(false);

	if (FLOW_KNOBS->ENABLE_CHAOS_FEATURES) {
		TraceEvent(SevInfo, "ChaosFeaturesEnabled");
		chaosMetricsActor = chaosMetricsLogger();
	}

	folder = abspath(folder);

	if (metricsPrefix.size() > 0) {
		if (metricsConnFile.size() > 0) {
			try {
				state Database db =
				    Database::createDatabase(metricsConnFile, Database::API_VERSION_LATEST, IsInternal::True, locality);
				metricsLogger = runMetrics(db, KeyRef(metricsPrefix));
				db->globalConfig->trigger(samplingFrequency, samplingProfilerUpdateFrequency);
			} catch (Error& e) {
				TraceEvent(SevWarnAlways, "TDMetricsBadClusterFile").error(e).detail("ConnFile", metricsConnFile);
			}
		} else {
			auto lockAware = metricsPrefix.size() && metricsPrefix[0] == '\xff' ? LockAware::True : LockAware::False;
			auto database = openDBOnServer(dbInfo, TaskPriority::DefaultEndpoint, lockAware);
			metricsLogger = runMetrics(database, KeyRef(metricsPrefix));
			database->globalConfig->trigger(samplingFrequency, samplingProfilerUpdateFrequency);
		}
	}

	errorForwarders.add(resetAfter(degraded,
	                               SERVER_KNOBS->DEGRADED_RESET_INTERVAL,
	                               false,
	                               SERVER_KNOBS->DEGRADED_WARNING_LIMIT,
	                               SERVER_KNOBS->DEGRADED_WARNING_RESET_DELAY,
	                               "DegradedReset"));
	errorForwarders.add(loadedPonger(interf.debugPing.getFuture()));
	errorForwarders.add(waitFailureServer(interf.waitFailure.getFuture()));
	errorForwarders.add(monitorTraceLogIssues(issues));
	errorForwarders.add(testerServerCore(interf.testerInterface, connRecord, dbInfo, locality));
	errorForwarders.add(monitorHighMemory(memoryProfileThreshold));

	filesClosed.add(stopping.getFuture());

	initializeSystemMonitorMachineState(SystemMonitorMachineState(folder,
	                                                              locality.dcId(),
	                                                              locality.zoneId(),
	                                                              locality.machineId(),
	                                                              g_network->getLocalAddress().ip,
	                                                              FDB_VT_VERSION));

	{
		auto recruited = interf;
		DUMPTOKEN(recruited.clientInterface.reboot);
		DUMPTOKEN(recruited.clientInterface.profiler);
		DUMPTOKEN(recruited.tLog);
		DUMPTOKEN(recruited.master);
		DUMPTOKEN(recruited.commitProxy);
		DUMPTOKEN(recruited.grvProxy);
		DUMPTOKEN(recruited.resolver);
		DUMPTOKEN(recruited.storage);
		DUMPTOKEN(recruited.debugPing);
		DUMPTOKEN(recruited.coordinationPing);
		DUMPTOKEN(recruited.waitFailure);
		DUMPTOKEN(recruited.setMetricsRate);
		DUMPTOKEN(recruited.eventLogRequest);
		DUMPTOKEN(recruited.traceBatchDumpRequest);
		DUMPTOKEN(recruited.updateServerDBInfo);
	}

	state std::vector<Future<Void>> recoveries;

	try {
		std::vector<DiskStore> stores = getDiskStores(folder);
		bool validateDataFiles = deleteFile(joinPath(folder, validationFilename));
		for (int f = 0; f < stores.size(); f++) {
			DiskStore s = stores[f];
			// FIXME: Error handling
			if (s.storedComponent == DiskStore::Storage) {
				LocalLineage _;
				getCurrentLineage()->modify(&RoleLineage::role) = ProcessClass::ClusterRole::Storage;
				IKeyValueStore* kv = openKVStore(
				    s.storeType,
				    s.filename,
				    s.storeID,
				    memoryLimit,
				    false,
				    validateDataFiles,
				    SERVER_KNOBS->REMOTE_KV_STORE && /* testing mixed mode in simulation if remote kvs enabled */
				        (g_network->isSimulated()
				             ? (/* Disable for RocksDB */ s.storeType != KeyValueStoreType::SSD_ROCKSDB_V1 &&
				                deterministicRandom()->coinflip())
				             : true));
				Future<Void> kvClosed = kv->onClosed();
				filesClosed.add(kvClosed);

				// std::string doesn't have startsWith
				std::string tssPrefix = testingStoragePrefix.toString();
				// TODO might be more efficient to mark a boolean on DiskStore in getDiskStores, but that kind of breaks
				// the abstraction since DiskStore also applies to storage cache + tlog
				bool isTss = s.filename.find(tssPrefix) != std::string::npos;
				Role ssRole = isTss ? Role::TESTING_STORAGE_SERVER : Role::STORAGE_SERVER;

				StorageServerInterface recruited;
				recruited.uniqueID = s.storeID;
				recruited.locality = locality;
				recruited.tssPairID =
				    isTss ? Optional<UID>(UID())
				          : Optional<UID>(); // presence of optional is used as source of truth for tss vs not. Value
				                             // gets overridden later in restoreDurableState
				recruited.initEndpoints();

				std::map<std::string, std::string> details;
				details["StorageEngine"] = s.storeType.toString();
				details["IsTSS"] = isTss ? "Yes" : "No";

				startRole(ssRole, recruited.id(), interf.id(), details, "Restored");

				DUMPTOKEN(recruited.getValue);
				DUMPTOKEN(recruited.getKey);
				DUMPTOKEN(recruited.getKeyValues);
				DUMPTOKEN(recruited.getMappedKeyValues);
				DUMPTOKEN(recruited.getShardState);
				DUMPTOKEN(recruited.waitMetrics);
				DUMPTOKEN(recruited.splitMetrics);
				DUMPTOKEN(recruited.getReadHotRanges);
				DUMPTOKEN(recruited.getRangeSplitPoints);
				DUMPTOKEN(recruited.getStorageMetrics);
				DUMPTOKEN(recruited.waitFailure);
				DUMPTOKEN(recruited.getQueuingMetrics);
				DUMPTOKEN(recruited.getKeyValueStoreType);
				DUMPTOKEN(recruited.watchValue);
				DUMPTOKEN(recruited.getKeyValuesStream);
				DUMPTOKEN(recruited.changeFeedStream);
				DUMPTOKEN(recruited.changeFeedPop);
				DUMPTOKEN(recruited.changeFeedVersionUpdate);

				Promise<Void> recovery;
				Future<Void> f = storageServer(kv, recruited, dbInfo, folder, recovery, connRecord);
				recoveries.push_back(recovery.getFuture());
				f = handleIOErrors(f, kv, s.storeID, kvClosed);
				f = storageServerRollbackRebooter(&runningStorages,
				                                  f,
				                                  s.storeType,
				                                  s.filename,
				                                  recruited.id(),
				                                  recruited.locality,
				                                  isTss,
				                                  dbInfo,
				                                  folder,
				                                  &filesClosed,
				                                  memoryLimit,
				                                  kv);
				errorForwarders.add(forwardError(errors, ssRole, recruited.id(), f));
			} else if (s.storedComponent == DiskStore::TLogData) {
				LocalLineage _;
				getCurrentLineage()->modify(&RoleLineage::role) = ProcessClass::ClusterRole::TLog;
				std::string logQueueBasename;
				const std::string filename = basename(s.filename);
				if (StringRef(filename).startsWith(fileLogDataPrefix)) {
					logQueueBasename = fileLogQueuePrefix.toString();
				} else {
					StringRef optionsString = StringRef(filename).removePrefix(fileVersionedLogDataPrefix).eat("-");
					logQueueBasename = fileLogQueuePrefix.toString() + optionsString.toString() + "-";
				}
				ASSERT_WE_THINK(abspath(parentDirectory(s.filename)) == folder);
				// TraceEvent(SevDebug, "openRemoteKVStore").detail("storeType", "TlogData");
				IKeyValueStore* kv = openKVStore(s.storeType, s.filename, s.storeID, memoryLimit, validateDataFiles);
				const DiskQueueVersion dqv = s.tLogOptions.getDiskQueueVersion();
				const int64_t diskQueueWarnSize =
				    s.tLogOptions.spillType == TLogSpillType::VALUE ? 10 * SERVER_KNOBS->TARGET_BYTES_PER_TLOG : -1;
				IDiskQueue* queue = openDiskQueue(joinPath(folder, logQueueBasename + s.storeID.toString() + "-"),
				                                  tlogQueueExtension.toString(),
				                                  s.storeID,
				                                  dqv,
				                                  diskQueueWarnSize);
				filesClosed.add(kv->onClosed());
				filesClosed.add(queue->onClosed());

				std::map<std::string, std::string> details;
				details["StorageEngine"] = s.storeType.toString();
				startRole(Role::SHARED_TRANSACTION_LOG, s.storeID, interf.id(), details, "Restored");

				Promise<Void> oldLog;
				Promise<Void> recovery;
				TLogFn tLogFn = tLogFnForOptions(s.tLogOptions);
				auto& logData = sharedLogs[SharedLogsKey(s.tLogOptions, s.storeType)];
				// FIXME: Shouldn't if logData.first isValid && !isReady, shouldn't we
				// be sending a fake InitializeTLogRequest rather than calling tLog() ?
				Future<Void> tl =
				    tLogFn(kv,
				           queue,
				           dbInfo,
				           locality,
				           !logData.actor.isValid() || logData.actor.isReady() ? logData.requests
				                                                               : PromiseStream<InitializeTLogRequest>(),
				           s.storeID,
				           interf.id(),
				           true,
				           oldLog,
				           recovery,
				           folder,
				           degraded,
				           activeSharedTLog,
				           enablePrimaryTxnSystemHealthCheck);
				recoveries.push_back(recovery.getFuture());
				activeSharedTLog->set(s.storeID);

				tl = handleIOErrors(tl, kv, s.storeID);
				tl = handleIOErrors(tl, queue, s.storeID);
				if (!logData.actor.isValid() || logData.actor.isReady()) {
					logData.actor = oldLog.getFuture() || tl;
					logData.uid = s.storeID;
				}
				errorForwarders.add(forwardError(errors, Role::SHARED_TRANSACTION_LOG, s.storeID, tl));
			}
		}

		bool hasCache = false;
		//  start cache role if we have the right process class
		if (initialClass.classType() == ProcessClass::StorageCacheClass) {
			hasCache = true;
			StorageServerInterface recruited;
			recruited.locality = locality;
			recruited.initEndpoints();

			std::map<std::string, std::string> details;
			startRole(Role::STORAGE_CACHE, recruited.id(), interf.id(), details);

			// DUMPTOKEN(recruited.getVersion);
			DUMPTOKEN(recruited.getValue);
			DUMPTOKEN(recruited.getKey);
			DUMPTOKEN(recruited.getKeyValues);
			DUMPTOKEN(recruited.getMappedKeyValues);
			DUMPTOKEN(recruited.getShardState);
			DUMPTOKEN(recruited.waitMetrics);
			DUMPTOKEN(recruited.splitMetrics);
			DUMPTOKEN(recruited.getStorageMetrics);
			DUMPTOKEN(recruited.waitFailure);
			DUMPTOKEN(recruited.getQueuingMetrics);
			DUMPTOKEN(recruited.getKeyValueStoreType);
			DUMPTOKEN(recruited.watchValue);

			auto f = storageCacheServer(recruited, 0, dbInfo);
			f = storageCacheRollbackRebooter(f, recruited.id(), recruited.locality, dbInfo);
			errorForwarders.add(forwardError(errors, Role::STORAGE_CACHE, recruited.id(), f));
		}

		std::map<std::string, std::string> details;
		details["Locality"] = locality.toString();
		details["DataFolder"] = folder;
		details["StoresPresent"] = format("%d", stores.size());
		details["CachePresent"] = hasCache ? "true" : "false";
		startRole(Role::WORKER, interf.id(), interf.id(), details);
		errorForwarders.add(traceRole(Role::WORKER, interf.id()));

		wait(waitForAll(recoveries));
		recoveredDiskFiles.send(Void());

		errorForwarders.add(registrationClient(ccInterface,
		                                       interf,
		                                       asyncPriorityInfo,
		                                       initialClass,
		                                       ddInterf,
		                                       rkInterf,
		                                       bmEpochAndInterf,
		                                       ekpInterf,
		                                       degraded,
		                                       connRecord,
		                                       issues,
		                                       configNode,
		                                       localConfig,
		                                       dbInfo));

		if (configNode.isValid()) {
			errorForwarders.add(localConfig->consume(interf.configBroadcastInterface));
		}

		if (SERVER_KNOBS->ENABLE_WORKER_HEALTH_MONITOR) {
			errorForwarders.add(
			    healthMonitor(ccInterface, interf, locality, dbInfo, enablePrimaryTxnSystemHealthCheck));
		}

		TraceEvent("RecoveriesComplete", interf.id());

		loop choose {
			when(UpdateServerDBInfoRequest req = waitNext(interf.updateServerDBInfo.getFuture())) {
				ServerDBInfo localInfo = BinaryReader::fromStringRef<ServerDBInfo>(
				    req.serializedDbInfo, AssumeVersion(g_network->protocolVersion()));
				localInfo.myLocality = locality;

				if (localInfo.infoGeneration < dbInfo->get().infoGeneration &&
				    localInfo.clusterInterface == dbInfo->get().clusterInterface) {
					std::vector<Endpoint> rep = req.broadcastInfo;
					rep.push_back(interf.updateServerDBInfo.getEndpoint());
					req.reply.send(rep);
				} else {
					Optional<Endpoint> notUpdated;
					if (!ccInterface->get().present() || localInfo.clusterInterface != ccInterface->get().get()) {
						notUpdated = interf.updateServerDBInfo.getEndpoint();
					} else if (localInfo.infoGeneration > dbInfo->get().infoGeneration ||
					           dbInfo->get().clusterInterface != ccInterface->get().get()) {
						TraceEvent("GotServerDBInfoChange")
						    .detail("ChangeID", localInfo.id)
						    .detail("InfoGeneration", localInfo.infoGeneration)
						    .detail("MasterID", localInfo.master.id())
						    .detail("RatekeeperID",
						            localInfo.ratekeeper.present() ? localInfo.ratekeeper.get().id() : UID())
						    .detail("DataDistributorID",
						            localInfo.distributor.present() ? localInfo.distributor.get().id() : UID())
						    .detail("BlobManagerID",
						            localInfo.blobManager.present() ? localInfo.blobManager.get().id() : UID())
						    .detail("EncryptKeyProxyID",
						            localInfo.encryptKeyProxy.present() ? localInfo.encryptKeyProxy.get().id() : UID());

						dbInfo->set(localInfo);
					}
					errorForwarders.add(
					    success(broadcastDBInfoRequest(req, SERVER_KNOBS->DBINFO_SEND_AMOUNT, notUpdated, true)));
				}
			}
			when(RebootRequest req = waitNext(interf.clientInterface.reboot.getFuture())) {
				state RebootRequest rebootReq = req;
				// If suspendDuration is INT_MAX, the trace will not be logged if it was inside the next block
				// Also a useful trace to have even if suspendDuration is 0
				TraceEvent("RebootRequestSuspendingProcess").detail("Duration", req.waitForDuration);
				if (req.waitForDuration) {
					flushTraceFileVoid();
					setProfilingEnabled(0);
					g_network->stop();
					threadSleep(req.waitForDuration);
				}
				if (rebootReq.checkData) {
					Reference<IAsyncFile> checkFile =
					    wait(IAsyncFileSystem::filesystem()->open(joinPath(folder, validationFilename),
					                                              IAsyncFile::OPEN_CREATE | IAsyncFile::OPEN_READWRITE,
					                                              0600));
					wait(checkFile->sync());
				}

				if (g_network->isSimulated()) {
					TraceEvent("SimulatedReboot").detail("Deletion", rebootReq.deleteData);
					if (rebootReq.deleteData) {
						throw please_reboot_delete();
					}
					throw please_reboot();
				} else {
					TraceEvent("ProcessReboot").log();
					ASSERT(!rebootReq.deleteData);
					flushAndExit(0);
				}
			}
			when(SetFailureInjection req = waitNext(interf.clientInterface.setFailureInjection.getFuture())) {
				if (FLOW_KNOBS->ENABLE_CHAOS_FEATURES) {
					if (req.diskFailure.present()) {
						auto diskFailureInjector = DiskFailureInjector::injector();
						diskFailureInjector->setDiskFailure(req.diskFailure.get().stallInterval,
						                                    req.diskFailure.get().stallPeriod,
						                                    req.diskFailure.get().throttlePeriod);
					} else if (req.flipBits.present()) {
						auto bitFlipper = BitFlipper::flipper();
						bitFlipper->setBitFlipPercentage(req.flipBits.get().percentBitFlips);
					}
					req.reply.send(Void());
				} else {
					req.reply.sendError(client_invalid_operation());
				}
			}
			when(ProfilerRequest req = waitNext(interf.clientInterface.profiler.getFuture())) {
				state ProfilerRequest profilerReq = req;
				// There really isn't a great "filepath sanitizer" or "filepath escape" function available,
				// thus we instead enforce a different requirement.  One can only write to a file that's
				// beneath the working directory, and we remove the ability to do any symlink or ../..
				// tricks by resolving all paths through `abspath` first.
				try {
					std::string realLogDir = abspath(SERVER_KNOBS->LOG_DIRECTORY);
					std::string realOutPath = abspath(realLogDir + "/" + profilerReq.outputFile.toString());
					if (realLogDir.size() < realOutPath.size() &&
					    strncmp(realLogDir.c_str(), realOutPath.c_str(), realLogDir.size()) == 0) {
						profilerReq.outputFile = realOutPath;
						uncancellable(runProfiler(profilerReq));
						profilerReq.reply.send(Void());
					} else {
						profilerReq.reply.sendError(client_invalid_operation());
					}
				} catch (Error& e) {
					profilerReq.reply.sendError(e);
				}
			}
			when(RecruitMasterRequest req = waitNext(interf.master.getFuture())) {
				LocalLineage _;
				getCurrentLineage()->modify(&RoleLineage::role) = ProcessClass::ClusterRole::Master;
				MasterInterface recruited;
				recruited.locality = locality;
				recruited.initEndpoints();

				startRole(Role::MASTER, recruited.id(), interf.id());

				DUMPTOKEN(recruited.waitFailure);
				DUMPTOKEN(recruited.getCommitVersion);
				DUMPTOKEN(recruited.getLiveCommittedVersion);
				DUMPTOKEN(recruited.reportLiveCommittedVersion);
				DUMPTOKEN(recruited.updateRecoveryData);

				// printf("Recruited as masterServer\n");
				Future<Void> masterProcess = masterServer(
				    recruited, dbInfo, ccInterface, ServerCoordinators(connRecord), req.lifetime, req.forceRecovery);
				errorForwarders.add(
				    zombie(recruited, forwardError(errors, Role::MASTER, recruited.id(), masterProcess)));
				req.reply.send(recruited);
			}
			when(InitializeDataDistributorRequest req = waitNext(interf.dataDistributor.getFuture())) {
				LocalLineage _;
				getCurrentLineage()->modify(&RoleLineage::role) = ProcessClass::ClusterRole::DataDistributor;
				DataDistributorInterface recruited(locality, req.reqId);
				recruited.initEndpoints();

				if (ddInterf->get().present()) {
					recruited = ddInterf->get().get();
					TEST(true); // Recruited while already a data distributor.
				} else {
					startRole(Role::DATA_DISTRIBUTOR, recruited.id(), interf.id());
					DUMPTOKEN(recruited.waitFailure);

					Future<Void> dataDistributorProcess = dataDistributor(recruited, dbInfo);
					errorForwarders.add(forwardError(
					    errors,
					    Role::DATA_DISTRIBUTOR,
					    recruited.id(),
					    setWhenDoneOrError(dataDistributorProcess, ddInterf, Optional<DataDistributorInterface>())));
					ddInterf->set(Optional<DataDistributorInterface>(recruited));
				}
				TraceEvent("DataDistributorReceived", req.reqId).detail("DataDistributorId", recruited.id());
				req.reply.send(recruited);
			}
			when(InitializeRatekeeperRequest req = waitNext(interf.ratekeeper.getFuture())) {
				LocalLineage _;
				getCurrentLineage()->modify(&RoleLineage::role) = ProcessClass::ClusterRole::Ratekeeper;
				RatekeeperInterface recruited(locality, req.reqId);
				recruited.initEndpoints();

				if (rkInterf->get().present()) {
					recruited = rkInterf->get().get();
					TEST(true); // Recruited while already a ratekeeper.
				} else {
					startRole(Role::RATEKEEPER, recruited.id(), interf.id());
					DUMPTOKEN(recruited.waitFailure);
					DUMPTOKEN(recruited.getRateInfo);
					DUMPTOKEN(recruited.haltRatekeeper);
					DUMPTOKEN(recruited.reportCommitCostEstimation);

					Future<Void> ratekeeperProcess = ratekeeper(recruited, dbInfo);
					errorForwarders.add(
					    forwardError(errors,
					                 Role::RATEKEEPER,
					                 recruited.id(),
					                 setWhenDoneOrError(ratekeeperProcess, rkInterf, Optional<RatekeeperInterface>())));
					rkInterf->set(Optional<RatekeeperInterface>(recruited));
				}
				TraceEvent("Ratekeeper_InitRequest", req.reqId).detail("RatekeeperId", recruited.id());
				req.reply.send(recruited);
			}
			when(InitializeBlobManagerRequest req = waitNext(interf.blobManager.getFuture())) {
				LocalLineage _;
				getCurrentLineage()->modify(&RoleLineage::role) = ProcessClass::ClusterRole::BlobManager;
				BlobManagerInterface recruited(locality, req.reqId);
				recruited.initEndpoints();

				if (bmEpochAndInterf->get().present() && bmEpochAndInterf->get().get().first == req.epoch) {
					recruited = bmEpochAndInterf->get().get().second;

					TEST(true); // Recruited while already a blob manager.
				} else {
					// TODO: it'd be more optimal to halt the last manager if present here, but it will figure it out
					// via the epoch check
					// Also, not halting lets us handle the case here where the last BM had a higher
					// epoch and somehow the epochs got out of order by a delayed initialize request. The one we start
					// here will just halt on the lock check.
					startRole(Role::BLOB_MANAGER, recruited.id(), interf.id());
					DUMPTOKEN(recruited.waitFailure);
					DUMPTOKEN(recruited.haltBlobManager);
					DUMPTOKEN(recruited.haltBlobGranules);
					DUMPTOKEN(recruited.blobManagerExclCheckReq);

					Future<Void> blobManagerProcess = blobManager(recruited, dbInfo, req.epoch);
					errorForwarders.add(
					    forwardError(errors,
					                 Role::BLOB_MANAGER,
					                 recruited.id(),
					                 resetBlobManagerWhenDoneOrError(blobManagerProcess, bmEpochAndInterf, req.epoch)));
					bmEpochAndInterf->set(
					    Optional<std::pair<int64_t, BlobManagerInterface>>(std::pair(req.epoch, recruited)));
				}
				TraceEvent("BlobManagerReceived", req.reqId).detail("BlobManagerId", recruited.id());
				req.reply.send(recruited);
			}
			when(InitializeBackupRequest req = waitNext(interf.backup.getFuture())) {
				if (!backupWorkerCache.exists(req.reqId)) {
					LocalLineage _;
					getCurrentLineage()->modify(&RoleLineage::role) = ProcessClass::ClusterRole::Backup;
					BackupInterface recruited(locality);
					recruited.initEndpoints();

					startRole(Role::BACKUP, recruited.id(), interf.id());
					DUMPTOKEN(recruited.waitFailure);

					ReplyPromise<InitializeBackupReply> backupReady = req.reply;
					backupWorkerCache.set(req.reqId, backupReady.getFuture());
					Future<Void> backupProcess = backupWorker(recruited, req, dbInfo);
					backupProcess = backupWorkerCache.removeOnReady(req.reqId, backupProcess);
					errorForwarders.add(forwardError(errors, Role::BACKUP, recruited.id(), backupProcess));
					TraceEvent("BackupInitRequest", req.reqId).detail("BackupId", recruited.id());
					InitializeBackupReply reply(recruited, req.backupEpoch);
					backupReady.send(reply);
				} else {
					forwardPromise(req.reply, backupWorkerCache.get(req.reqId));
				}
			}
			when(InitializeEncryptKeyProxyRequest req = waitNext(interf.encryptKeyProxy.getFuture())) {
				LocalLineage _;
				getCurrentLineage()->modify(&RoleLineage::role) = ProcessClass::ClusterRole::EncryptKeyProxy;
				EncryptKeyProxyInterface recruited(locality, req.reqId);
				recruited.initEndpoints();

				if (ekpInterf->get().present()) {
					recruited = ekpInterf->get().get();
					TEST(true); // Recruited while already a encryptKeyProxy server.
				} else {
					startRole(Role::ENCRYPT_KEY_PROXY, recruited.id(), interf.id());
					DUMPTOKEN(recruited.waitFailure);

					Future<Void> encryptKeyProxyProcess = encryptKeyProxyServer(recruited, dbInfo);
					errorForwarders.add(forwardError(
					    errors,
					    Role::ENCRYPT_KEY_PROXY,
					    recruited.id(),
					    setWhenDoneOrError(encryptKeyProxyProcess, ekpInterf, Optional<EncryptKeyProxyInterface>())));
					ekpInterf->set(Optional<EncryptKeyProxyInterface>(recruited));
				}
				TraceEvent("EncryptKeyProxyReceived", req.reqId).detail("EncryptKeyProxyId", recruited.id());
				req.reply.send(recruited);
			}
			when(InitializeTLogRequest req = waitNext(interf.tLog.getFuture())) {
				// For now, there's a one-to-one mapping of spill type to TLogVersion.
				// With future work, a particular version of the TLog can support multiple
				// different spilling strategies, at which point SpillType will need to be
				// plumbed down into tLogFn.
				if (req.logVersion < TLogVersion::MIN_RECRUITABLE) {
					TraceEvent(SevError, "InitializeTLogInvalidLogVersion")
					    .detail("Version", req.logVersion)
					    .detail("MinRecruitable", TLogVersion::MIN_RECRUITABLE);
					req.reply.sendError(internal_error());
				}
				LocalLineage _;
				getCurrentLineage()->modify(&RoleLineage::role) = ProcessClass::ClusterRole::TLog;
				TLogOptions tLogOptions(req.logVersion, req.spillType);
				TLogFn tLogFn = tLogFnForOptions(tLogOptions);
				auto& logData = sharedLogs[SharedLogsKey(tLogOptions, req.storeType)];
				logData.requests.send(req);
				if (!logData.actor.isValid() || logData.actor.isReady()) {
					UID logId = deterministicRandom()->randomUniqueID();
					std::map<std::string, std::string> details;
					details["ForMaster"] = req.recruitmentID.shortString();
					details["StorageEngine"] = req.storeType.toString();

					// FIXME: start role for every tlog instance, rather that just for the shared actor, also use a
					// different role type for the shared actor
					startRole(Role::SHARED_TRANSACTION_LOG, logId, interf.id(), details);

					const StringRef prefix =
					    req.logVersion > TLogVersion::V2 ? fileVersionedLogDataPrefix : fileLogDataPrefix;
					std::string filename =
					    filenameFromId(req.storeType, folder, prefix.toString() + tLogOptions.toPrefix(), logId);
					// TraceEvent(SevDebug, "openRemoteKVStore").detail("storeType", "3");
					IKeyValueStore* data = openKVStore(req.storeType, filename, logId, memoryLimit);
					const DiskQueueVersion dqv = tLogOptions.getDiskQueueVersion();
					IDiskQueue* queue = openDiskQueue(
					    joinPath(folder,
					             fileLogQueuePrefix.toString() + tLogOptions.toPrefix() + logId.toString() + "-"),
					    tlogQueueExtension.toString(),
					    logId,
					    dqv);
					filesClosed.add(data->onClosed());
					filesClosed.add(queue->onClosed());

					Future<Void> tLogCore = tLogFn(data,
					                               queue,
					                               dbInfo,
					                               locality,
					                               logData.requests,
					                               logId,
					                               interf.id(),
					                               false,
					                               Promise<Void>(),
					                               Promise<Void>(),
					                               folder,
					                               degraded,
					                               activeSharedTLog,
					                               enablePrimaryTxnSystemHealthCheck);
					tLogCore = handleIOErrors(tLogCore, data, logId);
					tLogCore = handleIOErrors(tLogCore, queue, logId);
					errorForwarders.add(forwardError(errors, Role::SHARED_TRANSACTION_LOG, logId, tLogCore));
					logData.actor = tLogCore;
					logData.uid = logId;
				}
				activeSharedTLog->set(logData.uid);
			}
			when(InitializeStorageRequest req = waitNext(interf.storage.getFuture())) {
				// We want to prevent double recruiting on a worker unless we try to recruit something
				// with a different storage engine (otherwise storage migration won't work for certain
				// configuration). Additionally we also need to allow double recruitment for seed servers.
				// The reason for this is that a storage will only remove itself if after it was able
				// to read the system key space. But if recovery fails right after a `configure new ...`
				// was run it won't be able to do so.
				if (!storageCache.exists(req.reqId) &&
				    (std::all_of(runningStorages.begin(),
				                 runningStorages.end(),
				                 [&req](const auto& p) { return p.second != req.storeType; }) ||
				     req.seedTag != invalidTag)) {
					ASSERT(req.clusterId.isValid());
					ASSERT(req.initialClusterVersion >= 0);
					LocalLineage _;
					getCurrentLineage()->modify(&RoleLineage::role) = ProcessClass::ClusterRole::Storage;
					bool isTss = req.tssPairIDAndVersion.present();
					StorageServerInterface recruited(req.interfaceId);
					recruited.locality = locality;
					recruited.tssPairID = isTss ? req.tssPairIDAndVersion.get().first : Optional<UID>();
					recruited.initEndpoints();

					std::map<std::string, std::string> details;
					details["StorageEngine"] = req.storeType.toString();
					details["IsTSS"] = std::to_string(isTss);
					Role ssRole = isTss ? Role::TESTING_STORAGE_SERVER : Role::STORAGE_SERVER;
					startRole(ssRole, recruited.id(), interf.id(), details);

					DUMPTOKEN(recruited.getValue);
					DUMPTOKEN(recruited.getKey);
					DUMPTOKEN(recruited.getKeyValues);
					DUMPTOKEN(recruited.getMappedKeyValues);
					DUMPTOKEN(recruited.getShardState);
					DUMPTOKEN(recruited.waitMetrics);
					DUMPTOKEN(recruited.splitMetrics);
					DUMPTOKEN(recruited.getReadHotRanges);
					DUMPTOKEN(recruited.getRangeSplitPoints);
					DUMPTOKEN(recruited.getStorageMetrics);
					DUMPTOKEN(recruited.waitFailure);
					DUMPTOKEN(recruited.getQueuingMetrics);
					DUMPTOKEN(recruited.getKeyValueStoreType);
					DUMPTOKEN(recruited.watchValue);
					DUMPTOKEN(recruited.getKeyValuesStream);
					DUMPTOKEN(recruited.changeFeedStream);
					DUMPTOKEN(recruited.changeFeedPop);
					DUMPTOKEN(recruited.changeFeedVersionUpdate);
					// printf("Recruited as storageServer\n");

					std::string filename =
					    filenameFromId(req.storeType,
					                   folder,
					                   isTss ? testingStoragePrefix.toString() : fileStoragePrefix.toString(),
					                   recruited.id());

					IKeyValueStore* data = openKVStore(
					    req.storeType,
					    filename,
					    recruited.id(),
					    memoryLimit,
					    false,
					    false,
					    SERVER_KNOBS->REMOTE_KV_STORE && /* testing mixed mode in simulation if remote kvs enabled */
					        (g_network->isSimulated()
					             ? (/* Disable for RocksDB */ req.storeType != KeyValueStoreType::SSD_ROCKSDB_V1 &&
					                deterministicRandom()->coinflip())
					             : true));

					Future<Void> kvClosed = data->onClosed();
					filesClosed.add(kvClosed);
					ReplyPromise<InitializeStorageReply> storageReady = req.reply;
					storageCache.set(req.reqId, storageReady.getFuture());
					Future<Void> s = storageServer(data,
					                               recruited,
					                               req.seedTag,
					                               req.clusterId,
					                               req.initialClusterVersion,
					                               isTss ? req.tssPairIDAndVersion.get().second : 0,
					                               storageReady,
					                               dbInfo,
					                               folder);
					s = handleIOErrors(s, data, recruited.id(), kvClosed);
					s = storageCache.removeOnReady(req.reqId, s);
					s = storageServerRollbackRebooter(&runningStorages,
					                                  s,
					                                  req.storeType,
					                                  filename,
					                                  recruited.id(),
					                                  recruited.locality,
					                                  isTss,
					                                  dbInfo,
					                                  folder,
					                                  &filesClosed,
					                                  memoryLimit,
					                                  data);
					errorForwarders.add(forwardError(errors, ssRole, recruited.id(), s));
				} else if (storageCache.exists(req.reqId)) {
					forwardPromise(req.reply, storageCache.get(req.reqId));
				} else {
					TraceEvent("AttemptedDoubleRecruitment", interf.id()).detail("ForRole", "StorageServer");
					errorForwarders.add(map(delay(0.5), [reply = req.reply](Void) {
						reply.sendError(recruitment_failed());
						return Void();
					}));
				}
			}
			when(InitializeBlobWorkerRequest req = waitNext(interf.blobWorker.getFuture())) {
				if (!blobWorkerCache.exists(req.reqId)) {
					BlobWorkerInterface recruited(locality, req.interfaceId);
					recruited.initEndpoints();
					startRole(Role::BLOB_WORKER, recruited.id(), interf.id());

					DUMPTOKEN(recruited.waitFailure);
					DUMPTOKEN(recruited.blobGranuleFileRequest);
					DUMPTOKEN(recruited.assignBlobRangeRequest);
					DUMPTOKEN(recruited.revokeBlobRangeRequest);
					DUMPTOKEN(recruited.granuleAssignmentsRequest);
					DUMPTOKEN(recruited.granuleStatusStreamRequest);
					DUMPTOKEN(recruited.haltBlobWorker);

					ReplyPromise<InitializeBlobWorkerReply> blobWorkerReady = req.reply;
					Future<Void> bw = blobWorker(recruited, blobWorkerReady, dbInfo);
					errorForwarders.add(forwardError(errors, Role::BLOB_WORKER, recruited.id(), bw));

				} else {
					forwardPromise(req.reply, blobWorkerCache.get(req.reqId));
				}
			}
			when(InitializeCommitProxyRequest req = waitNext(interf.commitProxy.getFuture())) {
				LocalLineage _;
				getCurrentLineage()->modify(&RoleLineage::role) = ProcessClass::ClusterRole::CommitProxy;
				CommitProxyInterface recruited;
				recruited.processId = locality.processId();
				recruited.provisional = false;
				recruited.initEndpoints();

				std::map<std::string, std::string> details;
				details["ForMaster"] = req.master.id().shortString();
				startRole(Role::COMMIT_PROXY, recruited.id(), interf.id(), details);

				DUMPTOKEN(recruited.commit);
				DUMPTOKEN(recruited.getConsistentReadVersion);
				DUMPTOKEN(recruited.getKeyServersLocations);
				DUMPTOKEN(recruited.getStorageServerRejoinInfo);
				DUMPTOKEN(recruited.waitFailure);
				DUMPTOKEN(recruited.txnState);

				// printf("Recruited as commitProxyServer\n");
				errorForwarders.add(zombie(recruited,
				                           forwardError(errors,
				                                        Role::COMMIT_PROXY,
				                                        recruited.id(),
				                                        commitProxyServer(recruited, req, dbInfo, whitelistBinPaths))));
				req.reply.send(recruited);
			}
			when(InitializeGrvProxyRequest req = waitNext(interf.grvProxy.getFuture())) {
				LocalLineage _;
				getCurrentLineage()->modify(&RoleLineage::role) = ProcessClass::ClusterRole::GrvProxy;
				GrvProxyInterface recruited;
				recruited.processId = locality.processId();
				recruited.provisional = false;
				recruited.initEndpoints();

				std::map<std::string, std::string> details;
				details["ForMaster"] = req.master.id().shortString();
				startRole(Role::GRV_PROXY, recruited.id(), interf.id(), details);

				DUMPTOKEN(recruited.getConsistentReadVersion);
				DUMPTOKEN(recruited.waitFailure);
				DUMPTOKEN(recruited.getHealthMetrics);

				// printf("Recruited as grvProxyServer\n");
				errorForwarders.add(zombie(
				    recruited,
				    forwardError(errors, Role::GRV_PROXY, recruited.id(), grvProxyServer(recruited, req, dbInfo))));
				req.reply.send(recruited);
			}
			when(InitializeResolverRequest req = waitNext(interf.resolver.getFuture())) {
				LocalLineage _;
				getCurrentLineage()->modify(&RoleLineage::role) = ProcessClass::ClusterRole::Resolver;
				ResolverInterface recruited;
				recruited.locality = locality;
				recruited.initEndpoints();

				std::map<std::string, std::string> details;
				startRole(Role::RESOLVER, recruited.id(), interf.id(), details);

				DUMPTOKEN(recruited.resolve);
				DUMPTOKEN(recruited.metrics);
				DUMPTOKEN(recruited.split);
				DUMPTOKEN(recruited.waitFailure);

				errorForwarders.add(zombie(
				    recruited, forwardError(errors, Role::RESOLVER, recruited.id(), resolver(recruited, req, dbInfo))));
				req.reply.send(recruited);
			}
			when(InitializeLogRouterRequest req = waitNext(interf.logRouter.getFuture())) {
				LocalLineage _;
				getCurrentLineage()->modify(&RoleLineage::role) = ProcessClass::ClusterRole::LogRouter;
				TLogInterface recruited(locality);
				recruited.initEndpoints();

				std::map<std::string, std::string> details;
				startRole(Role::LOG_ROUTER, recruited.id(), interf.id(), details);

				DUMPTOKEN(recruited.peekMessages);
				DUMPTOKEN(recruited.peekStreamMessages);
				DUMPTOKEN(recruited.popMessages);
				DUMPTOKEN(recruited.commit);
				DUMPTOKEN(recruited.lock);
				DUMPTOKEN(recruited.getQueuingMetrics);
				DUMPTOKEN(recruited.confirmRunning);
				DUMPTOKEN(recruited.waitFailure);
				DUMPTOKEN(recruited.recoveryFinished);
				DUMPTOKEN(recruited.disablePopRequest);
				DUMPTOKEN(recruited.enablePopRequest);
				DUMPTOKEN(recruited.snapRequest);

				errorForwarders.add(
				    zombie(recruited,
				           forwardError(errors, Role::LOG_ROUTER, recruited.id(), logRouter(recruited, req, dbInfo))));
				req.reply.send(recruited);
			}
			when(CoordinationPingMessage m = waitNext(interf.coordinationPing.getFuture())) {
				TraceEvent("CoordinationPing", interf.id())
				    .detail("CCID", m.clusterControllerId)
				    .detail("TimeStep", m.timeStep);
			}
			when(SetMetricsLogRateRequest req = waitNext(interf.setMetricsRate.getFuture())) {
				TraceEvent("LoggingRateChange", interf.id())
				    .detail("OldDelay", loggingDelay)
				    .detail("NewLogPS", req.metricsLogsPerSecond);
				if (req.metricsLogsPerSecond != 0) {
					loggingDelay = 1.0 / req.metricsLogsPerSecond;
					loggingTrigger = Void();
				}
			}
			when(EventLogRequest req = waitNext(interf.eventLogRequest.getFuture())) {
				TraceEventFields e;
				if (req.getLastError)
					e = latestEventCache.getLatestError();
				else
					e = latestEventCache.get(req.eventName.toString());
				req.reply.send(e);
			}
			when(TraceBatchDumpRequest req = waitNext(interf.traceBatchDumpRequest.getFuture())) {
				g_traceBatch.dump();
				req.reply.send(Void());
			}
			when(DiskStoreRequest req = waitNext(interf.diskStoreRequest.getFuture())) {
				Standalone<VectorRef<UID>> ids;
				for (DiskStore d : getDiskStores(folder)) {
					bool included = true;
					if (!req.includePartialStores) {
						if (d.storeType == KeyValueStoreType::SSD_BTREE_V1) {
							included = fileExists(d.filename + ".fdb-wal");
						} else if (d.storeType == KeyValueStoreType::SSD_BTREE_V2) {
							included = fileExists(d.filename + ".sqlite-wal");
						} else if (d.storeType == KeyValueStoreType::SSD_REDWOOD_V1) {
							included = fileExists(d.filename + "0.pagerlog") && fileExists(d.filename + "1.pagerlog");
						} else if (d.storeType == KeyValueStoreType::SSD_ROCKSDB_V1) {
							included = fileExists(joinPath(d.filename, "CURRENT")) &&
							           fileExists(joinPath(d.filename, "IDENTITY"));
						} else if (d.storeType == KeyValueStoreType::MEMORY) {
							included = fileExists(d.filename + "1.fdq");
						} else {
							ASSERT(d.storeType == KeyValueStoreType::MEMORY_RADIXTREE);
							included = fileExists(d.filename + "1.fdr");
						}
						if (d.storedComponent == DiskStore::COMPONENT::TLogData && included) {
							included = false;
							// The previous code assumed that d.filename is a filename.  But that is not true.
							// d.filename is a path. Removing a prefix and adding a new one just makes a broken
							// directory name.  So fileExists would always return false.
							// Weirdly, this doesn't break anything, as tested by taking a clean check of FDB,
							// setting included to false always, and then running correctness.  So I'm just
							// improving the situation by actually marking it as broken.
							// FIXME: this whole thing
							/*
							std::string logDataBasename;
							StringRef filename = d.filename;
							if (filename.startsWith(fileLogDataPrefix)) {
							    logDataBasename = fileLogQueuePrefix.toString() +
							d.filename.substr(fileLogDataPrefix.size()); } else { StringRef optionsString =
							filename.removePrefix(fileVersionedLogDataPrefix).eat("-"); logDataBasename =
							fileLogQueuePrefix.toString() + optionsString.toString() + "-";
							}
							TraceEvent("DiskStoreRequest").detail("FilenameBasename", logDataBasename);
							if (fileExists(logDataBasename + "0.fdq") && fileExists(logDataBasename + "1.fdq")) {
							    included = true;
							}
							*/
						}
					}
					if (included) {
						ids.push_back(ids.arena(), d.storeID);
					}
				}
				req.reply.send(ids);
			}
			when(wait(loggingTrigger)) {
				systemMonitor();
				loggingTrigger = delay(loggingDelay, TaskPriority::FlushTrace);
			}
			when(state WorkerSnapRequest snapReq = waitNext(interf.workerSnapReq.getFuture())) {
				Standalone<StringRef> snapFolder = StringRef(folder);
				if (snapReq.role.toString() == "coord") {
					snapFolder = coordFolder;
				}
				errorForwarders.add(workerSnapCreate(snapReq, snapFolder));
			}
			when(wait(errorForwarders.getResult())) {}
			when(wait(handleErrors)) {}
		}
	} catch (Error& err) {
		TraceEvent(SevDebug, "WorkerServer").detail("Error", err.code()).backtrace();
		// Make sure actors are cancelled before "recovery" promises are destructed.
		for (auto f : recoveries)
			f.cancel();
		state Error e = err;
		bool ok = e.code() == error_code_please_reboot || e.code() == error_code_actor_cancelled ||
		          e.code() == error_code_please_reboot_delete || e.code() == error_code_please_reboot_remote_kv_store;

		endRole(Role::WORKER, interf.id(), "WorkerError", ok, e);
		errorForwarders.clear(false);
		sharedLogs.clear();

		if (e.code() != error_code_actor_cancelled && e.code() != error_code_please_reboot_remote_kv_store) {
			// actor_cancelled:
			// We get cancelled e.g. when an entire simulation times out, but in that case
			// we won't be restarted and don't need to wait for shutdown
			// reboot_remote_kv_store:
			// The child process running the storage engine died abnormally,
			// the current solution is to reboot the worker.
			// Some refactoring work in the future can make it only reboot the storage server
			stopping.send(Void());
			wait(filesClosed.getResult()); // Wait for complete shutdown of KV stores
			wait(delay(0.0)); // Unwind the callstack to make sure that IAsyncFile references are all gone
			TraceEvent(SevInfo, "WorkerShutdownComplete", interf.id());
		}

		throw e;
	}
}

ACTOR Future<Void> extractClusterInterface(Reference<AsyncVar<Optional<ClusterControllerFullInterface>> const> in,
                                           Reference<AsyncVar<Optional<ClusterInterface>>> out) {
	loop {
		if (in->get().present()) {
			out->set(in->get().get().clientInterface);
		} else {
			out->set(Optional<ClusterInterface>());
		}
		wait(in->onChange());
	}
}

static std::set<int> const& normalWorkerErrors() {
	static std::set<int> s;
	if (s.empty()) {
		s.insert(error_code_please_reboot);
		s.insert(error_code_please_reboot_delete);
	}
	return s;
}

ACTOR Future<Void> fileNotFoundToNever(Future<Void> f) {
	try {
		wait(f);
		return Void();
	} catch (Error& e) {
		if (e.code() == error_code_file_not_found) {
			TraceEvent(SevWarn, "ClusterCoordinatorFailed").error(e);
			return Never();
		}
		throw;
	}
}

ACTOR Future<Void> printTimeout() {
	wait(delay(5));
	if (!g_network->isSimulated()) {
		fprintf(stderr, "Warning: FDBD has not joined the cluster after 5 seconds.\n");
		fprintf(stderr, "  Check configuration and availability using the 'status' command with the fdbcli\n");
	}
	return Void();
}

ACTOR Future<Void> printOnFirstConnected(Reference<AsyncVar<Optional<ClusterInterface>> const> ci) {
	state Future<Void> timeoutFuture = printTimeout();
	loop {
		choose {
			when(wait(ci->get().present() ? IFailureMonitor::failureMonitor().onStateEqual(
			                                    ci->get().get().openDatabase.getEndpoint(), FailureStatus(false))
			                              : Never())) {
				printf("FDBD joined cluster.\n");
				TraceEvent("FDBDConnected").log();
				return Void();
			}
			when(wait(ci->onChange())) {}
		}
	}
}

ClusterControllerPriorityInfo getCCPriorityInfo(std::string filePath, ProcessClass processClass) {
	if (!fileExists(filePath))
		return ClusterControllerPriorityInfo(ProcessClass(processClass.classType(), ProcessClass::CommandLineSource)
		                                         .machineClassFitness(ProcessClass::ClusterController),
		                                     false,
		                                     ClusterControllerPriorityInfo::FitnessUnknown);
	std::string contents(readFileBytes(filePath, 1000));
	BinaryReader br(StringRef(contents), IncludeVersion());
	ClusterControllerPriorityInfo priorityInfo(
	    ProcessClass::UnsetFit, false, ClusterControllerPriorityInfo::FitnessUnknown);
	br >> priorityInfo;
	if (!br.empty()) {
		if (g_network->isSimulated()) {
			ASSERT(false);
		} else {
			TraceEvent(SevWarnAlways, "FitnessFileCorrupted").detail("filePath", filePath);
			return ClusterControllerPriorityInfo(ProcessClass(processClass.classType(), ProcessClass::CommandLineSource)
			                                         .machineClassFitness(ProcessClass::ClusterController),
			                                     false,
			                                     ClusterControllerPriorityInfo::FitnessUnknown);
		}
	}
	return priorityInfo;
}

ACTOR Future<Void> monitorAndWriteCCPriorityInfo(std::string filePath,
                                                 Reference<AsyncVar<ClusterControllerPriorityInfo>> asyncPriorityInfo) {
	loop {
		wait(asyncPriorityInfo->onChange());
		std::string contents(BinaryWriter::toValue(asyncPriorityInfo->get(),
		                                           IncludeVersion(ProtocolVersion::withClusterControllerPriorityInfo()))
		                         .toString());
		atomicReplace(filePath, contents, false);
	}
}

ACTOR Future<UID> createAndLockProcessIdFile(std::string folder) {
	state UID processIDUid;
	platform::createDirectory(folder);

	loop {
		try {
			state std::string lockFilePath = joinPath(folder, "processId");
			state ErrorOr<Reference<IAsyncFile>> lockFile = wait(errorOr(IAsyncFileSystem::filesystem(g_network)->open(
			    lockFilePath, IAsyncFile::OPEN_READWRITE | IAsyncFile::OPEN_LOCK, 0600)));

			if (lockFile.isError() && lockFile.getError().code() == error_code_file_not_found &&
			    !fileExists(lockFilePath)) {
				Reference<IAsyncFile> _lockFile = wait(IAsyncFileSystem::filesystem()->open(
				    lockFilePath,
				    IAsyncFile::OPEN_ATOMIC_WRITE_AND_CREATE | IAsyncFile::OPEN_CREATE | IAsyncFile::OPEN_LOCK |
				        IAsyncFile::OPEN_READWRITE,
				    0600));
				lockFile = _lockFile;
				processIDUid = deterministicRandom()->randomUniqueID();
				BinaryWriter wr(IncludeVersion(ProtocolVersion::withProcessIDFile()));
				wr << processIDUid;
				wait(lockFile.get()->write(wr.getData(), wr.getLength(), 0));
				wait(lockFile.get()->sync());
			} else {
				if (lockFile.isError())
					throw lockFile.getError(); // If we've failed to open the file, throw an exception

				int64_t fileSize = wait(lockFile.get()->size());
				state Key fileData = makeString(fileSize);
				wait(success(lockFile.get()->read(mutateString(fileData), fileSize, 0)));
				try {
					processIDUid = BinaryReader::fromStringRef<UID>(fileData, IncludeVersion());
					return processIDUid;
				} catch (Error& e) {
					if (!g_network->isSimulated()) {
						throw;
					}
					lockFile = ErrorOr<Reference<IAsyncFile>>();
					wait(IAsyncFileSystem::filesystem()->deleteFile(lockFilePath, true));
				}
			}
		} catch (Error& e) {
			if (e.code() == error_code_actor_cancelled) {
				throw;
			}
			if (!e.isInjectedFault()) {
				fprintf(stderr,
				        "ERROR: error creating or opening process id file `%s'.\n",
				        joinPath(folder, "processId").c_str());
			}
			TraceEvent(SevError, "OpenProcessIdError").error(e);
			throw;
		}
	}
}

ACTOR Future<MonitorLeaderInfo> monitorLeaderWithDelayedCandidacyImplOneGeneration(
    Reference<IClusterConnectionRecord> connRecord,
    Reference<AsyncVar<Value>> result,
    MonitorLeaderInfo info) {
	ClusterConnectionString cs = info.intermediateConnRecord->getConnectionString();
	state int coordinatorsSize = cs.hostnames.size() + cs.coords.size();
	state ElectionResultRequest request;
	state int index = 0;
	state int successIndex = 0;
	state std::vector<LeaderElectionRegInterface> leaderElectionServers;

	leaderElectionServers.reserve(coordinatorsSize);
	for (const auto& h : cs.hostnames) {
		leaderElectionServers.push_back(LeaderElectionRegInterface(h));
	}
	for (const auto& c : cs.coords) {
		leaderElectionServers.push_back(LeaderElectionRegInterface(c));
	}
	deterministicRandom()->randomShuffle(leaderElectionServers);

	request.key = cs.clusterKey();
	request.hostnames = cs.hostnames;
	request.coordinators = cs.coords;

	loop {
		LeaderElectionRegInterface interf = leaderElectionServers[index];
		bool usingHostname = interf.hostname.present();
		request.reply = ReplyPromise<Optional<LeaderInfo>>();

		state ErrorOr<Optional<LeaderInfo>> leader;
		if (usingHostname) {
			wait(store(
			    leader,
			    tryGetReplyFromHostname(request, interf.hostname.get(), WLTOKEN_LEADERELECTIONREG_ELECTIONRESULT)));
		} else {
			wait(store(leader, interf.electionResult.tryGetReply(request)));
		}

		if (leader.present()) {
			if (leader.get().present()) {
				if (leader.get().get().forward) {
					info.intermediateConnRecord = connRecord->makeIntermediateRecord(
					    ClusterConnectionString(leader.get().get().serializedInfo.toString()));
					return info;
				}
				if (connRecord != info.intermediateConnRecord) {
					if (!info.hasConnected) {
						TraceEvent(SevWarnAlways, "IncorrectClusterFileContentsAtConnection")
						    .detail("ClusterFile", connRecord->toString())
						    .detail("StoredConnectionString", connRecord->getConnectionString().toString())
						    .detail("CurrentConnectionString",
						            info.intermediateConnRecord->getConnectionString().toString());
					}
					connRecord->setAndPersistConnectionString(info.intermediateConnRecord->getConnectionString());
					info.intermediateConnRecord = connRecord;
				}

				info.hasConnected = true;
				connRecord->notifyConnected();
				request.knownLeader = leader.get().get().changeID;

				ClusterControllerPriorityInfo info = leader.get().get().getPriorityInfo();
				if (leader.get().get().serializedInfo.size() && !info.isExcluded &&
				    (info.dcFitness == ClusterControllerPriorityInfo::FitnessPrimary ||
				     info.dcFitness == ClusterControllerPriorityInfo::FitnessPreferred ||
				     info.dcFitness == ClusterControllerPriorityInfo::FitnessUnknown)) {
					result->set(leader.get().get().serializedInfo);
				} else {
					result->set(Value());
				}
			}
			successIndex = index;
		} else {
			index = (index + 1) % coordinatorsSize;
			if (index == successIndex) {
				wait(delay(CLIENT_KNOBS->COORDINATOR_RECONNECTION_DELAY));
			}
		}
	}
}

ACTOR Future<Void> monitorLeaderWithDelayedCandidacyImplInternal(Reference<IClusterConnectionRecord> connRecord,
                                                                 Reference<AsyncVar<Value>> outSerializedLeaderInfo) {
	state MonitorLeaderInfo info(connRecord);
	loop {
		MonitorLeaderInfo _info =
		    wait(monitorLeaderWithDelayedCandidacyImplOneGeneration(connRecord, outSerializedLeaderInfo, info));
		info = _info;
	}
}

template <class LeaderInterface>
Future<Void> monitorLeaderWithDelayedCandidacyImpl(
    Reference<IClusterConnectionRecord> const& connRecord,
    Reference<AsyncVar<Optional<LeaderInterface>>> const& outKnownLeader) {
	LeaderDeserializer<LeaderInterface> deserializer;
	auto serializedInfo = makeReference<AsyncVar<Value>>();
	Future<Void> m = monitorLeaderWithDelayedCandidacyImplInternal(connRecord, serializedInfo);
	return m || deserializer(serializedInfo, outKnownLeader);
}

ACTOR Future<Void> monitorLeaderWithDelayedCandidacy(
    Reference<IClusterConnectionRecord> connRecord,
    Reference<AsyncVar<Optional<ClusterControllerFullInterface>>> currentCC,
    Reference<AsyncVar<ClusterControllerPriorityInfo>> asyncPriorityInfo,
    Future<Void> recoveredDiskFiles,
    LocalityData locality,
    Reference<AsyncVar<ServerDBInfo>> dbInfo,
    ConfigDBType configDBType) {
	state Future<Void> monitor = monitorLeaderWithDelayedCandidacyImpl(connRecord, currentCC);
	state Future<Void> timeout;

	wait(recoveredDiskFiles);

	loop {
		if (currentCC->get().present() && dbInfo->get().clusterInterface == currentCC->get().get() &&
		    IFailureMonitor::failureMonitor()
		        .getState(currentCC->get().get().registerWorker.getEndpoint())
		        .isAvailable()) {
			timeout = Future<Void>();
		} else if (!timeout.isValid()) {
			timeout =
			    delay(SERVER_KNOBS->MIN_DELAY_CC_WORST_FIT_CANDIDACY_SECONDS +
			          (deterministicRandom()->random01() * (SERVER_KNOBS->MAX_DELAY_CC_WORST_FIT_CANDIDACY_SECONDS -
			                                                SERVER_KNOBS->MIN_DELAY_CC_WORST_FIT_CANDIDACY_SECONDS)));
		}
		choose {
			when(wait(currentCC->onChange())) {}
			when(wait(dbInfo->onChange())) {}
			when(wait(currentCC->get().present() ? IFailureMonitor::failureMonitor().onStateChanged(
			                                           currentCC->get().get().registerWorker.getEndpoint())
			                                     : Never())) {}
			when(wait(timeout.isValid() ? timeout : Never())) {
				monitor.cancel();
				wait(clusterController(
				    connRecord, currentCC, asyncPriorityInfo, recoveredDiskFiles, locality, configDBType));
				return Void();
			}
		}
	}
}

extern void setupStackSignal();

ACTOR Future<Void> serveProtocolInfo() {
	state RequestStream<ProtocolInfoRequest> protocolInfo(
	    PeerCompatibilityPolicy{ RequirePeer::AtLeast, ProtocolVersion::withStableInterfaces() });
	protocolInfo.makeWellKnownEndpoint(WLTOKEN_PROTOCOL_INFO, TaskPriority::DefaultEndpoint);
	loop {
		state ProtocolInfoRequest req = waitNext(protocolInfo.getFuture());
		req.reply.send(ProtocolInfoReply{ g_network->protocolVersion() });
	}
}

// Handles requests from ProcessInterface, an interface meant for direct
// communication between the client and FDB processes.
ACTOR Future<Void> serveProcess() {
	state ProcessInterface process;
	process.getInterface.makeWellKnownEndpoint(WLTOKEN_PROCESS, TaskPriority::DefaultEndpoint);
	loop {
		choose {
			when(GetProcessInterfaceRequest req = waitNext(process.getInterface.getFuture())) {
				req.reply.send(process);
			}
			when(ActorLineageRequest req = waitNext(process.actorLineage.getFuture())) {
				state SampleCollection sampleCollector;
				auto samples = sampleCollector->get(req.timeStart, req.timeEnd);

				std::vector<SerializedSample> serializedSamples;
				for (const auto& samplePtr : samples) {
					auto serialized = SerializedSample{ .time = samplePtr->time };
					for (const auto& [waitState, pair] : samplePtr->data) {
						if (waitState >= req.waitStateStart && waitState <= req.waitStateEnd) {
							serialized.data[waitState] = std::string(pair.first, pair.second);
						}
					}
					serializedSamples.push_back(std::move(serialized));
				}
				ActorLineageReply reply{ serializedSamples };
				req.reply.send(reply);
			}
		}
	}
}

ACTOR Future<Void> fdbd(Reference<IClusterConnectionRecord> connRecord,
                        LocalityData localities,
                        ProcessClass processClass,
                        std::string dataFolder,
                        std::string coordFolder,
                        int64_t memoryLimit,
                        std::string metricsConnFile,
                        std::string metricsPrefix,
                        int64_t memoryProfileThreshold,
                        std::string whitelistBinPaths,
                        std::string configPath,
                        std::map<std::string, std::string> manualKnobOverrides,
                        ConfigDBType configDBType) {
	state std::vector<Future<Void>> actors;
	state Promise<Void> recoveredDiskFiles;
	state Reference<ConfigNode> configNode;
	state Reference<LocalConfiguration> localConfig =
	    makeReference<LocalConfiguration>(dataFolder, configPath, manualKnobOverrides);
	// setupStackSignal();
	getCurrentLineage()->modify(&RoleLineage::role) = ProcessClass::Worker;

	if (configDBType != ConfigDBType::DISABLED) {
		configNode = makeReference<ConfigNode>(dataFolder);
	}

	// FIXME: Initializing here causes simulation issues, these must be fixed
	/*
	if (configDBType != ConfigDBType::DISABLED) {
	    wait(localConfig->initialize());
	}
	*/

	actors.push_back(serveProtocolInfo());
	actors.push_back(serveProcess());

	try {
		ServerCoordinators coordinators(connRecord);
		if (g_network->isSimulated()) {
			whitelistBinPaths = ",, random_path,  /bin/snap_create.sh,,";
		}
		TraceEvent("StartingFDBD")
		    .detail("ProcessClass", processClass.toString())
		    .detail("ZoneID", localities.zoneId())
		    .detail("MachineId", localities.machineId())
		    .detail("DiskPath", dataFolder)
		    .detail("CoordPath", coordFolder)
		    .detail("WhiteListBinPath", whitelistBinPaths);

		state ConfigBroadcastInterface configBroadcastInterface;
		// SOMEDAY: start the services on the machine in a staggered fashion in simulation?
		// Endpoints should be registered first before any process trying to connect to it.
		// So coordinationServer actor should be the first one executed before any other.
		if (coordFolder.size()) {
			// SOMEDAY: remove the fileNotFound wrapper and make DiskQueue construction safe from errors setting up
			// their files
			actors.push_back(
			    fileNotFoundToNever(coordinationServer(coordFolder, connRecord, configNode, configBroadcastInterface)));
		}

		state UID processIDUid = wait(createAndLockProcessIdFile(dataFolder));
		localities.set(LocalityData::keyProcessId, processIDUid.toString());
		// Only one process can execute on a dataFolder from this point onwards

		std::string fitnessFilePath = joinPath(dataFolder, "fitness");
		auto cc = makeReference<AsyncVar<Optional<ClusterControllerFullInterface>>>();
		auto ci = makeReference<AsyncVar<Optional<ClusterInterface>>>();
		auto asyncPriorityInfo =
		    makeReference<AsyncVar<ClusterControllerPriorityInfo>>(getCCPriorityInfo(fitnessFilePath, processClass));
		auto serverDBInfo = ServerDBInfo();
		serverDBInfo.myLocality = localities;
		auto dbInfo = makeReference<AsyncVar<ServerDBInfo>>(serverDBInfo);
		TraceEvent("MyLocality").detail("Locality", dbInfo->get().myLocality.toString());

		actors.push_back(reportErrors(monitorAndWriteCCPriorityInfo(fitnessFilePath, asyncPriorityInfo),
		                              "MonitorAndWriteCCPriorityInfo"));
		if (processClass.machineClassFitness(ProcessClass::ClusterController) == ProcessClass::NeverAssign) {
			actors.push_back(reportErrors(monitorLeader(connRecord, cc), "ClusterController"));
		} else if (processClass.machineClassFitness(ProcessClass::ClusterController) == ProcessClass::WorstFit &&
		           SERVER_KNOBS->MAX_DELAY_CC_WORST_FIT_CANDIDACY_SECONDS > 0) {
			actors.push_back(reportErrors(monitorLeaderWithDelayedCandidacy(connRecord,
			                                                                cc,
			                                                                asyncPriorityInfo,
			                                                                recoveredDiskFiles.getFuture(),
			                                                                localities,
			                                                                dbInfo,
			                                                                configDBType),
			                              "ClusterController"));
		} else {
			actors.push_back(reportErrors(
			    clusterController(
			        connRecord, cc, asyncPriorityInfo, recoveredDiskFiles.getFuture(), localities, configDBType),
			    "ClusterController"));
		}
		actors.push_back(reportErrors(extractClusterInterface(cc, ci), "ExtractClusterInterface"));
		actors.push_back(reportErrorsExcept(workerServer(connRecord,
		                                                 cc,
		                                                 localities,
		                                                 asyncPriorityInfo,
		                                                 processClass,
		                                                 dataFolder,
		                                                 memoryLimit,
		                                                 metricsConnFile,
		                                                 metricsPrefix,
		                                                 recoveredDiskFiles,
		                                                 memoryProfileThreshold,
		                                                 coordFolder,
		                                                 whitelistBinPaths,
		                                                 dbInfo,
		                                                 configBroadcastInterface,
		                                                 configNode,
		                                                 localConfig),
		                                    "WorkerServer",
		                                    UID(),
		                                    &normalWorkerErrors()));
		state Future<Void> firstConnect = reportErrors(printOnFirstConnected(ci), "ClusterFirstConnectedError");

		wait(quorum(actors, 1));
		ASSERT(false); // None of these actors should terminate normally
		throw internal_error();
	} catch (Error& e) {
		// Make sure actors are cancelled before recoveredDiskFiles is destructed.
		// Otherwise, these actors may get a broken promise error.
		for (auto f : actors)
			f.cancel();
		Error err = checkIOTimeout(e);
		throw err;
	}
}

const Role Role::WORKER("Worker", "WK", false);
const Role Role::STORAGE_SERVER("StorageServer", "SS");
const Role Role::TESTING_STORAGE_SERVER("TestingStorageServer", "ST");
const Role Role::TRANSACTION_LOG("TLog", "TL");
const Role Role::SHARED_TRANSACTION_LOG("SharedTLog", "SL", false);
const Role Role::COMMIT_PROXY("CommitProxyServer", "CP");
const Role Role::GRV_PROXY("GrvProxyServer", "GP");
const Role Role::MASTER("MasterServer", "MS");
const Role Role::RESOLVER("Resolver", "RV");
const Role Role::CLUSTER_CONTROLLER("ClusterController", "CC");
const Role Role::TESTER("Tester", "TS");
const Role Role::LOG_ROUTER("LogRouter", "LR");
const Role Role::DATA_DISTRIBUTOR("DataDistributor", "DD");
const Role Role::RATEKEEPER("Ratekeeper", "RK");
const Role Role::BLOB_MANAGER("BlobManager", "BM");
const Role Role::BLOB_WORKER("BlobWorker", "BW");
const Role Role::STORAGE_CACHE("StorageCache", "SC");
const Role Role::COORDINATOR("Coordinator", "CD");
const Role Role::BACKUP("Backup", "BK");
const Role Role::ENCRYPT_KEY_PROXY("EncryptKeyProxy", "EP");<|MERGE_RESOLUTION|>--- conflicted
+++ resolved
@@ -1053,12 +1053,8 @@
 UpdateWorkerHealthRequest doPeerHealthCheck(const WorkerInterface& interf,
                                             const LocalityData& locality,
                                             Reference<AsyncVar<ServerDBInfo> const> dbInfo,
-<<<<<<< HEAD
-                                            const UpdateWorkerHealthRequest& lastReq) {
-=======
                                             const UpdateWorkerHealthRequest& lastReq,
                                             Reference<AsyncVar<bool>> enablePrimaryTxnSystemHealthCheck) {
->>>>>>> 5fe02b50
 	const auto& allPeers = FlowTransport::transport().getAllPeers();
 
 	// Check remote log router connectivity only when remote TLogs are recruited and in use.
@@ -1076,13 +1072,8 @@
 		workerLocation = Satellite;
 	}
 
-<<<<<<< HEAD
-	if (workerLocation == None) {
-		// This worker doesn't need to monitor anything if it is in remote satellite.
-=======
 	if (workerLocation == None && !enablePrimaryTxnSystemHealthCheck->get()) {
 		// This worker doesn't need to monitor anything if it is not in transaction system or in remote satellite.
->>>>>>> 5fe02b50
 		return req;
 	}
 
@@ -1096,8 +1087,6 @@
 
 		// If peer->lastLoggedTime == 0, we just started monitor this peer and haven't logged it once yet.
 		double lastLoggedTime = peer->lastLoggedTime <= 0.0 ? peer->lastConnectTime : peer->lastLoggedTime;
-<<<<<<< HEAD
-=======
 
 		TraceEvent(SevDebug, "PeerHealthMonitor")
 		    .detail("Peer", address)
@@ -1114,7 +1103,6 @@
 		    .detail("PingCount", peer->pingLatencies.getPopulationSize())
 		    .detail("PingTimeoutCount", peer->timeoutCount)
 		    .detail("ConnectionFailureCount", peer->connectFailedCount);
->>>>>>> 5fe02b50
 		if ((workerLocation == Primary && addressInDbAndPrimaryDc(address, dbInfo)) ||
 		    (workerLocation == Remote && addressInDbAndRemoteDc(address, dbInfo))) {
 			// Monitors intra DC latencies between servers that in the primary or remote DC's transaction
@@ -1195,8 +1183,6 @@
 				    .detail("ConnectionFailureCount", peer->connectFailedCount);
 				disconnectedPeer = true;
 			}
-<<<<<<< HEAD
-=======
 		} else if (enablePrimaryTxnSystemHealthCheck->get() &&
 		           (addressInDbAndPrimaryDc(address, dbInfo) || addressInDbAndPrimarySatelliteDc(address, dbInfo))) {
 			// For force checking, we only detect connection timeout. Currently this should only be used during recovery
@@ -1217,7 +1203,6 @@
 				    .detail("ConnectionFailureCount", peer->connectFailedCount);
 				disconnectedPeer = true;
 			}
->>>>>>> 5fe02b50
 		}
 
 		if (disconnectedPeer) {
@@ -1280,12 +1265,8 @@
 ACTOR Future<Void> healthMonitor(Reference<AsyncVar<Optional<ClusterControllerFullInterface>> const> ccInterface,
                                  WorkerInterface interf,
                                  LocalityData locality,
-<<<<<<< HEAD
-                                 Reference<AsyncVar<ServerDBInfo> const> dbInfo) {
-=======
                                  Reference<AsyncVar<ServerDBInfo> const> dbInfo,
                                  Reference<AsyncVar<bool>> enablePrimaryTxnSystemHealthCheck) {
->>>>>>> 5fe02b50
 	state UpdateWorkerHealthRequest req;
 	loop {
 		Future<Void> nextHealthCheckDelay = Never();
@@ -1293,11 +1274,7 @@
 		     enablePrimaryTxnSystemHealthCheck->get()) &&
 		    ccInterface->get().present()) {
 			nextHealthCheckDelay = delay(SERVER_KNOBS->WORKER_HEALTH_MONITOR_INTERVAL);
-<<<<<<< HEAD
-			req = doPeerHealthCheck(interf, locality, dbInfo, req);
-=======
 			req = doPeerHealthCheck(interf, locality, dbInfo, req, enablePrimaryTxnSystemHealthCheck);
->>>>>>> 5fe02b50
 
 			if (!req.disconnectedPeers.empty() || !req.degradedPeers.empty() || !req.recoveredPeers.empty()) {
 				if (g_network->isSimulated()) {
