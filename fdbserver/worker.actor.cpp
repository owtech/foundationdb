--- conflicted
+++ resolved
@@ -1097,14 +1097,6 @@
 
 } // namespace
 
-<<<<<<< HEAD
-// Check if the current worker is a transaction worker, and is experiencing degraded or disconnected peers. If so,
-// report degraded and disconnected peers to the cluster controller.
-void doPeerHealthCheck(Reference<AsyncVar<Optional<ClusterControllerFullInterface>> const> ccInterface,
-                       const WorkerInterface& interf,
-                       const LocalityData& locality,
-                       Reference<AsyncVar<ServerDBInfo> const> dbInfo) {
-=======
 // Returns true if the `peer` has enough measurement samples that should be checked by the health monitor.
 bool shouldCheckPeer(Reference<Peer> peer) {
 	if (peer->connectFailedCount != 0) {
@@ -1143,7 +1135,6 @@
                                             const LocalityData& locality,
                                             Reference<AsyncVar<ServerDBInfo> const> dbInfo,
                                             const UpdateWorkerHealthRequest& lastReq) {
->>>>>>> 63371257
 	const auto& allPeers = FlowTransport::transport().getAllPeers();
 
 	// Check remote log router connectivity only when remote TLogs are recruited and in use.
@@ -1163,26 +1154,11 @@
 
 	if (workerLocation == None) {
 		// This worker doesn't need to monitor anything if it is in remote satellite.
-<<<<<<< HEAD
-		return;
-	}
-
-	for (const auto& [address, peer] : allPeers) {
-		if (peer->connectFailedCount == 0 &&
-		    peer->pingLatencies.getPopulationSize() < SERVER_KNOBS->PEER_LATENCY_CHECK_MIN_POPULATION) {
-			// Ignore peers that don't have enough samples.
-			// TODO(zhewu): Currently, FlowTransport latency monitor clears ping latency samples on a
-			// regular basis, which may affect the measurement count. Currently,
-			// WORKER_HEALTH_MONITOR_INTERVAL is much smaller than the ping clearance interval, so it may be
-			// ok. If this ends to be a problem, we need to consider keep track of last ping latencies
-			// logged.
-=======
 		return req;
 	}
 
 	for (const auto& [address, peer] : allPeers) {
 		if (!shouldCheckPeer(peer)) {
->>>>>>> 63371257
 			continue;
 		}
 
@@ -1277,12 +1253,9 @@
 			req.disconnectedPeers.push_back(address);
 		} else if (degradedPeer) {
 			req.degradedPeers.push_back(address);
-<<<<<<< HEAD
-=======
 		} else if (isDegradedPeer(lastReq, address)) {
 			TraceEvent("HealthMonitorDetectRecoveredPeer").detail("Peer", address);
 			req.recoveredPeers.push_back(address);
->>>>>>> 63371257
 		}
 	}
 
@@ -1292,11 +1265,8 @@
 		// transport's health monitor. Note that all the closed peers stored here are caused by connection
 		// failure, but not normal connection close. Therefore, we report all such peers if they are also
 		// part of the transaction sub system.
-<<<<<<< HEAD
-=======
 		// Note that we don't need to calculate recovered peer in this case since all the recently closed peers are
 		// considered permanently closed peers.
->>>>>>> 63371257
 		for (const auto& address : FlowTransport::transport().healthMonitor()->getRecentClosedPeers()) {
 			if (allPeers.find(address) != allPeers.end()) {
 				// We have checked this peer in the above for loop.
@@ -1314,13 +1284,6 @@
 		}
 	}
 
-<<<<<<< HEAD
-	if (!req.disconnectedPeers.empty() || !req.degradedPeers.empty()) {
-		// Disconnected or degraded peers are reported to the cluster controller.
-		req.address = FlowTransport::transport().getLocalAddress();
-		ccInterface->get().get().updateWorkerHealth.send(req);
-	}
-=======
 	if (g_network->isSimulated()) {
 		// Invariant check in simulation: for any peers that shouldn't be checked, we won't include it in the
 		// UpdateWorkerHealthRequest sent to CC.
@@ -1340,7 +1303,6 @@
 	}
 
 	return req;
->>>>>>> 63371257
 }
 
 // The actor that actively monitors the health of local and peer servers, and reports anomaly to the cluster controller.
@@ -1353,9 +1315,6 @@
 		Future<Void> nextHealthCheckDelay = Never();
 		if (dbInfo->get().recoveryState >= RecoveryState::ACCEPTING_COMMITS && ccInterface->get().present()) {
 			nextHealthCheckDelay = delay(SERVER_KNOBS->WORKER_HEALTH_MONITOR_INTERVAL);
-<<<<<<< HEAD
-			doPeerHealthCheck(ccInterface, interf, locality, dbInfo);
-=======
 			req = doPeerHealthCheck(interf, locality, dbInfo, req);
 
 			if (!req.disconnectedPeers.empty() || !req.degradedPeers.empty() || !req.recoveredPeers.empty()) {
@@ -1376,7 +1335,6 @@
 				req.address = FlowTransport::transport().getLocalAddress();
 				ccInterface->get().get().updateWorkerHealth.send(req);
 			}
->>>>>>> 63371257
 		}
 		choose {
 			when(wait(nextHealthCheckDelay)) {}
@@ -1983,8 +1941,6 @@
 	return Void();
 }
 
-<<<<<<< HEAD
-=======
 ACTOR Future<Void> deleteStorageFile(KeyValueStoreType storeType,
                                      std::string filename,
                                      UID storeID,
@@ -1999,7 +1955,6 @@
 	return Void();
 }
 
->>>>>>> 63371257
 ACTOR Future<Void> cleanupStaleStorageDisk(Reference<AsyncVar<ServerDBInfo>> dbInfo,
                                            std::unordered_map<UID, StorageDiskCleaner>* cleaners,
                                            UID storeID,
@@ -2029,17 +1984,7 @@
 			if (e.code() == error_code_worker_removed) {
 				// delete the files on disk
 				if (fileExists(cleaner.filename)) {
-<<<<<<< HEAD
-					state IKeyValueStore* kvs = openKVStore(
-					    cleaner.storeType, cleaner.filename, storeID, memoryLimit, false, false, false, dbInfo, {});
-					wait(ready(kvs->init()));
-					TraceEvent("KVSRemoved").detail("Reason", "WorkerRemoved");
-					kvs->dispose();
-					CODE_PROBE(true, "Removed stale disk file");
-					TraceEvent("RemoveStorageDisk").detail("Filename", cleaner.filename).detail("StoreID", storeID);
-=======
 					wait(deleteStorageFile(cleaner.storeType, cleaner.filename, storeID, memoryLimit, dbInfo));
->>>>>>> 63371257
 				}
 
 				// remove the cleaner
