/*
 * KeyValueStoreRocksDB.actor.cpp
 *
 * This source file is part of the FoundationDB open source project
 *
 * Copyright 2013-2022 Apple Inc. and the FoundationDB project authors
 *
 * Licensed under the Apache License, Version 2.0 (the "License");
 * you may not use this file except in compliance with the License.
 * You may obtain a copy of the License at
 *
 *     http://www.apache.org/licenses/LICENSE-2.0
 *
 * Unless required by applicable law or agreed to in writing, software
 * distributed under the License is distributed on an "AS IS" BASIS,
 * WITHOUT WARRANTIES OR CONDITIONS OF ANY KIND, either express or implied.
 * See the License for the specific language governing permissions and
 * limitations under the License.
 */

#ifdef SSD_ROCKSDB_EXPERIMENTAL

#include <rocksdb/cache.h>
#include <rocksdb/db.h>
#include <rocksdb/filter_policy.h>
#include <rocksdb/listener.h>
#include <rocksdb/options.h>
#include <rocksdb/metadata.h>
#include <rocksdb/slice_transform.h>
#include <rocksdb/sst_file_reader.h>
#include <rocksdb/sst_file_writer.h>
#include <rocksdb/slice.h>
#include <rocksdb/env.h>
#include <rocksdb/options.h>
#include <rocksdb/statistics.h>
#include <rocksdb/table.h>
#include <rocksdb/version.h>
#include <rocksdb/types.h>
#include <rocksdb/utilities/checkpoint.h>
#include <rocksdb/utilities/table_properties_collectors.h>
#include <rocksdb/version.h>

#include <rocksdb/rate_limiter.h>
#include <rocksdb/perf_context.h>
#include <rocksdb/c.h>
#if defined __has_include
#if __has_include(<liburing.h>)
#include <liburing.h>
#endif
#endif
#include "fdbclient/SystemData.h"
#include "fdbserver/CoroFlow.h"
#include "flow/flow.h"
#include "flow/IThreadPool.h"
#include "flow/ThreadHelper.actor.h"
#include "flow/Histogram.h"

#include <memory>
#include <tuple>
#include <vector>

#endif // SSD_ROCKSDB_EXPERIMENTAL

#include "fdbserver/IKeyValueStore.h"
#include "fdbserver/RocksDBCheckpointUtils.actor.h"

#include "flow/actorcompiler.h" // has to be last include

#ifdef SSD_ROCKSDB_EXPERIMENTAL

// Enforcing rocksdb version to be 7.10.2
static_assert((ROCKSDB_MAJOR == 7 && ROCKSDB_MINOR == 10 && ROCKSDB_PATCH == 2),
              "Unsupported rocksdb version. Update the rocksdb to 7.10.2 version");

namespace {
using rocksdb::BackgroundErrorReason;
using DB = rocksdb::DB*;
using CF = rocksdb::ColumnFamilyHandle*;

#define PERSIST_PREFIX "\xff\xff"
const KeyRef persistVersion = LiteralStringRef(PERSIST_PREFIX "Version");
const StringRef ROCKSDBSTORAGE_HISTOGRAM_GROUP = LiteralStringRef("RocksDBStorage");
const StringRef ROCKSDB_COMMIT_LATENCY_HISTOGRAM = LiteralStringRef("RocksDBCommitLatency");
const StringRef ROCKSDB_COMMIT_ACTION_HISTOGRAM = LiteralStringRef("RocksDBCommitAction");
const StringRef ROCKSDB_COMMIT_QUEUEWAIT_HISTOGRAM = LiteralStringRef("RocksDBCommitQueueWait");
const StringRef ROCKSDB_WRITE_HISTOGRAM = LiteralStringRef("RocksDBWrite");
const StringRef ROCKSDB_DELETE_COMPACTRANGE_HISTOGRAM = LiteralStringRef("RocksDBDeleteCompactRange");
const StringRef ROCKSDB_READRANGE_LATENCY_HISTOGRAM = LiteralStringRef("RocksDBReadRangeLatency");
const StringRef ROCKSDB_READVALUE_LATENCY_HISTOGRAM = LiteralStringRef("RocksDBReadValueLatency");
const StringRef ROCKSDB_READPREFIX_LATENCY_HISTOGRAM = LiteralStringRef("RocksDBReadPrefixLatency");
const StringRef ROCKSDB_READRANGE_ACTION_HISTOGRAM = LiteralStringRef("RocksDBReadRangeAction");
const StringRef ROCKSDB_READVALUE_ACTION_HISTOGRAM = LiteralStringRef("RocksDBReadValueAction");
const StringRef ROCKSDB_READPREFIX_ACTION_HISTOGRAM = LiteralStringRef("RocksDBReadPrefixAction");
const StringRef ROCKSDB_READRANGE_QUEUEWAIT_HISTOGRAM = LiteralStringRef("RocksDBReadRangeQueueWait");
const StringRef ROCKSDB_READVALUE_QUEUEWAIT_HISTOGRAM = LiteralStringRef("RocksDBReadValueQueueWait");
const StringRef ROCKSDB_READPREFIX_QUEUEWAIT_HISTOGRAM = LiteralStringRef("RocksDBReadPrefixQueueWait");
const StringRef ROCKSDB_READRANGE_NEWITERATOR_HISTOGRAM = LiteralStringRef("RocksDBReadRangeNewIterator");
const StringRef ROCKSDB_READVALUE_GET_HISTOGRAM = LiteralStringRef("RocksDBReadValueGet");
const StringRef ROCKSDB_READPREFIX_GET_HISTOGRAM = LiteralStringRef("RocksDBReadPrefixGet");
const StringRef ROCKSDB_READ_RANGE_BYTES_RETURNED_HISTOGRAM = LiteralStringRef("RocksDBReadRangeBytesReturned");
const StringRef ROCKSDB_READ_RANGE_KV_PAIRS_RETURNED_HISTOGRAM = LiteralStringRef("RocksDBReadRangeKVPairsReturned");

std::shared_ptr<rocksdb::Cache> rocksdb_block_cache = nullptr;

class SharedRocksDBState {
public:
	SharedRocksDBState(UID id);

	std::vector<std::shared_ptr<LatencySample>> readLatency;
	std::vector<std::shared_ptr<LatencySample>> scanLatency;
	std::vector<std::shared_ptr<LatencySample>> readQueueLatency;
	LatencySample commitLatency;
	LatencySample commitQueueLatency;
	LatencySample dbWriteLatency;

private:
	const UID id;
};

SharedRocksDBState::SharedRocksDBState(UID id)
  : id(id), commitLatency(LatencySample("RocksDBCommitLatency",
                                        id,
                                        SERVER_KNOBS->LATENCY_METRICS_LOGGING_INTERVAL,
                                        SERVER_KNOBS->LATENCY_SAMPLE_SIZE)),
    commitQueueLatency(LatencySample("RocksDBCommitQueueLatency",
                                     id,
                                     SERVER_KNOBS->LATENCY_METRICS_LOGGING_INTERVAL,
                                     SERVER_KNOBS->LATENCY_SAMPLE_SIZE)),
    dbWriteLatency(LatencySample("RocksDBWriteLatency",
                                 id,
                                 SERVER_KNOBS->LATENCY_METRICS_LOGGING_INTERVAL,
                                 SERVER_KNOBS->LATENCY_SAMPLE_SIZE)) {
	for (int i = 0; i < SERVER_KNOBS->ROCKSDB_READ_PARALLELISM; i++) {
		readLatency.push_back(std::make_shared<LatencySample>(format("RocksDBReadLatency-%d", i),
		                                                      id,
		                                                      SERVER_KNOBS->LATENCY_METRICS_LOGGING_INTERVAL,
		                                                      SERVER_KNOBS->LATENCY_SAMPLE_SIZE));
		scanLatency.push_back(std::make_shared<LatencySample>(format("RocksDBScanLatency-%d", i),
		                                                      id,
		                                                      SERVER_KNOBS->LATENCY_METRICS_LOGGING_INTERVAL,
		                                                      SERVER_KNOBS->LATENCY_SAMPLE_SIZE));
		readQueueLatency.push_back(std::make_shared<LatencySample>(format("RocksDBReadQueueLatency-%d", i),
		                                                           id,
		                                                           SERVER_KNOBS->LATENCY_METRICS_LOGGING_INTERVAL,
		                                                           SERVER_KNOBS->LATENCY_SAMPLE_SIZE));
	}
}

// Returns string representation of RocksDB background error reason.
// Error reason code:
// https://github.com/facebook/rocksdb/blob/12d798ac06bcce36be703b057d5f5f4dab3b270c/include/rocksdb/listener.h#L125
// This function needs to be updated when error code changes.
std::string getErrorReason(BackgroundErrorReason reason) {
	switch (reason) {
	case BackgroundErrorReason::kFlush:
		return format("%d Flush", reason);
	case BackgroundErrorReason::kCompaction:
		return format("%d Compaction", reason);
	case BackgroundErrorReason::kWriteCallback:
		return format("%d WriteCallback", reason);
	case BackgroundErrorReason::kMemTable:
		return format("%d MemTable", reason);
	case BackgroundErrorReason::kManifestWrite:
		return format("%d ManifestWrite", reason);
	case BackgroundErrorReason::kFlushNoWAL:
		return format("%d FlushNoWAL", reason);
	case BackgroundErrorReason::kManifestWriteNoWAL:
		return format("%d ManifestWriteNoWAL", reason);
	default:
		return format("%d Unknown", reason);
	}
}
// Background error handling is tested with Chaos test.
// TODO: Test background error in simulation. RocksDB doesn't use flow IO in simulation, which limits our ability to
// inject IO errors. We could implement rocksdb::FileSystem using flow IO to unblock simulation. Also, trace event is
// not available on background threads because trace event requires setting up special thread locals. Using trace event
// could potentially cause segmentation fault.
class RocksDBErrorListener : public rocksdb::EventListener {
public:
	RocksDBErrorListener(UID id) : id(id){};
	void OnBackgroundError(rocksdb::BackgroundErrorReason reason, rocksdb::Status* bg_error) override {
		TraceEvent(SevError, "RocksDBBGError", id)
		    .detail("Reason", getErrorReason(reason))
		    .detail("RocksDBSeverity", bg_error->severity())
		    .detail("Status", bg_error->ToString());
		std::unique_lock<std::mutex> lock(mutex);
		if (!errorPromise.isValid())
			return;
		// RocksDB generates two types of background errors, IO Error and Corruption
		// Error type and severity map could be found at
		// https://github.com/facebook/rocksdb/blob/2e09a54c4fb82e88bcaa3e7cfa8ccbbbbf3635d5/db/error_handler.cc#L138.
		// All background errors will be treated as storage engine failure. Send the error to storage server.
		if (bg_error->IsIOError()) {
			errorPromise.sendError(io_error());
		} else if (bg_error->IsCorruption()) {
			errorPromise.sendError(file_corrupt());
		} else {
			errorPromise.sendError(unknown_error());
		}
	}
	Future<Void> getFuture() {
		std::unique_lock<std::mutex> lock(mutex);
		return errorPromise.getFuture();
	}
	~RocksDBErrorListener() {
		std::unique_lock<std::mutex> lock(mutex);
		if (!errorPromise.isValid())
			return;
		errorPromise.send(Never());
	}

private:
	ThreadReturnPromise<Void> errorPromise;
	std::mutex mutex;
	UID id;
};

rocksdb::ExportImportFilesMetaData getMetaData(const CheckpointMetaData& checkpoint) {
	rocksdb::ExportImportFilesMetaData metaData;
	if (checkpoint.getFormat() != RocksDBColumnFamily) {
		return metaData;
	}

	RocksDBColumnFamilyCheckpoint rocksCF = getRocksCF(checkpoint);
	metaData.db_comparator_name = rocksCF.dbComparatorName;

	for (const LiveFileMetaData& fileMetaData : rocksCF.sstFiles) {
		rocksdb::LiveFileMetaData liveFileMetaData;
		liveFileMetaData.relative_filename = fileMetaData.relative_filename;
		liveFileMetaData.directory = fileMetaData.directory;
		liveFileMetaData.file_number = fileMetaData.file_number;
		liveFileMetaData.file_type = static_cast<rocksdb::FileType>(fileMetaData.file_type);
		liveFileMetaData.size = fileMetaData.size;
		liveFileMetaData.temperature = static_cast<rocksdb::Temperature>(fileMetaData.temperature);
		liveFileMetaData.file_checksum = fileMetaData.file_checksum;
		liveFileMetaData.file_checksum_func_name = fileMetaData.file_checksum_func_name;
		liveFileMetaData.smallest_seqno = fileMetaData.smallest_seqno;
		liveFileMetaData.largest_seqno = fileMetaData.largest_seqno;
		liveFileMetaData.smallestkey = fileMetaData.smallestkey;
		liveFileMetaData.largestkey = fileMetaData.largestkey;
		liveFileMetaData.num_reads_sampled = fileMetaData.num_reads_sampled;
		liveFileMetaData.being_compacted = fileMetaData.being_compacted;
		liveFileMetaData.num_entries = fileMetaData.num_entries;
		liveFileMetaData.num_deletions = fileMetaData.num_deletions;
		liveFileMetaData.oldest_blob_file_number = fileMetaData.oldest_blob_file_number;
		liveFileMetaData.oldest_ancester_time = fileMetaData.oldest_ancester_time;
		liveFileMetaData.file_creation_time = fileMetaData.file_creation_time;
		liveFileMetaData.epoch_number = fileMetaData.epoch_number;
		liveFileMetaData.name = fileMetaData.name;
		liveFileMetaData.db_path = fileMetaData.db_path;
		liveFileMetaData.column_family_name = fileMetaData.column_family_name;
		liveFileMetaData.level = fileMetaData.level;
		metaData.files.push_back(liveFileMetaData);
	}

	return metaData;
}

void populateMetaData(CheckpointMetaData* checkpoint, const rocksdb::ExportImportFilesMetaData& metaData) {
	RocksDBColumnFamilyCheckpoint rocksCF;
	rocksCF.dbComparatorName = metaData.db_comparator_name;
	for (const rocksdb::LiveFileMetaData& fileMetaData : metaData.files) {
		LiveFileMetaData liveFileMetaData;
		liveFileMetaData.relative_filename = fileMetaData.relative_filename;
		liveFileMetaData.directory = fileMetaData.directory;
		liveFileMetaData.file_number = fileMetaData.file_number;
		liveFileMetaData.file_type = static_cast<int>(fileMetaData.file_type);
		liveFileMetaData.size = fileMetaData.size;
		liveFileMetaData.temperature = static_cast<uint8_t>(fileMetaData.temperature);
		liveFileMetaData.file_checksum = fileMetaData.file_checksum;
		liveFileMetaData.file_checksum_func_name = fileMetaData.file_checksum_func_name;
		liveFileMetaData.smallest_seqno = fileMetaData.smallest_seqno;
		liveFileMetaData.largest_seqno = fileMetaData.largest_seqno;
		liveFileMetaData.smallestkey = fileMetaData.smallestkey;
		liveFileMetaData.largestkey = fileMetaData.largestkey;
		liveFileMetaData.num_reads_sampled = fileMetaData.num_reads_sampled;
		liveFileMetaData.being_compacted = fileMetaData.being_compacted;
		liveFileMetaData.num_entries = fileMetaData.num_entries;
		liveFileMetaData.num_deletions = fileMetaData.num_deletions;
		liveFileMetaData.oldest_blob_file_number = fileMetaData.oldest_blob_file_number;
		liveFileMetaData.oldest_ancester_time = fileMetaData.oldest_ancester_time;
		liveFileMetaData.file_creation_time = fileMetaData.file_creation_time;
		liveFileMetaData.epoch_number = fileMetaData.epoch_number;
		liveFileMetaData.name = fileMetaData.name;
		liveFileMetaData.db_path = fileMetaData.db_path;
		liveFileMetaData.column_family_name = fileMetaData.column_family_name;
		liveFileMetaData.level = fileMetaData.level;
		rocksCF.sstFiles.push_back(liveFileMetaData);
	}
	checkpoint->setFormat(RocksDBColumnFamily);
	checkpoint->serializedCheckpoint = ObjectWriter::toValue(rocksCF, IncludeVersion());
}

rocksdb::Slice toSlice(StringRef s) {
	return rocksdb::Slice(reinterpret_cast<const char*>(s.begin()), s.size());
}

StringRef toStringRef(rocksdb::Slice s) {
	return StringRef(reinterpret_cast<const uint8_t*>(s.data()), s.size());
}

rocksdb::ColumnFamilyOptions getCFOptions() {
	rocksdb::ColumnFamilyOptions options;
	options.level_compaction_dynamic_level_bytes = SERVER_KNOBS->ROCKSDB_LEVEL_COMPACTION_DYNAMIC_LEVEL_BYTES;
	if (SERVER_KNOBS->ROCKSDB_LEVEL_STYLE_COMPACTION) {
		options.OptimizeLevelStyleCompaction(SERVER_KNOBS->ROCKSDB_MEMTABLE_BYTES);
	} else {
		options.OptimizeUniversalStyleCompaction(SERVER_KNOBS->ROCKSDB_MEMTABLE_BYTES);
	}

	if (SERVER_KNOBS->ROCKSDB_DISABLE_AUTO_COMPACTIONS) {
		options.disable_auto_compactions = SERVER_KNOBS->ROCKSDB_DISABLE_AUTO_COMPACTIONS;
	}

	if (SERVER_KNOBS->ROCKSDB_PERIODIC_COMPACTION_SECONDS > 0) {
		options.periodic_compaction_seconds = SERVER_KNOBS->ROCKSDB_PERIODIC_COMPACTION_SECONDS;
	}
	if (SERVER_KNOBS->ROCKSDB_SOFT_PENDING_COMPACT_BYTES_LIMIT > 0) {
		options.soft_pending_compaction_bytes_limit = SERVER_KNOBS->ROCKSDB_SOFT_PENDING_COMPACT_BYTES_LIMIT;
	}
	if (SERVER_KNOBS->ROCKSDB_HARD_PENDING_COMPACT_BYTES_LIMIT > 0) {
		options.hard_pending_compaction_bytes_limit = SERVER_KNOBS->ROCKSDB_HARD_PENDING_COMPACT_BYTES_LIMIT;
	}
	options.paranoid_file_checks = SERVER_KNOBS->ROCKSDB_PARANOID_FILE_CHECKS;

	// Compact sstables when there's too much deleted stuff.
	if (SERVER_KNOBS->ROCKSDB_ENABLE_COMPACT_ON_DELETION) {
		// Creates a factory of a table property collector that marks a SST
		// file as need-compaction when it observe at least "D" deletion
		// entries in any "N" consecutive entries, or the ratio of tombstone
		// entries >= deletion_ratio.

		// @param sliding_window_size "N". Note that this number will be
		//     round up to the smallest multiple of 128 that is no less
		//     than the specified size.
		// @param deletion_trigger "D".  Note that even when "N" is changed,
		//     the specified number for "D" will not be changed.
		// @param deletion_ratio, if <= 0 or > 1, disable triggering compaction
		//     based on deletion ratio. Disabled by default.
		options.table_properties_collector_factories = { rocksdb::NewCompactOnDeletionCollectorFactory(
			SERVER_KNOBS->ROCKSDB_CDCF_SLIDING_WINDOW_SIZE,
			SERVER_KNOBS->ROCKSDB_CDCF_DELETION_TRIGGER,
			SERVER_KNOBS->ROCKSDB_CDCF_DELETION_RATIO) };
	}

	rocksdb::BlockBasedTableOptions bbOpts;
	// TODO: Add a knob for the block cache size. (Default is 8 MB)
	if (SERVER_KNOBS->ROCKSDB_PREFIX_LEN > 0) {
		// Prefix blooms are used during Seek.
		options.prefix_extractor.reset(rocksdb::NewFixedPrefixTransform(SERVER_KNOBS->ROCKSDB_PREFIX_LEN));

		// Also turn on bloom filters in the memtable.
		options.memtable_prefix_bloom_size_ratio = SERVER_KNOBS->ROCKSDB_MEMTABLE_PREFIX_BLOOM_SIZE_RATIO;

		// 5 -- Can be read by RocksDB's versions since 6.6.0. Full and partitioned
		// filters use a generally faster and more accurate Bloom filter
		// implementation, with a different schema.
		// https://github.com/facebook/rocksdb/blob/b77569f18bfc77fb1d8a0b3218f6ecf571bc4988/include/rocksdb/table.h#L391
		bbOpts.format_version = 5;

		// Create and apply a bloom filter using the 10 bits
		// which should yield a ~1% false positive rate:
		// https://github.com/facebook/rocksdb/wiki/RocksDB-Bloom-Filter#full-filters-new-format
		bbOpts.filter_policy.reset(rocksdb::NewBloomFilterPolicy(SERVER_KNOBS->ROCKSDB_BLOOM_BITS_PER_KEY));

		// The whole key blooms are only used for point lookups.
		// https://github.com/facebook/rocksdb/wiki/RocksDB-Bloom-Filter#prefix-vs-whole-key
		bbOpts.whole_key_filtering = SERVER_KNOBS->ROCKSDB_BLOOM_WHOLE_KEY_FILTERING;
	}

	if (SERVER_KNOBS->ROCKSDB_BLOCK_CACHE_SIZE > 0) {
		if (rocksdb_block_cache == nullptr) {
			rocksdb_block_cache = rocksdb::NewLRUCache(SERVER_KNOBS->ROCKSDB_BLOCK_CACHE_SIZE);
		}
		bbOpts.block_cache = rocksdb_block_cache;
	}
	if (SERVER_KNOBS->ROCKSDB_BLOCK_SIZE > 0) {
		bbOpts.block_size = SERVER_KNOBS->ROCKSDB_BLOCK_SIZE;
	}

	// The readahead size starts with 8KB and is exponentially increased on each additional sequential IO,
	// up to a max of BlockBasedTableOptions.max_auto_readahead_size (default 256 KB)
	if (SERVER_KNOBS->ROCKSDB_MAX_AUTO_READAHEAD_SIZE > 0) {
		bbOpts.max_auto_readahead_size = SERVER_KNOBS->ROCKSDB_MAX_AUTO_READAHEAD_SIZE;
	}

	options.table_factory.reset(rocksdb::NewBlockBasedTableFactory(bbOpts));

	return options;
}

rocksdb::Options getOptions() {
	rocksdb::Options options({}, getCFOptions());
	options.avoid_unnecessary_blocking_io = true;
	options.create_if_missing = true;
	if (SERVER_KNOBS->ROCKSDB_BACKGROUND_PARALLELISM > 0) {
		options.IncreaseParallelism(SERVER_KNOBS->ROCKSDB_BACKGROUND_PARALLELISM);
	}
	if (SERVER_KNOBS->ROCKSDB_MAX_SUBCOMPACTIONS > 0) {
		options.max_subcompactions = SERVER_KNOBS->ROCKSDB_MAX_SUBCOMPACTIONS;
	}
	if (SERVER_KNOBS->ROCKSDB_COMPACTION_READAHEAD_SIZE > 0) {
		options.compaction_readahead_size = SERVER_KNOBS->ROCKSDB_COMPACTION_READAHEAD_SIZE;
	}

	options.statistics = rocksdb::CreateDBStatistics();
	options.statistics->set_stats_level(rocksdb::StatsLevel(SERVER_KNOBS->ROCKSDB_STATS_LEVEL));

	options.db_log_dir = SERVER_KNOBS->LOG_DIRECTORY;
	return options;
}

// Set some useful defaults desired for all reads.
rocksdb::ReadOptions getReadOptions() {
	rocksdb::ReadOptions options;
	options.auto_prefix_mode = (SERVER_KNOBS->ROCKSDB_PREFIX_LEN > 0);
	options.background_purge_on_iterator_cleanup = true;
	return options;
}

struct Counters {
	CounterCollection cc;
	Counter immediateThrottle;
	Counter failedToAcquire;
	Counter deleteKeyReqs;
	Counter deleteRangeReqs;
	Counter convertedDeleteKeyReqs;
	Counter convertedDeleteRangeReqs;
	Counter rocksdbReadRangeQueries;
	Counter commitDelayed;

	Counters()
	  : cc("RocksDBThrottle"), immediateThrottle("ImmediateThrottle", cc), failedToAcquire("FailedToAcquire", cc),
	    deleteKeyReqs("DeleteKeyRequests", cc), deleteRangeReqs("DeleteRangeRequests", cc),
	    convertedDeleteKeyReqs("ConvertedDeleteKeyRequests", cc),
	    convertedDeleteRangeReqs("ConvertedDeleteRangeRequests", cc),
	    rocksdbReadRangeQueries("RocksdbReadRangeQueries", cc), commitDelayed("CommitDelayed", cc) {}
};

struct ReadIterator {
	uint64_t index; // incrementing counter to uniquely identify read iterator.
	bool inUse;
	std::shared_ptr<rocksdb::Iterator> iter;
	double creationTime;
	KeyRange keyRange;
	std::shared_ptr<rocksdb::Slice> beginSlice, endSlice;
	ReadIterator(CF& cf, uint64_t index, DB& db)
	  : index(index), inUse(true), creationTime(now()), iter(db->NewIterator(getReadOptions(), cf)) {}
	ReadIterator(CF& cf, uint64_t index, DB& db, KeyRange keyRange)
	  : index(index), inUse(true), creationTime(now()), keyRange(keyRange) {
		rocksdb::ReadOptions options = getReadOptions();
		beginSlice = std::shared_ptr<rocksdb::Slice>(new rocksdb::Slice(toSlice(keyRange.begin)));
		options.iterate_lower_bound = beginSlice.get();
		endSlice = std::shared_ptr<rocksdb::Slice>(new rocksdb::Slice(toSlice(keyRange.end)));
		options.iterate_upper_bound = endSlice.get();

		iter = std::shared_ptr<rocksdb::Iterator>(db->NewIterator(options, cf));
	}
};

/*
ReadIteratorPool: Collection of iterators. Reuses iterators on non-concurrent multiple read operations,
instead of creating and deleting for every read.

Read: IteratorPool provides an unused iterator if exists or creates and gives a new iterator.
Returns back the iterator after the read is done.

Write: Iterators in the pool are deleted, forcing new iterator creation on next reads. The iterators
which are currently used by the reads can continue using the iterator as it is a shared_ptr. Once
the read is processed, shared_ptr goes out of scope and gets deleted. Eventually the iterator object
gets deleted as the ref count becomes 0.
*/
class ReadIteratorPool {
public:
<<<<<<< HEAD
	ReadIteratorPool(UID id, DB& db, CF& cf)
	  : db(db), cf(cf), index(0), deletedUptoIndex(0), iteratorsReuseCount(0), readRangeOptions(getReadOptions()) {
		readRangeOptions.background_purge_on_iterator_cleanup = true;
		readRangeOptions.auto_prefix_mode = (SERVER_KNOBS->ROCKSDB_PREFIX_LEN > 0);
=======
	ReadIteratorPool(UID id, DB& db, CF& cf) : db(db), cf(cf), index(0), deletedUptoIndex(0), iteratorsReuseCount(0) {
>>>>>>> 1098aa02
		TraceEvent("ReadIteratorPool", id)
		    .detail("KnobRocksDBReadRangeReuseIterators", SERVER_KNOBS->ROCKSDB_READ_RANGE_REUSE_ITERATORS)
		    .detail("KnobRocksDBReadRangeReuseBoundedIterators",
		            SERVER_KNOBS->ROCKSDB_READ_RANGE_REUSE_BOUNDED_ITERATORS)
		    .detail("KnobRocksDBReadRangeBoundedIteratorsMaxLimit",
		            SERVER_KNOBS->ROCKSDB_READ_RANGE_BOUNDED_ITERATORS_MAX_LIMIT)
		    .detail("KnobRocksDBPrefixLen", SERVER_KNOBS->ROCKSDB_PREFIX_LEN);
		if (SERVER_KNOBS->ROCKSDB_READ_RANGE_REUSE_ITERATORS &&
		    SERVER_KNOBS->ROCKSDB_READ_RANGE_REUSE_BOUNDED_ITERATORS) {
			TraceEvent(SevWarn, "ReadIteratorKnobsMismatch");
		}
	}

	// Called on every db commit.
	void update() {
		if (SERVER_KNOBS->ROCKSDB_READ_RANGE_REUSE_ITERATORS ||
		    SERVER_KNOBS->ROCKSDB_READ_RANGE_REUSE_BOUNDED_ITERATORS) {
			mutex.lock();
			// The latest index might contain the current iterator which is getting created.
			// But, that should be ok to avoid adding more code complexity.
			deletedUptoIndex = index;
			mutex.unlock();
			deleteIteratorsPromise.send(Void());
		}
	}

	// Called on every read operation.
	ReadIterator getIterator(KeyRange keyRange) {
		if (SERVER_KNOBS->ROCKSDB_READ_RANGE_REUSE_ITERATORS) {
			mutex.lock();
			for (it = iteratorsMap.begin(); it != iteratorsMap.end(); it++) {
				if (!it->second.inUse && it->second.index > deletedUptoIndex) {
					it->second.inUse = true;
					iteratorsReuseCount++;
					ReadIterator iter = it->second;
					mutex.unlock();
					return iter;
				}
			}
			index++;
			uint64_t readIteratorIndex = index;
			mutex.unlock();

			ReadIterator iter(cf, readIteratorIndex, db);
			mutex.lock();
			iteratorsMap.insert({ readIteratorIndex, iter });
			mutex.unlock();
			return iter;
		} else if (SERVER_KNOBS->ROCKSDB_READ_RANGE_REUSE_BOUNDED_ITERATORS) {
			// TODO: Based on the datasize in the keyrange, decide whether to store the iterator for reuse.
			mutex.lock();
			for (it = iteratorsMap.begin(); it != iteratorsMap.end(); it++) {
				if (!it->second.inUse && it->second.index > deletedUptoIndex &&
				    it->second.keyRange.contains(keyRange)) {
					it->second.inUse = true;
					iteratorsReuseCount++;
					ReadIterator iter = it->second;
					mutex.unlock();
					return iter;
				}
			}
			index++;
			uint64_t readIteratorIndex = index;
			mutex.unlock();

<<<<<<< HEAD
			ReadIterator iter(cf, readIteratorIndex, db, readRangeOptions, keyRange);
=======
			ReadIterator iter(cf, readIteratorIndex, db, keyRange);
>>>>>>> 1098aa02
			if (iteratorsMap.size() < SERVER_KNOBS->ROCKSDB_READ_RANGE_BOUNDED_ITERATORS_MAX_LIMIT) {
				// Not storing more than ROCKSDB_READ_RANGE_BOUNDED_ITERATORS_MAX_LIMIT of iterators
				// to avoid 'out of memory' issues.
				mutex.lock();
				iteratorsMap.insert({ readIteratorIndex, iter });
				mutex.unlock();
			}
			return iter;
		} else {
			index++;
			ReadIterator iter(cf, index, db, keyRange);
			return iter;
		}
	}

	// Called on every read operation, after the keys are collected.
	void returnIterator(ReadIterator& iter) {
		if (SERVER_KNOBS->ROCKSDB_READ_RANGE_REUSE_ITERATORS ||
		    SERVER_KNOBS->ROCKSDB_READ_RANGE_REUSE_BOUNDED_ITERATORS) {
			std::lock_guard<std::mutex> lock(mutex);
			it = iteratorsMap.find(iter.index);
			// iterator found: put the iterator back to the pool(inUse=false).
			// iterator not found: update would have removed the iterator from pool, so nothing to do.
			if (it != iteratorsMap.end()) {
				ASSERT(it->second.inUse);
				it->second.inUse = false;
			}
		}
	}

	// Called for every ROCKSDB_READ_RANGE_ITERATOR_REFRESH_TIME seconds in a loop.
	void refreshIterators() {
		std::lock_guard<std::mutex> lock(mutex);
		it = iteratorsMap.begin();
		auto currTime = now();
		while (it != iteratorsMap.end()) {
			if ((it->second.index <= deletedUptoIndex) ||
			    ((currTime - it->second.creationTime) > SERVER_KNOBS->ROCKSDB_READ_RANGE_ITERATOR_REFRESH_TIME)) {
				it = iteratorsMap.erase(it);
			} else {
				it++;
			}
		}
	}

	uint64_t numReadIteratorsCreated() { return index; }

	uint64_t numTimesReadIteratorsReused() { return iteratorsReuseCount; }

	FutureStream<Void> getDeleteIteratorsFutureStream() { return deleteIteratorsPromise.getFuture(); }

private:
	std::unordered_map<int, ReadIterator> iteratorsMap;
	std::unordered_map<int, ReadIterator>::iterator it;
	DB& db;
	CF& cf;
	std::mutex mutex;
	// incrementing counter for every new iterator creation, to uniquely identify the iterator in returnIterator().
	uint64_t index;
	uint64_t deletedUptoIndex;
	uint64_t iteratorsReuseCount;
	ThreadReturnPromiseStream<Void> deleteIteratorsPromise;
};

class PerfContextMetrics {
public:
	PerfContextMetrics();
	void reset();
	void set(int index);
	void log(bool ignoreZeroMetric);

private:
	std::vector<std::tuple<const char*, int, std::vector<uint64_t>>> metrics;
	uint64_t getRocksdbPerfcontextMetric(int metric);
};

PerfContextMetrics::PerfContextMetrics() {
	metrics = {
		{ "UserKeyComparisonCount", rocksdb_user_key_comparison_count, {} },
		{ "BlockCacheHitCount", rocksdb_block_cache_hit_count, {} },
		{ "BlockReadCount", rocksdb_block_read_count, {} },
		{ "BlockReadByte", rocksdb_block_read_byte, {} },
		{ "BlockReadTime", rocksdb_block_read_time, {} },
		{ "BlockChecksumTime", rocksdb_block_checksum_time, {} },
		{ "BlockDecompressTime", rocksdb_block_decompress_time, {} },
		{ "GetReadBytes", rocksdb_get_read_bytes, {} },
		{ "MultigetReadBytes", rocksdb_multiget_read_bytes, {} },
		{ "IterReadBytes", rocksdb_iter_read_bytes, {} },
		{ "InternalKeySkippedCount", rocksdb_internal_key_skipped_count, {} },
		{ "InternalDeleteSkippedCount", rocksdb_internal_delete_skipped_count, {} },
		{ "InternalRecentSkippedCount", rocksdb_internal_recent_skipped_count, {} },
		{ "InternalMergeCount", rocksdb_internal_merge_count, {} },
		{ "GetSnapshotTime", rocksdb_get_snapshot_time, {} },
		{ "GetFromMemtableTime", rocksdb_get_from_memtable_time, {} },
		{ "GetFromMemtableCount", rocksdb_get_from_memtable_count, {} },
		{ "GetPostProcessTime", rocksdb_get_post_process_time, {} },
		{ "GetFromOutputFilesTime", rocksdb_get_from_output_files_time, {} },
		{ "SeekOnMemtableTime", rocksdb_seek_on_memtable_time, {} },
		{ "SeekOnMemtableCount", rocksdb_seek_on_memtable_count, {} },
		{ "NextOnMemtableCount", rocksdb_next_on_memtable_count, {} },
		{ "PrevOnMemtableCount", rocksdb_prev_on_memtable_count, {} },
		{ "SeekChildSeekTime", rocksdb_seek_child_seek_time, {} },
		{ "SeekChildSeekCount", rocksdb_seek_child_seek_count, {} },
		{ "SeekMinHeapTime", rocksdb_seek_min_heap_time, {} },
		{ "SeekMaxHeapTime", rocksdb_seek_max_heap_time, {} },
		{ "SeekInternalSeekTime", rocksdb_seek_internal_seek_time, {} },
		{ "FindNextUserEntryTime", rocksdb_find_next_user_entry_time, {} },
		{ "WriteWalTime", rocksdb_write_wal_time, {} },
		{ "WriteMemtableTime", rocksdb_write_memtable_time, {} },
		{ "WriteDelayTime", rocksdb_write_delay_time, {} },
		{ "WritePreAndPostProcessTime", rocksdb_write_pre_and_post_process_time, {} },
		{ "DbMutexLockNanos", rocksdb_db_mutex_lock_nanos, {} },
		{ "DbConditionWaitNanos", rocksdb_db_condition_wait_nanos, {} },
		{ "MergeOperatorTimeNanos", rocksdb_merge_operator_time_nanos, {} },
		{ "ReadIndexBlockNanos", rocksdb_read_index_block_nanos, {} },
		{ "ReadFilterBlockNanos", rocksdb_read_filter_block_nanos, {} },
		{ "NewTableBlockIterNanos", rocksdb_new_table_block_iter_nanos, {} },
		{ "NewTableIteratorNanos", rocksdb_new_table_iterator_nanos, {} },
		{ "BlockSeekNanos", rocksdb_block_seek_nanos, {} },
		{ "FindTableNanos", rocksdb_find_table_nanos, {} },
		{ "BloomMemtableHitCount", rocksdb_bloom_memtable_hit_count, {} },
		{ "BloomMemtableMissCount", rocksdb_bloom_memtable_miss_count, {} },
		{ "BloomSstHitCount", rocksdb_bloom_sst_hit_count, {} },
		{ "BloomSstMissCount", rocksdb_bloom_sst_miss_count, {} },
		{ "KeyLockWaitTime", rocksdb_key_lock_wait_time, {} },
		{ "KeyLockWaitCount", rocksdb_key_lock_wait_count, {} },
		{ "EnvNewSequentialFileNanos", rocksdb_env_new_sequential_file_nanos, {} },
		{ "EnvNewRandomAccessFileNanos", rocksdb_env_new_random_access_file_nanos, {} },
		{ "EnvNewWritableFileNanos", rocksdb_env_new_writable_file_nanos, {} },
		{ "EnvReuseWritableFileNanos", rocksdb_env_reuse_writable_file_nanos, {} },
		{ "EnvNewRandomRwFileNanos", rocksdb_env_new_random_rw_file_nanos, {} },
		{ "EnvNewDirectoryNanos", rocksdb_env_new_directory_nanos, {} },
		{ "EnvFileExistsNanos", rocksdb_env_file_exists_nanos, {} },
		{ "EnvGetChildrenNanos", rocksdb_env_get_children_nanos, {} },
		{ "EnvGetChildrenFileAttributesNanos", rocksdb_env_get_children_file_attributes_nanos, {} },
		{ "EnvDeleteFileNanos", rocksdb_env_delete_file_nanos, {} },
		{ "EnvCreateDirNanos", rocksdb_env_create_dir_nanos, {} },
		{ "EnvCreateDirIfMissingNanos", rocksdb_env_create_dir_if_missing_nanos, {} },
		{ "EnvDeleteDirNanos", rocksdb_env_delete_dir_nanos, {} },
		{ "EnvGetFileSizeNanos", rocksdb_env_get_file_size_nanos, {} },
		{ "EnvGetFileModificationTimeNanos", rocksdb_env_get_file_modification_time_nanos, {} },
		{ "EnvRenameFileNanos", rocksdb_env_rename_file_nanos, {} },
		{ "EnvLinkFileNanos", rocksdb_env_link_file_nanos, {} },
		{ "EnvLockFileNanos", rocksdb_env_lock_file_nanos, {} },
		{ "EnvUnlockFileNanos", rocksdb_env_unlock_file_nanos, {} },
		{ "EnvNewLoggerNanos", rocksdb_env_new_logger_nanos, {} },
	};
	for (auto& [name, metric, vals] : metrics) { // readers, then writer
		for (int i = 0; i < SERVER_KNOBS->ROCKSDB_READ_PARALLELISM; i++) {
			vals.push_back(0); // add reader
		}
		vals.push_back(0); // add writer
	}
}

void PerfContextMetrics::reset() {
	rocksdb::get_perf_context()->Reset();
}

void PerfContextMetrics::set(int index) {
	for (auto& [name, metric, vals] : metrics) {
		vals[index] = getRocksdbPerfcontextMetric(metric);
	}
}

void PerfContextMetrics::log(bool ignoreZeroMetric) {
	TraceEvent e("RocksDBPerfContextMetrics");
	e.setMaxEventLength(20000);
	for (auto& [name, metric, vals] : metrics) {
		uint64_t s = 0;
		for (auto& v : vals) {
			s = s + v;
		}
		if (ignoreZeroMetric && s == 0)
			continue;
		e.detail("Sum" + (std::string)name, s);
		for (int i = 0; i < SERVER_KNOBS->ROCKSDB_READ_PARALLELISM; i++) {
			if (vals[i] != 0)
				e.detail("RD" + std::to_string(i) + name, vals[i]);
		}
		if (vals[SERVER_KNOBS->ROCKSDB_READ_PARALLELISM] != 0)
			e.detail("WR" + (std::string)name, vals[SERVER_KNOBS->ROCKSDB_READ_PARALLELISM]);
	}
}

uint64_t PerfContextMetrics::getRocksdbPerfcontextMetric(int metric) {
	switch (metric) {
	case rocksdb_user_key_comparison_count:
		return rocksdb::get_perf_context()->user_key_comparison_count;
	case rocksdb_block_cache_hit_count:
		return rocksdb::get_perf_context()->block_cache_hit_count;
	case rocksdb_block_read_count:
		return rocksdb::get_perf_context()->block_read_count;
	case rocksdb_block_read_byte:
		return rocksdb::get_perf_context()->block_read_byte;
	case rocksdb_block_read_time:
		return rocksdb::get_perf_context()->block_read_time;
	case rocksdb_block_checksum_time:
		return rocksdb::get_perf_context()->block_checksum_time;
	case rocksdb_block_decompress_time:
		return rocksdb::get_perf_context()->block_decompress_time;
	case rocksdb_get_read_bytes:
		return rocksdb::get_perf_context()->get_read_bytes;
	case rocksdb_multiget_read_bytes:
		return rocksdb::get_perf_context()->multiget_read_bytes;
	case rocksdb_iter_read_bytes:
		return rocksdb::get_perf_context()->iter_read_bytes;
	case rocksdb_internal_key_skipped_count:
		return rocksdb::get_perf_context()->internal_key_skipped_count;
	case rocksdb_internal_delete_skipped_count:
		return rocksdb::get_perf_context()->internal_delete_skipped_count;
	case rocksdb_internal_recent_skipped_count:
		return rocksdb::get_perf_context()->internal_recent_skipped_count;
	case rocksdb_internal_merge_count:
		return rocksdb::get_perf_context()->internal_merge_count;
	case rocksdb_get_snapshot_time:
		return rocksdb::get_perf_context()->get_snapshot_time;
	case rocksdb_get_from_memtable_time:
		return rocksdb::get_perf_context()->get_from_memtable_time;
	case rocksdb_get_from_memtable_count:
		return rocksdb::get_perf_context()->get_from_memtable_count;
	case rocksdb_get_post_process_time:
		return rocksdb::get_perf_context()->get_post_process_time;
	case rocksdb_get_from_output_files_time:
		return rocksdb::get_perf_context()->get_from_output_files_time;
	case rocksdb_seek_on_memtable_time:
		return rocksdb::get_perf_context()->seek_on_memtable_time;
	case rocksdb_seek_on_memtable_count:
		return rocksdb::get_perf_context()->seek_on_memtable_count;
	case rocksdb_next_on_memtable_count:
		return rocksdb::get_perf_context()->next_on_memtable_count;
	case rocksdb_prev_on_memtable_count:
		return rocksdb::get_perf_context()->prev_on_memtable_count;
	case rocksdb_seek_child_seek_time:
		return rocksdb::get_perf_context()->seek_child_seek_time;
	case rocksdb_seek_child_seek_count:
		return rocksdb::get_perf_context()->seek_child_seek_count;
	case rocksdb_seek_min_heap_time:
		return rocksdb::get_perf_context()->seek_min_heap_time;
	case rocksdb_seek_max_heap_time:
		return rocksdb::get_perf_context()->seek_max_heap_time;
	case rocksdb_seek_internal_seek_time:
		return rocksdb::get_perf_context()->seek_internal_seek_time;
	case rocksdb_find_next_user_entry_time:
		return rocksdb::get_perf_context()->find_next_user_entry_time;
	case rocksdb_write_wal_time:
		return rocksdb::get_perf_context()->write_wal_time;
	case rocksdb_write_memtable_time:
		return rocksdb::get_perf_context()->write_memtable_time;
	case rocksdb_write_delay_time:
		return rocksdb::get_perf_context()->write_delay_time;
	case rocksdb_write_pre_and_post_process_time:
		return rocksdb::get_perf_context()->write_pre_and_post_process_time;
	case rocksdb_db_mutex_lock_nanos:
		return rocksdb::get_perf_context()->db_mutex_lock_nanos;
	case rocksdb_db_condition_wait_nanos:
		return rocksdb::get_perf_context()->db_condition_wait_nanos;
	case rocksdb_merge_operator_time_nanos:
		return rocksdb::get_perf_context()->merge_operator_time_nanos;
	case rocksdb_read_index_block_nanos:
		return rocksdb::get_perf_context()->read_index_block_nanos;
	case rocksdb_read_filter_block_nanos:
		return rocksdb::get_perf_context()->read_filter_block_nanos;
	case rocksdb_new_table_block_iter_nanos:
		return rocksdb::get_perf_context()->new_table_block_iter_nanos;
	case rocksdb_new_table_iterator_nanos:
		return rocksdb::get_perf_context()->new_table_iterator_nanos;
	case rocksdb_block_seek_nanos:
		return rocksdb::get_perf_context()->block_seek_nanos;
	case rocksdb_find_table_nanos:
		return rocksdb::get_perf_context()->find_table_nanos;
	case rocksdb_bloom_memtable_hit_count:
		return rocksdb::get_perf_context()->bloom_memtable_hit_count;
	case rocksdb_bloom_memtable_miss_count:
		return rocksdb::get_perf_context()->bloom_memtable_miss_count;
	case rocksdb_bloom_sst_hit_count:
		return rocksdb::get_perf_context()->bloom_sst_hit_count;
	case rocksdb_bloom_sst_miss_count:
		return rocksdb::get_perf_context()->bloom_sst_miss_count;
	case rocksdb_key_lock_wait_time:
		return rocksdb::get_perf_context()->key_lock_wait_time;
	case rocksdb_key_lock_wait_count:
		return rocksdb::get_perf_context()->key_lock_wait_count;
	case rocksdb_env_new_sequential_file_nanos:
		return rocksdb::get_perf_context()->env_new_sequential_file_nanos;
	case rocksdb_env_new_random_access_file_nanos:
		return rocksdb::get_perf_context()->env_new_random_access_file_nanos;
	case rocksdb_env_new_writable_file_nanos:
		return rocksdb::get_perf_context()->env_new_writable_file_nanos;
	case rocksdb_env_reuse_writable_file_nanos:
		return rocksdb::get_perf_context()->env_reuse_writable_file_nanos;
	case rocksdb_env_new_random_rw_file_nanos:
		return rocksdb::get_perf_context()->env_new_random_rw_file_nanos;
	case rocksdb_env_new_directory_nanos:
		return rocksdb::get_perf_context()->env_new_directory_nanos;
	case rocksdb_env_file_exists_nanos:
		return rocksdb::get_perf_context()->env_file_exists_nanos;
	case rocksdb_env_get_children_nanos:
		return rocksdb::get_perf_context()->env_get_children_nanos;
	case rocksdb_env_get_children_file_attributes_nanos:
		return rocksdb::get_perf_context()->env_get_children_file_attributes_nanos;
	case rocksdb_env_delete_file_nanos:
		return rocksdb::get_perf_context()->env_delete_file_nanos;
	case rocksdb_env_create_dir_nanos:
		return rocksdb::get_perf_context()->env_create_dir_nanos;
	case rocksdb_env_create_dir_if_missing_nanos:
		return rocksdb::get_perf_context()->env_create_dir_if_missing_nanos;
	case rocksdb_env_delete_dir_nanos:
		return rocksdb::get_perf_context()->env_delete_dir_nanos;
	case rocksdb_env_get_file_size_nanos:
		return rocksdb::get_perf_context()->env_get_file_size_nanos;
	case rocksdb_env_get_file_modification_time_nanos:
		return rocksdb::get_perf_context()->env_get_file_modification_time_nanos;
	case rocksdb_env_rename_file_nanos:
		return rocksdb::get_perf_context()->env_rename_file_nanos;
	case rocksdb_env_link_file_nanos:
		return rocksdb::get_perf_context()->env_link_file_nanos;
	case rocksdb_env_lock_file_nanos:
		return rocksdb::get_perf_context()->env_lock_file_nanos;
	case rocksdb_env_unlock_file_nanos:
		return rocksdb::get_perf_context()->env_unlock_file_nanos;
	case rocksdb_env_new_logger_nanos:
		return rocksdb::get_perf_context()->env_new_logger_nanos;
	default:
		break;
	}
	return 0;
}

ACTOR Future<Void> refreshReadIteratorPool(std::shared_ptr<ReadIteratorPool> readIterPool) {
	if (SERVER_KNOBS->ROCKSDB_READ_RANGE_REUSE_ITERATORS || SERVER_KNOBS->ROCKSDB_READ_RANGE_REUSE_BOUNDED_ITERATORS) {
		state FutureStream<Void> deleteIteratorsFutureStream = readIterPool->getDeleteIteratorsFutureStream();
		loop {
			choose {
				when(wait(delay(SERVER_KNOBS->ROCKSDB_READ_RANGE_ITERATOR_REFRESH_TIME))) {
					readIterPool->refreshIterators();
				}
				when(waitNext(deleteIteratorsFutureStream)) {
					// Add a delay(0.0) to ensure the rest of the caller code runs before refreshing iterators,
					// i.e., making the refreshIterators() call here asynchronous.
					wait(delay(0.0));
					readIterPool->refreshIterators();
				}
			}
		}
	}
	return Void();
}

ACTOR Future<Void> flowLockLogger(UID id, const FlowLock* readLock, const FlowLock* fetchLock) {
	loop {
		wait(delay(SERVER_KNOBS->ROCKSDB_METRICS_DELAY));
		TraceEvent e("RocksDBFlowLock", id);
		e.detail("ReadAvailable", readLock->available());
		e.detail("ReadActivePermits", readLock->activePermits());
		e.detail("ReadWaiters", readLock->waiters());
		e.detail("FetchAvailable", fetchLock->available());
		e.detail("FetchActivePermits", fetchLock->activePermits());
		e.detail("FetchWaiters", fetchLock->waiters());
	}
}

ACTOR Future<Void> rocksDBMetricLogger(UID id,
                                       std::shared_ptr<rocksdb::Statistics> statistics,
                                       std::shared_ptr<PerfContextMetrics> perfContextMetrics,
                                       rocksdb::DB* db,
                                       std::shared_ptr<ReadIteratorPool> readIterPool,
                                       Counters* counters,
                                       CF cf) {
	state std::vector<std::tuple<const char*, uint32_t, uint64_t>> tickerStats = {
		{ "StallMicros", rocksdb::STALL_MICROS, 0 },
		{ "BytesRead", rocksdb::BYTES_READ, 0 },
		{ "IterBytesRead", rocksdb::ITER_BYTES_READ, 0 },
		{ "BytesWritten", rocksdb::BYTES_WRITTEN, 0 },
		{ "BlockCacheMisses", rocksdb::BLOCK_CACHE_MISS, 0 },
		{ "BlockCacheHits", rocksdb::BLOCK_CACHE_HIT, 0 },
		{ "BloomFilterUseful", rocksdb::BLOOM_FILTER_USEFUL, 0 },
		{ "BloomFilterFullPositive", rocksdb::BLOOM_FILTER_FULL_POSITIVE, 0 },
		{ "BloomFilterTruePositive", rocksdb::BLOOM_FILTER_FULL_TRUE_POSITIVE, 0 },
		{ "BloomFilterMicros", rocksdb::BLOOM_FILTER_MICROS, 0 },
		{ "MemtableHit", rocksdb::MEMTABLE_HIT, 0 },
		{ "MemtableMiss", rocksdb::MEMTABLE_MISS, 0 },
		{ "GetHitL0", rocksdb::GET_HIT_L0, 0 },
		{ "GetHitL1", rocksdb::GET_HIT_L1, 0 },
		{ "GetHitL2AndUp", rocksdb::GET_HIT_L2_AND_UP, 0 },
		{ "CountKeysWritten", rocksdb::NUMBER_KEYS_WRITTEN, 0 },
		{ "CountKeysRead", rocksdb::NUMBER_KEYS_READ, 0 },
		{ "CountDBSeek", rocksdb::NUMBER_DB_SEEK, 0 },
		{ "CountDBNext", rocksdb::NUMBER_DB_NEXT, 0 },
		{ "CountDBPrev", rocksdb::NUMBER_DB_PREV, 0 },
		{ "BloomFilterPrefixChecked", rocksdb::BLOOM_FILTER_PREFIX_CHECKED, 0 },
		{ "BloomFilterPrefixUseful", rocksdb::BLOOM_FILTER_PREFIX_USEFUL, 0 },
		{ "BlockCacheCompressedMiss", rocksdb::BLOCK_CACHE_COMPRESSED_MISS, 0 },
		{ "BlockCacheCompressedHit", rocksdb::BLOCK_CACHE_COMPRESSED_HIT, 0 },
		{ "CountWalFileSyncs", rocksdb::WAL_FILE_SYNCED, 0 },
		{ "CountWalFileBytes", rocksdb::WAL_FILE_BYTES, 0 },
		{ "CompactReadBytes", rocksdb::COMPACT_READ_BYTES, 0 },
		{ "CompactReadBytesMarked", rocksdb::COMPACT_READ_BYTES_MARKED, 0 },
		{ "CompactReadBytesPeriodic", rocksdb::COMPACT_READ_BYTES_PERIODIC, 0 },
		{ "CompactReadBytesTtl", rocksdb::COMPACT_READ_BYTES_TTL, 0 },
		{ "CompactWriteBytes", rocksdb::COMPACT_WRITE_BYTES, 0 },
		{ "CompactWriteBytesMarked", rocksdb::COMPACT_WRITE_BYTES_MARKED, 0 },
		{ "CompactWriteBytesPeriodic", rocksdb::COMPACT_WRITE_BYTES_PERIODIC, 0 },
		{ "CompactWriteBytesTtl", rocksdb::COMPACT_WRITE_BYTES_TTL, 0 },
		{ "FlushWriteBytes", rocksdb::FLUSH_WRITE_BYTES, 0 },
		{ "CountBlocksCompressed", rocksdb::NUMBER_BLOCK_COMPRESSED, 0 },
		{ "CountBlocksDecompressed", rocksdb::NUMBER_BLOCK_DECOMPRESSED, 0 },
		{ "RowCacheHit", rocksdb::ROW_CACHE_HIT, 0 },
		{ "RowCacheMiss", rocksdb::ROW_CACHE_MISS, 0 },
		{ "CountIterSkippedKeys", rocksdb::NUMBER_ITER_SKIP, 0 },
		{ "NoIteratorCreated", rocksdb::NO_ITERATOR_CREATED, 0 },
		{ "NoIteratorDeleted", rocksdb::NO_ITERATOR_DELETED, 0 },
	};

	// To control the rocksdb::StatsLevel, use ROCKSDB_STATS_LEVEL knob.
	// Refer StatsLevel: https://github.com/facebook/rocksdb/blob/main/include/rocksdb/statistics.h#L594
	state std::vector<std::pair<const char*, uint32_t>> histogramStats = {
		{ "CompactionTime", rocksdb::COMPACTION_TIME }, // enabled if rocksdb::StatsLevel > kExceptTimers(2)
		{ "CompactionCPUTime", rocksdb::COMPACTION_CPU_TIME }, // enabled if rocksdb::StatsLevel > kExceptTimers(2)
		{ "CompressionTimeNanos",
		  rocksdb::COMPRESSION_TIMES_NANOS }, // enabled if rocksdb::StatsLevel > kExceptDetailedTimers(3)
		{ "DecompressionTimeNanos",
		  rocksdb::DECOMPRESSION_TIMES_NANOS }, // enabled if rocksdb::StatsLevel > kExceptDetailedTimers(3)
		{ "HardRateLimitDelayCount",
		  rocksdb::HARD_RATE_LIMIT_DELAY_COUNT }, // enabled if rocksdb::StatsLevel > kExceptHistogramOrTimers(1)
		{ "SoftRateLimitDelayCount",
		  rocksdb::SOFT_RATE_LIMIT_DELAY_COUNT }, // enabled if rocksdb::StatsLevel > kExceptHistogramOrTimers(1)
		{ "WriteStall", rocksdb::WRITE_STALL }, // enabled if rocksdb::StatsLevel > kExceptHistogramOrTimers(1)
	};
	state std::vector<std::pair<const char*, std::string>> intPropertyStats = {
		{ "NumImmutableMemtables", rocksdb::DB::Properties::kNumImmutableMemTable },
		{ "NumImmutableMemtablesFlushed", rocksdb::DB::Properties::kNumImmutableMemTableFlushed },
		{ "IsMemtableFlushPending", rocksdb::DB::Properties::kMemTableFlushPending },
		{ "NumRunningFlushes", rocksdb::DB::Properties::kNumRunningFlushes },
		{ "IsCompactionPending", rocksdb::DB::Properties::kCompactionPending },
		{ "NumRunningCompactions", rocksdb::DB::Properties::kNumRunningCompactions },
		{ "CumulativeBackgroundErrors", rocksdb::DB::Properties::kBackgroundErrors },
		{ "CurrentSizeActiveMemtable", rocksdb::DB::Properties::kCurSizeActiveMemTable },
		{ "AllMemtablesBytes", rocksdb::DB::Properties::kCurSizeAllMemTables },
		{ "ActiveMemtableBytes", rocksdb::DB::Properties::kSizeAllMemTables },
		{ "CountEntriesActiveMemtable", rocksdb::DB::Properties::kNumEntriesActiveMemTable },
		{ "CountEntriesImmutMemtables", rocksdb::DB::Properties::kNumEntriesImmMemTables },
		{ "CountDeletesActiveMemtable", rocksdb::DB::Properties::kNumDeletesActiveMemTable },
		{ "CountDeletesImmutMemtables", rocksdb::DB::Properties::kNumDeletesImmMemTables },
		{ "EstimatedCountKeys", rocksdb::DB::Properties::kEstimateNumKeys },
		{ "EstimateSstReaderBytes", rocksdb::DB::Properties::kEstimateTableReadersMem },
		{ "CountActiveSnapshots", rocksdb::DB::Properties::kNumSnapshots },
		{ "OldestSnapshotTime", rocksdb::DB::Properties::kOldestSnapshotTime },
		{ "CountLiveVersions", rocksdb::DB::Properties::kNumLiveVersions },
		{ "EstimateLiveDataSize", rocksdb::DB::Properties::kEstimateLiveDataSize },
		{ "BaseLevel", rocksdb::DB::Properties::kBaseLevel },
		{ "EstPendCompactBytes", rocksdb::DB::Properties::kEstimatePendingCompactionBytes },
		{ "BlockCacheUsage", rocksdb::DB::Properties::kBlockCacheUsage },
		{ "BlockCachePinnedUsage", rocksdb::DB::Properties::kBlockCachePinnedUsage },
		{ "LiveSstFilesSize", rocksdb::DB::Properties::kLiveSstFilesSize },
	};

	state std::vector<std::pair<const char*, std::string>> strPropertyStats = {
		{ "LevelStats", rocksdb::DB::Properties::kLevelStats },
	};

	state std::vector<std::pair<const char*, std::string>> levelStrPropertyStats = {
		{ "CompressionRatioAtLevel", rocksdb::DB::Properties::kCompressionRatioAtLevelPrefix },
	};

	state std::unordered_map<std::string, uint64_t> readIteratorPoolStats = {
		{ "NumReadIteratorsCreated", 0 },
		{ "NumTimesReadIteratorsReused", 0 },
	};

	loop {
		wait(delay(SERVER_KNOBS->ROCKSDB_METRICS_DELAY));
		TraceEvent e("RocksDBMetrics", id);
		uint64_t stat;
		for (auto& [name, ticker, cum] : tickerStats) {
			stat = statistics->getTickerCount(ticker);
			e.detail(name, stat - cum);
			cum = stat;
		}

		// None of the histogramStats are enabled unless the ROCKSDB_STATS_LEVEL > kExceptHistogramOrTimers(1)
		// Refer StatsLevel: https://github.com/facebook/rocksdb/blob/main/include/rocksdb/statistics.h#L594
		if (SERVER_KNOBS->ROCKSDB_STATS_LEVEL > rocksdb::kExceptHistogramOrTimers) {
			for (auto& [name, histogram] : histogramStats) {
				rocksdb::HistogramData histogram_data;
				statistics->histogramData(histogram, &histogram_data);
				e.detail(format("%s%s", name, "P95"), histogram_data.percentile95);
				e.detail(format("%s%s", name, "P99"), histogram_data.percentile99);
			}
		}

		for (const auto& [name, property] : intPropertyStats) {
			stat = 0;
			// GetAggregatedIntProperty gets the aggregated int property from all column families.
			ASSERT(db->GetAggregatedIntProperty(property, &stat));
			e.detail(name, stat);
		}

		std::string propValue;
		for (const auto& [name, property] : strPropertyStats) {
			propValue = "";
			ASSERT(db->GetProperty(cf, property, &propValue));
			e.detail(name, propValue);
		}

		rocksdb::ColumnFamilyMetaData cf_meta_data;
		db->GetColumnFamilyMetaData(cf, &cf_meta_data);
		int numLevels = static_cast<int>(cf_meta_data.levels.size());
		std::string levelProp;
		for (const auto& [name, property] : levelStrPropertyStats) {
			levelProp = "";
			for (int level = 0; level < numLevels; level++) {
				propValue = "";
				ASSERT(db->GetProperty(cf, property + std::to_string(level), &propValue));
				levelProp += std::to_string(level) + ":" + propValue + (level == numLevels - 1 ? "" : ",");
			}
			e.detail(name, levelProp);
		}

		stat = readIterPool->numReadIteratorsCreated();
		e.detail("NumReadIteratorsCreated", stat - readIteratorPoolStats["NumReadIteratorsCreated"]);
		readIteratorPoolStats["NumReadIteratorsCreated"] = stat;

		stat = readIterPool->numTimesReadIteratorsReused();
		e.detail("NumTimesReadIteratorsReused", stat - readIteratorPoolStats["NumTimesReadIteratorsReused"]);
		readIteratorPoolStats["NumTimesReadIteratorsReused"] = stat;

		counters->cc.logToTraceEvent(e);

		if (SERVER_KNOBS->ROCKSDB_PERFCONTEXT_ENABLE) {
			perfContextMetrics->log(true);
		}
	}
}

void logRocksDBError(UID id, const rocksdb::Status& status, const std::string& method) {
	auto level = status.IsTimedOut() ? SevWarn : SevError;
	TraceEvent e(level, "RocksDBError", id);
	e.detail("Error", status.ToString()).detail("Method", method).detail("RocksDBSeverity", status.severity());
	if (status.IsIOError()) {
		e.detail("SubCode", status.subcode());
	}
}

Error statusToError(const rocksdb::Status& s) {
	if (s.IsIOError()) {
		return io_error();
	} else if (s.IsTimedOut()) {
		return transaction_too_old();
	} else {
		return unknown_error();
	}
}

struct RocksDBKeyValueStore : IKeyValueStore {
	struct Writer : IThreadPoolReceiver {
		DB& db;
		CF& cf;

		UID id;
		std::shared_ptr<rocksdb::RateLimiter> rateLimiter;
		std::shared_ptr<ReadIteratorPool> readIterPool;
		std::shared_ptr<PerfContextMetrics> perfContextMetrics;
		int threadIndex;
		ThreadReturnPromiseStream<std::tuple<int, std::string, double>> metricPromiseStream;
		std::shared_ptr<SharedRocksDBState> sharedState;

		explicit Writer(DB& db,
		                CF& cf,
		                UID id,
		                std::shared_ptr<SharedRocksDBState> sharedState,
		                std::shared_ptr<ReadIteratorPool> readIterPool,
		                std::shared_ptr<PerfContextMetrics> perfContextMetrics,
		                int threadIndex)
		  : db(db), cf(cf), id(id), sharedState(sharedState), readIterPool(readIterPool),
		    perfContextMetrics(perfContextMetrics), threadIndex(threadIndex),
		    rateLimiter(SERVER_KNOBS->ROCKSDB_WRITE_RATE_LIMITER_BYTES_PER_SEC > 0
		                    ? rocksdb::NewGenericRateLimiter(
		                          SERVER_KNOBS->ROCKSDB_WRITE_RATE_LIMITER_BYTES_PER_SEC, // rate_bytes_per_sec
		                          100 * 1000, // refill_period_us
		                          10, // fairness
		                          rocksdb::RateLimiter::Mode::kWritesOnly,
		                          SERVER_KNOBS->ROCKSDB_WRITE_RATE_LIMITER_AUTO_TUNE)
		                    : nullptr) {
			if (SERVER_KNOBS->ROCKSDB_PERFCONTEXT_ENABLE) {
				// Enable perf context on the same thread with the db thread
				rocksdb::SetPerfLevel(rocksdb::PerfLevel::kEnableTimeExceptForMutex);
				perfContextMetrics->reset();
			}
		}

		~Writer() override {
			if (db) {
				delete db;
			}
		}

		void init() override {}

		struct OpenAction : TypedAction<Writer, OpenAction> {
			std::string path;
			ThreadReturnPromise<Void> done;
			Optional<Future<Void>>& metrics;
			const FlowLock* readLock;
			const FlowLock* fetchLock;
			std::shared_ptr<RocksDBErrorListener> errorListener;
			Counters& counters;
			OpenAction(std::string path,
			           Optional<Future<Void>>& metrics,
			           const FlowLock* readLock,
			           const FlowLock* fetchLock,
			           std::shared_ptr<RocksDBErrorListener> errorListener,
			           Counters& counters)
			  : path(std::move(path)), metrics(metrics), readLock(readLock), fetchLock(fetchLock),
			    errorListener(errorListener), counters(counters) {}

			double getTimeEstimate() const override { return SERVER_KNOBS->COMMIT_TIME_ESTIMATE; }
		};
		void action(OpenAction& a) {
			ASSERT(cf == nullptr);

			std::vector<std::string> columnFamilies;
			rocksdb::Options options = getOptions();
			rocksdb::Status status = rocksdb::DB::ListColumnFamilies(options, a.path, &columnFamilies);
			if (std::find(columnFamilies.begin(), columnFamilies.end(), "default") == columnFamilies.end()) {
				columnFamilies.push_back("default");
			}

			rocksdb::ColumnFamilyOptions cfOptions = getCFOptions();
			std::vector<rocksdb::ColumnFamilyDescriptor> descriptors;
			for (const std::string& name : columnFamilies) {
				descriptors.push_back(rocksdb::ColumnFamilyDescriptor{ name, cfOptions });
			}

			options.listeners.push_back(a.errorListener);
			if (SERVER_KNOBS->ROCKSDB_WRITE_RATE_LIMITER_BYTES_PER_SEC > 0) {
				options.rate_limiter = rateLimiter;
			}

			std::vector<rocksdb::ColumnFamilyHandle*> handles;
			status = rocksdb::DB::Open(options, a.path, descriptors, &handles, &db);

			if (!status.ok()) {
				logRocksDBError(id, status, "Open");
				a.done.sendError(statusToError(status));
				return;
			}

			for (rocksdb::ColumnFamilyHandle* handle : handles) {
				if (handle->GetName() == SERVER_KNOBS->DEFAULT_FDB_ROCKSDB_COLUMN_FAMILY) {
					cf = handle;
					break;
				}
			}

			if (cf == nullptr) {
				status = db->CreateColumnFamily(cfOptions, SERVER_KNOBS->DEFAULT_FDB_ROCKSDB_COLUMN_FAMILY, &cf);
				if (!status.ok()) {
					logRocksDBError(id, status, "Open");
					a.done.sendError(statusToError(status));
				}
			}

			TraceEvent(SevInfo, "RocksDB", id)
			    .detail("Path", a.path)
			    .detail("Method", "Open")
			    .detail("KnobRocksDBWriteRateLimiterBytesPerSec",
			            SERVER_KNOBS->ROCKSDB_WRITE_RATE_LIMITER_BYTES_PER_SEC)
			    .detail("KnobRocksDBWriteRateLimiterAutoTune", SERVER_KNOBS->ROCKSDB_WRITE_RATE_LIMITER_AUTO_TUNE)
			    .detail("ColumnFamily", cf->GetName());
			if (g_network->isSimulated()) {
				// The current thread and main thread are same when the code runs in simulation.
				// blockUntilReady() is getting the thread into deadlock state, so directly calling
				// the metricsLogger.
				a.metrics = rocksDBMetricLogger(
				                id, options.statistics, perfContextMetrics, db, readIterPool, &a.counters, cf) &&
				            flowLockLogger(id, a.readLock, a.fetchLock) && refreshReadIteratorPool(readIterPool);
			} else {
				onMainThread([&] {
					a.metrics = rocksDBMetricLogger(
					                id, options.statistics, perfContextMetrics, db, readIterPool, &a.counters, cf) &&
					            flowLockLogger(id, a.readLock, a.fetchLock) && refreshReadIteratorPool(readIterPool);
					return Future<bool>(true);
				}).blockUntilReady();
			}
			a.done.send(Void());
		}

		struct DeleteVisitor : public rocksdb::WriteBatch::Handler {
			VectorRef<KeyRangeRef>& deletes;
			Arena& arena;

			DeleteVisitor(VectorRef<KeyRangeRef>& deletes, Arena& arena) : deletes(deletes), arena(arena) {}

			rocksdb::Status DeleteRangeCF(uint32_t /*column_family_id*/,
			                              const rocksdb::Slice& begin,
			                              const rocksdb::Slice& end) override {
				KeyRangeRef kr(toStringRef(begin), toStringRef(end));
				deletes.push_back_deep(arena, kr);
				return rocksdb::Status::OK();
			}

			rocksdb::Status PutCF(uint32_t column_family_id,
			                      const rocksdb::Slice& key,
			                      const rocksdb::Slice& value) override {
				return rocksdb::Status::OK();
			}

			rocksdb::Status DeleteCF(uint32_t column_family_id, const rocksdb::Slice& key) override {
				return rocksdb::Status::OK();
			}

			rocksdb::Status SingleDeleteCF(uint32_t column_family_id, const rocksdb::Slice& key) override {
				return rocksdb::Status::OK();
			}

			rocksdb::Status MergeCF(uint32_t column_family_id,
			                        const rocksdb::Slice& key,
			                        const rocksdb::Slice& value) override {
				return rocksdb::Status::OK();
			}
		};

		struct CommitAction : TypedAction<Writer, CommitAction> {
			std::unique_ptr<rocksdb::WriteBatch> batchToCommit;
			ThreadReturnPromise<Void> done;
			double startTime;
			bool getHistograms;
			double getTimeEstimate() const override { return SERVER_KNOBS->COMMIT_TIME_ESTIMATE; }
			CommitAction() : startTime(timer_monotonic()) {
				if (deterministicRandom()->random01() < SERVER_KNOBS->ROCKSDB_HISTOGRAMS_SAMPLE_RATE) {
					getHistograms = true;
				} else {
					getHistograms = false;
				}
			}
		};
		void action(CommitAction& a) {
			bool doPerfContextMetrics =
			    SERVER_KNOBS->ROCKSDB_PERFCONTEXT_ENABLE &&
			    (deterministicRandom()->random01() < SERVER_KNOBS->ROCKSDB_PERFCONTEXT_SAMPLE_RATE);
			if (doPerfContextMetrics) {
				perfContextMetrics->reset();
			}
			double commitBeginTime = timer_monotonic();
			sharedState->commitQueueLatency.addMeasurement(commitBeginTime - a.startTime);
			if (a.getHistograms) {
				metricPromiseStream.send(std::make_tuple(
				    threadIndex, ROCKSDB_COMMIT_QUEUEWAIT_HISTOGRAM.toString(), commitBeginTime - a.startTime));
			}
			Standalone<VectorRef<KeyRangeRef>> deletes;
			if (SERVER_KNOBS->ROCKSDB_SUGGEST_COMPACT_CLEAR_RANGE) {
				DeleteVisitor dv(deletes, deletes.arena());
				rocksdb::Status s = a.batchToCommit->Iterate(&dv);
				if (!s.ok()) {
					logRocksDBError(id, s, "CommitDeleteVisitor");
					a.done.sendError(statusToError(s));
					return;
				}
				// If there are any range deletes, we should have added them to be deleted.
				ASSERT(!deletes.empty() || !a.batchToCommit->HasDeleteRange());
			}

			rocksdb::WriteOptions options;
			options.sync = !SERVER_KNOBS->ROCKSDB_UNSAFE_AUTO_FSYNC;
			if (SERVER_KNOBS->ROCKSDB_DISABLE_WAL_EXPERIMENTAL) {
				options.disableWAL = true;
				options.sync = false;
			}

			double writeBeginTime = timer_monotonic();
			if (rateLimiter) {
				// Controls the total write rate of compaction and flush in bytes per second.
				// Request for batchToCommit bytes. If this request cannot be satisfied, the call is blocked.
				rateLimiter->Request(a.batchToCommit->GetDataSize() /* bytes */, rocksdb::Env::IO_HIGH);
			}
			rocksdb::Status s = db->Write(options, a.batchToCommit.get());
			readIterPool->update();
			double currTime = timer_monotonic();
			sharedState->dbWriteLatency.addMeasurement(currTime - writeBeginTime);
			if (a.getHistograms) {
				metricPromiseStream.send(
				    std::make_tuple(threadIndex, ROCKSDB_WRITE_HISTOGRAM.toString(), currTime - writeBeginTime));
			}

			if (!s.ok()) {
				logRocksDBError(id, s, "Commit");
				a.done.sendError(statusToError(s));
			} else {
				a.done.send(Void());

				if (SERVER_KNOBS->ROCKSDB_SUGGEST_COMPACT_CLEAR_RANGE) {
					double compactRangeBeginTime = a.getHistograms ? timer_monotonic() : 0;
					for (const auto& keyRange : deletes) {
						auto begin = toSlice(keyRange.begin);
						auto end = toSlice(keyRange.end);
						ASSERT(db->SuggestCompactRange(cf, &begin, &end).ok());
					}
					if (a.getHistograms) {
						metricPromiseStream.send(std::make_tuple(threadIndex,
						                                         ROCKSDB_DELETE_COMPACTRANGE_HISTOGRAM.toString(),
						                                         timer_monotonic() - compactRangeBeginTime));
					}
				}
			}
			currTime = timer_monotonic();
			sharedState->commitLatency.addMeasurement(currTime - a.startTime);
			if (a.getHistograms) {
				metricPromiseStream.send(std::make_tuple(
				    threadIndex, ROCKSDB_COMMIT_ACTION_HISTOGRAM.toString(), currTime - commitBeginTime));
				metricPromiseStream.send(
				    std::make_tuple(threadIndex, ROCKSDB_COMMIT_LATENCY_HISTOGRAM.toString(), currTime - a.startTime));
			}
			if (doPerfContextMetrics) {
				perfContextMetrics->set(threadIndex);
			}
		}

		struct CloseAction : TypedAction<Writer, CloseAction> {
			ThreadReturnPromise<Void> done;
			std::string path;
			bool deleteOnClose;
			CloseAction(std::string path, bool deleteOnClose) : path(path), deleteOnClose(deleteOnClose) {}
			double getTimeEstimate() const override { return SERVER_KNOBS->COMMIT_TIME_ESTIMATE; }
		};
		void action(CloseAction& a) {
			readIterPool.reset();
			if (db == nullptr) {
				a.done.send(Void());
				return;
			}
			auto s = db->Close();
			if (!s.ok()) {
				logRocksDBError(id, s, "Close");
			}
			if (a.deleteOnClose) {
				std::set<std::string> columnFamilies{ "default" };
				columnFamilies.insert(SERVER_KNOBS->DEFAULT_FDB_ROCKSDB_COLUMN_FAMILY);
				std::vector<rocksdb::ColumnFamilyDescriptor> descriptors;
				for (const std::string name : columnFamilies) {
					descriptors.push_back(rocksdb::ColumnFamilyDescriptor{ name, getCFOptions() });
				}
				s = rocksdb::DestroyDB(a.path, getOptions(), descriptors);
				if (!s.ok()) {
					logRocksDBError(id, s, "Destroy");
				} else {
					TraceEvent("RocksDB", id).detail("Path", a.path).detail("Method", "Destroy");
				}
			}
			TraceEvent("RocksDB", id).detail("Path", a.path).detail("Method", "Close");
			a.done.send(Void());
		}

		struct CheckpointAction : TypedAction<Writer, CheckpointAction> {
			CheckpointAction(const CheckpointRequest& request) : request(request) {}

			double getTimeEstimate() const override { return SERVER_KNOBS->COMMIT_TIME_ESTIMATE; }

			const CheckpointRequest request;
			ThreadReturnPromise<CheckpointMetaData> reply;
		};

		void action(CheckpointAction& a) {
			TraceEvent("RocksDBServeCheckpointBegin", id)
			    .detail("MinVersion", a.request.version)
			    .detail("Range", a.request.range.toString())
			    .detail("Format", static_cast<int>(a.request.format))
			    .detail("CheckpointDir", a.request.checkpointDir);

			rocksdb::Checkpoint* checkpoint;
			rocksdb::Status s = rocksdb::Checkpoint::Create(db, &checkpoint);
			if (!s.ok()) {
				logRocksDBError(id, s, "Checkpoint");
				a.reply.sendError(statusToError(s));
				return;
			}

			rocksdb::PinnableSlice value;
			rocksdb::ReadOptions readOptions = getReadOptions();
			s = db->Get(readOptions, cf, toSlice(persistVersion), &value);

			if (!s.ok() && !s.IsNotFound()) {
				logRocksDBError(id, s, "Checkpoint");
				a.reply.sendError(statusToError(s));
				return;
			}

			const Version version = s.IsNotFound()
			                            ? latestVersion
			                            : BinaryReader::fromStringRef<Version>(toStringRef(value), Unversioned());

			TraceEvent("RocksDBServeCheckpointVersion", id)
			    .detail("CheckpointVersion", a.request.version)
			    .detail("PersistVersion", version);

			// TODO: set the range as the actual shard range.
			CheckpointMetaData res(version, a.request.range, a.request.format, a.request.checkpointID);
			const std::string& checkpointDir = a.request.checkpointDir;

			if (a.request.format == RocksDBColumnFamily) {
				rocksdb::ExportImportFilesMetaData* pMetadata;
				platform::eraseDirectoryRecursive(checkpointDir);
				const std::string cwd = platform::getWorkingDirectory() + "/";
				s = checkpoint->ExportColumnFamily(cf, checkpointDir, &pMetadata);

				if (!s.ok()) {
					logRocksDBError(id, s, "Checkpoint");
					a.reply.sendError(statusToError(s));
					return;
				}

				populateMetaData(&res, *pMetadata);
				delete pMetadata;
				TraceEvent("RocksDBServeCheckpointSuccess", id)
				    .detail("CheckpointMetaData", res.toString())
				    .detail("RocksDBCF", getRocksCF(res).toString());
			} else {
				throw not_implemented();
			}

			res.setState(CheckpointMetaData::Complete);
			a.reply.send(res);
		}

		struct RestoreAction : TypedAction<Writer, RestoreAction> {
			RestoreAction(const std::string& path, const std::vector<CheckpointMetaData>& checkpoints)
			  : path(path), checkpoints(checkpoints) {}

			double getTimeEstimate() const override { return SERVER_KNOBS->COMMIT_TIME_ESTIMATE; }

			const std::string path;
			const std::vector<CheckpointMetaData> checkpoints;
			ThreadReturnPromise<Void> done;
		};

		void action(RestoreAction& a) {
			TraceEvent("RocksDBServeRestoreBegin", id).detail("Path", a.path);

			// TODO: Fail gracefully.
			ASSERT(!a.checkpoints.empty());

			if (a.checkpoints[0].format == RocksDBColumnFamily) {
				ASSERT_EQ(a.checkpoints.size(), 1);
				TraceEvent("RocksDBServeRestoreCF", id)
				    .detail("Path", a.path)
				    .detail("Checkpoint", a.checkpoints[0].toString())
				    .detail("RocksDBCF", getRocksCF(a.checkpoints[0]).toString());

				auto options = getOptions();
				rocksdb::Status status = rocksdb::DB::Open(options, a.path, &db);

				if (!status.ok()) {
					logRocksDBError(id, status, "Restore");
					a.done.sendError(statusToError(status));
					return;
				}

				rocksdb::ExportImportFilesMetaData metaData = getMetaData(a.checkpoints[0]);
				rocksdb::ImportColumnFamilyOptions importOptions;
				importOptions.move_files = true;
				status = db->CreateColumnFamilyWithImport(
				    getCFOptions(), SERVER_KNOBS->DEFAULT_FDB_ROCKSDB_COLUMN_FAMILY, importOptions, metaData, &cf);

				if (!status.ok()) {
					logRocksDBError(id, status, "Restore");
					a.done.sendError(statusToError(status));
				} else {
					TraceEvent(SevInfo, "RocksDB", id).detail("Path", a.path).detail("Method", "Restore");
					a.done.send(Void());
				}
			} else {
				throw not_implemented();
			}
		}
	};

	struct Reader : IThreadPoolReceiver {
		UID id;
		DB& db;
		CF& cf;
		std::shared_ptr<SharedRocksDBState> sharedState;
		double readValueTimeout;
		double readValuePrefixTimeout;
		double readRangeTimeout;
		std::shared_ptr<ReadIteratorPool> readIterPool;
		std::shared_ptr<PerfContextMetrics> perfContextMetrics;
		int threadIndex;
		ThreadReturnPromiseStream<std::tuple<int, std::string, double>> metricPromiseStream;

		explicit Reader(UID id,
		                DB& db,
		                CF& cf,
		                std::shared_ptr<SharedRocksDBState> sharedState,
		                std::shared_ptr<ReadIteratorPool> readIterPool,
		                std::shared_ptr<PerfContextMetrics> perfContextMetrics,
		                int threadIndex)
		  : id(id), db(db), cf(cf), sharedState(sharedState), readIterPool(readIterPool),
		    perfContextMetrics(perfContextMetrics), threadIndex(threadIndex) {
			if (g_network->isSimulated()) {
				// In simulation, increasing the read operation timeouts to 5 minutes, as some of the tests have
				// very high load and single read thread cannot process all the load within the timeouts.
				readValueTimeout = 5 * 60;
				readValuePrefixTimeout = 5 * 60;
				readRangeTimeout = 5 * 60;
			} else {
				readValueTimeout = SERVER_KNOBS->ROCKSDB_READ_VALUE_TIMEOUT;
				readValuePrefixTimeout = SERVER_KNOBS->ROCKSDB_READ_VALUE_PREFIX_TIMEOUT;
				readRangeTimeout = SERVER_KNOBS->ROCKSDB_READ_RANGE_TIMEOUT;
			}
			if (SERVER_KNOBS->ROCKSDB_PERFCONTEXT_ENABLE) {
				// Enable perf context on the same thread with the db thread
				rocksdb::SetPerfLevel(rocksdb::PerfLevel::kEnableTimeExceptForMutex);
				perfContextMetrics->reset();
			}
		}

		void init() override {}

		struct ReadValueAction : TypedAction<Reader, ReadValueAction> {
			Key key;
			Optional<UID> debugID;
			double startTime;
			bool getHistograms;
			ThreadReturnPromise<Optional<Value>> result;
			ReadValueAction(KeyRef key, Optional<UID> debugID)
			  : key(key), debugID(debugID), startTime(timer_monotonic()),
			    getHistograms(
			        (deterministicRandom()->random01() < SERVER_KNOBS->ROCKSDB_HISTOGRAMS_SAMPLE_RATE) ? true : false),
			    result(static_cast<TaskPriority>(SERVER_KNOBS->ROCKSDB_THREAD_PROMISE_PRIORITY)) {}
			double getTimeEstimate() const override { return SERVER_KNOBS->READ_VALUE_TIME_ESTIMATE; }
		};
		void action(ReadValueAction& a) {
			ASSERT(cf != nullptr);
			bool doPerfContextMetrics =
			    SERVER_KNOBS->ROCKSDB_PERFCONTEXT_ENABLE &&
			    (deterministicRandom()->random01() < SERVER_KNOBS->ROCKSDB_PERFCONTEXT_SAMPLE_RATE);
			if (doPerfContextMetrics) {
				perfContextMetrics->reset();
			}
			double readBeginTime = timer_monotonic();
			if (a.getHistograms) {
				metricPromiseStream.send(std::make_tuple(
				    threadIndex, ROCKSDB_READVALUE_QUEUEWAIT_HISTOGRAM.toString(), readBeginTime - a.startTime));
			}
			sharedState->readQueueLatency[threadIndex]->addMeasurement(readBeginTime - a.startTime);
			Optional<TraceBatch> traceBatch;
			if (a.debugID.present()) {
				traceBatch = { TraceBatch{} };
				traceBatch.get().addEvent("GetValueDebug", a.debugID.get().first(), "Reader.Before");
			}
			if (readBeginTime - a.startTime > readValueTimeout) {
				TraceEvent(SevWarn, "KVSTimeout", id)
				    .detail("Error", "Read value request timedout")
				    .detail("Method", "ReadValueAction")
				    .detail("TimeoutValue", readValueTimeout);
				a.result.sendError(transaction_too_old());
				return;
			}

			rocksdb::PinnableSlice value;
			auto options = getReadOptions();
			uint64_t deadlineMircos =
			    db->GetEnv()->NowMicros() + (readValueTimeout - (readBeginTime - a.startTime)) * 1000000;
			std::chrono::seconds deadlineSeconds(deadlineMircos / 1000000);
			options.deadline = std::chrono::duration_cast<std::chrono::microseconds>(deadlineSeconds);

			double dbGetBeginTime = a.getHistograms ? timer_monotonic() : 0;
			auto s = db->Get(options, cf, toSlice(a.key), &value);
			if (!s.ok() && !s.IsNotFound()) {
				logRocksDBError(id, s, "ReadValue");
				a.result.sendError(statusToError(s));
				return;
			}

			const double endTime = timer_monotonic();
			if (a.getHistograms) {
				metricPromiseStream.send(
				    std::make_tuple(threadIndex, ROCKSDB_READVALUE_GET_HISTOGRAM.toString(), endTime - dbGetBeginTime));
			}
			sharedState->readLatency[threadIndex]->addMeasurement(endTime - readBeginTime);

			if (a.debugID.present()) {
				traceBatch.get().addEvent("GetValueDebug", a.debugID.get().first(), "Reader.After");
				traceBatch.get().dump();
			}
			if (s.ok()) {
				a.result.send(Value(toStringRef(value)));
			} else if (s.IsNotFound()) {
				a.result.send(Optional<Value>());
			} else {
				logRocksDBError(id, s, "ReadValue");
				a.result.sendError(statusToError(s));
			}

			if (a.getHistograms) {
				double currTime = timer_monotonic();
				metricPromiseStream.send(std::make_tuple(
				    threadIndex, ROCKSDB_READVALUE_ACTION_HISTOGRAM.toString(), currTime - readBeginTime));
				metricPromiseStream.send(std::make_tuple(
				    threadIndex, ROCKSDB_READVALUE_LATENCY_HISTOGRAM.toString(), currTime - a.startTime));
			}
			if (doPerfContextMetrics) {
				perfContextMetrics->set(threadIndex);
			}
		}

		struct ReadValuePrefixAction : TypedAction<Reader, ReadValuePrefixAction> {
			Key key;
			int maxLength;
			Optional<UID> debugID;
			double startTime;
			bool getHistograms;
			ThreadReturnPromise<Optional<Value>> result;
			ReadValuePrefixAction(Key key, int maxLength, Optional<UID> debugID)
			  : key(key), maxLength(maxLength), debugID(debugID), startTime(timer_monotonic()),
			    getHistograms(
			        (deterministicRandom()->random01() < SERVER_KNOBS->ROCKSDB_HISTOGRAMS_SAMPLE_RATE) ? true : false),
			    result(static_cast<TaskPriority>(SERVER_KNOBS->ROCKSDB_THREAD_PROMISE_PRIORITY)) {}
			double getTimeEstimate() const override { return SERVER_KNOBS->READ_VALUE_TIME_ESTIMATE; }
		};
		void action(ReadValuePrefixAction& a) {
			bool doPerfContextMetrics =
			    SERVER_KNOBS->ROCKSDB_PERFCONTEXT_ENABLE &&
			    (deterministicRandom()->random01() < SERVER_KNOBS->ROCKSDB_PERFCONTEXT_SAMPLE_RATE);
			if (doPerfContextMetrics) {
				perfContextMetrics->reset();
			}
			double readBeginTime = timer_monotonic();
			if (a.getHistograms) {
				metricPromiseStream.send(std::make_tuple(
				    threadIndex, ROCKSDB_READPREFIX_QUEUEWAIT_HISTOGRAM.toString(), readBeginTime - a.startTime));
			}
			sharedState->readQueueLatency[threadIndex]->addMeasurement(readBeginTime - a.startTime);
			Optional<TraceBatch> traceBatch;
			if (a.debugID.present()) {
				traceBatch = { TraceBatch{} };
				traceBatch.get().addEvent("GetValuePrefixDebug",
				                          a.debugID.get().first(),
				                          "Reader.Before"); //.detail("TaskID", g_network->getCurrentTask());
			}
			if (readBeginTime - a.startTime > readValuePrefixTimeout) {
				TraceEvent(SevWarn, "KVSTimeout", id)
				    .detail("Error", "Read value prefix request timedout")
				    .detail("Method", "ReadValuePrefixAction")
				    .detail("TimeoutValue", readValuePrefixTimeout);
				a.result.sendError(transaction_too_old());
				return;
			}

			rocksdb::PinnableSlice value;
			auto options = getReadOptions();
			uint64_t deadlineMircos =
			    db->GetEnv()->NowMicros() + (readValuePrefixTimeout - (readBeginTime - a.startTime)) * 1000000;
			std::chrono::seconds deadlineSeconds(deadlineMircos / 1000000);
			options.deadline = std::chrono::duration_cast<std::chrono::microseconds>(deadlineSeconds);

			double dbGetBeginTime = a.getHistograms ? timer_monotonic() : 0;
			auto s = db->Get(options, cf, toSlice(a.key), &value);
			const double endTime = timer_monotonic();
			if (a.getHistograms) {
				metricPromiseStream.send(std::make_tuple(
				    threadIndex, ROCKSDB_READPREFIX_GET_HISTOGRAM.toString(), endTime - dbGetBeginTime));
			}
			sharedState->readLatency[threadIndex]->addMeasurement(endTime - readBeginTime);

			if (a.debugID.present()) {
				traceBatch.get().addEvent("GetValuePrefixDebug",
				                          a.debugID.get().first(),
				                          "Reader.After"); //.detail("TaskID", g_network->getCurrentTask());
				traceBatch.get().dump();
			}
			if (s.ok()) {
				a.result.send(Value(StringRef(reinterpret_cast<const uint8_t*>(value.data()),
				                              std::min(value.size(), size_t(a.maxLength)))));
			} else if (s.IsNotFound()) {
				a.result.send(Optional<Value>());
			} else {
				logRocksDBError(id, s, "ReadValuePrefix");
				a.result.sendError(statusToError(s));
			}
			if (a.getHistograms) {
				double currTime = timer_monotonic();
				metricPromiseStream.send(std::make_tuple(
				    threadIndex, ROCKSDB_READPREFIX_ACTION_HISTOGRAM.toString(), currTime - readBeginTime));
				metricPromiseStream.send(std::make_tuple(
				    threadIndex, ROCKSDB_READPREFIX_LATENCY_HISTOGRAM.toString(), currTime - a.startTime));
			}
			if (doPerfContextMetrics) {
				perfContextMetrics->set(threadIndex);
			}
		}

		struct ReadRangeAction : TypedAction<Reader, ReadRangeAction>, FastAllocated<ReadRangeAction> {
			KeyRange keys;
			int rowLimit, byteLimit;
			double startTime;
			bool getHistograms;
			ThreadReturnPromise<RangeResult> result;
			Counters& counters;
			ReadRangeAction(KeyRange keys, int rowLimit, int byteLimit, Counters& counters)
			  : keys(keys), rowLimit(rowLimit), byteLimit(byteLimit), startTime(timer_monotonic()), counters(counters),
			    getHistograms(deterministicRandom()->random01() < SERVER_KNOBS->ROCKSDB_HISTOGRAMS_SAMPLE_RATE),
			    result(static_cast<TaskPriority>(SERVER_KNOBS->ROCKSDB_THREAD_PROMISE_PRIORITY)) {}
			double getTimeEstimate() const override { return SERVER_KNOBS->READ_RANGE_TIME_ESTIMATE; }
		};
		void action(ReadRangeAction& a) {
			++a.counters.rocksdbReadRangeQueries;
			bool doPerfContextMetrics =
			    SERVER_KNOBS->ROCKSDB_PERFCONTEXT_ENABLE &&
			    (deterministicRandom()->random01() < SERVER_KNOBS->ROCKSDB_PERFCONTEXT_SAMPLE_RATE);
			if (doPerfContextMetrics) {
				perfContextMetrics->reset();
			}
			double readBeginTime = timer_monotonic();
			if (a.getHistograms) {
				metricPromiseStream.send(std::make_tuple(
				    threadIndex, ROCKSDB_READRANGE_QUEUEWAIT_HISTOGRAM.toString(), readBeginTime - a.startTime));
			}
			sharedState->readQueueLatency[threadIndex]->addMeasurement(readBeginTime - a.startTime);
			if (readBeginTime - a.startTime > readRangeTimeout) {
				TraceEvent(SevWarn, "KVSTimeout", id)
				    .detail("Error", "Read range request timedout")
				    .detail("Method", "ReadRangeAction")
				    .detail("TimeoutValue", readRangeTimeout);
				a.result.sendError(transaction_too_old());
				return;
			}

			RangeResult result;
			if (a.rowLimit == 0 || a.byteLimit == 0) {
				a.result.send(result);
			}
			int accumulatedBytes = 0;
			rocksdb::Status s;
			if (a.rowLimit >= 0) {
				double iterCreationBeginTime = a.getHistograms ? timer_monotonic() : 0;
				ReadIterator readIter = readIterPool->getIterator(a.keys);
				if (a.getHistograms) {
					metricPromiseStream.send(std::make_tuple(threadIndex,
					                                         ROCKSDB_READRANGE_NEWITERATOR_HISTOGRAM.toString(),
					                                         timer_monotonic() - iterCreationBeginTime));
				}
				auto cursor = readIter.iter;
				cursor->Seek(toSlice(a.keys.begin));
				while (cursor->Valid() && toStringRef(cursor->key()) < a.keys.end) {
					KeyValueRef kv(toStringRef(cursor->key()), toStringRef(cursor->value()));
					accumulatedBytes += sizeof(KeyValueRef) + kv.expectedSize();
					result.push_back_deep(result.arena(), kv);
					// Calling `cursor->Next()` is potentially expensive, so short-circut here just in case.
					if (result.size() >= a.rowLimit || accumulatedBytes >= a.byteLimit) {
						break;
					}
					if (timer_monotonic() - a.startTime > readRangeTimeout) {
						TraceEvent(SevWarn, "KVSTimeout", id)
						    .detail("Error", "Read range request timedout")
						    .detail("Method", "ReadRangeAction")
						    .detail("TimeoutValue", readRangeTimeout);
						a.result.sendError(transaction_too_old());
						return;
					}
					cursor->Next();
				}
				s = cursor->status();
				readIterPool->returnIterator(readIter);
			} else {
				double iterCreationBeginTime = a.getHistograms ? timer_monotonic() : 0;
				ReadIterator readIter = readIterPool->getIterator(a.keys);
				if (a.getHistograms) {
					metricPromiseStream.send(std::make_tuple(threadIndex,
					                                         ROCKSDB_READRANGE_NEWITERATOR_HISTOGRAM.toString(),
					                                         timer_monotonic() - iterCreationBeginTime));
				}
				auto cursor = readIter.iter;
				cursor->SeekForPrev(toSlice(a.keys.end));
				if (cursor->Valid() && toStringRef(cursor->key()) == a.keys.end) {
					cursor->Prev();
				}
				while (cursor->Valid() && toStringRef(cursor->key()) >= a.keys.begin) {
					KeyValueRef kv(toStringRef(cursor->key()), toStringRef(cursor->value()));
					accumulatedBytes += sizeof(KeyValueRef) + kv.expectedSize();
					result.push_back_deep(result.arena(), kv);
					// Calling `cursor->Prev()` is potentially expensive, so short-circut here just in case.
					if (result.size() >= -a.rowLimit || accumulatedBytes >= a.byteLimit) {
						break;
					}
					if (timer_monotonic() - a.startTime > readRangeTimeout) {
						TraceEvent(SevWarn, "KVSTimeout", id)
						    .detail("Error", "Read range request timedout")
						    .detail("Method", "ReadRangeAction")
						    .detail("TimeoutValue", readRangeTimeout);
						a.result.sendError(transaction_too_old());
						return;
					}
					cursor->Prev();
				}
				s = cursor->status();
				readIterPool->returnIterator(readIter);
			}

			if (!s.ok()) {
				logRocksDBError(id, s, "ReadRange");
				a.result.sendError(statusToError(s));
				return;
			}
			result.more =
			    (result.size() == a.rowLimit) || (result.size() == -a.rowLimit) || (accumulatedBytes >= a.byteLimit);
			if (result.more) {
				result.readThrough = result[result.size() - 1].key;
			}
			a.result.send(result);
			// Temporarily not sampling to understand the pattern of readRange results.
			if (SERVER_KNOBS->ROCKSDB_HISTOGRAMS_SAMPLE_RATE > 0) {
				metricPromiseStream.send(std::make_tuple(
				    threadIndex, ROCKSDB_READ_RANGE_BYTES_RETURNED_HISTOGRAM.toString(), result.logicalSize()));
				metricPromiseStream.send(std::make_tuple(
				    threadIndex, ROCKSDB_READ_RANGE_KV_PAIRS_RETURNED_HISTOGRAM.toString(), result.size()));
			}
			const double endTime = timer_monotonic();
			if (a.getHistograms) {
				metricPromiseStream.send(std::make_tuple(
				    threadIndex, ROCKSDB_READRANGE_ACTION_HISTOGRAM.toString(), endTime - readBeginTime));
				metricPromiseStream.send(std::make_tuple(
				    threadIndex, ROCKSDB_READRANGE_LATENCY_HISTOGRAM.toString(), endTime - a.startTime));
			}
			sharedState->scanLatency[threadIndex]->addMeasurement(endTime - readBeginTime);
			if (doPerfContextMetrics) {
				perfContextMetrics->set(threadIndex);
			}
		}
	};

	DB db = nullptr;
	std::string path;
	UID id;
	std::shared_ptr<SharedRocksDBState> sharedState;
	std::shared_ptr<PerfContextMetrics> perfContextMetrics;
	rocksdb::ColumnFamilyHandle* defaultFdbCF = nullptr;
	Reference<IThreadPool> writeThread;
	Reference<IThreadPool> readThreads;
	std::shared_ptr<RocksDBErrorListener> errorListener;
	Future<Void> errorFuture;
	Promise<Void> closePromise;
	Future<Void> openFuture;
	std::unique_ptr<rocksdb::WriteBatch> writeBatch;
	std::set<Key> keysSet;
	// maximum number of single key deletes in a commit, if ROCKSDB_SINGLEKEY_DELETES_ON_CLEARRANGE is enabled.
	int maxDeletes;
	Optional<Future<Void>> metrics;
	FlowLock readSemaphore;
	int numReadWaiters;
	FlowLock fetchSemaphore;
	int numFetchWaiters;
	std::shared_ptr<ReadIteratorPool> readIterPool;
	std::vector<Future<Void>> actors;
	Counters counters;

	explicit RocksDBKeyValueStore(const std::string& path, UID id)
	  : path(path), id(id), sharedState(std::make_shared<SharedRocksDBState>(id)),
	    perfContextMetrics(new PerfContextMetrics()), readIterPool(new ReadIteratorPool(id, db, defaultFdbCF)),
	    readSemaphore(SERVER_KNOBS->ROCKSDB_READ_QUEUE_SOFT_MAX),
	    fetchSemaphore(SERVER_KNOBS->ROCKSDB_FETCH_QUEUE_SOFT_MAX),
	    numReadWaiters(SERVER_KNOBS->ROCKSDB_READ_QUEUE_HARD_MAX - SERVER_KNOBS->ROCKSDB_READ_QUEUE_SOFT_MAX),
	    numFetchWaiters(SERVER_KNOBS->ROCKSDB_FETCH_QUEUE_HARD_MAX - SERVER_KNOBS->ROCKSDB_FETCH_QUEUE_SOFT_MAX),
	    errorListener(std::make_shared<RocksDBErrorListener>(id)), errorFuture(errorListener->getFuture()) {
		// In simluation, run the reader/writer threads as Coro threads (i.e. in the network thread. The storage engine
		// is still multi-threaded as background compaction threads are still present. Reads/writes to disk will also
		// block the network thread in a way that would be unacceptable in production but is a necessary evil here. When
		// performing the reads in background threads in simulation, the event loop thinks there is no work to do and
		// advances time faster than 1 sec/sec. By the time the blocking read actually finishes, simulation has advanced
		// time by more than 5 seconds, so every read fails with a transaction_too_old error. Doing blocking IO on the
		// main thread solves this issue. There are almost certainly better fixes, but my goal was to get a less
		// invasive change merged first and work on a more realistic version if/when we think that would provide
		// substantially more confidence in the correctness.
		// TODO: Adapt the simulation framework to not advance time quickly when background reads/writes are occurring.
		if (g_network->isSimulated()) {
			writeThread = CoroThreadPool::createThreadPool();
			readThreads = CoroThreadPool::createThreadPool();
		} else {
			writeThread = createGenericThreadPool(/*stackSize=*/0, SERVER_KNOBS->ROCKSDB_WRITER_THREAD_PRIORITY);
			readThreads = createGenericThreadPool(/*stackSize=*/0, SERVER_KNOBS->ROCKSDB_READER_THREAD_PRIORITY);
		}
		struct Writer* writer = new Writer(db,
		                                   defaultFdbCF,
		                                   id,
		                                   this->sharedState,
		                                   readIterPool,
		                                   perfContextMetrics,
		                                   SERVER_KNOBS->ROCKSDB_READ_PARALLELISM);
		if (SERVER_KNOBS->ROCKSDB_HISTOGRAMS_SAMPLE_RATE > 0) {
			actors.push_back(updateHistogram(writer->metricPromiseStream.getFuture()));
		}
		writeThread->addThread(writer, "fdb-rocksdb-wr");
		TraceEvent("RocksDBReadThreads", id)
		    .detail("KnobRocksDBReadParallelism", SERVER_KNOBS->ROCKSDB_READ_PARALLELISM);
		for (unsigned i = 0; i < SERVER_KNOBS->ROCKSDB_READ_PARALLELISM; ++i) {
			struct Reader* reader =
			    new Reader(id, db, defaultFdbCF, this->sharedState, readIterPool, perfContextMetrics, i);
			if (SERVER_KNOBS->ROCKSDB_HISTOGRAMS_SAMPLE_RATE > 0) {
				actors.push_back(updateHistogram(reader->metricPromiseStream.getFuture()));
			}
			readThreads->addThread(reader, "fdb-rocksdb-re");
		}
	}

	ACTOR Future<Void> updateHistogram(FutureStream<std::tuple<int, std::string, double>> metricFutureStream) {
		state Reference<Histogram> commitLatencyHistogram = Histogram::getHistogram(
		    ROCKSDBSTORAGE_HISTOGRAM_GROUP, ROCKSDB_COMMIT_LATENCY_HISTOGRAM, Histogram::Unit::microseconds);
		state Reference<Histogram> commitActionHistogram = Histogram::getHistogram(
		    ROCKSDBSTORAGE_HISTOGRAM_GROUP, ROCKSDB_COMMIT_ACTION_HISTOGRAM, Histogram::Unit::microseconds);
		state Reference<Histogram> commitQueueWaitHistogram = Histogram::getHistogram(
		    ROCKSDBSTORAGE_HISTOGRAM_GROUP, ROCKSDB_COMMIT_QUEUEWAIT_HISTOGRAM, Histogram::Unit::microseconds);
		state Reference<Histogram> writeHistogram = Histogram::getHistogram(
		    ROCKSDBSTORAGE_HISTOGRAM_GROUP, ROCKSDB_WRITE_HISTOGRAM, Histogram::Unit::microseconds);
		state Reference<Histogram> deleteCompactRangeHistogram = Histogram::getHistogram(
		    ROCKSDBSTORAGE_HISTOGRAM_GROUP, ROCKSDB_DELETE_COMPACTRANGE_HISTOGRAM, Histogram::Unit::microseconds);
		state Reference<Histogram> readRangeLatencyHistogram = Histogram::getHistogram(
		    ROCKSDBSTORAGE_HISTOGRAM_GROUP, ROCKSDB_READRANGE_LATENCY_HISTOGRAM, Histogram::Unit::microseconds);
		state Reference<Histogram> readValueLatencyHistogram = Histogram::getHistogram(
		    ROCKSDBSTORAGE_HISTOGRAM_GROUP, ROCKSDB_READVALUE_LATENCY_HISTOGRAM, Histogram::Unit::microseconds);
		state Reference<Histogram> readPrefixLatencyHistogram = Histogram::getHistogram(
		    ROCKSDBSTORAGE_HISTOGRAM_GROUP, ROCKSDB_READPREFIX_LATENCY_HISTOGRAM, Histogram::Unit::microseconds);
		state Reference<Histogram> readRangeActionHistogram = Histogram::getHistogram(
		    ROCKSDBSTORAGE_HISTOGRAM_GROUP, ROCKSDB_READRANGE_ACTION_HISTOGRAM, Histogram::Unit::microseconds);
		state Reference<Histogram> readValueActionHistogram = Histogram::getHistogram(
		    ROCKSDBSTORAGE_HISTOGRAM_GROUP, ROCKSDB_READVALUE_ACTION_HISTOGRAM, Histogram::Unit::microseconds);
		state Reference<Histogram> readPrefixActionHistogram = Histogram::getHistogram(
		    ROCKSDBSTORAGE_HISTOGRAM_GROUP, ROCKSDB_READPREFIX_ACTION_HISTOGRAM, Histogram::Unit::microseconds);
		state Reference<Histogram> readRangeQueueWaitHistogram = Histogram::getHistogram(
		    ROCKSDBSTORAGE_HISTOGRAM_GROUP, ROCKSDB_READRANGE_QUEUEWAIT_HISTOGRAM, Histogram::Unit::microseconds);
		state Reference<Histogram> readValueQueueWaitHistogram = Histogram::getHistogram(
		    ROCKSDBSTORAGE_HISTOGRAM_GROUP, ROCKSDB_READVALUE_QUEUEWAIT_HISTOGRAM, Histogram::Unit::microseconds);
		state Reference<Histogram> readPrefixQueueWaitHistogram = Histogram::getHistogram(
		    ROCKSDBSTORAGE_HISTOGRAM_GROUP, ROCKSDB_READPREFIX_QUEUEWAIT_HISTOGRAM, Histogram::Unit::microseconds);
		state Reference<Histogram> readRangeNewIteratorHistogram = Histogram::getHistogram(
		    ROCKSDBSTORAGE_HISTOGRAM_GROUP, ROCKSDB_READRANGE_NEWITERATOR_HISTOGRAM, Histogram::Unit::microseconds);
		state Reference<Histogram> readValueGetHistogram = Histogram::getHistogram(
		    ROCKSDBSTORAGE_HISTOGRAM_GROUP, ROCKSDB_READVALUE_GET_HISTOGRAM, Histogram::Unit::microseconds);
		state Reference<Histogram> readPrefixGetHistogram = Histogram::getHistogram(
		    ROCKSDBSTORAGE_HISTOGRAM_GROUP, ROCKSDB_READPREFIX_GET_HISTOGRAM, Histogram::Unit::microseconds);
		state Reference<Histogram> rocksdbReadRangeBytesReturnedHistogram = Histogram::getHistogram(
		    ROCKSDBSTORAGE_HISTOGRAM_GROUP, ROCKSDB_READ_RANGE_BYTES_RETURNED_HISTOGRAM, Histogram::Unit::bytes);
		state Reference<Histogram> rocksdbReadRangeKVPairsReturnedHistogram = Histogram::getHistogram(
		    ROCKSDBSTORAGE_HISTOGRAM_GROUP, ROCKSDB_READ_RANGE_KV_PAIRS_RETURNED_HISTOGRAM, Histogram::Unit::bytes);
		loop {
			choose {
				when(std::tuple<int, std::string, double> measure = waitNext(metricFutureStream)) {
					std::string metricName = std::get<1>(measure);
					double metricValue = std::get<2>(measure);
					if (metricName == ROCKSDB_COMMIT_LATENCY_HISTOGRAM.toString()) {
						commitLatencyHistogram->sampleSeconds(metricValue);
					} else if (metricName == ROCKSDB_COMMIT_ACTION_HISTOGRAM.toString()) {
						commitActionHistogram->sampleSeconds(metricValue);
					} else if (metricName == ROCKSDB_COMMIT_QUEUEWAIT_HISTOGRAM.toString()) {
						commitQueueWaitHistogram->sampleSeconds(metricValue);
					} else if (metricName == ROCKSDB_WRITE_HISTOGRAM.toString()) {
						writeHistogram->sampleSeconds(metricValue);
					} else if (metricName == ROCKSDB_DELETE_COMPACTRANGE_HISTOGRAM.toString()) {
						deleteCompactRangeHistogram->sampleSeconds(metricValue);
					} else if (metricName == ROCKSDB_READRANGE_LATENCY_HISTOGRAM.toString()) {
						readRangeLatencyHistogram->sampleSeconds(metricValue);
					} else if (metricName == ROCKSDB_READVALUE_LATENCY_HISTOGRAM.toString()) {
						readValueLatencyHistogram->sampleSeconds(metricValue);
					} else if (metricName == ROCKSDB_READPREFIX_LATENCY_HISTOGRAM.toString()) {
						readPrefixLatencyHistogram->sampleSeconds(metricValue);
					} else if (metricName == ROCKSDB_READRANGE_ACTION_HISTOGRAM.toString()) {
						readRangeActionHistogram->sampleSeconds(metricValue);
					} else if (metricName == ROCKSDB_READVALUE_ACTION_HISTOGRAM.toString()) {
						readValueActionHistogram->sampleSeconds(metricValue);
					} else if (metricName == ROCKSDB_READPREFIX_ACTION_HISTOGRAM.toString()) {
						readPrefixActionHistogram->sampleSeconds(metricValue);
					} else if (metricName == ROCKSDB_READRANGE_QUEUEWAIT_HISTOGRAM.toString()) {
						readRangeQueueWaitHistogram->sampleSeconds(metricValue);
					} else if (metricName == ROCKSDB_READVALUE_QUEUEWAIT_HISTOGRAM.toString()) {
						readValueQueueWaitHistogram->sampleSeconds(metricValue);
					} else if (metricName == ROCKSDB_READPREFIX_QUEUEWAIT_HISTOGRAM.toString()) {
						readPrefixQueueWaitHistogram->sampleSeconds(metricValue);
					} else if (metricName == ROCKSDB_READRANGE_NEWITERATOR_HISTOGRAM.toString()) {
						readRangeNewIteratorHistogram->sampleSeconds(metricValue);
					} else if (metricName == ROCKSDB_READVALUE_GET_HISTOGRAM.toString()) {
						readValueGetHistogram->sampleSeconds(metricValue);
					} else if (metricName == ROCKSDB_READPREFIX_GET_HISTOGRAM.toString()) {
						readPrefixGetHistogram->sampleSeconds(metricValue);
					} else if (metricName == ROCKSDB_READ_RANGE_BYTES_RETURNED_HISTOGRAM.toString()) {
						rocksdbReadRangeBytesReturnedHistogram->sample(metricValue);
					} else if (metricName == ROCKSDB_READ_RANGE_KV_PAIRS_RETURNED_HISTOGRAM.toString()) {
						rocksdbReadRangeKVPairsReturnedHistogram->sample(metricValue);
					} else {
						UNREACHABLE();
					}
				}
			}
		}
	}

	Future<Void> getError() const override { return errorFuture; }

	ACTOR static void doClose(RocksDBKeyValueStore* self, bool deleteOnClose) {
		// The metrics future retains a reference to the DB, so stop it before we delete it.
		self->metrics.reset();

		wait(self->readThreads->stop());
		self->readIterPool.reset();
		auto a = new Writer::CloseAction(self->path, deleteOnClose);
		auto f = a->done.getFuture();
		self->writeThread->post(a);
		wait(f);
		wait(self->writeThread->stop());
		if (self->closePromise.canBeSet())
			self->closePromise.send(Void());
		delete self;
	}

	Future<Void> onClosed() const override { return closePromise.getFuture(); }

	void dispose() override { doClose(this, true); }

	void close() override { doClose(this, false); }

	KeyValueStoreType getType() const override { return KeyValueStoreType(KeyValueStoreType::SSD_ROCKSDB_V1); }

	Future<Void> init() override {
		if (openFuture.isValid()) {
			return openFuture;
		}
		auto a = std::make_unique<Writer::OpenAction>(
		    path, metrics, &readSemaphore, &fetchSemaphore, errorListener, counters);
		openFuture = a->done.getFuture();
		writeThread->post(a.release());
		return openFuture;
	}

	void set(KeyValueRef kv, const Arena*) override {
		if (writeBatch == nullptr) {
			writeBatch.reset(new rocksdb::WriteBatch());
			keysSet.clear();
			maxDeletes = SERVER_KNOBS->ROCKSDB_SINGLEKEY_DELETES_MAX;
		}
		ASSERT(defaultFdbCF != nullptr);
		writeBatch->Put(defaultFdbCF, toSlice(kv.key), toSlice(kv.value));
		if (SERVER_KNOBS->ROCKSDB_SINGLEKEY_DELETES_ON_CLEARRANGE) {
			keysSet.insert(kv.key);
		}
	}

	void clear(KeyRangeRef keyRange, const Arena*) override {
		if (writeBatch == nullptr) {
			writeBatch.reset(new rocksdb::WriteBatch());
			keysSet.clear();
			maxDeletes = SERVER_KNOBS->ROCKSDB_SINGLEKEY_DELETES_MAX;
		}

		ASSERT(defaultFdbCF != nullptr);
		// Number of deletes to rocksdb = counters.deleteKeyReqs + convertedDeleteKeyReqs;
		// Number of deleteRanges to rocksdb = counters.deleteRangeReqs - counters.convertedDeleteRangeReqs;
		if (keyRange.singleKeyRange() && !SERVER_KNOBS->ROCKSDB_FORCE_DELETERANGE_FOR_CLEARRANGE) {
			writeBatch->Delete(defaultFdbCF, toSlice(keyRange.begin));
			++counters.deleteKeyReqs;
			--maxDeletes;
		} else {
			++counters.deleteRangeReqs;
			if (SERVER_KNOBS->ROCKSDB_SINGLEKEY_DELETES_ON_CLEARRANGE &&
			    !SERVER_KNOBS->ROCKSDB_FORCE_DELETERANGE_FOR_CLEARRANGE && maxDeletes > 0) {
				++counters.convertedDeleteRangeReqs;
				rocksdb::ReadOptions options = getReadOptions();
				auto beginSlice = toSlice(keyRange.begin);
				auto endSlice = toSlice(keyRange.end);
				options.iterate_lower_bound = &beginSlice;
				options.iterate_upper_bound = &endSlice;
				auto cursor = std::unique_ptr<rocksdb::Iterator>(db->NewIterator(options, defaultFdbCF));
				cursor->Seek(toSlice(keyRange.begin));
				while (cursor->Valid() && toStringRef(cursor->key()) < keyRange.end && maxDeletes > 0) {
					writeBatch->Delete(defaultFdbCF, cursor->key());
					++counters.convertedDeleteKeyReqs;
					--maxDeletes;
					cursor->Next();
				}
				if (!cursor->status().ok() || maxDeletes <= 0) {
					// if readrange iteration fails, then do a deleteRange.
					writeBatch->DeleteRange(defaultFdbCF, toSlice(keyRange.begin), toSlice(keyRange.end));
				} else {
					auto it = keysSet.lower_bound(keyRange.begin);
					while (it != keysSet.end() && *it < keyRange.end) {
						writeBatch->Delete(defaultFdbCF, toSlice(*it));
						++counters.convertedDeleteKeyReqs;
						--maxDeletes;
						it++;
					}
				}
			} else {
				writeBatch->DeleteRange(defaultFdbCF, toSlice(keyRange.begin), toSlice(keyRange.end));
			}
		}
	}

	// Checks and waits for few seconds if rocskdb is overloaded.
	ACTOR Future<Void> checkRocksdbState(RocksDBKeyValueStore* self) {
		state uint64_t estPendCompactBytes;
		state int count = SERVER_KNOBS->ROCKSDB_CAN_COMMIT_DELAY_TIMES_ON_OVERLOAD;
		self->db->GetAggregatedIntProperty(rocksdb::DB::Properties::kEstimatePendingCompactionBytes,
		                                   &estPendCompactBytes);
		while (count && estPendCompactBytes > SERVER_KNOBS->ROCKSDB_CAN_COMMIT_COMPACT_BYTES_LIMIT) {
			wait(delay(SERVER_KNOBS->ROCKSDB_CAN_COMMIT_DELAY_ON_OVERLOAD));
			++self->counters.commitDelayed;
			count--;
			self->db->GetAggregatedIntProperty(rocksdb::DB::Properties::kEstimatePendingCompactionBytes,
			                                   &estPendCompactBytes);
			if (deterministicRandom()->random01() < 0.001)
				TraceEvent(SevWarn, "RocksDBCommitsDelayed1000x", self->id);
		}

		return Void();
	}

	Future<Void> canCommit() override { return checkRocksdbState(this); }

	Future<Void> commit(bool) override {
		// If there is nothing to write, don't write.
		if (writeBatch == nullptr) {
			return Void();
		}
		auto a = new Writer::CommitAction();
		a->batchToCommit = std::move(writeBatch);
		keysSet.clear();
		maxDeletes = SERVER_KNOBS->ROCKSDB_SINGLEKEY_DELETES_MAX;
		auto res = a->done.getFuture();
		writeThread->post(a);
		return res;
	}

	void checkWaiters(const FlowLock& semaphore, int maxWaiters) {
		if (semaphore.waiters() > maxWaiters) {
			++counters.immediateThrottle;
			throw server_overloaded();
		}
	}

	// We don't throttle eager reads and reads to the FF keyspace because FDB struggles when those reads fail.
	// Thus far, they have been low enough volume to not cause an issue.
	static bool shouldThrottle(IKeyValueStore::ReadType type, KeyRef key) {
		return type != IKeyValueStore::ReadType::EAGER && !(key.startsWith(systemKeys.begin));
	}

	ACTOR template <class Action>
	static Future<Optional<Value>> read(Action* action, FlowLock* semaphore, IThreadPool* pool, Counter* counter) {
		state std::unique_ptr<Action> a(action);
		state Optional<Void> slot = wait(timeout(semaphore->take(), SERVER_KNOBS->ROCKSDB_READ_QUEUE_WAIT));
		if (!slot.present()) {
			++(*counter);
			throw server_overloaded();
		}

		state FlowLock::Releaser release(*semaphore);

		auto fut = a->result.getFuture();
		pool->post(a.release());
		Optional<Value> result = wait(fut);

		return result;
	}

	Future<Optional<Value>> readValue(KeyRef key, IKeyValueStore::ReadType type, Optional<UID> debugID) override {
		if (!shouldThrottle(type, key)) {
			auto a = new Reader::ReadValueAction(key, debugID);
			auto res = a->result.getFuture();
			readThreads->post(a);
			return res;
		}

		auto& semaphore = (type == IKeyValueStore::ReadType::FETCH) ? fetchSemaphore : readSemaphore;
		int maxWaiters = (type == IKeyValueStore::ReadType::FETCH) ? numFetchWaiters : numReadWaiters;

		checkWaiters(semaphore, maxWaiters);
		auto a = std::make_unique<Reader::ReadValueAction>(key, debugID);
		return read(a.release(), &semaphore, readThreads.getPtr(), &counters.failedToAcquire);
	}

	Future<Optional<Value>> readValuePrefix(KeyRef key,
	                                        int maxLength,
	                                        IKeyValueStore::ReadType type,
	                                        Optional<UID> debugID) override {
		if (!shouldThrottle(type, key)) {
			auto a = new Reader::ReadValuePrefixAction(key, maxLength, debugID);
			auto res = a->result.getFuture();
			readThreads->post(a);
			return res;
		}

		auto& semaphore = (type == IKeyValueStore::ReadType::FETCH) ? fetchSemaphore : readSemaphore;
		int maxWaiters = (type == IKeyValueStore::ReadType::FETCH) ? numFetchWaiters : numReadWaiters;

		checkWaiters(semaphore, maxWaiters);
		auto a = std::make_unique<Reader::ReadValuePrefixAction>(key, maxLength, debugID);
		return read(a.release(), &semaphore, readThreads.getPtr(), &counters.failedToAcquire);
	}

	ACTOR static Future<Standalone<RangeResultRef>> read(Reader::ReadRangeAction* action,
	                                                     FlowLock* semaphore,
	                                                     IThreadPool* pool,
	                                                     Counter* counter) {
		state std::unique_ptr<Reader::ReadRangeAction> a(action);
		state Optional<Void> slot = wait(timeout(semaphore->take(), SERVER_KNOBS->ROCKSDB_READ_QUEUE_WAIT));
		if (!slot.present()) {
			++(*counter);
			throw server_overloaded();
		}

		state FlowLock::Releaser release(*semaphore);

		auto fut = a->result.getFuture();
		pool->post(a.release());
		Standalone<RangeResultRef> result = wait(fut);

		return result;
	}

	Future<RangeResult> readRange(KeyRangeRef keys,
	                              int rowLimit,
	                              int byteLimit,
	                              IKeyValueStore::ReadType type) override {
		if (!shouldThrottle(type, keys.begin)) {
			auto a = new Reader::ReadRangeAction(keys, rowLimit, byteLimit, counters);
			auto res = a->result.getFuture();
			readThreads->post(a);
			return res;
		}

		auto& semaphore = (type == IKeyValueStore::ReadType::FETCH) ? fetchSemaphore : readSemaphore;
		int maxWaiters = (type == IKeyValueStore::ReadType::FETCH) ? numFetchWaiters : numReadWaiters;

		checkWaiters(semaphore, maxWaiters);
		auto a = std::make_unique<Reader::ReadRangeAction>(keys, rowLimit, byteLimit, counters);
		return read(a.release(), &semaphore, readThreads.getPtr(), &counters.failedToAcquire);
	}

	StorageBytes getStorageBytes() const override {
		uint64_t live = 0;
		ASSERT(db->GetAggregatedIntProperty(rocksdb::DB::Properties::kLiveSstFilesSize, &live));

		int64_t free;
		int64_t total;
		g_network->getDiskBytes(path, free, total);

		return StorageBytes(free, total, live, free);
	}

	Future<CheckpointMetaData> checkpoint(const CheckpointRequest& request) override {
		auto a = new Writer::CheckpointAction(request);

		auto res = a->reply.getFuture();
		writeThread->post(a);
		return res;
	}

	Future<Void> restore(const std::vector<CheckpointMetaData>& checkpoints) override {
		auto a = new Writer::RestoreAction(path, checkpoints);
		auto res = a->done.getFuture();
		writeThread->post(a);
		return res;
	}

	// Delete a checkpoint.
	Future<Void> deleteCheckpoint(const CheckpointMetaData& checkpoint) override {
		if (checkpoint.format == RocksDBColumnFamily) {
			RocksDBColumnFamilyCheckpoint rocksCF;
			ObjectReader reader(checkpoint.serializedCheckpoint.begin(), IncludeVersion());
			reader.deserialize(rocksCF);

			std::unordered_set<std::string> dirs;
			for (const LiveFileMetaData& file : rocksCF.sstFiles) {
				dirs.insert(file.db_path);
			}
			for (const std::string dir : dirs) {
				platform::eraseDirectoryRecursive(dir);
				TraceEvent("DeleteCheckpointRemovedDir", id)
				    .detail("CheckpointID", checkpoint.checkpointID)
				    .detail("Dir", dir);
			}
		} else if (checkpoint.format == RocksDB) {
			throw not_implemented();
		} else {
			throw internal_error();
		}
		return Void();
	}
};

} // namespace

#endif // SSD_ROCKSDB_EXPERIMENTAL

IKeyValueStore* keyValueStoreRocksDB(std::string const& path,
                                     UID logID,
                                     KeyValueStoreType storeType,
                                     bool checkChecksums,
                                     bool checkIntegrity) {
#ifdef SSD_ROCKSDB_EXPERIMENTAL
	return new RocksDBKeyValueStore(path, logID);
#else
	TraceEvent(SevError, "RocksDBEngineInitFailure", logID).detail("Reason", "Built without RocksDB");
	ASSERT(false);
	return nullptr;
#endif // SSD_ROCKSDB_EXPERIMENTAL
}

#ifdef SSD_ROCKSDB_EXPERIMENTAL
#include "flow/UnitTest.h"

namespace {

TEST_CASE("noSim/fdbserver/KeyValueStoreRocksDB/RocksDBBasic") {
	state const std::string rocksDBTestDir = "rocksdb-kvstore-basic-test-db";
	platform::eraseDirectoryRecursive(rocksDBTestDir);

	state IKeyValueStore* kvStore = new RocksDBKeyValueStore(rocksDBTestDir, deterministicRandom()->randomUniqueID());
	wait(kvStore->init());

	state StringRef foo = "foo"_sr;
	state StringRef bar = "ibar"_sr;
	kvStore->set({ foo, foo });
	kvStore->set({ keyAfter(foo), keyAfter(foo) });
	kvStore->set({ bar, bar });
	kvStore->set({ keyAfter(bar), keyAfter(bar) });
	wait(kvStore->commit(false));

	{
		Optional<Value> val = wait(kvStore->readValue(foo));
		ASSERT(foo == val.get());
	}

	// Test single key deletion.
	kvStore->clear(singleKeyRange(foo));
	wait(kvStore->commit(false));

	{
		Optional<Value> val = wait(kvStore->readValue(foo));
		ASSERT(!val.present());
	}

	{
		Optional<Value> val = wait(kvStore->readValue(keyAfter(foo)));
		ASSERT(keyAfter(foo) == val.get());
	}

	// Test range deletion.
	kvStore->clear(KeyRangeRef(keyAfter(foo), keyAfter(bar)));
	wait(kvStore->commit(false));

	{
		Optional<Value> val = wait(kvStore->readValue(bar));
		ASSERT(!val.present());
	}

	{
		Optional<Value> val = wait(kvStore->readValue(keyAfter(bar)));
		ASSERT(keyAfter(bar) == val.get());
	}

	Future<Void> closed = kvStore->onClosed();
	kvStore->close();
	wait(closed);

	platform::eraseDirectoryRecursive(rocksDBTestDir);
	return Void();
}

TEST_CASE("noSim/fdbserver/KeyValueStoreRocksDB/RocksDBReopen") {
	state const std::string rocksDBTestDir = "rocksdb-kvstore-reopen-test-db";
	platform::eraseDirectoryRecursive(rocksDBTestDir);

	state IKeyValueStore* kvStore = new RocksDBKeyValueStore(rocksDBTestDir, deterministicRandom()->randomUniqueID());
	wait(kvStore->init());

	kvStore->set({ LiteralStringRef("foo"), LiteralStringRef("bar") });
	wait(kvStore->commit(false));

	Optional<Value> val = wait(kvStore->readValue(LiteralStringRef("foo")));
	ASSERT(Optional<Value>(LiteralStringRef("bar")) == val);

	Future<Void> closed = kvStore->onClosed();
	kvStore->close();
	wait(closed);

	kvStore = new RocksDBKeyValueStore(rocksDBTestDir, deterministicRandom()->randomUniqueID());
	wait(kvStore->init());
	// Confirm that `init()` is idempotent.
	wait(kvStore->init());

	Optional<Value> val = wait(kvStore->readValue(LiteralStringRef("foo")));
	ASSERT(Optional<Value>(LiteralStringRef("bar")) == val);

	Future<Void> closed = kvStore->onClosed();
	kvStore->close();
	wait(closed);

	platform::eraseDirectoryRecursive(rocksDBTestDir);
	return Void();
}

TEST_CASE("noSim/fdbserver/KeyValueStoreRocksDB/CheckpointRestore") {
	state std::string cwd = platform::getWorkingDirectory() + "/";
	state std::string rocksDBTestDir = "rocksdb-kvstore-br-test-db";
	platform::eraseDirectoryRecursive(rocksDBTestDir);

	state IKeyValueStore* kvStore = new RocksDBKeyValueStore(rocksDBTestDir, deterministicRandom()->randomUniqueID());
	wait(kvStore->init());

	kvStore->set({ LiteralStringRef("foo"), LiteralStringRef("bar") });
	wait(kvStore->commit(false));

	Optional<Value> val = wait(kvStore->readValue(LiteralStringRef("foo")));
	ASSERT(Optional<Value>(LiteralStringRef("bar")) == val);

	platform::eraseDirectoryRecursive("checkpoint");
	state std::string checkpointDir = cwd + "checkpoint";

	CheckpointRequest request(
	    latestVersion, allKeys, RocksDBColumnFamily, deterministicRandom()->randomUniqueID(), checkpointDir);
	CheckpointMetaData metaData = wait(kvStore->checkpoint(request));

	state std::string rocksDBRestoreDir = "rocksdb-kvstore-br-restore-db";
	platform::eraseDirectoryRecursive(rocksDBRestoreDir);

	state IKeyValueStore* kvStoreCopy =
	    new RocksDBKeyValueStore(rocksDBRestoreDir, deterministicRandom()->randomUniqueID());

	std::vector<CheckpointMetaData> checkpoints;
	checkpoints.push_back(metaData);
	wait(kvStoreCopy->restore(checkpoints));

	Optional<Value> val = wait(kvStoreCopy->readValue(LiteralStringRef("foo")));
	ASSERT(Optional<Value>(LiteralStringRef("bar")) == val);

	std::vector<Future<Void>> closes;
	closes.push_back(kvStore->onClosed());
	closes.push_back(kvStoreCopy->onClosed());
	kvStore->close();
	kvStoreCopy->close();
	wait(waitForAll(closes));

	platform::eraseDirectoryRecursive(rocksDBTestDir);
	platform::eraseDirectoryRecursive(rocksDBRestoreDir);

	return Void();
}

TEST_CASE("noSim/fdbserver/KeyValueStoreRocksDB/RocksDBTypes") {
	// If the following assertion fails, update SstFileMetaData and LiveFileMetaData in RocksDBCheckpointUtils.actor.h
	// to be the same as rocksdb::SstFileMetaData and rocksdb::LiveFileMetaData.
	ASSERT_EQ(sizeof(rocksdb::LiveFileMetaData), 192);
	ASSERT_EQ(sizeof(rocksdb::ExportImportFilesMetaData), 32);
	return Void();
}

} // namespace

#endif // SSD_ROCKSDB_EXPERIMENTAL<|MERGE_RESOLUTION|>--- conflicted
+++ resolved
@@ -472,14 +472,7 @@
 */
 class ReadIteratorPool {
 public:
-<<<<<<< HEAD
-	ReadIteratorPool(UID id, DB& db, CF& cf)
-	  : db(db), cf(cf), index(0), deletedUptoIndex(0), iteratorsReuseCount(0), readRangeOptions(getReadOptions()) {
-		readRangeOptions.background_purge_on_iterator_cleanup = true;
-		readRangeOptions.auto_prefix_mode = (SERVER_KNOBS->ROCKSDB_PREFIX_LEN > 0);
-=======
 	ReadIteratorPool(UID id, DB& db, CF& cf) : db(db), cf(cf), index(0), deletedUptoIndex(0), iteratorsReuseCount(0) {
->>>>>>> 1098aa02
 		TraceEvent("ReadIteratorPool", id)
 		    .detail("KnobRocksDBReadRangeReuseIterators", SERVER_KNOBS->ROCKSDB_READ_RANGE_REUSE_ITERATORS)
 		    .detail("KnobRocksDBReadRangeReuseBoundedIterators",
@@ -545,11 +538,7 @@
 			uint64_t readIteratorIndex = index;
 			mutex.unlock();
 
-<<<<<<< HEAD
-			ReadIterator iter(cf, readIteratorIndex, db, readRangeOptions, keyRange);
-=======
 			ReadIterator iter(cf, readIteratorIndex, db, keyRange);
->>>>>>> 1098aa02
 			if (iteratorsMap.size() < SERVER_KNOBS->ROCKSDB_READ_RANGE_BOUNDED_ITERATORS_MAX_LIMIT) {
 				// Not storing more than ROCKSDB_READ_RANGE_BOUNDED_ITERATORS_MAX_LIMIT of iterators
 				// to avoid 'out of memory' issues.
