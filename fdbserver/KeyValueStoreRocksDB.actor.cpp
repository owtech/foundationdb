--- conflicted
+++ resolved
@@ -69,16 +69,10 @@
 
 #ifdef SSD_ROCKSDB_EXPERIMENTAL
 
-<<<<<<< HEAD
-// Enforcing rocksdb version to be 7.10.2
-static_assert((ROCKSDB_MAJOR == 7 && ROCKSDB_MINOR == 10 && ROCKSDB_PATCH == 2),
-              "Unsupported rocksdb version. Update the rocksdb to 7.10.2 version");
-=======
 // Enforcing rocksdb version.
 static_assert((ROCKSDB_MAJOR == FDB_ROCKSDB_MAJOR && ROCKSDB_MINOR == FDB_ROCKSDB_MINOR &&
                ROCKSDB_PATCH == FDB_ROCKSDB_PATCH),
               "Unsupported rocksdb version.");
->>>>>>> f2742562
 
 namespace {
 using rocksdb::BackgroundErrorReason;
@@ -989,18 +983,11 @@
 		  rocksdb::COMPRESSION_TIMES_NANOS }, // enabled if rocksdb::StatsLevel > kExceptDetailedTimers(3)
 		{ "DecompressionTimeNanos",
 		  rocksdb::DECOMPRESSION_TIMES_NANOS }, // enabled if rocksdb::StatsLevel > kExceptDetailedTimers(3)
-<<<<<<< HEAD
-		{ "HardRateLimitDelayCount",
-		  rocksdb::HARD_RATE_LIMIT_DELAY_COUNT }, // enabled if rocksdb::StatsLevel > kExceptHistogramOrTimers(1)
-		{ "SoftRateLimitDelayCount",
-		  rocksdb::SOFT_RATE_LIMIT_DELAY_COUNT }, // enabled if rocksdb::StatsLevel > kExceptHistogramOrTimers(1)
-=======
 		// Deprecated in RocksDB 8.0
 		// { "HardRateLimitDelayCount",
 		//   rocksdb::HARD_RATE_LIMIT_DELAY_COUNT }, // enabled if rocksdb::StatsLevel > kExceptHistogramOrTimers(1)
 		// { "SoftRateLimitDelayCount",
 		//   rocksdb::SOFT_RATE_LIMIT_DELAY_COUNT }, // enabled if rocksdb::StatsLevel > kExceptHistogramOrTimers(1)
->>>>>>> f2742562
 		{ "WriteStall", rocksdb::WRITE_STALL }, // enabled if rocksdb::StatsLevel > kExceptHistogramOrTimers(1)
 	};
 	state std::vector<std::pair<const char*, std::string>> intPropertyStats = {
@@ -1780,14 +1767,9 @@
 			bool getHistograms;
 			ThreadReturnPromise<RangeResult> result;
 			Counters& counters;
-<<<<<<< HEAD
-			ReadRangeAction(KeyRange keys, int rowLimit, int byteLimit, Counters& counters)
-			  : keys(keys), rowLimit(rowLimit), byteLimit(byteLimit), startTime(timer_monotonic()), counters(counters),
-=======
 			ReadRangeAction(KeyRange keys, int rowLimit, int byteLimit, ReadType type, Counters& counters)
 			  : keys(keys), rowLimit(rowLimit), byteLimit(byteLimit), type(type), startTime(timer_monotonic()),
 			    counters(counters),
->>>>>>> f2742562
 			    getHistograms(deterministicRandom()->random01() < SERVER_KNOBS->ROCKSDB_HISTOGRAMS_SAMPLE_RATE),
 			    result(static_cast<TaskPriority>(SERVER_KNOBS->ROCKSDB_THREAD_PROMISE_PRIORITY)) {}
 			double getTimeEstimate() const override { return SERVER_KNOBS->READ_RANGE_TIME_ESTIMATE; }
@@ -1932,10 +1914,7 @@
 	Future<Void> openFuture;
 	std::unique_ptr<rocksdb::WriteBatch> writeBatch;
 	std::set<Key> keysSet;
-<<<<<<< HEAD
-=======
 	std::set<Key> previousCommitKeysSet;
->>>>>>> f2742562
 	// maximum number of single key deletes in a commit, if ROCKSDB_SINGLEKEY_DELETES_ON_CLEARRANGE is enabled.
 	int maxDeletes;
 	Optional<Future<Void>> metrics;
@@ -2176,8 +2155,6 @@
 						writeBatch->Delete(defaultFdbCF, toSlice(*it));
 						++counters.convertedDeleteKeyReqs;
 						--maxDeletes;
-<<<<<<< HEAD
-=======
 						it++;
 					}
 					it = previousCommitKeysSet.lower_bound(keyRange.begin);
@@ -2185,7 +2162,6 @@
 						writeBatch->Delete(defaultFdbCF, toSlice(*it));
 						++counters.convertedDeleteKeyReqs;
 						--maxDeletes;
->>>>>>> f2742562
 						it++;
 					}
 				}
@@ -2222,14 +2198,6 @@
 			return Void();
 		}
 		auto a = new Writer::CommitAction();
-<<<<<<< HEAD
-		a->batchToCommit = std::move(writeBatch);
-		keysSet.clear();
-		maxDeletes = SERVER_KNOBS->ROCKSDB_SINGLEKEY_DELETES_MAX;
-		auto res = a->done.getFuture();
-		writeThread->post(a);
-		return res;
-=======
 		a->batchToCommit = std::move(self->writeBatch);
 		self->previousCommitKeysSet = std::move(self->keysSet);
 		self->maxDeletes = SERVER_KNOBS->ROCKSDB_SINGLEKEY_DELETES_MAX;
@@ -2238,7 +2206,6 @@
 		wait(fut);
 		self->previousCommitKeysSet.clear();
 		return Void();
->>>>>>> f2742562
 	}
 
 	Future<Void> commit(bool) override { return commitInRocksDB(this); }
@@ -2334,11 +2301,7 @@
 	                              int byteLimit,
 	                              IKeyValueStore::ReadType type) override {
 		if (!shouldThrottle(type, keys.begin)) {
-<<<<<<< HEAD
-			auto a = new Reader::ReadRangeAction(keys, rowLimit, byteLimit, counters);
-=======
 			auto a = new Reader::ReadRangeAction(keys, rowLimit, byteLimit, type, counters);
->>>>>>> f2742562
 			auto res = a->result.getFuture();
 			readThreads->post(a);
 			return res;
@@ -2348,11 +2311,7 @@
 		int maxWaiters = (type == IKeyValueStore::ReadType::FETCH) ? numFetchWaiters : numReadWaiters;
 
 		checkWaiters(semaphore, maxWaiters);
-<<<<<<< HEAD
-		auto a = std::make_unique<Reader::ReadRangeAction>(keys, rowLimit, byteLimit, counters);
-=======
 		auto a = std::make_unique<Reader::ReadRangeAction>(keys, rowLimit, byteLimit, type, counters);
->>>>>>> f2742562
 		return read(a.release(), &semaphore, readThreads.getPtr(), &counters.failedToAcquire);
 	}
 
@@ -2570,11 +2529,7 @@
 TEST_CASE("noSim/fdbserver/KeyValueStoreRocksDB/RocksDBTypes") {
 	// If the following assertion fails, update SstFileMetaData and LiveFileMetaData in RocksDBCheckpointUtils.actor.h
 	// to be the same as rocksdb::SstFileMetaData and rocksdb::LiveFileMetaData.
-<<<<<<< HEAD
-	ASSERT_EQ(sizeof(rocksdb::LiveFileMetaData), 192);
-=======
 	ASSERT_EQ(sizeof(rocksdb::LiveFileMetaData), 208);
->>>>>>> f2742562
 	ASSERT_EQ(sizeof(rocksdb::ExportImportFilesMetaData), 32);
 	return Void();
 }
