/*
 * KeyValueStoreRocksDB.actor.cpp
 *
 * This source file is part of the FoundationDB open source project
 *
 * Copyright 2013-2022 Apple Inc. and the FoundationDB project authors
 *
 * Licensed under the Apache License, Version 2.0 (the "License");
 * you may not use this file except in compliance with the License.
 * You may obtain a copy of the License at
 *
 *     http://www.apache.org/licenses/LICENSE-2.0
 *
 * Unless required by applicable law or agreed to in writing, software
 * distributed under the License is distributed on an "AS IS" BASIS,
 * WITHOUT WARRANTIES OR CONDITIONS OF ANY KIND, either express or implied.
 * See the License for the specific language governing permissions and
 * limitations under the License.
 */

#ifdef SSD_ROCKSDB_EXPERIMENTAL

#include <rocksdb/cache.h>
#include <rocksdb/db.h>
#include <rocksdb/filter_policy.h>
#include <rocksdb/listener.h>
#include <rocksdb/options.h>
#include <rocksdb/metadata.h>
#include <rocksdb/slice_transform.h>
#include <rocksdb/sst_file_reader.h>
#include <rocksdb/sst_file_writer.h>
#include <rocksdb/slice.h>
#include <rocksdb/env.h>
#include <rocksdb/options.h>
#include <rocksdb/statistics.h>
#include <rocksdb/table.h>
#include <rocksdb/version.h>
#include <rocksdb/types.h>
#include <rocksdb/utilities/checkpoint.h>
#include <rocksdb/utilities/table_properties_collectors.h>
#include <rocksdb/version.h>
#include "rocksdb/types.h"

#include <rocksdb/rate_limiter.h>
#include <rocksdb/perf_context.h>
#include <rocksdb/c.h>
#if defined __has_include
#if __has_include(<liburing.h>)
#include <liburing.h>
#endif
#endif
#include "fdbclient/SystemData.h"
#include "fdbserver/CoroFlow.h"
#include "flow/flow.h"
#include "flow/IThreadPool.h"
#include "flow/ThreadHelper.actor.h"
#include "flow/Histogram.h"

#include <memory>
#include <tuple>
#include <vector>

#endif // SSD_ROCKSDB_EXPERIMENTAL

#include "fdbserver/IKeyValueStore.h"
#include "fdbserver/RocksDBCheckpointUtils.actor.h"

#include "flow/actorcompiler.h" // has to be last include

#ifdef SSD_ROCKSDB_EXPERIMENTAL

// Enforcing rocksdb version to be 7.7.3.
static_assert((ROCKSDB_MAJOR == 7 && ROCKSDB_MINOR == 7 && ROCKSDB_PATCH == 3),
              "Unsupported rocksdb version. Update the rocksdb to 7.7.3 version");

namespace {
using rocksdb::BackgroundErrorReason;
using DB = rocksdb::DB*;
using CF = rocksdb::ColumnFamilyHandle*;

#define PERSIST_PREFIX "\xff\xff"
const KeyRef persistVersion = LiteralStringRef(PERSIST_PREFIX "Version");
const StringRef ROCKSDBSTORAGE_HISTOGRAM_GROUP = LiteralStringRef("RocksDBStorage");
const StringRef ROCKSDB_COMMIT_LATENCY_HISTOGRAM = LiteralStringRef("RocksDBCommitLatency");
const StringRef ROCKSDB_COMMIT_ACTION_HISTOGRAM = LiteralStringRef("RocksDBCommitAction");
const StringRef ROCKSDB_COMMIT_QUEUEWAIT_HISTOGRAM = LiteralStringRef("RocksDBCommitQueueWait");
const StringRef ROCKSDB_WRITE_HISTOGRAM = LiteralStringRef("RocksDBWrite");
const StringRef ROCKSDB_DELETE_COMPACTRANGE_HISTOGRAM = LiteralStringRef("RocksDBDeleteCompactRange");
const StringRef ROCKSDB_READRANGE_LATENCY_HISTOGRAM = LiteralStringRef("RocksDBReadRangeLatency");
const StringRef ROCKSDB_READVALUE_LATENCY_HISTOGRAM = LiteralStringRef("RocksDBReadValueLatency");
const StringRef ROCKSDB_READPREFIX_LATENCY_HISTOGRAM = LiteralStringRef("RocksDBReadPrefixLatency");
const StringRef ROCKSDB_READRANGE_ACTION_HISTOGRAM = LiteralStringRef("RocksDBReadRangeAction");
const StringRef ROCKSDB_READVALUE_ACTION_HISTOGRAM = LiteralStringRef("RocksDBReadValueAction");
const StringRef ROCKSDB_READPREFIX_ACTION_HISTOGRAM = LiteralStringRef("RocksDBReadPrefixAction");
const StringRef ROCKSDB_READRANGE_QUEUEWAIT_HISTOGRAM = LiteralStringRef("RocksDBReadRangeQueueWait");
const StringRef ROCKSDB_READVALUE_QUEUEWAIT_HISTOGRAM = LiteralStringRef("RocksDBReadValueQueueWait");
const StringRef ROCKSDB_READPREFIX_QUEUEWAIT_HISTOGRAM = LiteralStringRef("RocksDBReadPrefixQueueWait");
const StringRef ROCKSDB_READRANGE_NEWITERATOR_HISTOGRAM = LiteralStringRef("RocksDBReadRangeNewIterator");
const StringRef ROCKSDB_READVALUE_GET_HISTOGRAM = LiteralStringRef("RocksDBReadValueGet");
const StringRef ROCKSDB_READPREFIX_GET_HISTOGRAM = LiteralStringRef("RocksDBReadPrefixGet");
const StringRef ROCKSDB_READ_RANGE_BYTES_RETURNED_HISTOGRAM = LiteralStringRef("RocksDBReadRangeBytesReturned");
const StringRef ROCKSDB_READ_RANGE_KV_PAIRS_RETURNED_HISTOGRAM = LiteralStringRef("RocksDBReadRangeKVPairsReturned");

std::shared_ptr<rocksdb::Cache> rocksdb_block_cache = nullptr;

class SharedRocksDBState {
private:
	const UID id;

public:
	SharedRocksDBState(UID id);

	std::vector<std::shared_ptr<LatencySample>> readLatency;
	std::vector<std::shared_ptr<LatencySample>> scanLatency;
	std::vector<std::shared_ptr<LatencySample>> readQueueLatency;
	LatencySample commitLatency;
	LatencySample commitQueueLatency;
	LatencySample dbWriteLatency;
};

SharedRocksDBState::SharedRocksDBState(UID id)
  : id(id), commitLatency(LatencySample("RocksDBCommitLatency",
                                        id,
                                        SERVER_KNOBS->LATENCY_METRICS_LOGGING_INTERVAL,
                                        SERVER_KNOBS->LATENCY_SAMPLE_SIZE)),
    commitQueueLatency(LatencySample("RocksDBCommitQueueLatency",
                                     id,
                                     SERVER_KNOBS->LATENCY_METRICS_LOGGING_INTERVAL,
                                     SERVER_KNOBS->LATENCY_SAMPLE_SIZE)),
    dbWriteLatency(LatencySample("RocksDBWriteLatency",
                                 id,
                                 SERVER_KNOBS->LATENCY_METRICS_LOGGING_INTERVAL,
                                 SERVER_KNOBS->LATENCY_SAMPLE_SIZE)) {
	for (int i = 0; i < SERVER_KNOBS->ROCKSDB_READ_PARALLELISM; i++) {
		readLatency.push_back(std::make_shared<LatencySample>(format("RocksDBReadLatency-%d", i),
		                                                      id,
		                                                      SERVER_KNOBS->LATENCY_METRICS_LOGGING_INTERVAL,
		                                                      SERVER_KNOBS->LATENCY_SAMPLE_SIZE));
		scanLatency.push_back(std::make_shared<LatencySample>(format("RocksDBScanLatency-%d", i),
		                                                      id,
		                                                      SERVER_KNOBS->LATENCY_METRICS_LOGGING_INTERVAL,
		                                                      SERVER_KNOBS->LATENCY_SAMPLE_SIZE));
		readQueueLatency.push_back(std::make_shared<LatencySample>(format("RocksDBReadQueueLatency-%d", i),
		                                                           id,
		                                                           SERVER_KNOBS->LATENCY_METRICS_LOGGING_INTERVAL,
		                                                           SERVER_KNOBS->LATENCY_SAMPLE_SIZE));
	}
}

// Returns string representation of RocksDB background error reason.
// Error reason code:
// https://github.com/facebook/rocksdb/blob/12d798ac06bcce36be703b057d5f5f4dab3b270c/include/rocksdb/listener.h#L125
// This function needs to be updated when error code changes.
std::string getErrorReason(BackgroundErrorReason reason) {
	switch (reason) {
	case BackgroundErrorReason::kFlush:
		return format("%d Flush", reason);
	case BackgroundErrorReason::kCompaction:
		return format("%d Compaction", reason);
	case BackgroundErrorReason::kWriteCallback:
		return format("%d WriteCallback", reason);
	case BackgroundErrorReason::kMemTable:
		return format("%d MemTable", reason);
	case BackgroundErrorReason::kManifestWrite:
		return format("%d ManifestWrite", reason);
	case BackgroundErrorReason::kFlushNoWAL:
		return format("%d FlushNoWAL", reason);
	case BackgroundErrorReason::kManifestWriteNoWAL:
		return format("%d ManifestWriteNoWAL", reason);
	default:
		return format("%d Unknown", reason);
	}
}
// Background error handling is tested with Chaos test.
// TODO: Test background error in simulation. RocksDB doesn't use flow IO in simulation, which limits our ability to
// inject IO errors. We could implement rocksdb::FileSystem using flow IO to unblock simulation. Also, trace event is
// not available on background threads because trace event requires setting up special thread locals. Using trace event
// could potentially cause segmentation fault.
class RocksDBErrorListener : public rocksdb::EventListener {
public:
	RocksDBErrorListener(UID id) : id(id){};
	void OnBackgroundError(rocksdb::BackgroundErrorReason reason, rocksdb::Status* bg_error) override {
		TraceEvent(SevError, "RocksDBBGError", id)
		    .detail("Reason", getErrorReason(reason))
		    .detail("RocksDBSeverity", bg_error->severity())
		    .detail("Status", bg_error->ToString());
		std::unique_lock<std::mutex> lock(mutex);
		if (!errorPromise.isValid())
			return;
		// RocksDB generates two types of background errors, IO Error and Corruption
		// Error type and severity map could be found at
		// https://github.com/facebook/rocksdb/blob/2e09a54c4fb82e88bcaa3e7cfa8ccbbbbf3635d5/db/error_handler.cc#L138.
		// All background errors will be treated as storage engine failure. Send the error to storage server.
		if (bg_error->IsIOError()) {
			errorPromise.sendError(io_error());
		} else if (bg_error->IsCorruption()) {
			errorPromise.sendError(file_corrupt());
		} else {
			errorPromise.sendError(unknown_error());
		}
	}
	Future<Void> getFuture() {
		std::unique_lock<std::mutex> lock(mutex);
		return errorPromise.getFuture();
	}
	~RocksDBErrorListener() {
		std::unique_lock<std::mutex> lock(mutex);
		if (!errorPromise.isValid())
			return;
		errorPromise.send(Never());
	}

private:
	ThreadReturnPromise<Void> errorPromise;
	std::mutex mutex;
	UID id;
};

rocksdb::ExportImportFilesMetaData getMetaData(const CheckpointMetaData& checkpoint) {
	rocksdb::ExportImportFilesMetaData metaData;
	if (checkpoint.getFormat() != RocksDBColumnFamily) {
		return metaData;
	}

	RocksDBColumnFamilyCheckpoint rocksCF = getRocksCF(checkpoint);
	metaData.db_comparator_name = rocksCF.dbComparatorName;

	for (const LiveFileMetaData& fileMetaData : rocksCF.sstFiles) {
		rocksdb::LiveFileMetaData liveFileMetaData;
		liveFileMetaData.size = fileMetaData.size;
		liveFileMetaData.name = fileMetaData.name;
		liveFileMetaData.file_number = fileMetaData.file_number;
		liveFileMetaData.db_path = fileMetaData.db_path;
		liveFileMetaData.smallest_seqno = fileMetaData.smallest_seqno;
		liveFileMetaData.largest_seqno = fileMetaData.largest_seqno;
		liveFileMetaData.smallestkey = fileMetaData.smallestkey;
		liveFileMetaData.largestkey = fileMetaData.largestkey;
		liveFileMetaData.num_reads_sampled = fileMetaData.num_reads_sampled;
		liveFileMetaData.being_compacted = fileMetaData.being_compacted;
		liveFileMetaData.num_entries = fileMetaData.num_entries;
		liveFileMetaData.num_deletions = fileMetaData.num_deletions;
		liveFileMetaData.temperature = fileMetaData.temperature;
		liveFileMetaData.oldest_blob_file_number = fileMetaData.oldest_blob_file_number;
		liveFileMetaData.oldest_ancester_time = fileMetaData.oldest_ancester_time;
		liveFileMetaData.file_creation_time = fileMetaData.file_creation_time;
		liveFileMetaData.file_checksum = fileMetaData.file_checksum;
		liveFileMetaData.file_checksum_func_name = fileMetaData.file_checksum_func_name;
		liveFileMetaData.column_family_name = fileMetaData.column_family_name;
		liveFileMetaData.level = fileMetaData.level;
		metaData.files.push_back(liveFileMetaData);
	}

	return metaData;
}

void populateMetaData(CheckpointMetaData* checkpoint, const rocksdb::ExportImportFilesMetaData& metaData) {
	RocksDBColumnFamilyCheckpoint rocksCF;
	rocksCF.dbComparatorName = metaData.db_comparator_name;
	for (const rocksdb::LiveFileMetaData& fileMetaData : metaData.files) {
		LiveFileMetaData liveFileMetaData;
		liveFileMetaData.size = fileMetaData.size;
		liveFileMetaData.name = fileMetaData.name;
		liveFileMetaData.file_number = fileMetaData.file_number;
		liveFileMetaData.db_path = fileMetaData.db_path;
		liveFileMetaData.smallest_seqno = fileMetaData.smallest_seqno;
		liveFileMetaData.largest_seqno = fileMetaData.largest_seqno;
		liveFileMetaData.smallestkey = fileMetaData.smallestkey;
		liveFileMetaData.largestkey = fileMetaData.largestkey;
		liveFileMetaData.num_reads_sampled = fileMetaData.num_reads_sampled;
		liveFileMetaData.being_compacted = fileMetaData.being_compacted;
		liveFileMetaData.num_entries = fileMetaData.num_entries;
		liveFileMetaData.num_deletions = fileMetaData.num_deletions;
		liveFileMetaData.temperature = fileMetaData.temperature;
		liveFileMetaData.oldest_blob_file_number = fileMetaData.oldest_blob_file_number;
		liveFileMetaData.oldest_ancester_time = fileMetaData.oldest_ancester_time;
		liveFileMetaData.file_creation_time = fileMetaData.file_creation_time;
		liveFileMetaData.file_checksum = fileMetaData.file_checksum;
		liveFileMetaData.file_checksum_func_name = fileMetaData.file_checksum_func_name;
		liveFileMetaData.column_family_name = fileMetaData.column_family_name;
		liveFileMetaData.level = fileMetaData.level;
		rocksCF.sstFiles.push_back(liveFileMetaData);
	}
	checkpoint->setFormat(RocksDBColumnFamily);
	checkpoint->serializedCheckpoint = ObjectWriter::toValue(rocksCF, IncludeVersion());
}

rocksdb::Slice toSlice(StringRef s) {
	return rocksdb::Slice(reinterpret_cast<const char*>(s.begin()), s.size());
}

StringRef toStringRef(rocksdb::Slice s) {
	return StringRef(reinterpret_cast<const uint8_t*>(s.data()), s.size());
}

rocksdb::ColumnFamilyOptions getCFOptions() {
	rocksdb::ColumnFamilyOptions options;
	options.level_compaction_dynamic_level_bytes = SERVER_KNOBS->ROCKSDB_LEVEL_COMPACTION_DYNAMIC_LEVEL_BYTES;
	if (SERVER_KNOBS->ROCKSDB_LEVEL_STYLE_COMPACTION) {
		options.OptimizeLevelStyleCompaction(SERVER_KNOBS->ROCKSDB_MEMTABLE_BYTES);
	} else {
		options.OptimizeUniversalStyleCompaction(SERVER_KNOBS->ROCKSDB_MEMTABLE_BYTES);
	}

	if (SERVER_KNOBS->ROCKSDB_DISABLE_AUTO_COMPACTIONS) {
		options.disable_auto_compactions = SERVER_KNOBS->ROCKSDB_DISABLE_AUTO_COMPACTIONS;
	}

	if (SERVER_KNOBS->ROCKSDB_PERIODIC_COMPACTION_SECONDS > 0) {
		options.periodic_compaction_seconds = SERVER_KNOBS->ROCKSDB_PERIODIC_COMPACTION_SECONDS;
	}
	if (SERVER_KNOBS->ROCKSDB_SOFT_PENDING_COMPACT_BYTES_LIMIT > 0) {
		options.soft_pending_compaction_bytes_limit = SERVER_KNOBS->ROCKSDB_SOFT_PENDING_COMPACT_BYTES_LIMIT;
	}
	if (SERVER_KNOBS->ROCKSDB_HARD_PENDING_COMPACT_BYTES_LIMIT > 0) {
		options.hard_pending_compaction_bytes_limit = SERVER_KNOBS->ROCKSDB_HARD_PENDING_COMPACT_BYTES_LIMIT;
	}
	// Compact sstables when there's too much deleted stuff.
	if (SERVER_KNOBS->ROCKSDB_ENABLE_COMPACT_ON_DELETION) {
		// Creates a factory of a table property collector that marks a SST
		// file as need-compaction when it observe at least "D" deletion
		// entries in any "N" consecutive entries, or the ratio of tombstone
		// entries >= deletion_ratio.

		// @param sliding_window_size "N". Note that this number will be
		//     round up to the smallest multiple of 128 that is no less
		//     than the specified size.
		// @param deletion_trigger "D".  Note that even when "N" is changed,
		//     the specified number for "D" will not be changed.
		// @param deletion_ratio, if <= 0 or > 1, disable triggering compaction
		//     based on deletion ratio. Disabled by default.
		options.table_properties_collector_factories = { rocksdb::NewCompactOnDeletionCollectorFactory(
			SERVER_KNOBS->ROCKSDB_CDCF_SLIDING_WINDOW_SIZE,
			SERVER_KNOBS->ROCKSDB_CDCF_DELETION_TRIGGER,
			SERVER_KNOBS->ROCKSDB_CDCF_DELETION_RATIO) };
	}

	rocksdb::BlockBasedTableOptions bbOpts;
	// TODO: Add a knob for the block cache size. (Default is 8 MB)
	if (SERVER_KNOBS->ROCKSDB_PREFIX_LEN > 0) {
		// Prefix blooms are used during Seek.
		options.prefix_extractor.reset(rocksdb::NewFixedPrefixTransform(SERVER_KNOBS->ROCKSDB_PREFIX_LEN));

		// Also turn on bloom filters in the memtable.
		// TODO: Make a knob for this as well.
		options.memtable_prefix_bloom_size_ratio = 0.1;

		// 5 -- Can be read by RocksDB's versions since 6.6.0. Full and partitioned
		// filters use a generally faster and more accurate Bloom filter
		// implementation, with a different schema.
		// https://github.com/facebook/rocksdb/blob/b77569f18bfc77fb1d8a0b3218f6ecf571bc4988/include/rocksdb/table.h#L391
		bbOpts.format_version = 5;

		// Create and apply a bloom filter using the 10 bits
		// which should yield a ~1% false positive rate:
		// https://github.com/facebook/rocksdb/wiki/RocksDB-Bloom-Filter#full-filters-new-format
		bbOpts.filter_policy.reset(rocksdb::NewBloomFilterPolicy(10));

		// The whole key blooms are only used for point lookups.
		// https://github.com/facebook/rocksdb/wiki/RocksDB-Bloom-Filter#prefix-vs-whole-key
		bbOpts.whole_key_filtering = false;
	}

	if (SERVER_KNOBS->ROCKSDB_BLOCK_CACHE_SIZE > 0) {
		if (rocksdb_block_cache == nullptr) {
			rocksdb_block_cache = rocksdb::NewLRUCache(SERVER_KNOBS->ROCKSDB_BLOCK_CACHE_SIZE);
		}
		bbOpts.block_cache = rocksdb_block_cache;
	}
	if (SERVER_KNOBS->ROCKSDB_BLOCK_SIZE > 0) {
		bbOpts.block_size = SERVER_KNOBS->ROCKSDB_BLOCK_SIZE;
	}

	options.table_factory.reset(rocksdb::NewBlockBasedTableFactory(bbOpts));

	return options;
}

rocksdb::Options getOptions() {
	rocksdb::Options options({}, getCFOptions());
	options.avoid_unnecessary_blocking_io = true;
	options.create_if_missing = true;
	if (SERVER_KNOBS->ROCKSDB_BACKGROUND_PARALLELISM > 0) {
		options.IncreaseParallelism(SERVER_KNOBS->ROCKSDB_BACKGROUND_PARALLELISM);
	}
	if (SERVER_KNOBS->ROCKSDB_MAX_SUBCOMPACTIONS > 0) {
		options.max_subcompactions = SERVER_KNOBS->ROCKSDB_MAX_SUBCOMPACTIONS;
	}
	if (SERVER_KNOBS->ROCKSDB_COMPACTION_READAHEAD_SIZE > 0) {
		options.compaction_readahead_size = SERVER_KNOBS->ROCKSDB_COMPACTION_READAHEAD_SIZE;
	}

	options.statistics = rocksdb::CreateDBStatistics();
	options.statistics->set_stats_level(rocksdb::StatsLevel(SERVER_KNOBS->ROCKSDB_STATS_LEVEL));

	options.db_log_dir = SERVER_KNOBS->LOG_DIRECTORY;
	return options;
}

// Set some useful defaults desired for all reads.
rocksdb::ReadOptions getReadOptions() {
	rocksdb::ReadOptions options;
	options.background_purge_on_iterator_cleanup = true;
	return options;
}

struct Counters {
	CounterCollection cc;
	Counter immediateThrottle;
	Counter failedToAcquire;
	Counter deleteKeyReqs;
	Counter deleteRangeReqs;
	Counter convertedDeleteKeyReqs;
	Counter convertedDeleteRangeReqs;
	Counter rocksdbReadRangeQueries;

	Counters()
	  : cc("RocksDBThrottle"), immediateThrottle("ImmediateThrottle", cc), failedToAcquire("FailedToAcquire", cc),
	    deleteKeyReqs("DeleteKeyRequests", cc), deleteRangeReqs("DeleteRangeRequests", cc),
	    convertedDeleteKeyReqs("ConvertedDeleteKeyRequests", cc),
	    convertedDeleteRangeReqs("ConvertedDeleteRangeRequests", cc),
	    rocksdbReadRangeQueries("RocksdbReadRangeQueries", cc) {}
};

struct ReadIterator {
	uint64_t index; // incrementing counter to uniquely identify read iterator.
	bool inUse;
	std::shared_ptr<rocksdb::Iterator> iter;
	double creationTime;
	KeyRange keyRange;
	std::shared_ptr<rocksdb::Slice> beginSlice, endSlice;
	ReadIterator(CF& cf, uint64_t index, DB& db, rocksdb::ReadOptions& options)
	  : index(index), inUse(true), iter(db->NewIterator(options, cf)), creationTime(now()) {}
	ReadIterator(CF& cf, uint64_t index, DB& db, rocksdb::ReadOptions options, KeyRange keyRange)
	  : index(index), inUse(true), creationTime(now()), keyRange(keyRange) {
		beginSlice = std::shared_ptr<rocksdb::Slice>(new rocksdb::Slice(toSlice(keyRange.begin)));
		options.iterate_lower_bound = beginSlice.get();
		endSlice = std::shared_ptr<rocksdb::Slice>(new rocksdb::Slice(toSlice(keyRange.end)));
		options.iterate_upper_bound = endSlice.get();

		iter = std::shared_ptr<rocksdb::Iterator>(db->NewIterator(options, cf));
	}
};

/*
ReadIteratorPool: Collection of iterators. Reuses iterators on non-concurrent multiple read operations,
instead of creating and deleting for every read.

Read: IteratorPool provides an unused iterator if exists or creates and gives a new iterator.
Returns back the iterator after the read is done.

Write: Iterators in the pool are deleted, forcing new iterator creation on next reads. The iterators
which are currently used by the reads can continue using the iterator as it is a shared_ptr. Once
the read is processed, shared_ptr goes out of scope and gets deleted. Eventually the iterator object
gets deleted as the ref count becomes 0.
*/
class ReadIteratorPool {
public:
	ReadIteratorPool(UID id, DB& db, CF& cf)
<<<<<<< HEAD
	  : db(db), cf(cf), readRangeOptions(getReadOptions()), index(0), iteratorsReuseCount(0) {
=======
	  : db(db), cf(cf), index(0), deletedUptoIndex(0), iteratorsReuseCount(0), readRangeOptions(getReadOptions()) {
>>>>>>> 1b2517ab
		readRangeOptions.background_purge_on_iterator_cleanup = true;
		readRangeOptions.auto_prefix_mode = (SERVER_KNOBS->ROCKSDB_PREFIX_LEN > 0);
		TraceEvent("ReadIteratorPool", id)
		    .detail("KnobRocksDBReadRangeReuseIterators", SERVER_KNOBS->ROCKSDB_READ_RANGE_REUSE_ITERATORS)
		    .detail("KnobRocksDBReadRangeReuseBoundedIterators",
		            SERVER_KNOBS->ROCKSDB_READ_RANGE_REUSE_BOUNDED_ITERATORS)
		    .detail("KnobRocksDBReadRangeBoundedIteratorsMaxLimit",
		            SERVER_KNOBS->ROCKSDB_READ_RANGE_BOUNDED_ITERATORS_MAX_LIMIT)
		    .detail("KnobRocksDBPrefixLen", SERVER_KNOBS->ROCKSDB_PREFIX_LEN);
		if (SERVER_KNOBS->ROCKSDB_READ_RANGE_REUSE_ITERATORS &&
		    SERVER_KNOBS->ROCKSDB_READ_RANGE_REUSE_BOUNDED_ITERATORS) {
			TraceEvent(SevWarn, "ReadIteratorKnobsMismatch");
		}
	}

	// Called on every db commit.
	void update() {
		if (SERVER_KNOBS->ROCKSDB_READ_RANGE_REUSE_ITERATORS ||
		    SERVER_KNOBS->ROCKSDB_READ_RANGE_REUSE_BOUNDED_ITERATORS) {
			mutex.lock();
			// The latest index might contain the current iterator which is getting created.
			// But, that should be ok to avoid adding more code complexity.
			deletedUptoIndex = index;
			mutex.unlock();
			deleteIteratorsPromise.send(Void());
		}
	}

	// Called on every read operation.
	ReadIterator getIterator(KeyRange keyRange) {
		if (SERVER_KNOBS->ROCKSDB_READ_RANGE_REUSE_ITERATORS) {
			mutex.lock();
			for (it = iteratorsMap.begin(); it != iteratorsMap.end(); it++) {
				if (!it->second.inUse && it->second.index > deletedUptoIndex) {
					it->second.inUse = true;
					iteratorsReuseCount++;
					ReadIterator iter = it->second;
					mutex.unlock();
					return iter;
				}
			}
			index++;
			uint64_t readIteratorIndex = index;
			mutex.unlock();

			ReadIterator iter(cf, readIteratorIndex, db, readRangeOptions);
			mutex.lock();
			iteratorsMap.insert({ readIteratorIndex, iter });
			mutex.unlock();
			return iter;
		} else if (SERVER_KNOBS->ROCKSDB_READ_RANGE_REUSE_BOUNDED_ITERATORS) {
			// TODO: Based on the datasize in the keyrange, decide whether to store the iterator for reuse.
			mutex.lock();
			for (it = iteratorsMap.begin(); it != iteratorsMap.end(); it++) {
				if (!it->second.inUse && it->second.index > deletedUptoIndex &&
				    it->second.keyRange.contains(keyRange)) {
					it->second.inUse = true;
					iteratorsReuseCount++;
					ReadIterator iter = it->second;
					mutex.unlock();
					return iter;
				}
			}
			index++;
			uint64_t readIteratorIndex = index;
			mutex.unlock();

			ReadIterator iter(cf, readIteratorIndex, db, readRangeOptions, keyRange);
			if (iteratorsMap.size() < SERVER_KNOBS->ROCKSDB_READ_RANGE_BOUNDED_ITERATORS_MAX_LIMIT) {
				// Not storing more than ROCKSDB_READ_RANGE_BOUNDED_ITERATORS_MAX_LIMIT of iterators
				// to avoid 'out of memory' issues.
				mutex.lock();
				iteratorsMap.insert({ readIteratorIndex, iter });
				mutex.unlock();
			}
			return iter;
		} else {
			index++;
			ReadIterator iter(cf, index, db, readRangeOptions, keyRange);
			return iter;
		}
	}

	// Called on every read operation, after the keys are collected.
	void returnIterator(ReadIterator& iter) {
		if (SERVER_KNOBS->ROCKSDB_READ_RANGE_REUSE_ITERATORS ||
		    SERVER_KNOBS->ROCKSDB_READ_RANGE_REUSE_BOUNDED_ITERATORS) {
			std::lock_guard<std::mutex> lock(mutex);
			it = iteratorsMap.find(iter.index);
			// iterator found: put the iterator back to the pool(inUse=false).
			// iterator not found: update would have removed the iterator from pool, so nothing to do.
			if (it != iteratorsMap.end()) {
				ASSERT(it->second.inUse);
				it->second.inUse = false;
			}
		}
	}

	// Called for every ROCKSDB_READ_RANGE_ITERATOR_REFRESH_TIME seconds in a loop.
	void refreshIterators() {
		std::lock_guard<std::mutex> lock(mutex);
		it = iteratorsMap.begin();
		auto currTime = now();
		while (it != iteratorsMap.end()) {
			if ((it->second.index <= deletedUptoIndex) ||
			    ((currTime - it->second.creationTime) > SERVER_KNOBS->ROCKSDB_READ_RANGE_ITERATOR_REFRESH_TIME)) {
				it = iteratorsMap.erase(it);
			} else {
				it++;
			}
		}
	}

	uint64_t numReadIteratorsCreated() { return index; }

	uint64_t numTimesReadIteratorsReused() { return iteratorsReuseCount; }

	FutureStream<Void> getDeleteIteratorsFutureStream() { return deleteIteratorsPromise.getFuture(); }

private:
	std::unordered_map<int, ReadIterator> iteratorsMap;
	std::unordered_map<int, ReadIterator>::iterator it;
	DB& db;
	CF& cf;
	rocksdb::ReadOptions readRangeOptions;
	std::mutex mutex;
	// incrementing counter for every new iterator creation, to uniquely identify the iterator in returnIterator().
	uint64_t index;
	uint64_t deletedUptoIndex;
	uint64_t iteratorsReuseCount;
	ThreadReturnPromiseStream<Void> deleteIteratorsPromise;
};

class PerfContextMetrics {
public:
	PerfContextMetrics();
	void reset();
	void set(int index);
	void log(bool ignoreZeroMetric);

private:
	std::vector<std::tuple<const char*, int, std::vector<uint64_t>>> metrics;
	uint64_t getRocksdbPerfcontextMetric(int metric);
};

PerfContextMetrics::PerfContextMetrics() {
	metrics = {
		{ "UserKeyComparisonCount", rocksdb_user_key_comparison_count, {} },
		{ "BlockCacheHitCount", rocksdb_block_cache_hit_count, {} },
		{ "BlockReadCount", rocksdb_block_read_count, {} },
		{ "BlockReadByte", rocksdb_block_read_byte, {} },
		{ "BlockReadTime", rocksdb_block_read_time, {} },
		{ "BlockChecksumTime", rocksdb_block_checksum_time, {} },
		{ "BlockDecompressTime", rocksdb_block_decompress_time, {} },
		{ "GetReadBytes", rocksdb_get_read_bytes, {} },
		{ "MultigetReadBytes", rocksdb_multiget_read_bytes, {} },
		{ "IterReadBytes", rocksdb_iter_read_bytes, {} },
		{ "InternalKeySkippedCount", rocksdb_internal_key_skipped_count, {} },
		{ "InternalDeleteSkippedCount", rocksdb_internal_delete_skipped_count, {} },
		{ "InternalRecentSkippedCount", rocksdb_internal_recent_skipped_count, {} },
		{ "InternalMergeCount", rocksdb_internal_merge_count, {} },
		{ "GetSnapshotTime", rocksdb_get_snapshot_time, {} },
		{ "GetFromMemtableTime", rocksdb_get_from_memtable_time, {} },
		{ "GetFromMemtableCount", rocksdb_get_from_memtable_count, {} },
		{ "GetPostProcessTime", rocksdb_get_post_process_time, {} },
		{ "GetFromOutputFilesTime", rocksdb_get_from_output_files_time, {} },
		{ "SeekOnMemtableTime", rocksdb_seek_on_memtable_time, {} },
		{ "SeekOnMemtableCount", rocksdb_seek_on_memtable_count, {} },
		{ "NextOnMemtableCount", rocksdb_next_on_memtable_count, {} },
		{ "PrevOnMemtableCount", rocksdb_prev_on_memtable_count, {} },
		{ "SeekChildSeekTime", rocksdb_seek_child_seek_time, {} },
		{ "SeekChildSeekCount", rocksdb_seek_child_seek_count, {} },
		{ "SeekMinHeapTime", rocksdb_seek_min_heap_time, {} },
		{ "SeekMaxHeapTime", rocksdb_seek_max_heap_time, {} },
		{ "SeekInternalSeekTime", rocksdb_seek_internal_seek_time, {} },
		{ "FindNextUserEntryTime", rocksdb_find_next_user_entry_time, {} },
		{ "WriteWalTime", rocksdb_write_wal_time, {} },
		{ "WriteMemtableTime", rocksdb_write_memtable_time, {} },
		{ "WriteDelayTime", rocksdb_write_delay_time, {} },
		{ "WritePreAndPostProcessTime", rocksdb_write_pre_and_post_process_time, {} },
		{ "DbMutexLockNanos", rocksdb_db_mutex_lock_nanos, {} },
		{ "DbConditionWaitNanos", rocksdb_db_condition_wait_nanos, {} },
		{ "MergeOperatorTimeNanos", rocksdb_merge_operator_time_nanos, {} },
		{ "ReadIndexBlockNanos", rocksdb_read_index_block_nanos, {} },
		{ "ReadFilterBlockNanos", rocksdb_read_filter_block_nanos, {} },
		{ "NewTableBlockIterNanos", rocksdb_new_table_block_iter_nanos, {} },
		{ "NewTableIteratorNanos", rocksdb_new_table_iterator_nanos, {} },
		{ "BlockSeekNanos", rocksdb_block_seek_nanos, {} },
		{ "FindTableNanos", rocksdb_find_table_nanos, {} },
		{ "BloomMemtableHitCount", rocksdb_bloom_memtable_hit_count, {} },
		{ "BloomMemtableMissCount", rocksdb_bloom_memtable_miss_count, {} },
		{ "BloomSstHitCount", rocksdb_bloom_sst_hit_count, {} },
		{ "BloomSstMissCount", rocksdb_bloom_sst_miss_count, {} },
		{ "KeyLockWaitTime", rocksdb_key_lock_wait_time, {} },
		{ "KeyLockWaitCount", rocksdb_key_lock_wait_count, {} },
		{ "EnvNewSequentialFileNanos", rocksdb_env_new_sequential_file_nanos, {} },
		{ "EnvNewRandomAccessFileNanos", rocksdb_env_new_random_access_file_nanos, {} },
		{ "EnvNewWritableFileNanos", rocksdb_env_new_writable_file_nanos, {} },
		{ "EnvReuseWritableFileNanos", rocksdb_env_reuse_writable_file_nanos, {} },
		{ "EnvNewRandomRwFileNanos", rocksdb_env_new_random_rw_file_nanos, {} },
		{ "EnvNewDirectoryNanos", rocksdb_env_new_directory_nanos, {} },
		{ "EnvFileExistsNanos", rocksdb_env_file_exists_nanos, {} },
		{ "EnvGetChildrenNanos", rocksdb_env_get_children_nanos, {} },
		{ "EnvGetChildrenFileAttributesNanos", rocksdb_env_get_children_file_attributes_nanos, {} },
		{ "EnvDeleteFileNanos", rocksdb_env_delete_file_nanos, {} },
		{ "EnvCreateDirNanos", rocksdb_env_create_dir_nanos, {} },
		{ "EnvCreateDirIfMissingNanos", rocksdb_env_create_dir_if_missing_nanos, {} },
		{ "EnvDeleteDirNanos", rocksdb_env_delete_dir_nanos, {} },
		{ "EnvGetFileSizeNanos", rocksdb_env_get_file_size_nanos, {} },
		{ "EnvGetFileModificationTimeNanos", rocksdb_env_get_file_modification_time_nanos, {} },
		{ "EnvRenameFileNanos", rocksdb_env_rename_file_nanos, {} },
		{ "EnvLinkFileNanos", rocksdb_env_link_file_nanos, {} },
		{ "EnvLockFileNanos", rocksdb_env_lock_file_nanos, {} },
		{ "EnvUnlockFileNanos", rocksdb_env_unlock_file_nanos, {} },
		{ "EnvNewLoggerNanos", rocksdb_env_new_logger_nanos, {} },
	};
	for (auto& [name, metric, vals] : metrics) { // readers, then writer
		for (int i = 0; i < SERVER_KNOBS->ROCKSDB_READ_PARALLELISM; i++) {
			vals.push_back(0); // add reader
		}
		vals.push_back(0); // add writer
	}
}

void PerfContextMetrics::reset() {
	rocksdb::get_perf_context()->Reset();
}

void PerfContextMetrics::set(int index) {
	for (auto& [name, metric, vals] : metrics) {
		vals[index] = getRocksdbPerfcontextMetric(metric);
	}
}

void PerfContextMetrics::log(bool ignoreZeroMetric) {
	TraceEvent e("RocksDBPerfContextMetrics");
	e.setMaxEventLength(20000);
	for (auto& [name, metric, vals] : metrics) {
		uint64_t s = 0;
		for (auto& v : vals) {
			s = s + v;
		}
		if (ignoreZeroMetric && s == 0)
			continue;
		e.detail("Sum" + (std::string)name, s);
		for (int i = 0; i < SERVER_KNOBS->ROCKSDB_READ_PARALLELISM; i++) {
			if (vals[i] != 0)
				e.detail("RD" + std::to_string(i) + name, vals[i]);
		}
		if (vals[SERVER_KNOBS->ROCKSDB_READ_PARALLELISM] != 0)
			e.detail("WR" + (std::string)name, vals[SERVER_KNOBS->ROCKSDB_READ_PARALLELISM]);
	}
}

uint64_t PerfContextMetrics::getRocksdbPerfcontextMetric(int metric) {
	switch (metric) {
	case rocksdb_user_key_comparison_count:
		return rocksdb::get_perf_context()->user_key_comparison_count;
	case rocksdb_block_cache_hit_count:
		return rocksdb::get_perf_context()->block_cache_hit_count;
	case rocksdb_block_read_count:
		return rocksdb::get_perf_context()->block_read_count;
	case rocksdb_block_read_byte:
		return rocksdb::get_perf_context()->block_read_byte;
	case rocksdb_block_read_time:
		return rocksdb::get_perf_context()->block_read_time;
	case rocksdb_block_checksum_time:
		return rocksdb::get_perf_context()->block_checksum_time;
	case rocksdb_block_decompress_time:
		return rocksdb::get_perf_context()->block_decompress_time;
	case rocksdb_get_read_bytes:
		return rocksdb::get_perf_context()->get_read_bytes;
	case rocksdb_multiget_read_bytes:
		return rocksdb::get_perf_context()->multiget_read_bytes;
	case rocksdb_iter_read_bytes:
		return rocksdb::get_perf_context()->iter_read_bytes;
	case rocksdb_internal_key_skipped_count:
		return rocksdb::get_perf_context()->internal_key_skipped_count;
	case rocksdb_internal_delete_skipped_count:
		return rocksdb::get_perf_context()->internal_delete_skipped_count;
	case rocksdb_internal_recent_skipped_count:
		return rocksdb::get_perf_context()->internal_recent_skipped_count;
	case rocksdb_internal_merge_count:
		return rocksdb::get_perf_context()->internal_merge_count;
	case rocksdb_get_snapshot_time:
		return rocksdb::get_perf_context()->get_snapshot_time;
	case rocksdb_get_from_memtable_time:
		return rocksdb::get_perf_context()->get_from_memtable_time;
	case rocksdb_get_from_memtable_count:
		return rocksdb::get_perf_context()->get_from_memtable_count;
	case rocksdb_get_post_process_time:
		return rocksdb::get_perf_context()->get_post_process_time;
	case rocksdb_get_from_output_files_time:
		return rocksdb::get_perf_context()->get_from_output_files_time;
	case rocksdb_seek_on_memtable_time:
		return rocksdb::get_perf_context()->seek_on_memtable_time;
	case rocksdb_seek_on_memtable_count:
		return rocksdb::get_perf_context()->seek_on_memtable_count;
	case rocksdb_next_on_memtable_count:
		return rocksdb::get_perf_context()->next_on_memtable_count;
	case rocksdb_prev_on_memtable_count:
		return rocksdb::get_perf_context()->prev_on_memtable_count;
	case rocksdb_seek_child_seek_time:
		return rocksdb::get_perf_context()->seek_child_seek_time;
	case rocksdb_seek_child_seek_count:
		return rocksdb::get_perf_context()->seek_child_seek_count;
	case rocksdb_seek_min_heap_time:
		return rocksdb::get_perf_context()->seek_min_heap_time;
	case rocksdb_seek_max_heap_time:
		return rocksdb::get_perf_context()->seek_max_heap_time;
	case rocksdb_seek_internal_seek_time:
		return rocksdb::get_perf_context()->seek_internal_seek_time;
	case rocksdb_find_next_user_entry_time:
		return rocksdb::get_perf_context()->find_next_user_entry_time;
	case rocksdb_write_wal_time:
		return rocksdb::get_perf_context()->write_wal_time;
	case rocksdb_write_memtable_time:
		return rocksdb::get_perf_context()->write_memtable_time;
	case rocksdb_write_delay_time:
		return rocksdb::get_perf_context()->write_delay_time;
	case rocksdb_write_pre_and_post_process_time:
		return rocksdb::get_perf_context()->write_pre_and_post_process_time;
	case rocksdb_db_mutex_lock_nanos:
		return rocksdb::get_perf_context()->db_mutex_lock_nanos;
	case rocksdb_db_condition_wait_nanos:
		return rocksdb::get_perf_context()->db_condition_wait_nanos;
	case rocksdb_merge_operator_time_nanos:
		return rocksdb::get_perf_context()->merge_operator_time_nanos;
	case rocksdb_read_index_block_nanos:
		return rocksdb::get_perf_context()->read_index_block_nanos;
	case rocksdb_read_filter_block_nanos:
		return rocksdb::get_perf_context()->read_filter_block_nanos;
	case rocksdb_new_table_block_iter_nanos:
		return rocksdb::get_perf_context()->new_table_block_iter_nanos;
	case rocksdb_new_table_iterator_nanos:
		return rocksdb::get_perf_context()->new_table_iterator_nanos;
	case rocksdb_block_seek_nanos:
		return rocksdb::get_perf_context()->block_seek_nanos;
	case rocksdb_find_table_nanos:
		return rocksdb::get_perf_context()->find_table_nanos;
	case rocksdb_bloom_memtable_hit_count:
		return rocksdb::get_perf_context()->bloom_memtable_hit_count;
	case rocksdb_bloom_memtable_miss_count:
		return rocksdb::get_perf_context()->bloom_memtable_miss_count;
	case rocksdb_bloom_sst_hit_count:
		return rocksdb::get_perf_context()->bloom_sst_hit_count;
	case rocksdb_bloom_sst_miss_count:
		return rocksdb::get_perf_context()->bloom_sst_miss_count;
	case rocksdb_key_lock_wait_time:
		return rocksdb::get_perf_context()->key_lock_wait_time;
	case rocksdb_key_lock_wait_count:
		return rocksdb::get_perf_context()->key_lock_wait_count;
	case rocksdb_env_new_sequential_file_nanos:
		return rocksdb::get_perf_context()->env_new_sequential_file_nanos;
	case rocksdb_env_new_random_access_file_nanos:
		return rocksdb::get_perf_context()->env_new_random_access_file_nanos;
	case rocksdb_env_new_writable_file_nanos:
		return rocksdb::get_perf_context()->env_new_writable_file_nanos;
	case rocksdb_env_reuse_writable_file_nanos:
		return rocksdb::get_perf_context()->env_reuse_writable_file_nanos;
	case rocksdb_env_new_random_rw_file_nanos:
		return rocksdb::get_perf_context()->env_new_random_rw_file_nanos;
	case rocksdb_env_new_directory_nanos:
		return rocksdb::get_perf_context()->env_new_directory_nanos;
	case rocksdb_env_file_exists_nanos:
		return rocksdb::get_perf_context()->env_file_exists_nanos;
	case rocksdb_env_get_children_nanos:
		return rocksdb::get_perf_context()->env_get_children_nanos;
	case rocksdb_env_get_children_file_attributes_nanos:
		return rocksdb::get_perf_context()->env_get_children_file_attributes_nanos;
	case rocksdb_env_delete_file_nanos:
		return rocksdb::get_perf_context()->env_delete_file_nanos;
	case rocksdb_env_create_dir_nanos:
		return rocksdb::get_perf_context()->env_create_dir_nanos;
	case rocksdb_env_create_dir_if_missing_nanos:
		return rocksdb::get_perf_context()->env_create_dir_if_missing_nanos;
	case rocksdb_env_delete_dir_nanos:
		return rocksdb::get_perf_context()->env_delete_dir_nanos;
	case rocksdb_env_get_file_size_nanos:
		return rocksdb::get_perf_context()->env_get_file_size_nanos;
	case rocksdb_env_get_file_modification_time_nanos:
		return rocksdb::get_perf_context()->env_get_file_modification_time_nanos;
	case rocksdb_env_rename_file_nanos:
		return rocksdb::get_perf_context()->env_rename_file_nanos;
	case rocksdb_env_link_file_nanos:
		return rocksdb::get_perf_context()->env_link_file_nanos;
	case rocksdb_env_lock_file_nanos:
		return rocksdb::get_perf_context()->env_lock_file_nanos;
	case rocksdb_env_unlock_file_nanos:
		return rocksdb::get_perf_context()->env_unlock_file_nanos;
	case rocksdb_env_new_logger_nanos:
		return rocksdb::get_perf_context()->env_new_logger_nanos;
	default:
		break;
	}
	return 0;
}

ACTOR Future<Void> refreshReadIteratorPool(std::shared_ptr<ReadIteratorPool> readIterPool) {
	if (SERVER_KNOBS->ROCKSDB_READ_RANGE_REUSE_ITERATORS || SERVER_KNOBS->ROCKSDB_READ_RANGE_REUSE_BOUNDED_ITERATORS) {
		state FutureStream<Void> deleteIteratorsFutureStream = readIterPool->getDeleteIteratorsFutureStream();
		loop {
			choose {
				when(wait(delay(SERVER_KNOBS->ROCKSDB_READ_RANGE_ITERATOR_REFRESH_TIME))) {
					readIterPool->refreshIterators();
				}
				when(waitNext(deleteIteratorsFutureStream)) {
					// Add a delay(0.0) to ensure the rest of the caller code runs before refreshing iterators,
					// i.e., making the refreshIterators() call here asynchronous.
					wait(delay(0.0));
					readIterPool->refreshIterators();
				}
			}
		}
	}
	return Void();
}

ACTOR Future<Void> flowLockLogger(UID id, const FlowLock* readLock, const FlowLock* fetchLock) {
	loop {
		wait(delay(SERVER_KNOBS->ROCKSDB_METRICS_DELAY));
		TraceEvent e("RocksDBFlowLock", id);
		e.detail("ReadAvailable", readLock->available());
		e.detail("ReadActivePermits", readLock->activePermits());
		e.detail("ReadWaiters", readLock->waiters());
		e.detail("FetchAvailable", fetchLock->available());
		e.detail("FetchActivePermits", fetchLock->activePermits());
		e.detail("FetchWaiters", fetchLock->waiters());
	}
}

ACTOR Future<Void> rocksDBMetricLogger(UID id,
                                       std::shared_ptr<rocksdb::Statistics> statistics,
                                       std::shared_ptr<PerfContextMetrics> perfContextMetrics,
                                       rocksdb::DB* db,
                                       std::shared_ptr<ReadIteratorPool> readIterPool,
                                       Counters* counters,
                                       CF cf) {
	state std::vector<std::tuple<const char*, uint32_t, uint64_t>> tickerStats = {
		{ "StallMicros", rocksdb::STALL_MICROS, 0 },
		{ "BytesRead", rocksdb::BYTES_READ, 0 },
		{ "IterBytesRead", rocksdb::ITER_BYTES_READ, 0 },
		{ "BytesWritten", rocksdb::BYTES_WRITTEN, 0 },
		{ "BlockCacheMisses", rocksdb::BLOCK_CACHE_MISS, 0 },
		{ "BlockCacheHits", rocksdb::BLOCK_CACHE_HIT, 0 },
		{ "BloomFilterUseful", rocksdb::BLOOM_FILTER_USEFUL, 0 },
		{ "BloomFilterFullPositive", rocksdb::BLOOM_FILTER_FULL_POSITIVE, 0 },
		{ "BloomFilterTruePositive", rocksdb::BLOOM_FILTER_FULL_TRUE_POSITIVE, 0 },
		{ "BloomFilterMicros", rocksdb::BLOOM_FILTER_MICROS, 0 },
		{ "MemtableHit", rocksdb::MEMTABLE_HIT, 0 },
		{ "MemtableMiss", rocksdb::MEMTABLE_MISS, 0 },
		{ "GetHitL0", rocksdb::GET_HIT_L0, 0 },
		{ "GetHitL1", rocksdb::GET_HIT_L1, 0 },
		{ "GetHitL2AndUp", rocksdb::GET_HIT_L2_AND_UP, 0 },
		{ "CountKeysWritten", rocksdb::NUMBER_KEYS_WRITTEN, 0 },
		{ "CountKeysRead", rocksdb::NUMBER_KEYS_READ, 0 },
		{ "CountDBSeek", rocksdb::NUMBER_DB_SEEK, 0 },
		{ "CountDBNext", rocksdb::NUMBER_DB_NEXT, 0 },
		{ "CountDBPrev", rocksdb::NUMBER_DB_PREV, 0 },
		{ "BloomFilterPrefixChecked", rocksdb::BLOOM_FILTER_PREFIX_CHECKED, 0 },
		{ "BloomFilterPrefixUseful", rocksdb::BLOOM_FILTER_PREFIX_USEFUL, 0 },
		{ "BlockCacheCompressedMiss", rocksdb::BLOCK_CACHE_COMPRESSED_MISS, 0 },
		{ "BlockCacheCompressedHit", rocksdb::BLOCK_CACHE_COMPRESSED_HIT, 0 },
		{ "CountWalFileSyncs", rocksdb::WAL_FILE_SYNCED, 0 },
		{ "CountWalFileBytes", rocksdb::WAL_FILE_BYTES, 0 },
		{ "CompactReadBytes", rocksdb::COMPACT_READ_BYTES, 0 },
		{ "CompactReadBytesMarked", rocksdb::COMPACT_READ_BYTES_MARKED, 0 },
		{ "CompactReadBytesPeriodic", rocksdb::COMPACT_READ_BYTES_PERIODIC, 0 },
		{ "CompactReadBytesTtl", rocksdb::COMPACT_READ_BYTES_TTL, 0 },
		{ "CompactWriteBytes", rocksdb::COMPACT_WRITE_BYTES, 0 },
		{ "CompactWriteBytesMarked", rocksdb::COMPACT_WRITE_BYTES_MARKED, 0 },
		{ "CompactWriteBytesPeriodic", rocksdb::COMPACT_WRITE_BYTES_PERIODIC, 0 },
		{ "CompactWriteBytesTtl", rocksdb::COMPACT_WRITE_BYTES_TTL, 0 },
		{ "FlushWriteBytes", rocksdb::FLUSH_WRITE_BYTES, 0 },
		{ "CountBlocksCompressed", rocksdb::NUMBER_BLOCK_COMPRESSED, 0 },
		{ "CountBlocksDecompressed", rocksdb::NUMBER_BLOCK_DECOMPRESSED, 0 },
		{ "RowCacheHit", rocksdb::ROW_CACHE_HIT, 0 },
		{ "RowCacheMiss", rocksdb::ROW_CACHE_MISS, 0 },
		{ "CountIterSkippedKeys", rocksdb::NUMBER_ITER_SKIP, 0 },
	};

	// To control the rocksdb::StatsLevel, use ROCKSDB_STATS_LEVEL knob.
	// Refer StatsLevel: https://github.com/facebook/rocksdb/blob/main/include/rocksdb/statistics.h#L594
	state std::vector<std::pair<const char*, uint32_t>> histogramStats = {
		{ "CompactionTime", rocksdb::COMPACTION_TIME }, // enabled if rocksdb::StatsLevel > kExceptTimers(2)
		{ "CompactionCPUTime", rocksdb::COMPACTION_CPU_TIME }, // enabled if rocksdb::StatsLevel > kExceptTimers(2)
		{ "CompressionTimeNanos",
		  rocksdb::COMPRESSION_TIMES_NANOS }, // enabled if rocksdb::StatsLevel > kExceptDetailedTimers(3)
		{ "DecompressionTimeNanos",
		  rocksdb::DECOMPRESSION_TIMES_NANOS }, // enabled if rocksdb::StatsLevel > kExceptDetailedTimers(3)
		{ "HardRateLimitDelayCount",
		  rocksdb::HARD_RATE_LIMIT_DELAY_COUNT }, // enabled if rocksdb::StatsLevel > kExceptHistogramOrTimers(1)
		{ "SoftRateLimitDelayCount",
		  rocksdb::SOFT_RATE_LIMIT_DELAY_COUNT }, // enabled if rocksdb::StatsLevel > kExceptHistogramOrTimers(1)
		{ "WriteStall", rocksdb::WRITE_STALL }, // enabled if rocksdb::StatsLevel > kExceptHistogramOrTimers(1)
	};
	state std::vector<std::pair<const char*, std::string>> intPropertyStats = {
		{ "NumImmutableMemtables", rocksdb::DB::Properties::kNumImmutableMemTable },
		{ "NumImmutableMemtablesFlushed", rocksdb::DB::Properties::kNumImmutableMemTableFlushed },
		{ "IsMemtableFlushPending", rocksdb::DB::Properties::kMemTableFlushPending },
		{ "NumRunningFlushes", rocksdb::DB::Properties::kNumRunningFlushes },
		{ "IsCompactionPending", rocksdb::DB::Properties::kCompactionPending },
		{ "NumRunningCompactions", rocksdb::DB::Properties::kNumRunningCompactions },
		{ "CumulativeBackgroundErrors", rocksdb::DB::Properties::kBackgroundErrors },
		{ "CurrentSizeActiveMemtable", rocksdb::DB::Properties::kCurSizeActiveMemTable },
		{ "AllMemtablesBytes", rocksdb::DB::Properties::kCurSizeAllMemTables },
		{ "ActiveMemtableBytes", rocksdb::DB::Properties::kSizeAllMemTables },
		{ "CountEntriesActiveMemtable", rocksdb::DB::Properties::kNumEntriesActiveMemTable },
		{ "CountEntriesImmutMemtables", rocksdb::DB::Properties::kNumEntriesImmMemTables },
		{ "CountDeletesActiveMemtable", rocksdb::DB::Properties::kNumDeletesActiveMemTable },
		{ "CountDeletesImmutMemtables", rocksdb::DB::Properties::kNumDeletesImmMemTables },
		{ "EstimatedCountKeys", rocksdb::DB::Properties::kEstimateNumKeys },
		{ "EstimateSstReaderBytes", rocksdb::DB::Properties::kEstimateTableReadersMem },
		{ "CountActiveSnapshots", rocksdb::DB::Properties::kNumSnapshots },
		{ "OldestSnapshotTime", rocksdb::DB::Properties::kOldestSnapshotTime },
		{ "CountLiveVersions", rocksdb::DB::Properties::kNumLiveVersions },
		{ "EstimateLiveDataSize", rocksdb::DB::Properties::kEstimateLiveDataSize },
		{ "BaseLevel", rocksdb::DB::Properties::kBaseLevel },
		{ "EstPendCompactBytes", rocksdb::DB::Properties::kEstimatePendingCompactionBytes },
		{ "BlockCacheUsage", rocksdb::DB::Properties::kBlockCacheUsage },
		{ "BlockCachePinnedUsage", rocksdb::DB::Properties::kBlockCachePinnedUsage },
		{ "LiveSstFilesSize", rocksdb::DB::Properties::kLiveSstFilesSize },
	};

	state std::vector<std::pair<const char*, std::string>> strPropertyStats = {
		{ "LevelStats", rocksdb::DB::Properties::kLevelStats },
	};

	state std::vector<std::pair<const char*, std::string>> levelStrPropertyStats = {
		{ "CompressionRatioAtLevel", rocksdb::DB::Properties::kCompressionRatioAtLevelPrefix },
	};

	state std::unordered_map<std::string, uint64_t> readIteratorPoolStats = {
		{ "NumReadIteratorsCreated", 0 },
		{ "NumTimesReadIteratorsReused", 0 },
	};

	loop {
		wait(delay(SERVER_KNOBS->ROCKSDB_METRICS_DELAY));
		TraceEvent e("RocksDBMetrics", id);
		uint64_t stat;
		for (auto& [name, ticker, cum] : tickerStats) {
			stat = statistics->getTickerCount(ticker);
			e.detail(name, stat - cum);
			cum = stat;
		}

		// None of the histogramStats are enabled unless the ROCKSDB_STATS_LEVEL > kExceptHistogramOrTimers(1)
		// Refer StatsLevel: https://github.com/facebook/rocksdb/blob/main/include/rocksdb/statistics.h#L594
		if (SERVER_KNOBS->ROCKSDB_STATS_LEVEL > rocksdb::kExceptHistogramOrTimers) {
			for (auto& [name, histogram] : histogramStats) {
				rocksdb::HistogramData histogram_data;
				statistics->histogramData(histogram, &histogram_data);
				e.detail(format("%s%s", name, "P95"), histogram_data.percentile95);
				e.detail(format("%s%s", name, "P99"), histogram_data.percentile99);
			}
		}

		for (const auto& [name, property] : intPropertyStats) {
			stat = 0;
			// GetAggregatedIntProperty gets the aggregated int property from all column families.
			ASSERT(db->GetAggregatedIntProperty(property, &stat));
			e.detail(name, stat);
		}

		std::string propValue;
		for (const auto& [name, property] : strPropertyStats) {
			propValue = "";
			ASSERT(db->GetProperty(cf, property, &propValue));
			e.detail(name, propValue);
		}

		rocksdb::ColumnFamilyMetaData cf_meta_data;
		db->GetColumnFamilyMetaData(cf, &cf_meta_data);
		int numLevels = static_cast<int>(cf_meta_data.levels.size());
		std::string levelProp;
		for (const auto& [name, property] : levelStrPropertyStats) {
			levelProp = "";
			for (int level = 0; level < numLevels; level++) {
				propValue = "";
				ASSERT(db->GetProperty(cf, property + std::to_string(level), &propValue));
				levelProp += std::to_string(level) + ":" + propValue + (level == numLevels - 1 ? "" : ",");
			}
			e.detail(name, levelProp);
		}

		stat = readIterPool->numReadIteratorsCreated();
		e.detail("NumReadIteratorsCreated", stat - readIteratorPoolStats["NumReadIteratorsCreated"]);
		readIteratorPoolStats["NumReadIteratorsCreated"] = stat;

		stat = readIterPool->numTimesReadIteratorsReused();
		e.detail("NumTimesReadIteratorsReused", stat - readIteratorPoolStats["NumTimesReadIteratorsReused"]);
		readIteratorPoolStats["NumTimesReadIteratorsReused"] = stat;

		counters->cc.logToTraceEvent(e);

		if (SERVER_KNOBS->ROCKSDB_PERFCONTEXT_ENABLE) {
			perfContextMetrics->log(true);
		}
	}
}

void logRocksDBError(UID id, const rocksdb::Status& status, const std::string& method) {
	auto level = status.IsTimedOut() ? SevWarn : SevError;
	TraceEvent e(level, "RocksDBError", id);
	e.detail("Error", status.ToString()).detail("Method", method).detail("RocksDBSeverity", status.severity());
	if (status.IsIOError()) {
		e.detail("SubCode", status.subcode());
	}
}

Error statusToError(const rocksdb::Status& s) {
	if (s.IsIOError()) {
		return io_error();
	} else if (s.IsTimedOut()) {
		return transaction_too_old();
	} else {
		return unknown_error();
	}
}

struct RocksDBKeyValueStore : IKeyValueStore {
	struct Writer : IThreadPoolReceiver {
		DB& db;
		CF& cf;

		UID id;
		std::shared_ptr<rocksdb::RateLimiter> rateLimiter;
		std::shared_ptr<ReadIteratorPool> readIterPool;
		std::shared_ptr<PerfContextMetrics> perfContextMetrics;
		int threadIndex;
		ThreadReturnPromiseStream<std::tuple<int, std::string, double>> metricPromiseStream;
		std::shared_ptr<SharedRocksDBState> sharedState;

		explicit Writer(DB& db,
		                CF& cf,
		                UID id,
		                std::shared_ptr<SharedRocksDBState> sharedState,
		                std::shared_ptr<ReadIteratorPool> readIterPool,
		                std::shared_ptr<PerfContextMetrics> perfContextMetrics,
		                int threadIndex)
		  : db(db), cf(cf), id(id),
		    rateLimiter(SERVER_KNOBS->ROCKSDB_WRITE_RATE_LIMITER_BYTES_PER_SEC > 0
		                    ? rocksdb::NewGenericRateLimiter(
		                          SERVER_KNOBS->ROCKSDB_WRITE_RATE_LIMITER_BYTES_PER_SEC, // rate_bytes_per_sec
		                          100 * 1000, // refill_period_us
		                          10, // fairness
		                          rocksdb::RateLimiter::Mode::kWritesOnly,
		                          SERVER_KNOBS->ROCKSDB_WRITE_RATE_LIMITER_AUTO_TUNE)
		                    : nullptr),
          readIterPool(readIterPool),
		    perfContextMetrics(perfContextMetrics),
          threadIndex(threadIndex),
          sharedState(sharedState) {
			if (SERVER_KNOBS->ROCKSDB_PERFCONTEXT_ENABLE) {
				// Enable perf context on the same thread with the db thread
				rocksdb::SetPerfLevel(rocksdb::PerfLevel::kEnableTimeExceptForMutex);
				perfContextMetrics->reset();
			}
		}

		~Writer() override {
			if (db) {
				delete db;
			}
		}

		void init() override {}

		struct OpenAction : TypedAction<Writer, OpenAction> {
			std::string path;
			ThreadReturnPromise<Void> done;
			Optional<Future<Void>>& metrics;
			const FlowLock* readLock;
			const FlowLock* fetchLock;
			std::shared_ptr<RocksDBErrorListener> errorListener;
			Counters& counters;
			OpenAction(std::string path,
			           Optional<Future<Void>>& metrics,
			           const FlowLock* readLock,
			           const FlowLock* fetchLock,
			           std::shared_ptr<RocksDBErrorListener> errorListener,
			           Counters& counters)
			  : path(std::move(path)), metrics(metrics), readLock(readLock), fetchLock(fetchLock),
			    errorListener(errorListener), counters(counters) {}

			double getTimeEstimate() const override { return SERVER_KNOBS->COMMIT_TIME_ESTIMATE; }
		};
		void action(OpenAction& a) {
			ASSERT(cf == nullptr);

			std::vector<std::string> columnFamilies;
			rocksdb::Options options = getOptions();
			rocksdb::Status status = rocksdb::DB::ListColumnFamilies(options, a.path, &columnFamilies);
			if (std::find(columnFamilies.begin(), columnFamilies.end(), "default") == columnFamilies.end()) {
				columnFamilies.push_back("default");
			}

			rocksdb::ColumnFamilyOptions cfOptions = getCFOptions();
			std::vector<rocksdb::ColumnFamilyDescriptor> descriptors;
			for (const std::string& name : columnFamilies) {
				descriptors.push_back(rocksdb::ColumnFamilyDescriptor{ name, cfOptions });
			}

			options.listeners.push_back(a.errorListener);
			if (SERVER_KNOBS->ROCKSDB_WRITE_RATE_LIMITER_BYTES_PER_SEC > 0) {
				options.rate_limiter = rateLimiter;
			}

			std::vector<rocksdb::ColumnFamilyHandle*> handles;
			status = rocksdb::DB::Open(options, a.path, descriptors, &handles, &db);

			if (!status.ok()) {
				logRocksDBError(id, status, "Open");
				a.done.sendError(statusToError(status));
				return;
			}

			for (rocksdb::ColumnFamilyHandle* handle : handles) {
				if (handle->GetName() == SERVER_KNOBS->DEFAULT_FDB_ROCKSDB_COLUMN_FAMILY) {
					cf = handle;
					break;
				}
			}

			if (cf == nullptr) {
				status = db->CreateColumnFamily(cfOptions, SERVER_KNOBS->DEFAULT_FDB_ROCKSDB_COLUMN_FAMILY, &cf);
				if (!status.ok()) {
					logRocksDBError(id, status, "Open");
					a.done.sendError(statusToError(status));
				}
			}

			TraceEvent(SevInfo, "RocksDB", id)
			    .detail("Path", a.path)
			    .detail("Method", "Open")
			    .detail("KnobRocksDBWriteRateLimiterBytesPerSec",
			            SERVER_KNOBS->ROCKSDB_WRITE_RATE_LIMITER_BYTES_PER_SEC)
			    .detail("KnobRocksDBWriteRateLimiterAutoTune", SERVER_KNOBS->ROCKSDB_WRITE_RATE_LIMITER_AUTO_TUNE)
			    .detail("ColumnFamily", cf->GetName());
			if (g_network->isSimulated()) {
				// The current thread and main thread are same when the code runs in simulation.
				// blockUntilReady() is getting the thread into deadlock state, so directly calling
				// the metricsLogger.
				a.metrics = rocksDBMetricLogger(
				                id, options.statistics, perfContextMetrics, db, readIterPool, &a.counters, cf) &&
				            flowLockLogger(id, a.readLock, a.fetchLock) && refreshReadIteratorPool(readIterPool);
			} else {
				onMainThread([&] {
					a.metrics = rocksDBMetricLogger(
					                id, options.statistics, perfContextMetrics, db, readIterPool, &a.counters, cf) &&
					            flowLockLogger(id, a.readLock, a.fetchLock) && refreshReadIteratorPool(readIterPool);
					return Future<bool>(true);
				}).blockUntilReady();
			}
			a.done.send(Void());
		}

		struct DeleteVisitor : public rocksdb::WriteBatch::Handler {
			VectorRef<KeyRangeRef>& deletes;
			Arena& arena;

			DeleteVisitor(VectorRef<KeyRangeRef>& deletes, Arena& arena) : deletes(deletes), arena(arena) {}

			rocksdb::Status DeleteRangeCF(uint32_t /*column_family_id*/,
			                              const rocksdb::Slice& begin,
			                              const rocksdb::Slice& end) override {
				KeyRangeRef kr(toStringRef(begin), toStringRef(end));
				deletes.push_back_deep(arena, kr);
				return rocksdb::Status::OK();
			}

			rocksdb::Status PutCF(uint32_t column_family_id,
			                      const rocksdb::Slice& key,
			                      const rocksdb::Slice& value) override {
				return rocksdb::Status::OK();
			}

			rocksdb::Status DeleteCF(uint32_t column_family_id, const rocksdb::Slice& key) override {
				return rocksdb::Status::OK();
			}

			rocksdb::Status SingleDeleteCF(uint32_t column_family_id, const rocksdb::Slice& key) override {
				return rocksdb::Status::OK();
			}

			rocksdb::Status MergeCF(uint32_t column_family_id,
			                        const rocksdb::Slice& key,
			                        const rocksdb::Slice& value) override {
				return rocksdb::Status::OK();
			}
		};

		struct CommitAction : TypedAction<Writer, CommitAction> {
			std::unique_ptr<rocksdb::WriteBatch> batchToCommit;
			ThreadReturnPromise<Void> done;
			double startTime;
			bool getHistograms;
			double getTimeEstimate() const override { return SERVER_KNOBS->COMMIT_TIME_ESTIMATE; }
			CommitAction() : startTime(timer_monotonic()) {
				if (deterministicRandom()->random01() < SERVER_KNOBS->ROCKSDB_HISTOGRAMS_SAMPLE_RATE) {
					getHistograms = true;
				} else {
					getHistograms = false;
				}
			}
		};
		void action(CommitAction& a) {
			bool doPerfContextMetrics =
			    SERVER_KNOBS->ROCKSDB_PERFCONTEXT_ENABLE &&
			    (deterministicRandom()->random01() < SERVER_KNOBS->ROCKSDB_PERFCONTEXT_SAMPLE_RATE);
			if (doPerfContextMetrics) {
				perfContextMetrics->reset();
			}
			double commitBeginTime = timer_monotonic();
			sharedState->commitQueueLatency.addMeasurement(commitBeginTime - a.startTime);
			if (a.getHistograms) {
				metricPromiseStream.send(std::make_tuple(
				    threadIndex, ROCKSDB_COMMIT_QUEUEWAIT_HISTOGRAM.toString(), commitBeginTime - a.startTime));
			}
			Standalone<VectorRef<KeyRangeRef>> deletes;
			if (SERVER_KNOBS->ROCKSDB_SUGGEST_COMPACT_CLEAR_RANGE) {
				DeleteVisitor dv(deletes, deletes.arena());
				rocksdb::Status s = a.batchToCommit->Iterate(&dv);
				if (!s.ok()) {
					logRocksDBError(id, s, "CommitDeleteVisitor");
					a.done.sendError(statusToError(s));
					return;
				}
				// If there are any range deletes, we should have added them to be deleted.
				ASSERT(!deletes.empty() || !a.batchToCommit->HasDeleteRange());
			}

			rocksdb::WriteOptions options;
			options.sync = !SERVER_KNOBS->ROCKSDB_UNSAFE_AUTO_FSYNC;
			if (SERVER_KNOBS->ROCKSDB_DISABLE_WAL_EXPERIMENTAL) {
				options.disableWAL = true;
				options.sync = false;
			}

			double writeBeginTime = timer_monotonic();
			if (rateLimiter) {
				// Controls the total write rate of compaction and flush in bytes per second.
				// Request for batchToCommit bytes. If this request cannot be satisfied, the call is blocked.
				rateLimiter->Request(a.batchToCommit->GetDataSize() /* bytes */, rocksdb::Env::IO_HIGH);
			}
			rocksdb::Status s = db->Write(options, a.batchToCommit.get());
			readIterPool->update();
			double currTime = timer_monotonic();
			sharedState->dbWriteLatency.addMeasurement(currTime - writeBeginTime);
			if (a.getHistograms) {
				metricPromiseStream.send(
				    std::make_tuple(threadIndex, ROCKSDB_WRITE_HISTOGRAM.toString(), currTime - writeBeginTime));
			}

			if (!s.ok()) {
				logRocksDBError(id, s, "Commit");
				a.done.sendError(statusToError(s));
			} else {
				a.done.send(Void());

				if (SERVER_KNOBS->ROCKSDB_SUGGEST_COMPACT_CLEAR_RANGE) {
					double compactRangeBeginTime = a.getHistograms ? timer_monotonic() : 0;
					for (const auto& keyRange : deletes) {
						auto begin = toSlice(keyRange.begin);
						auto end = toSlice(keyRange.end);
						ASSERT(db->SuggestCompactRange(cf, &begin, &end).ok());
					}
					if (a.getHistograms) {
						metricPromiseStream.send(std::make_tuple(threadIndex,
						                                         ROCKSDB_DELETE_COMPACTRANGE_HISTOGRAM.toString(),
						                                         timer_monotonic() - compactRangeBeginTime));
					}
				}
			}
			currTime = timer_monotonic();
			sharedState->commitLatency.addMeasurement(currTime - a.startTime);
			if (a.getHistograms) {
				metricPromiseStream.send(std::make_tuple(
				    threadIndex, ROCKSDB_COMMIT_ACTION_HISTOGRAM.toString(), currTime - commitBeginTime));
				metricPromiseStream.send(
				    std::make_tuple(threadIndex, ROCKSDB_COMMIT_LATENCY_HISTOGRAM.toString(), currTime - a.startTime));
			}
			if (doPerfContextMetrics) {
				perfContextMetrics->set(threadIndex);
			}
		}

		struct CloseAction : TypedAction<Writer, CloseAction> {
			ThreadReturnPromise<Void> done;
			std::string path;
			bool deleteOnClose;
			CloseAction(std::string path, bool deleteOnClose) : path(path), deleteOnClose(deleteOnClose) {}
			double getTimeEstimate() const override { return SERVER_KNOBS->COMMIT_TIME_ESTIMATE; }
		};
		void action(CloseAction& a) {
			readIterPool.reset();
			if (db == nullptr) {
				a.done.send(Void());
				return;
			}
			auto s = db->Close();
			if (!s.ok()) {
				logRocksDBError(id, s, "Close");
			}
			if (a.deleteOnClose) {
				std::set<std::string> columnFamilies{ "default" };
				columnFamilies.insert(SERVER_KNOBS->DEFAULT_FDB_ROCKSDB_COLUMN_FAMILY);
				std::vector<rocksdb::ColumnFamilyDescriptor> descriptors;
				for (const std::string name : columnFamilies) {
					descriptors.push_back(rocksdb::ColumnFamilyDescriptor{ name, getCFOptions() });
				}
				s = rocksdb::DestroyDB(a.path, getOptions(), descriptors);
				if (!s.ok()) {
					logRocksDBError(id, s, "Destroy");
				} else {
					TraceEvent("RocksDB", id).detail("Path", a.path).detail("Method", "Destroy");
				}
			}
			TraceEvent("RocksDB", id).detail("Path", a.path).detail("Method", "Close");
			a.done.send(Void());
		}

		struct CheckpointAction : TypedAction<Writer, CheckpointAction> {
			CheckpointAction(const CheckpointRequest& request) : request(request) {}

			double getTimeEstimate() const override { return SERVER_KNOBS->COMMIT_TIME_ESTIMATE; }

			const CheckpointRequest request;
			ThreadReturnPromise<CheckpointMetaData> reply;
		};

		void action(CheckpointAction& a) {
			TraceEvent("RocksDBServeCheckpointBegin", id)
			    .detail("MinVersion", a.request.version)
			    .detail("Range", a.request.range.toString())
			    .detail("Format", static_cast<int>(a.request.format))
			    .detail("CheckpointDir", a.request.checkpointDir);

			rocksdb::Checkpoint* checkpoint;
			rocksdb::Status s = rocksdb::Checkpoint::Create(db, &checkpoint);
			if (!s.ok()) {
				logRocksDBError(id, s, "Checkpoint");
				a.reply.sendError(statusToError(s));
				return;
			}

			rocksdb::PinnableSlice value;
			rocksdb::ReadOptions readOptions = getReadOptions();
			s = db->Get(readOptions, cf, toSlice(persistVersion), &value);

			if (!s.ok() && !s.IsNotFound()) {
				logRocksDBError(id, s, "Checkpoint");
				a.reply.sendError(statusToError(s));
				return;
			}

			const Version version = s.IsNotFound()
			                            ? latestVersion
			                            : BinaryReader::fromStringRef<Version>(toStringRef(value), Unversioned());

			TraceEvent("RocksDBServeCheckpointVersion", id)
			    .detail("CheckpointVersion", a.request.version)
			    .detail("PersistVersion", version);

			// TODO: set the range as the actual shard range.
			CheckpointMetaData res(version, a.request.range, a.request.format, a.request.checkpointID);
			const std::string& checkpointDir = a.request.checkpointDir;

			if (a.request.format == RocksDBColumnFamily) {
				rocksdb::ExportImportFilesMetaData* pMetadata;
				platform::eraseDirectoryRecursive(checkpointDir);
				const std::string cwd = platform::getWorkingDirectory() + "/";
				s = checkpoint->ExportColumnFamily(cf, checkpointDir, &pMetadata);

				if (!s.ok()) {
					logRocksDBError(id, s, "Checkpoint");
					a.reply.sendError(statusToError(s));
					return;
				}

				populateMetaData(&res, *pMetadata);
				delete pMetadata;
				TraceEvent("RocksDBServeCheckpointSuccess", id)
				    .detail("CheckpointMetaData", res.toString())
				    .detail("RocksDBCF", getRocksCF(res).toString());
			} else {
				throw not_implemented();
			}

			res.setState(CheckpointMetaData::Complete);
			a.reply.send(res);
		}

		struct RestoreAction : TypedAction<Writer, RestoreAction> {
			RestoreAction(const std::string& path, const std::vector<CheckpointMetaData>& checkpoints)
			  : path(path), checkpoints(checkpoints) {}

			double getTimeEstimate() const override { return SERVER_KNOBS->COMMIT_TIME_ESTIMATE; }

			const std::string path;
			const std::vector<CheckpointMetaData> checkpoints;
			ThreadReturnPromise<Void> done;
		};

		void action(RestoreAction& a) {
			TraceEvent("RocksDBServeRestoreBegin", id).detail("Path", a.path);

			// TODO: Fail gracefully.
			ASSERT(!a.checkpoints.empty());

			if (a.checkpoints[0].format == RocksDBColumnFamily) {
				ASSERT_EQ(a.checkpoints.size(), 1);
				TraceEvent("RocksDBServeRestoreCF", id)
				    .detail("Path", a.path)
				    .detail("Checkpoint", a.checkpoints[0].toString())
				    .detail("RocksDBCF", getRocksCF(a.checkpoints[0]).toString());

				auto options = getOptions();
				rocksdb::Status status = rocksdb::DB::Open(options, a.path, &db);

				if (!status.ok()) {
					logRocksDBError(id, status, "Restore");
					a.done.sendError(statusToError(status));
					return;
				}

				rocksdb::ExportImportFilesMetaData metaData = getMetaData(a.checkpoints[0]);
				rocksdb::ImportColumnFamilyOptions importOptions;
				importOptions.move_files = true;
				status = db->CreateColumnFamilyWithImport(
				    getCFOptions(), SERVER_KNOBS->DEFAULT_FDB_ROCKSDB_COLUMN_FAMILY, importOptions, metaData, &cf);

				if (!status.ok()) {
					logRocksDBError(id, status, "Restore");
					a.done.sendError(statusToError(status));
				} else {
					TraceEvent(SevInfo, "RocksDB", id).detail("Path", a.path).detail("Method", "Restore");
					a.done.send(Void());
				}
			} else {
				throw not_implemented();
			}
		}
	};

	struct Reader : IThreadPoolReceiver {
		UID id;
		DB& db;
		CF& cf;
		std::shared_ptr<SharedRocksDBState> sharedState;
		double readValueTimeout;
		double readValuePrefixTimeout;
		double readRangeTimeout;
		std::shared_ptr<ReadIteratorPool> readIterPool;
		std::shared_ptr<PerfContextMetrics> perfContextMetrics;
		int threadIndex;
		ThreadReturnPromiseStream<std::tuple<int, std::string, double>> metricPromiseStream;

		explicit Reader(UID id,
		                DB& db,
		                CF& cf,
		                std::shared_ptr<SharedRocksDBState> sharedState,
		                std::shared_ptr<ReadIteratorPool> readIterPool,
		                std::shared_ptr<PerfContextMetrics> perfContextMetrics,
		                int threadIndex)
		  : id(id), db(db), cf(cf), sharedState(sharedState), readIterPool(readIterPool),
		    perfContextMetrics(perfContextMetrics), threadIndex(threadIndex) {
			if (g_network->isSimulated()) {
				// In simulation, increasing the read operation timeouts to 5 minutes, as some of the tests have
				// very high load and single read thread cannot process all the load within the timeouts.
				readValueTimeout = 5 * 60;
				readValuePrefixTimeout = 5 * 60;
				readRangeTimeout = 5 * 60;
			} else {
				readValueTimeout = SERVER_KNOBS->ROCKSDB_READ_VALUE_TIMEOUT;
				readValuePrefixTimeout = SERVER_KNOBS->ROCKSDB_READ_VALUE_PREFIX_TIMEOUT;
				readRangeTimeout = SERVER_KNOBS->ROCKSDB_READ_RANGE_TIMEOUT;
			}
			if (SERVER_KNOBS->ROCKSDB_PERFCONTEXT_ENABLE) {
				// Enable perf context on the same thread with the db thread
				rocksdb::SetPerfLevel(rocksdb::PerfLevel::kEnableTimeExceptForMutex);
				perfContextMetrics->reset();
			}
		}

		void init() override {}

		struct ReadValueAction : TypedAction<Reader, ReadValueAction> {
			Key key;
			Optional<UID> debugID;
			double startTime;
			bool getHistograms;
			ThreadReturnPromise<Optional<Value>> result;
			ReadValueAction(KeyRef key, Optional<UID> debugID)
			  : key(key), debugID(debugID), startTime(timer_monotonic()),
			    getHistograms(
			        (deterministicRandom()->random01() < SERVER_KNOBS->ROCKSDB_HISTOGRAMS_SAMPLE_RATE) ? true : false),
			    result(static_cast<TaskPriority>(SERVER_KNOBS->ROCKSDB_THREAD_PROMISE_PRIORITY)) {}
			double getTimeEstimate() const override { return SERVER_KNOBS->READ_VALUE_TIME_ESTIMATE; }
		};
		void action(ReadValueAction& a) {
			ASSERT(cf != nullptr);
			bool doPerfContextMetrics =
			    SERVER_KNOBS->ROCKSDB_PERFCONTEXT_ENABLE &&
			    (deterministicRandom()->random01() < SERVER_KNOBS->ROCKSDB_PERFCONTEXT_SAMPLE_RATE);
			if (doPerfContextMetrics) {
				perfContextMetrics->reset();
			}
			double readBeginTime = timer_monotonic();
			if (a.getHistograms) {
				metricPromiseStream.send(std::make_tuple(
				    threadIndex, ROCKSDB_READVALUE_QUEUEWAIT_HISTOGRAM.toString(), readBeginTime - a.startTime));
			}
			sharedState->readQueueLatency[threadIndex]->addMeasurement(readBeginTime - a.startTime);
			Optional<TraceBatch> traceBatch;
			if (a.debugID.present()) {
				traceBatch = { TraceBatch{} };
				traceBatch.get().addEvent("GetValueDebug", a.debugID.get().first(), "Reader.Before");
			}
			if (readBeginTime - a.startTime > readValueTimeout) {
				TraceEvent(SevWarn, "KVSTimeout", id)
				    .detail("Error", "Read value request timedout")
				    .detail("Method", "ReadValueAction")
				    .detail("TimeoutValue", readValueTimeout);
				a.result.sendError(transaction_too_old());
				return;
			}

			rocksdb::PinnableSlice value;
			auto options = getReadOptions();
			uint64_t deadlineMircos =
			    db->GetEnv()->NowMicros() + (readValueTimeout - (readBeginTime - a.startTime)) * 1000000;
			std::chrono::seconds deadlineSeconds(deadlineMircos / 1000000);
			options.deadline = std::chrono::duration_cast<std::chrono::microseconds>(deadlineSeconds);

			double dbGetBeginTime = a.getHistograms ? timer_monotonic() : 0;
			auto s = db->Get(options, cf, toSlice(a.key), &value);
			if (!s.ok() && !s.IsNotFound()) {
				logRocksDBError(id, s, "ReadValue");
				a.result.sendError(statusToError(s));
				return;
			}

			const double endTime = timer_monotonic();
			if (a.getHistograms) {
				metricPromiseStream.send(
				    std::make_tuple(threadIndex, ROCKSDB_READVALUE_GET_HISTOGRAM.toString(), endTime - dbGetBeginTime));
			}
			sharedState->readLatency[threadIndex]->addMeasurement(endTime - readBeginTime);

			if (a.debugID.present()) {
				traceBatch.get().addEvent("GetValueDebug", a.debugID.get().first(), "Reader.After");
				traceBatch.get().dump();
			}
			if (s.ok()) {
				a.result.send(Value(toStringRef(value)));
			} else if (s.IsNotFound()) {
				a.result.send(Optional<Value>());
			} else {
				logRocksDBError(id, s, "ReadValue");
				a.result.sendError(statusToError(s));
			}

			if (a.getHistograms) {
				double currTime = timer_monotonic();
				metricPromiseStream.send(std::make_tuple(
				    threadIndex, ROCKSDB_READVALUE_ACTION_HISTOGRAM.toString(), currTime - readBeginTime));
				metricPromiseStream.send(std::make_tuple(
				    threadIndex, ROCKSDB_READVALUE_LATENCY_HISTOGRAM.toString(), currTime - a.startTime));
			}
			if (doPerfContextMetrics) {
				perfContextMetrics->set(threadIndex);
			}
		}

		struct ReadValuePrefixAction : TypedAction<Reader, ReadValuePrefixAction> {
			Key key;
			int maxLength;
			Optional<UID> debugID;
			double startTime;
			bool getHistograms;
			ThreadReturnPromise<Optional<Value>> result;
			ReadValuePrefixAction(Key key, int maxLength, Optional<UID> debugID)
			  : key(key), maxLength(maxLength), debugID(debugID), startTime(timer_monotonic()),
			    getHistograms(
			        (deterministicRandom()->random01() < SERVER_KNOBS->ROCKSDB_HISTOGRAMS_SAMPLE_RATE) ? true : false),
			    result(static_cast<TaskPriority>(SERVER_KNOBS->ROCKSDB_THREAD_PROMISE_PRIORITY)) {}
			double getTimeEstimate() const override { return SERVER_KNOBS->READ_VALUE_TIME_ESTIMATE; }
		};
		void action(ReadValuePrefixAction& a) {
			bool doPerfContextMetrics =
			    SERVER_KNOBS->ROCKSDB_PERFCONTEXT_ENABLE &&
			    (deterministicRandom()->random01() < SERVER_KNOBS->ROCKSDB_PERFCONTEXT_SAMPLE_RATE);
			if (doPerfContextMetrics) {
				perfContextMetrics->reset();
			}
			double readBeginTime = timer_monotonic();
			if (a.getHistograms) {
				metricPromiseStream.send(std::make_tuple(
				    threadIndex, ROCKSDB_READPREFIX_QUEUEWAIT_HISTOGRAM.toString(), readBeginTime - a.startTime));
			}
			sharedState->readQueueLatency[threadIndex]->addMeasurement(readBeginTime - a.startTime);
			Optional<TraceBatch> traceBatch;
			if (a.debugID.present()) {
				traceBatch = { TraceBatch{} };
				traceBatch.get().addEvent("GetValuePrefixDebug",
				                          a.debugID.get().first(),
				                          "Reader.Before"); //.detail("TaskID", g_network->getCurrentTask());
			}
			if (readBeginTime - a.startTime > readValuePrefixTimeout) {
				TraceEvent(SevWarn, "KVSTimeout", id)
				    .detail("Error", "Read value prefix request timedout")
				    .detail("Method", "ReadValuePrefixAction")
				    .detail("TimeoutValue", readValuePrefixTimeout);
				a.result.sendError(transaction_too_old());
				return;
			}

			rocksdb::PinnableSlice value;
			auto options = getReadOptions();
			uint64_t deadlineMircos =
			    db->GetEnv()->NowMicros() + (readValuePrefixTimeout - (readBeginTime - a.startTime)) * 1000000;
			std::chrono::seconds deadlineSeconds(deadlineMircos / 1000000);
			options.deadline = std::chrono::duration_cast<std::chrono::microseconds>(deadlineSeconds);

			double dbGetBeginTime = a.getHistograms ? timer_monotonic() : 0;
			auto s = db->Get(options, cf, toSlice(a.key), &value);
			const double endTime = timer_monotonic();
			if (a.getHistograms) {
				metricPromiseStream.send(std::make_tuple(
				    threadIndex, ROCKSDB_READPREFIX_GET_HISTOGRAM.toString(), endTime - dbGetBeginTime));
			}
			sharedState->readLatency[threadIndex]->addMeasurement(endTime - readBeginTime);

			if (a.debugID.present()) {
				traceBatch.get().addEvent("GetValuePrefixDebug",
				                          a.debugID.get().first(),
				                          "Reader.After"); //.detail("TaskID", g_network->getCurrentTask());
				traceBatch.get().dump();
			}
			if (s.ok()) {
				a.result.send(Value(StringRef(reinterpret_cast<const uint8_t*>(value.data()),
				                              std::min(value.size(), size_t(a.maxLength)))));
			} else if (s.IsNotFound()) {
				a.result.send(Optional<Value>());
			} else {
				logRocksDBError(id, s, "ReadValuePrefix");
				a.result.sendError(statusToError(s));
			}
			if (a.getHistograms) {
				double currTime = timer_monotonic();
				metricPromiseStream.send(std::make_tuple(
				    threadIndex, ROCKSDB_READPREFIX_ACTION_HISTOGRAM.toString(), currTime - readBeginTime));
				metricPromiseStream.send(std::make_tuple(
				    threadIndex, ROCKSDB_READPREFIX_LATENCY_HISTOGRAM.toString(), currTime - a.startTime));
			}
			if (doPerfContextMetrics) {
				perfContextMetrics->set(threadIndex);
			}
		}

		struct ReadRangeAction : TypedAction<Reader, ReadRangeAction>, FastAllocated<ReadRangeAction> {
			KeyRange keys;
			int rowLimit, byteLimit;
			double startTime;
			bool getHistograms;
			ThreadReturnPromise<RangeResult> result;
			Counters& counters;
			ReadRangeAction(KeyRange keys, int rowLimit, int byteLimit, Counters& counters)
			  : keys(keys), rowLimit(rowLimit), byteLimit(byteLimit), startTime(timer_monotonic()), counters(counters),
			    getHistograms(deterministicRandom()->random01() < SERVER_KNOBS->ROCKSDB_HISTOGRAMS_SAMPLE_RATE),
			    result(static_cast<TaskPriority>(SERVER_KNOBS->ROCKSDB_THREAD_PROMISE_PRIORITY)) {}
			double getTimeEstimate() const override { return SERVER_KNOBS->READ_RANGE_TIME_ESTIMATE; }
		};
		void action(ReadRangeAction& a) {
			++a.counters.rocksdbReadRangeQueries;
			bool doPerfContextMetrics =
			    SERVER_KNOBS->ROCKSDB_PERFCONTEXT_ENABLE &&
			    (deterministicRandom()->random01() < SERVER_KNOBS->ROCKSDB_PERFCONTEXT_SAMPLE_RATE);
			if (doPerfContextMetrics) {
				perfContextMetrics->reset();
			}
			double readBeginTime = timer_monotonic();
			if (a.getHistograms) {
				metricPromiseStream.send(std::make_tuple(
				    threadIndex, ROCKSDB_READRANGE_QUEUEWAIT_HISTOGRAM.toString(), readBeginTime - a.startTime));
			}
			sharedState->readQueueLatency[threadIndex]->addMeasurement(readBeginTime - a.startTime);
			if (readBeginTime - a.startTime > readRangeTimeout) {
				TraceEvent(SevWarn, "KVSTimeout", id)
				    .detail("Error", "Read range request timedout")
				    .detail("Method", "ReadRangeAction")
				    .detail("TimeoutValue", readRangeTimeout);
				a.result.sendError(transaction_too_old());
				return;
			}

			RangeResult result;
			if (a.rowLimit == 0 || a.byteLimit == 0) {
				a.result.send(result);
			}
			int accumulatedBytes = 0;
			rocksdb::Status s;
			if (a.rowLimit >= 0) {
				double iterCreationBeginTime = a.getHistograms ? timer_monotonic() : 0;
				ReadIterator readIter = readIterPool->getIterator(a.keys);
				if (a.getHistograms) {
					metricPromiseStream.send(std::make_tuple(threadIndex,
					                                         ROCKSDB_READRANGE_NEWITERATOR_HISTOGRAM.toString(),
					                                         timer_monotonic() - iterCreationBeginTime));
				}
				auto cursor = readIter.iter;
				cursor->Seek(toSlice(a.keys.begin));
				while (cursor->Valid() && toStringRef(cursor->key()) < a.keys.end) {
					KeyValueRef kv(toStringRef(cursor->key()), toStringRef(cursor->value()));
					accumulatedBytes += sizeof(KeyValueRef) + kv.expectedSize();
					result.push_back_deep(result.arena(), kv);
					// Calling `cursor->Next()` is potentially expensive, so short-circut here just in case.
					if (result.size() >= a.rowLimit || accumulatedBytes >= a.byteLimit) {
						break;
					}
					if (timer_monotonic() - a.startTime > readRangeTimeout) {
						TraceEvent(SevWarn, "KVSTimeout", id)
						    .detail("Error", "Read range request timedout")
						    .detail("Method", "ReadRangeAction")
						    .detail("TimeoutValue", readRangeTimeout);
						a.result.sendError(transaction_too_old());
						return;
					}
					cursor->Next();
				}
				s = cursor->status();
				readIterPool->returnIterator(readIter);
			} else {
				double iterCreationBeginTime = a.getHistograms ? timer_monotonic() : 0;
				ReadIterator readIter = readIterPool->getIterator(a.keys);
				if (a.getHistograms) {
					metricPromiseStream.send(std::make_tuple(threadIndex,
					                                         ROCKSDB_READRANGE_NEWITERATOR_HISTOGRAM.toString(),
					                                         timer_monotonic() - iterCreationBeginTime));
				}
				auto cursor = readIter.iter;
				cursor->SeekForPrev(toSlice(a.keys.end));
				if (cursor->Valid() && toStringRef(cursor->key()) == a.keys.end) {
					cursor->Prev();
				}
				while (cursor->Valid() && toStringRef(cursor->key()) >= a.keys.begin) {
					KeyValueRef kv(toStringRef(cursor->key()), toStringRef(cursor->value()));
					accumulatedBytes += sizeof(KeyValueRef) + kv.expectedSize();
					result.push_back_deep(result.arena(), kv);
					// Calling `cursor->Prev()` is potentially expensive, so short-circut here just in case.
					if (result.size() >= -a.rowLimit || accumulatedBytes >= a.byteLimit) {
						break;
					}
					if (timer_monotonic() - a.startTime > readRangeTimeout) {
						TraceEvent(SevWarn, "KVSTimeout", id)
						    .detail("Error", "Read range request timedout")
						    .detail("Method", "ReadRangeAction")
						    .detail("TimeoutValue", readRangeTimeout);
						a.result.sendError(transaction_too_old());
						return;
					}
					cursor->Prev();
				}
				s = cursor->status();
				readIterPool->returnIterator(readIter);
			}

			if (!s.ok()) {
				logRocksDBError(id, s, "ReadRange");
				a.result.sendError(statusToError(s));
				return;
			}
			result.more =
			    (result.size() == a.rowLimit) || (result.size() == -a.rowLimit) || (accumulatedBytes >= a.byteLimit);
			if (result.more) {
				result.readThrough = result[result.size() - 1].key;
			}
			a.result.send(result);
			// Temporarily not sampling to understand the pattern of readRange results.
			if (SERVER_KNOBS->ROCKSDB_HISTOGRAMS_SAMPLE_RATE > 0) {
				metricPromiseStream.send(std::make_tuple(
				    threadIndex, ROCKSDB_READ_RANGE_BYTES_RETURNED_HISTOGRAM.toString(), result.logicalSize()));
				metricPromiseStream.send(std::make_tuple(
				    threadIndex, ROCKSDB_READ_RANGE_KV_PAIRS_RETURNED_HISTOGRAM.toString(), result.size()));
			}
			const double endTime = timer_monotonic();
			if (a.getHistograms) {
				metricPromiseStream.send(std::make_tuple(
				    threadIndex, ROCKSDB_READRANGE_ACTION_HISTOGRAM.toString(), endTime - readBeginTime));
				metricPromiseStream.send(std::make_tuple(
				    threadIndex, ROCKSDB_READRANGE_LATENCY_HISTOGRAM.toString(), endTime - a.startTime));
			}
			sharedState->scanLatency[threadIndex]->addMeasurement(endTime - readBeginTime);
			if (doPerfContextMetrics) {
				perfContextMetrics->set(threadIndex);
			}
		}
	};

	DB db = nullptr;
	std::string path;
	UID id;
	std::shared_ptr<SharedRocksDBState> sharedState;
	std::shared_ptr<PerfContextMetrics> perfContextMetrics;
	rocksdb::ColumnFamilyHandle* defaultFdbCF = nullptr;
	Reference<IThreadPool> writeThread;
	Reference<IThreadPool> readThreads;
	std::shared_ptr<RocksDBErrorListener> errorListener;
	Future<Void> errorFuture;
	Promise<Void> closePromise;
	Future<Void> openFuture;
	std::unique_ptr<rocksdb::WriteBatch> writeBatch;
	std::set<Key> keysSet;
	Optional<Future<Void>> metrics;
	FlowLock readSemaphore;
	int numReadWaiters;
	FlowLock fetchSemaphore;
	int numFetchWaiters;
	std::shared_ptr<ReadIteratorPool> readIterPool;
	std::vector<Future<Void>> actors;
	Counters counters;

	explicit RocksDBKeyValueStore(const std::string& path, UID id)
	  : path(path), id(id), sharedState(std::make_shared<SharedRocksDBState>(id)),
	    perfContextMetrics(new PerfContextMetrics()),
       errorListener(std::make_shared<RocksDBErrorListener>(id)), errorFuture(errorListener->getFuture()),
	    readSemaphore(SERVER_KNOBS->ROCKSDB_READ_QUEUE_SOFT_MAX),
	    numReadWaiters(SERVER_KNOBS->ROCKSDB_READ_QUEUE_HARD_MAX - SERVER_KNOBS->ROCKSDB_READ_QUEUE_SOFT_MAX),
	    fetchSemaphore(SERVER_KNOBS->ROCKSDB_FETCH_QUEUE_SOFT_MAX),
	    numFetchWaiters(SERVER_KNOBS->ROCKSDB_FETCH_QUEUE_HARD_MAX - SERVER_KNOBS->ROCKSDB_FETCH_QUEUE_SOFT_MAX),
	    readIterPool(new ReadIteratorPool(id, db, defaultFdbCF)) {
		// In simluation, run the reader/writer threads as Coro threads (i.e. in the network thread. The storage engine
		// is still multi-threaded as background compaction threads are still present. Reads/writes to disk will also
		// block the network thread in a way that would be unacceptable in production but is a necessary evil here. When
		// performing the reads in background threads in simulation, the event loop thinks there is no work to do and
		// advances time faster than 1 sec/sec. By the time the blocking read actually finishes, simulation has advanced
		// time by more than 5 seconds, so every read fails with a transaction_too_old error. Doing blocking IO on the
		// main thread solves this issue. There are almost certainly better fixes, but my goal was to get a less
		// invasive change merged first and work on a more realistic version if/when we think that would provide
		// substantially more confidence in the correctness.
		// TODO: Adapt the simulation framework to not advance time quickly when background reads/writes are occurring.
		if (g_network->isSimulated()) {
			writeThread = CoroThreadPool::createThreadPool();
			readThreads = CoroThreadPool::createThreadPool();
		} else {
			writeThread = createGenericThreadPool(/*stackSize=*/0, SERVER_KNOBS->ROCKSDB_WRITER_THREAD_PRIORITY);
			readThreads = createGenericThreadPool(/*stackSize=*/0, SERVER_KNOBS->ROCKSDB_READER_THREAD_PRIORITY);
		}
		struct Writer* writer = new Writer(db,
		                                   defaultFdbCF,
		                                   id,
		                                   this->sharedState,
		                                   readIterPool,
		                                   perfContextMetrics,
		                                   SERVER_KNOBS->ROCKSDB_READ_PARALLELISM);
		if (SERVER_KNOBS->ROCKSDB_HISTOGRAMS_SAMPLE_RATE > 0) {
			actors.push_back(updateHistogram(writer->metricPromiseStream.getFuture()));
		}
		writeThread->addThread(writer, "fdb-rocksdb-wr");
		TraceEvent("RocksDBReadThreads", id)
		    .detail("KnobRocksDBReadParallelism", SERVER_KNOBS->ROCKSDB_READ_PARALLELISM);
		for (unsigned i = 0; i < SERVER_KNOBS->ROCKSDB_READ_PARALLELISM; ++i) {
			struct Reader* reader =
			    new Reader(id, db, defaultFdbCF, this->sharedState, readIterPool, perfContextMetrics, i);
			if (SERVER_KNOBS->ROCKSDB_HISTOGRAMS_SAMPLE_RATE > 0) {
				actors.push_back(updateHistogram(reader->metricPromiseStream.getFuture()));
			}
			readThreads->addThread(reader, "fdb-rocksdb-re");
		}
	}

	ACTOR Future<Void> updateHistogram(FutureStream<std::tuple<int, std::string, double>> metricFutureStream) {
		state Reference<Histogram> commitLatencyHistogram = Histogram::getHistogram(
		    ROCKSDBSTORAGE_HISTOGRAM_GROUP, ROCKSDB_COMMIT_LATENCY_HISTOGRAM, Histogram::Unit::microseconds);
		state Reference<Histogram> commitActionHistogram = Histogram::getHistogram(
		    ROCKSDBSTORAGE_HISTOGRAM_GROUP, ROCKSDB_COMMIT_ACTION_HISTOGRAM, Histogram::Unit::microseconds);
		state Reference<Histogram> commitQueueWaitHistogram = Histogram::getHistogram(
		    ROCKSDBSTORAGE_HISTOGRAM_GROUP, ROCKSDB_COMMIT_QUEUEWAIT_HISTOGRAM, Histogram::Unit::microseconds);
		state Reference<Histogram> writeHistogram = Histogram::getHistogram(
		    ROCKSDBSTORAGE_HISTOGRAM_GROUP, ROCKSDB_WRITE_HISTOGRAM, Histogram::Unit::microseconds);
		state Reference<Histogram> deleteCompactRangeHistogram = Histogram::getHistogram(
		    ROCKSDBSTORAGE_HISTOGRAM_GROUP, ROCKSDB_DELETE_COMPACTRANGE_HISTOGRAM, Histogram::Unit::microseconds);
		state Reference<Histogram> readRangeLatencyHistogram = Histogram::getHistogram(
		    ROCKSDBSTORAGE_HISTOGRAM_GROUP, ROCKSDB_READRANGE_LATENCY_HISTOGRAM, Histogram::Unit::microseconds);
		state Reference<Histogram> readValueLatencyHistogram = Histogram::getHistogram(
		    ROCKSDBSTORAGE_HISTOGRAM_GROUP, ROCKSDB_READVALUE_LATENCY_HISTOGRAM, Histogram::Unit::microseconds);
		state Reference<Histogram> readPrefixLatencyHistogram = Histogram::getHistogram(
		    ROCKSDBSTORAGE_HISTOGRAM_GROUP, ROCKSDB_READPREFIX_LATENCY_HISTOGRAM, Histogram::Unit::microseconds);
		state Reference<Histogram> readRangeActionHistogram = Histogram::getHistogram(
		    ROCKSDBSTORAGE_HISTOGRAM_GROUP, ROCKSDB_READRANGE_ACTION_HISTOGRAM, Histogram::Unit::microseconds);
		state Reference<Histogram> readValueActionHistogram = Histogram::getHistogram(
		    ROCKSDBSTORAGE_HISTOGRAM_GROUP, ROCKSDB_READVALUE_ACTION_HISTOGRAM, Histogram::Unit::microseconds);
		state Reference<Histogram> readPrefixActionHistogram = Histogram::getHistogram(
		    ROCKSDBSTORAGE_HISTOGRAM_GROUP, ROCKSDB_READPREFIX_ACTION_HISTOGRAM, Histogram::Unit::microseconds);
		state Reference<Histogram> readRangeQueueWaitHistogram = Histogram::getHistogram(
		    ROCKSDBSTORAGE_HISTOGRAM_GROUP, ROCKSDB_READRANGE_QUEUEWAIT_HISTOGRAM, Histogram::Unit::microseconds);
		state Reference<Histogram> readValueQueueWaitHistogram = Histogram::getHistogram(
		    ROCKSDBSTORAGE_HISTOGRAM_GROUP, ROCKSDB_READVALUE_QUEUEWAIT_HISTOGRAM, Histogram::Unit::microseconds);
		state Reference<Histogram> readPrefixQueueWaitHistogram = Histogram::getHistogram(
		    ROCKSDBSTORAGE_HISTOGRAM_GROUP, ROCKSDB_READPREFIX_QUEUEWAIT_HISTOGRAM, Histogram::Unit::microseconds);
		state Reference<Histogram> readRangeNewIteratorHistogram = Histogram::getHistogram(
		    ROCKSDBSTORAGE_HISTOGRAM_GROUP, ROCKSDB_READRANGE_NEWITERATOR_HISTOGRAM, Histogram::Unit::microseconds);
		state Reference<Histogram> readValueGetHistogram = Histogram::getHistogram(
		    ROCKSDBSTORAGE_HISTOGRAM_GROUP, ROCKSDB_READVALUE_GET_HISTOGRAM, Histogram::Unit::microseconds);
		state Reference<Histogram> readPrefixGetHistogram = Histogram::getHistogram(
		    ROCKSDBSTORAGE_HISTOGRAM_GROUP, ROCKSDB_READPREFIX_GET_HISTOGRAM, Histogram::Unit::microseconds);
		state Reference<Histogram> rocksdbReadRangeBytesReturnedHistogram = Histogram::getHistogram(
		    ROCKSDBSTORAGE_HISTOGRAM_GROUP, ROCKSDB_READ_RANGE_BYTES_RETURNED_HISTOGRAM, Histogram::Unit::bytes);
		state Reference<Histogram> rocksdbReadRangeKVPairsReturnedHistogram = Histogram::getHistogram(
		    ROCKSDBSTORAGE_HISTOGRAM_GROUP, ROCKSDB_READ_RANGE_KV_PAIRS_RETURNED_HISTOGRAM, Histogram::Unit::bytes);
		loop {
			choose {
				when(std::tuple<int, std::string, double> measure = waitNext(metricFutureStream)) {
					std::string metricName = std::get<1>(measure);
					double metricValue = std::get<2>(measure);
					if (metricName == ROCKSDB_COMMIT_LATENCY_HISTOGRAM.toString()) {
						commitLatencyHistogram->sampleSeconds(metricValue);
					} else if (metricName == ROCKSDB_COMMIT_ACTION_HISTOGRAM.toString()) {
						commitActionHistogram->sampleSeconds(metricValue);
					} else if (metricName == ROCKSDB_COMMIT_QUEUEWAIT_HISTOGRAM.toString()) {
						commitQueueWaitHistogram->sampleSeconds(metricValue);
					} else if (metricName == ROCKSDB_WRITE_HISTOGRAM.toString()) {
						writeHistogram->sampleSeconds(metricValue);
					} else if (metricName == ROCKSDB_DELETE_COMPACTRANGE_HISTOGRAM.toString()) {
						deleteCompactRangeHistogram->sampleSeconds(metricValue);
					} else if (metricName == ROCKSDB_READRANGE_LATENCY_HISTOGRAM.toString()) {
						readRangeLatencyHistogram->sampleSeconds(metricValue);
					} else if (metricName == ROCKSDB_READVALUE_LATENCY_HISTOGRAM.toString()) {
						readValueLatencyHistogram->sampleSeconds(metricValue);
					} else if (metricName == ROCKSDB_READPREFIX_LATENCY_HISTOGRAM.toString()) {
						readPrefixLatencyHistogram->sampleSeconds(metricValue);
					} else if (metricName == ROCKSDB_READRANGE_ACTION_HISTOGRAM.toString()) {
						readRangeActionHistogram->sampleSeconds(metricValue);
					} else if (metricName == ROCKSDB_READVALUE_ACTION_HISTOGRAM.toString()) {
						readValueActionHistogram->sampleSeconds(metricValue);
					} else if (metricName == ROCKSDB_READPREFIX_ACTION_HISTOGRAM.toString()) {
						readPrefixActionHistogram->sampleSeconds(metricValue);
					} else if (metricName == ROCKSDB_READRANGE_QUEUEWAIT_HISTOGRAM.toString()) {
						readRangeQueueWaitHistogram->sampleSeconds(metricValue);
					} else if (metricName == ROCKSDB_READVALUE_QUEUEWAIT_HISTOGRAM.toString()) {
						readValueQueueWaitHistogram->sampleSeconds(metricValue);
					} else if (metricName == ROCKSDB_READPREFIX_QUEUEWAIT_HISTOGRAM.toString()) {
						readPrefixQueueWaitHistogram->sampleSeconds(metricValue);
					} else if (metricName == ROCKSDB_READRANGE_NEWITERATOR_HISTOGRAM.toString()) {
						readRangeNewIteratorHistogram->sampleSeconds(metricValue);
					} else if (metricName == ROCKSDB_READVALUE_GET_HISTOGRAM.toString()) {
						readValueGetHistogram->sampleSeconds(metricValue);
					} else if (metricName == ROCKSDB_READPREFIX_GET_HISTOGRAM.toString()) {
						readPrefixGetHistogram->sampleSeconds(metricValue);
					} else if (metricName == ROCKSDB_READ_RANGE_BYTES_RETURNED_HISTOGRAM.toString()) {
						rocksdbReadRangeBytesReturnedHistogram->sample(metricValue);
					} else if (metricName == ROCKSDB_READ_RANGE_KV_PAIRS_RETURNED_HISTOGRAM.toString()) {
						rocksdbReadRangeKVPairsReturnedHistogram->sample(metricValue);
					} else {
						UNREACHABLE();
					}
				}
			}
		}
	}

	Future<Void> getError() const override { return errorFuture; }

	ACTOR static void doClose(RocksDBKeyValueStore* self, bool deleteOnClose) {
		// The metrics future retains a reference to the DB, so stop it before we delete it.
		self->metrics.reset();

		wait(self->readThreads->stop());
		self->readIterPool.reset();
		auto a = new Writer::CloseAction(self->path, deleteOnClose);
		auto f = a->done.getFuture();
		self->writeThread->post(a);
		wait(f);
		wait(self->writeThread->stop());
		if (self->closePromise.canBeSet())
			self->closePromise.send(Void());
		delete self;
	}

	Future<Void> onClosed() const override { return closePromise.getFuture(); }

	void dispose() override { doClose(this, true); }

	void close() override { doClose(this, false); }

	KeyValueStoreType getType() const override { return KeyValueStoreType(KeyValueStoreType::SSD_ROCKSDB_V1); }

	Future<Void> init() override {
		if (openFuture.isValid()) {
			return openFuture;
		}
		auto a = std::make_unique<Writer::OpenAction>(
		    path, metrics, &readSemaphore, &fetchSemaphore, errorListener, counters);
		openFuture = a->done.getFuture();
		writeThread->post(a.release());
		return openFuture;
	}

	void set(KeyValueRef kv, const Arena*) override {
		if (writeBatch == nullptr) {
			writeBatch.reset(new rocksdb::WriteBatch());
			keysSet.clear();
		}
		ASSERT(defaultFdbCF != nullptr);
		writeBatch->Put(defaultFdbCF, toSlice(kv.key), toSlice(kv.value));
		if (SERVER_KNOBS->ROCKSDB_SINGLEKEY_DELETES_ON_CLEARRANGE) {
			keysSet.insert(kv.key);
		}
	}

	void clear(KeyRangeRef keyRange, const StorageServerMetrics* storageMetrics, const Arena*) override {
		if (writeBatch == nullptr) {
			writeBatch.reset(new rocksdb::WriteBatch());
			keysSet.clear();
		}

		ASSERT(defaultFdbCF != nullptr);
		// Number of deletes to rocksdb = counters.deleteKeyReqs + convertedDeleteKeyReqs;
		// Number of deleteRanges to rocksdb = counters.deleteRangeReqs - counters.convertedDeleteRangeReqs;
		if (keyRange.singleKeyRange()) {
			writeBatch->Delete(defaultFdbCF, toSlice(keyRange.begin));
			++counters.deleteKeyReqs;
		} else {
			++counters.deleteRangeReqs;
			if (SERVER_KNOBS->ROCKSDB_SINGLEKEY_DELETES_ON_CLEARRANGE && storageMetrics != nullptr &&
			    storageMetrics->byteSample.getEstimate(keyRange) <
			        SERVER_KNOBS->ROCKSDB_SINGLEKEY_DELETES_BYTES_LIMIT) {
				++counters.convertedDeleteRangeReqs;
				rocksdb::ReadOptions options = getReadOptions();
				auto beginSlice = toSlice(keyRange.begin);
				auto endSlice = toSlice(keyRange.end);
				options.iterate_lower_bound = &beginSlice;
				options.iterate_upper_bound = &endSlice;
				auto cursor = std::unique_ptr<rocksdb::Iterator>(db->NewIterator(options, defaultFdbCF));
				cursor->Seek(toSlice(keyRange.begin));
				while (cursor->Valid() && toStringRef(cursor->key()) < keyRange.end) {
					writeBatch->Delete(defaultFdbCF, cursor->key());
					++counters.convertedDeleteKeyReqs;
					cursor->Next();
				}
				if (!cursor->status().ok()) {
					// if readrange iteration fails, then do a deleteRange.
					writeBatch->DeleteRange(defaultFdbCF, toSlice(keyRange.begin), toSlice(keyRange.end));
				} else {
					auto it = keysSet.lower_bound(keyRange.begin);
					while (it != keysSet.end() && *it < keyRange.end) {
						writeBatch->Delete(defaultFdbCF, toSlice(*it));
						++counters.convertedDeleteKeyReqs;
						it++;
					}
				}
			} else {
				writeBatch->DeleteRange(defaultFdbCF, toSlice(keyRange.begin), toSlice(keyRange.end));
			}
		}
	}

	// Checks and waits for few seconds if rocskdb is overloaded.
	ACTOR Future<Void> checkRocksdbState(RocksDBKeyValueStore* self) {
		state uint64_t estPendCompactBytes;
		state int count = SERVER_KNOBS->ROCKSDB_CAN_COMMIT_DELAY_TIMES_ON_OVERLOAD;
		self->db->GetAggregatedIntProperty(rocksdb::DB::Properties::kEstimatePendingCompactionBytes,
		                                   &estPendCompactBytes);
		while (count && estPendCompactBytes > SERVER_KNOBS->ROCKSDB_CAN_COMMIT_COMPACT_BYTES_LIMIT) {
			wait(delay(SERVER_KNOBS->ROCKSDB_CAN_COMMIT_DELAY_ON_OVERLOAD));
			count--;
			self->db->GetAggregatedIntProperty(rocksdb::DB::Properties::kEstimatePendingCompactionBytes,
			                                   &estPendCompactBytes);
		}

		return Void();
	}

	Future<Void> canCommit() override { return checkRocksdbState(this); }

	Future<Void> commit(bool) override {
		// If there is nothing to write, don't write.
		if (writeBatch == nullptr) {
			return Void();
		}
		auto a = new Writer::CommitAction();
		a->batchToCommit = std::move(writeBatch);
		keysSet.clear();
		auto res = a->done.getFuture();
		writeThread->post(a);
		return res;
	}

	void checkWaiters(const FlowLock& semaphore, int maxWaiters) {
		if (semaphore.waiters() > maxWaiters) {
			++counters.immediateThrottle;
			throw server_overloaded();
		}
	}

	// We don't throttle eager reads and reads to the FF keyspace because FDB struggles when those reads fail.
	// Thus far, they have been low enough volume to not cause an issue.
	static bool shouldThrottle(IKeyValueStore::ReadType type, KeyRef key) {
		return type != IKeyValueStore::ReadType::EAGER && !(key.startsWith(systemKeys.begin));
	}

	ACTOR template <class Action>
	static Future<Optional<Value>> read(Action* action, FlowLock* semaphore, IThreadPool* pool, Counter* counter) {
		state std::unique_ptr<Action> a(action);
		state Optional<Void> slot = wait(timeout(semaphore->take(), SERVER_KNOBS->ROCKSDB_READ_QUEUE_WAIT));
		if (!slot.present()) {
			++(*counter);
			throw server_overloaded();
		}

		state FlowLock::Releaser release(*semaphore);

		auto fut = a->result.getFuture();
		pool->post(a.release());
		Optional<Value> result = wait(fut);

		return result;
	}

	Future<Optional<Value>> readValue(KeyRef key, IKeyValueStore::ReadType type, Optional<UID> debugID) override {
		if (!shouldThrottle(type, key)) {
			auto a = new Reader::ReadValueAction(key, debugID);
			auto res = a->result.getFuture();
			readThreads->post(a);
			return res;
		}

		auto& semaphore = (type == IKeyValueStore::ReadType::FETCH) ? fetchSemaphore : readSemaphore;
		int maxWaiters = (type == IKeyValueStore::ReadType::FETCH) ? numFetchWaiters : numReadWaiters;

		checkWaiters(semaphore, maxWaiters);
		auto a = std::make_unique<Reader::ReadValueAction>(key, debugID);
		return read(a.release(), &semaphore, readThreads.getPtr(), &counters.failedToAcquire);
	}

	Future<Optional<Value>> readValuePrefix(KeyRef key,
	                                        int maxLength,
	                                        IKeyValueStore::ReadType type,
	                                        Optional<UID> debugID) override {
		if (!shouldThrottle(type, key)) {
			auto a = new Reader::ReadValuePrefixAction(key, maxLength, debugID);
			auto res = a->result.getFuture();
			readThreads->post(a);
			return res;
		}

		auto& semaphore = (type == IKeyValueStore::ReadType::FETCH) ? fetchSemaphore : readSemaphore;
		int maxWaiters = (type == IKeyValueStore::ReadType::FETCH) ? numFetchWaiters : numReadWaiters;

		checkWaiters(semaphore, maxWaiters);
		auto a = std::make_unique<Reader::ReadValuePrefixAction>(key, maxLength, debugID);
		return read(a.release(), &semaphore, readThreads.getPtr(), &counters.failedToAcquire);
	}

	ACTOR static Future<Standalone<RangeResultRef>> read(Reader::ReadRangeAction* action,
	                                                     FlowLock* semaphore,
	                                                     IThreadPool* pool,
	                                                     Counter* counter) {
		state std::unique_ptr<Reader::ReadRangeAction> a(action);
		state Optional<Void> slot = wait(timeout(semaphore->take(), SERVER_KNOBS->ROCKSDB_READ_QUEUE_WAIT));
		if (!slot.present()) {
			++(*counter);
			throw server_overloaded();
		}

		state FlowLock::Releaser release(*semaphore);

		auto fut = a->result.getFuture();
		pool->post(a.release());
		Standalone<RangeResultRef> result = wait(fut);

		return result;
	}

	Future<RangeResult> readRange(KeyRangeRef keys,
	                              int rowLimit,
	                              int byteLimit,
	                              IKeyValueStore::ReadType type) override {
		if (!shouldThrottle(type, keys.begin)) {
			auto a = new Reader::ReadRangeAction(keys, rowLimit, byteLimit, counters);
			auto res = a->result.getFuture();
			readThreads->post(a);
			return res;
		}

		auto& semaphore = (type == IKeyValueStore::ReadType::FETCH) ? fetchSemaphore : readSemaphore;
		int maxWaiters = (type == IKeyValueStore::ReadType::FETCH) ? numFetchWaiters : numReadWaiters;

		checkWaiters(semaphore, maxWaiters);
		auto a = std::make_unique<Reader::ReadRangeAction>(keys, rowLimit, byteLimit, counters);
		return read(a.release(), &semaphore, readThreads.getPtr(), &counters.failedToAcquire);
	}

	StorageBytes getStorageBytes() const override {
		uint64_t live = 0;
		ASSERT(db->GetAggregatedIntProperty(rocksdb::DB::Properties::kLiveSstFilesSize, &live));

		int64_t free;
		int64_t total;
		g_network->getDiskBytes(path, free, total);

		return StorageBytes(free, total, live, free);
	}

	Future<CheckpointMetaData> checkpoint(const CheckpointRequest& request) override {
		auto a = new Writer::CheckpointAction(request);

		auto res = a->reply.getFuture();
		writeThread->post(a);
		return res;
	}

	Future<Void> restore(const std::vector<CheckpointMetaData>& checkpoints) override {
		auto a = new Writer::RestoreAction(path, checkpoints);
		auto res = a->done.getFuture();
		writeThread->post(a);
		return res;
	}

	// Delete a checkpoint.
	Future<Void> deleteCheckpoint(const CheckpointMetaData& checkpoint) override {
		if (checkpoint.format == RocksDBColumnFamily) {
			RocksDBColumnFamilyCheckpoint rocksCF;
			ObjectReader reader(checkpoint.serializedCheckpoint.begin(), IncludeVersion());
			reader.deserialize(rocksCF);

			std::unordered_set<std::string> dirs;
			for (const LiveFileMetaData& file : rocksCF.sstFiles) {
				dirs.insert(file.db_path);
			}
			for (const std::string dir : dirs) {
				platform::eraseDirectoryRecursive(dir);
				TraceEvent("DeleteCheckpointRemovedDir", id)
				    .detail("CheckpointID", checkpoint.checkpointID)
				    .detail("Dir", dir);
			}
		} else if (checkpoint.format == RocksDB) {
			throw not_implemented();
		} else {
			throw internal_error();
		}
		return Void();
	}
};

} // namespace

#endif // SSD_ROCKSDB_EXPERIMENTAL

IKeyValueStore* keyValueStoreRocksDB(std::string const& path,
                                     UID logID,
                                     KeyValueStoreType storeType,
                                     bool checkChecksums,
                                     bool checkIntegrity) {
#ifdef SSD_ROCKSDB_EXPERIMENTAL
	return new RocksDBKeyValueStore(path, logID);
#else
	TraceEvent(SevError, "RocksDBEngineInitFailure", logID).detail("Reason", "Built without RocksDB");
	ASSERT(false);
	return nullptr;
#endif // SSD_ROCKSDB_EXPERIMENTAL
}

#ifdef SSD_ROCKSDB_EXPERIMENTAL
#include "flow/UnitTest.h"

namespace {

TEST_CASE("noSim/fdbserver/KeyValueStoreRocksDB/RocksDBBasic") {
	state const std::string rocksDBTestDir = "rocksdb-kvstore-basic-test-db";
	platform::eraseDirectoryRecursive(rocksDBTestDir);

	state IKeyValueStore* kvStore = new RocksDBKeyValueStore(rocksDBTestDir, deterministicRandom()->randomUniqueID());
	wait(kvStore->init());

	state StringRef foo = "foo"_sr;
	state StringRef bar = "ibar"_sr;
	kvStore->set({ foo, foo });
	kvStore->set({ keyAfter(foo), keyAfter(foo) });
	kvStore->set({ bar, bar });
	kvStore->set({ keyAfter(bar), keyAfter(bar) });
	wait(kvStore->commit(false));

	{
		Optional<Value> val = wait(kvStore->readValue(foo));
		ASSERT(foo == val.get());
	}

	// Test single key deletion.
	kvStore->clear(singleKeyRange(foo));
	wait(kvStore->commit(false));

	{
		Optional<Value> val = wait(kvStore->readValue(foo));
		ASSERT(!val.present());
	}

	{
		Optional<Value> val = wait(kvStore->readValue(keyAfter(foo)));
		ASSERT(keyAfter(foo) == val.get());
	}

	// Test range deletion.
	kvStore->clear(KeyRangeRef(keyAfter(foo), keyAfter(bar)));
	wait(kvStore->commit(false));

	{
		Optional<Value> val = wait(kvStore->readValue(bar));
		ASSERT(!val.present());
	}

	{
		Optional<Value> val = wait(kvStore->readValue(keyAfter(bar)));
		ASSERT(keyAfter(bar) == val.get());
	}

	Future<Void> closed = kvStore->onClosed();
	kvStore->close();
	wait(closed);

	platform::eraseDirectoryRecursive(rocksDBTestDir);
	return Void();
}

TEST_CASE("noSim/fdbserver/KeyValueStoreRocksDB/RocksDBReopen") {
	state const std::string rocksDBTestDir = "rocksdb-kvstore-reopen-test-db";
	platform::eraseDirectoryRecursive(rocksDBTestDir);

	state IKeyValueStore* kvStore = new RocksDBKeyValueStore(rocksDBTestDir, deterministicRandom()->randomUniqueID());
	wait(kvStore->init());

	kvStore->set({ LiteralStringRef("foo"), LiteralStringRef("bar") });
	wait(kvStore->commit(false));

	Optional<Value> val = wait(kvStore->readValue(LiteralStringRef("foo")));
	ASSERT(Optional<Value>(LiteralStringRef("bar")) == val);

	Future<Void> closed = kvStore->onClosed();
	kvStore->close();
	wait(closed);

	kvStore = new RocksDBKeyValueStore(rocksDBTestDir, deterministicRandom()->randomUniqueID());
	wait(kvStore->init());
	// Confirm that `init()` is idempotent.
	wait(kvStore->init());

	Optional<Value> val = wait(kvStore->readValue(LiteralStringRef("foo")));
	ASSERT(Optional<Value>(LiteralStringRef("bar")) == val);

	Future<Void> closed = kvStore->onClosed();
	kvStore->close();
	wait(closed);

	platform::eraseDirectoryRecursive(rocksDBTestDir);
	return Void();
}

TEST_CASE("noSim/fdbserver/KeyValueStoreRocksDB/CheckpointRestore") {
	state std::string cwd = platform::getWorkingDirectory() + "/";
	state std::string rocksDBTestDir = "rocksdb-kvstore-br-test-db";
	platform::eraseDirectoryRecursive(rocksDBTestDir);

	state IKeyValueStore* kvStore = new RocksDBKeyValueStore(rocksDBTestDir, deterministicRandom()->randomUniqueID());
	wait(kvStore->init());

	kvStore->set({ LiteralStringRef("foo"), LiteralStringRef("bar") });
	wait(kvStore->commit(false));

	Optional<Value> val = wait(kvStore->readValue(LiteralStringRef("foo")));
	ASSERT(Optional<Value>(LiteralStringRef("bar")) == val);

	platform::eraseDirectoryRecursive("checkpoint");
	state std::string checkpointDir = cwd + "checkpoint";

	CheckpointRequest request(
	    latestVersion, allKeys, RocksDBColumnFamily, deterministicRandom()->randomUniqueID(), checkpointDir);
	CheckpointMetaData metaData = wait(kvStore->checkpoint(request));

	state std::string rocksDBRestoreDir = "rocksdb-kvstore-br-restore-db";
	platform::eraseDirectoryRecursive(rocksDBRestoreDir);

	state IKeyValueStore* kvStoreCopy =
	    new RocksDBKeyValueStore(rocksDBRestoreDir, deterministicRandom()->randomUniqueID());

	std::vector<CheckpointMetaData> checkpoints;
	checkpoints.push_back(metaData);
	wait(kvStoreCopy->restore(checkpoints));

	Optional<Value> val = wait(kvStoreCopy->readValue(LiteralStringRef("foo")));
	ASSERT(Optional<Value>(LiteralStringRef("bar")) == val);

	std::vector<Future<Void>> closes;
	closes.push_back(kvStore->onClosed());
	closes.push_back(kvStoreCopy->onClosed());
	kvStore->close();
	kvStoreCopy->close();
	wait(waitForAll(closes));

	platform::eraseDirectoryRecursive(rocksDBTestDir);
	platform::eraseDirectoryRecursive(rocksDBRestoreDir);

	return Void();
}

TEST_CASE("noSim/fdbserver/KeyValueStoreRocksDB/RocksDBTypes") {
	// If the following assertion fails, update FileStorageInfo, SstFileMetaData and LiveFileMetaData in
	// RocksDBCheckpointUtils.actor.h to be the same as rocksdb::FileStorageInfo, rocksdb::SstFileMetaData
	// and rocksdb::LiveFileMetaData.
	ASSERT_EQ(sizeof(rocksdb::FileStorageInfo), 160);
	ASSERT_EQ(sizeof(rocksdb::LiveFileMetaData), 400);
	ASSERT_EQ(sizeof(rocksdb::ExportImportFilesMetaData), 56);
	return Void();
}

} // namespace

#endif // SSD_ROCKSDB_EXPERIMENTAL<|MERGE_RESOLUTION|>--- conflicted
+++ resolved
@@ -39,7 +39,6 @@
 #include <rocksdb/utilities/checkpoint.h>
 #include <rocksdb/utilities/table_properties_collectors.h>
 #include <rocksdb/version.h>
-#include "rocksdb/types.h"
 
 #include <rocksdb/rate_limiter.h>
 #include <rocksdb/perf_context.h>
@@ -104,9 +103,6 @@
 std::shared_ptr<rocksdb::Cache> rocksdb_block_cache = nullptr;
 
 class SharedRocksDBState {
-private:
-	const UID id;
-
 public:
 	SharedRocksDBState(UID id);
 
@@ -116,6 +112,9 @@
 	LatencySample commitLatency;
 	LatencySample commitQueueLatency;
 	LatencySample dbWriteLatency;
+
+private:
+	const UID id;
 };
 
 SharedRocksDBState::SharedRocksDBState(UID id)
@@ -239,7 +238,7 @@
 		liveFileMetaData.being_compacted = fileMetaData.being_compacted;
 		liveFileMetaData.num_entries = fileMetaData.num_entries;
 		liveFileMetaData.num_deletions = fileMetaData.num_deletions;
-		liveFileMetaData.temperature = fileMetaData.temperature;
+		liveFileMetaData.temperature = static_cast<rocksdb::Temperature>(fileMetaData.temperature);
 		liveFileMetaData.oldest_blob_file_number = fileMetaData.oldest_blob_file_number;
 		liveFileMetaData.oldest_ancester_time = fileMetaData.oldest_ancester_time;
 		liveFileMetaData.file_creation_time = fileMetaData.file_creation_time;
@@ -270,7 +269,7 @@
 		liveFileMetaData.being_compacted = fileMetaData.being_compacted;
 		liveFileMetaData.num_entries = fileMetaData.num_entries;
 		liveFileMetaData.num_deletions = fileMetaData.num_deletions;
-		liveFileMetaData.temperature = fileMetaData.temperature;
+		liveFileMetaData.temperature = static_cast<uint8_t>(fileMetaData.temperature);
 		liveFileMetaData.oldest_blob_file_number = fileMetaData.oldest_blob_file_number;
 		liveFileMetaData.oldest_ancester_time = fileMetaData.oldest_ancester_time;
 		liveFileMetaData.file_creation_time = fileMetaData.file_creation_time;
@@ -429,7 +428,7 @@
 	KeyRange keyRange;
 	std::shared_ptr<rocksdb::Slice> beginSlice, endSlice;
 	ReadIterator(CF& cf, uint64_t index, DB& db, rocksdb::ReadOptions& options)
-	  : index(index), inUse(true), iter(db->NewIterator(options, cf)), creationTime(now()) {}
+	  : index(index), inUse(true), creationTime(now()), iter(db->NewIterator(options, cf)) {}
 	ReadIterator(CF& cf, uint64_t index, DB& db, rocksdb::ReadOptions options, KeyRange keyRange)
 	  : index(index), inUse(true), creationTime(now()), keyRange(keyRange) {
 		beginSlice = std::shared_ptr<rocksdb::Slice>(new rocksdb::Slice(toSlice(keyRange.begin)));
@@ -456,11 +455,7 @@
 class ReadIteratorPool {
 public:
 	ReadIteratorPool(UID id, DB& db, CF& cf)
-<<<<<<< HEAD
-	  : db(db), cf(cf), readRangeOptions(getReadOptions()), index(0), iteratorsReuseCount(0) {
-=======
 	  : db(db), cf(cf), index(0), deletedUptoIndex(0), iteratorsReuseCount(0), readRangeOptions(getReadOptions()) {
->>>>>>> 1b2517ab
 		readRangeOptions.background_purge_on_iterator_cleanup = true;
 		readRangeOptions.auto_prefix_mode = (SERVER_KNOBS->ROCKSDB_PREFIX_LEN > 0);
 		TraceEvent("ReadIteratorPool", id)
@@ -1102,7 +1097,8 @@
 		                std::shared_ptr<ReadIteratorPool> readIterPool,
 		                std::shared_ptr<PerfContextMetrics> perfContextMetrics,
 		                int threadIndex)
-		  : db(db), cf(cf), id(id),
+		  : db(db), cf(cf), id(id), sharedState(sharedState), readIterPool(readIterPool),
+		    perfContextMetrics(perfContextMetrics), threadIndex(threadIndex),
 		    rateLimiter(SERVER_KNOBS->ROCKSDB_WRITE_RATE_LIMITER_BYTES_PER_SEC > 0
 		                    ? rocksdb::NewGenericRateLimiter(
 		                          SERVER_KNOBS->ROCKSDB_WRITE_RATE_LIMITER_BYTES_PER_SEC, // rate_bytes_per_sec
@@ -1110,11 +1106,7 @@
 		                          10, // fairness
 		                          rocksdb::RateLimiter::Mode::kWritesOnly,
 		                          SERVER_KNOBS->ROCKSDB_WRITE_RATE_LIMITER_AUTO_TUNE)
-		                    : nullptr),
-          readIterPool(readIterPool),
-		    perfContextMetrics(perfContextMetrics),
-          threadIndex(threadIndex),
-          sharedState(sharedState) {
+		                    : nullptr) {
 			if (SERVER_KNOBS->ROCKSDB_PERFCONTEXT_ENABLE) {
 				// Enable perf context on the same thread with the db thread
 				rocksdb::SetPerfLevel(rocksdb::PerfLevel::kEnableTimeExceptForMutex);
@@ -1887,13 +1879,12 @@
 
 	explicit RocksDBKeyValueStore(const std::string& path, UID id)
 	  : path(path), id(id), sharedState(std::make_shared<SharedRocksDBState>(id)),
-	    perfContextMetrics(new PerfContextMetrics()),
-       errorListener(std::make_shared<RocksDBErrorListener>(id)), errorFuture(errorListener->getFuture()),
+	    perfContextMetrics(new PerfContextMetrics()), readIterPool(new ReadIteratorPool(id, db, defaultFdbCF)),
 	    readSemaphore(SERVER_KNOBS->ROCKSDB_READ_QUEUE_SOFT_MAX),
+	    fetchSemaphore(SERVER_KNOBS->ROCKSDB_FETCH_QUEUE_SOFT_MAX),
 	    numReadWaiters(SERVER_KNOBS->ROCKSDB_READ_QUEUE_HARD_MAX - SERVER_KNOBS->ROCKSDB_READ_QUEUE_SOFT_MAX),
-	    fetchSemaphore(SERVER_KNOBS->ROCKSDB_FETCH_QUEUE_SOFT_MAX),
 	    numFetchWaiters(SERVER_KNOBS->ROCKSDB_FETCH_QUEUE_HARD_MAX - SERVER_KNOBS->ROCKSDB_FETCH_QUEUE_SOFT_MAX),
-	    readIterPool(new ReadIteratorPool(id, db, defaultFdbCF)) {
+	    errorListener(std::make_shared<RocksDBErrorListener>(id)), errorFuture(errorListener->getFuture()) {
 		// In simluation, run the reader/writer threads as Coro threads (i.e. in the network thread. The storage engine
 		// is still multi-threaded as background compaction threads are still present. Reads/writes to disk will also
 		// block the network thread in a way that would be unacceptable in production but is a necessary evil here. When
@@ -2468,12 +2459,10 @@
 }
 
 TEST_CASE("noSim/fdbserver/KeyValueStoreRocksDB/RocksDBTypes") {
-	// If the following assertion fails, update FileStorageInfo, SstFileMetaData and LiveFileMetaData in
-	// RocksDBCheckpointUtils.actor.h to be the same as rocksdb::FileStorageInfo, rocksdb::SstFileMetaData
-	// and rocksdb::LiveFileMetaData.
-	ASSERT_EQ(sizeof(rocksdb::FileStorageInfo), 160);
-	ASSERT_EQ(sizeof(rocksdb::LiveFileMetaData), 400);
-	ASSERT_EQ(sizeof(rocksdb::ExportImportFilesMetaData), 56);
+	// If the following assertion fails, update SstFileMetaData and LiveFileMetaData in RocksDBCheckpointUtils.actor.h
+	// to be the same as rocksdb::SstFileMetaData and rocksdb::LiveFileMetaData.
+	ASSERT_EQ(sizeof(rocksdb::LiveFileMetaData), 184);
+	ASSERT_EQ(sizeof(rocksdb::ExportImportFilesMetaData), 32);
 	return Void();
 }
 
