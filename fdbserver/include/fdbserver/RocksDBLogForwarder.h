--- conflicted
+++ resolved
@@ -95,10 +95,6 @@
 	virtual void Logv(const rocksdb::InfoLogLevel log_level, const char* format, va_list ap);
 };
 
-<<<<<<< HEAD
-#endif // SSD_ROCKSDB_EXPERIMENTAL
-=======
 #endif // WITH_ROCKSDB
->>>>>>> 83dc9ff6
 
 #endif // __ROCKSDB_LOG_FORWARDER_H__