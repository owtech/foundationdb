--- conflicted
+++ resolved
@@ -47,13 +47,8 @@
 	bool simpleConfig = false;
 	// set to true to force a single region config
 	bool singleRegion = false;
-<<<<<<< HEAD
-	Optional<int> desiredTLogCount, commitProxyCount, grvProxyCount, resolverCount, storageEngineType, machineCount,
-	    coordinators;
-=======
 	Optional<int> desiredTLogCount, commitProxyCount, grvProxyCount, resolverCount, machineCount, coordinators;
 	Optional<SimulationStorageEngine> storageEngineType;
->>>>>>> 83dc9ff6
 	// ASAN uses more memory, so adding too many machines can cause OOMs. Tests can set this if they need to lower
 	// machineCount specifically for ASAN. Only has an effect if `machineCount` is set and this is an ASAN build.
 	Optional<int> asanMachineCount;
@@ -65,16 +60,9 @@
 	int replication_type;
 	int machine_count; // Total, not per DC.
 	int processes_per_machine;
-<<<<<<< HEAD
 
 	DatabaseConfiguration db;
 };
 
-=======
-
-	DatabaseConfiguration db;
-};
-
->>>>>>> 83dc9ff6
 BasicSimulationConfig generateBasicSimulationConfig(const BasicTestConfig& testConfig);
 #endif