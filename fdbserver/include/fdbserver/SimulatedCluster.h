/*
 * SimulatedCluster.h
 *
 * This source file is part of the FoundationDB open source project
 *
 * Copyright 2013-2022 Apple Inc. and the FoundationDB project authors
 *
 * Licensed under the Apache License, Version 2.0 (the "License");
 * you may not use this file except in compliance with the License.
 * You may obtain a copy of the License at
 *
 *     http://www.apache.org/licenses/LICENSE-2.0
 *
 * Unless required by applicable law or agreed to in writing, software
 * distributed under the License is distributed on an "AS IS" BASIS,
 * WITHOUT WARRANTIES OR CONDITIONS OF ANY KIND, either express or implied.
 * See the License for the specific language governing permissions and
 * limitations under the License.
 */

#ifndef FDBSERVER_SIMULATEDCLUSTER_H
#define FDBSERVER_SIMULATEDCLUSTER_H
#pragma once

// The function at present is only called through "fdbserver -r simulation"
void setupAndRun(std::string const& dataFolder,
                 const char* const& testFile,
                 bool const& rebooting,
                 bool const& restoring,
                 std::string const& whitelistBinPath);

class BasicTestConfig {
public:
	int minimumReplication = 0;
	int logAntiQuorum = -1;
	// Set true to simplify simulation configs for easier debugging
	bool simpleConfig = false;
	// set to true to force a single region config
	bool singleRegion = false;
	Optional<int> desiredTLogCount, commitProxyCount, grvProxyCount, resolverCount, storageEngineType, machineCount,
	    coordinators;
	// ASAN uses more memory, so adding too many machines can cause OOMs. Tests can set this if they need to lower
	// machineCount specifically for ASAN. Only has an effect if `machineCount` is set and this is an ASAN build.
	Optional<int> asanMachineCount;
};

struct BasicSimulationConfig {
	// simulation machine layout
	int datacenters;
	int replication_type;
	int machine_count; // Total, not per DC.
	int processes_per_machine;
<<<<<<< HEAD

	DatabaseConfiguration db;
};

DatabaseConfiguration generateNormalDatabaseConfiguration(const BasicTestConfig& testConfig);
=======

	DatabaseConfiguration db;
};

>>>>>>> 63371257
BasicSimulationConfig generateBasicSimulationConfig(const BasicTestConfig& testConfig);
#endif<|MERGE_RESOLUTION|>--- conflicted
+++ resolved
@@ -50,17 +50,9 @@
 	int replication_type;
 	int machine_count; // Total, not per DC.
 	int processes_per_machine;
-<<<<<<< HEAD
 
 	DatabaseConfiguration db;
 };
 
-DatabaseConfiguration generateNormalDatabaseConfiguration(const BasicTestConfig& testConfig);
-=======
-
-	DatabaseConfiguration db;
-};
-
->>>>>>> 63371257
 BasicSimulationConfig generateBasicSimulationConfig(const BasicTestConfig& testConfig);
 #endif