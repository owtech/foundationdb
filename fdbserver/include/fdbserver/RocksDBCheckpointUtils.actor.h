--- conflicted
+++ resolved
@@ -28,8 +28,6 @@
 #include "fdbclient/NativeAPI.actor.h"
 #include "fdbserver/ServerCheckpoint.actor.h"
 #include "flow/flow.h"
-#include "rocksdb/types.h"
-#include "rocksdb/options.h"
 
 #include "flow/actorcompiler.h" // has to be last include
 
@@ -54,36 +52,16 @@
 };
 
 // Copied from rocksdb/metadata.h, so that we can add serializer.
-//
-// Basic identifiers and metadata for a file in a DB. This only includes
-// information considered relevant for taking backups, checkpoints, or other
-// services relating to DB file storage.
-// This is only appropriate for immutable files, such as SST files or all
-// files in a backup. See also LiveFileStorageInfo.
 struct SstFileMetaData {
 	constexpr static FileIdentifier file_identifier = 3804347;
 	SstFileMetaData()
-<<<<<<< HEAD
-	  : file_number(0), size(0), temperature(rocksdb::Temperature::kUnknown),
-       smallest_seqno(0), largest_seqno(0), num_reads_sampled(0),
-       being_compacted(false), num_entries(0), num_deletions(0),
-       oldest_blob_file_number(0), oldest_ancester_time(0),
-       file_creation_time(0) {}
-=======
 	  : file_number(0), file_type(2), size(0), temperature(0), smallest_seqno(0), largest_seqno(0),
 	    num_reads_sampled(0), being_compacted(false), num_entries(0), num_deletions(0), oldest_blob_file_number(0),
 	    oldest_ancester_time(0), file_creation_time(0), epoch_number(0) {}
->>>>>>> 7c24a389
 
 	SstFileMetaData(const std::string& _relative_filename,
 	                const std::string& _directory,
 	                uint64_t _file_number,
-<<<<<<< HEAD
-	                const std::string& _directory,
-	                size_t _size,
-	                rocksdb::SequenceNumber _smallest_seqno,
-	                rocksdb::SequenceNumber _largest_seqno,
-=======
 	                int _file_type,
 	                uint64_t _size,
 	                int _temperature,
@@ -91,44 +69,10 @@
 	                std::string& _file_checksum_func_name,
 	                uint64_t _smallest_seqno,
 	                uint64_t _largest_seqno,
->>>>>>> 7c24a389
 	                const std::string& _smallestkey,
 	                const std::string& _largestkey,
 	                uint64_t _num_reads_sampled,
 	                bool _being_compacted,
-<<<<<<< HEAD
-	                rocksdb::Temperature _temperature,
-	                uint64_t _oldest_blob_file_number,
-	                uint64_t _oldest_ancester_time,
-	                uint64_t _file_creation_time,
-	                std::string& _file_checksum,
-	                std::string& _file_checksum_func_name)
-	  : smallest_seqno(_smallest_seqno), largest_seqno(_largest_seqno), smallestkey(_smallestkey),
-	    largestkey(_largestkey), num_reads_sampled(_num_reads_sampled), being_compacted(_being_compacted),
-	    num_entries(0), num_deletions(0), oldest_blob_file_number(_oldest_blob_file_number),
-	    oldest_ancester_time(_oldest_ancester_time), file_creation_time(_file_creation_time) {
-		if (!_file_name.empty()) {
-			if (_file_name[0] == '/') {
-				relative_filename = _file_name.substr(1);
-				name = _file_name; // Deprecated field
-			} else {
-				relative_filename = _file_name;
-				name = std::string("/") + _file_name; // Deprecated field
-			}
-			assert(relative_filename.size() + 1 == name.size());
-			assert(relative_filename[0] != '/');
-			assert(name[0] == '/');
-		}
-		directory = _directory;
-		db_path = _directory; // Deprecated field
-		file_number = _file_number;
-		file_type = rocksdb::kTableFile;
-		size = _size;
-		temperature = _temperature;
-		file_checksum = _file_checksum;
-		file_checksum_func_name = _file_checksum_func_name;
-	}
-=======
 	                uint64_t _num_entries,
 	                uint64_t _num_deletions,
 	                uint64_t _oldest_blob_file_number,
@@ -145,27 +89,12 @@
 	    num_deletions(_num_deletions), oldest_blob_file_number(_oldest_blob_file_number),
 	    oldest_ancester_time(_oldest_ancester_time), file_creation_time(_file_creation_time),
 	    epoch_number(_epoch_number), name(_name), db_path(_db_path) {}
->>>>>>> 7c24a389
 
 	// The name of the file within its directory (e.g. "123456.sst")
 	std::string relative_filename;
 	// The directory containing the file, without a trailing '/'. This could be
 	// a DB path, wal_dir, etc.
 	std::string directory;
-<<<<<<< HEAD
-
-	// The id of the file within a single DB. Set to 0 if the file does not have
-	// a number (e.g. CURRENT)
-	uint64_t file_number = 0;
-	// The type of the file as part of a DB.
-	rocksdb::FileType file_type = rocksdb::kTempFile;
-
-	// File size in bytes. See also `trim_to_size`.
-	uint64_t size = 0;
-
-	// This feature is experimental and subject to change.
-	rocksdb::Temperature temperature = rocksdb::Temperature::kUnknown;
-=======
 	// The id of the file within a single DB. Set to 0 if the file does not have
 	// a number (e.g. CURRENT)
 	uint64_t file_number;
@@ -185,31 +114,15 @@
 	// null), file_checksum_func_name is UnknownFileChecksumFuncName, which is
 	// "Unknown".
 	std::string file_checksum_func_name;
->>>>>>> 7c24a389
-
-	// The checksum of a SST file, the value is decided by the file content and
-	// the checksum algorithm used for this SST file. The checksum function is
-	// identified by the file_checksum_func_name. If the checksum function is
-	// not specified, file_checksum is "0" by default.
-	std::string file_checksum;
-
-	// The name of the checksum function used to generate the file checksum
-	// value. If file checksum is not enabled (e.g., sst_file_checksum_func is
-	// null), file_checksum_func_name is UnknownFileChecksumFuncName, which is
-	// "Unknown".
-	std::string file_checksum_func_name;
-	rocksdb::SequenceNumber smallest_seqno; // Smallest sequence number in file.
-	rocksdb::SequenceNumber largest_seqno; // Largest sequence number in file.
+
+	uint64_t smallest_seqno; // Smallest sequence number in file.
+	uint64_t largest_seqno; // Largest sequence number in file.
 	std::string smallestkey; // Smallest user defined key in the file.
 	std::string largestkey; // Largest user defined key in the file.
 	uint64_t num_reads_sampled; // How many times the file is read.
 	bool being_compacted; // true if the file is currently being compacted.
 	uint64_t num_entries;
 	uint64_t num_deletions;
-<<<<<<< HEAD
-
-=======
->>>>>>> 7c24a389
 	uint64_t oldest_blob_file_number; // The id of the oldest blob file
 	                                  // referenced by the file.
 	// An SST file may be generated by compactions whose input files may
@@ -223,24 +136,16 @@
 	// Timestamp when the SST file is created, provided by
 	// SystemClock::GetCurrentTime(). 0 if the information is not available.
 	uint64_t file_creation_time;
-<<<<<<< HEAD
-
-=======
 	// The order of a file being flushed or ingested/imported.
 	// Compaction output file will be assigned with the minimum `epoch_number`
 	// among input files'.
 	// For L0, larger `epoch_number` indicates newer L0 file.
 	// 0 if the information is not available.
 	uint64_t epoch_number;
->>>>>>> 7c24a389
 	// DEPRECATED: The name of the file within its directory with a
 	// leading slash (e.g. "/123456.sst"). Use relative_filename from base struct
 	// instead.
 	std::string name;
-<<<<<<< HEAD
-
-=======
->>>>>>> 7c24a389
 	// DEPRECATED: replaced by `directory` in base struct
 	std::string db_path;
 
