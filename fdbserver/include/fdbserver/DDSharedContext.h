/*
 * DDSharedContext.h
 *
 * This source file is part of the FoundationDB open source project
 *
 * Copyright 2013-2022 Apple Inc. and the FoundationDB project authors
 *
 * Licensed under the Apache License, Version 2.0 (the "License");
 * you may not use this file except in compliance with the License.
 * You may obtain a copy of the License at
 *
 *     http://www.apache.org/licenses/LICENSE-2.0
 *
 * Unless required by applicable law or agreed to in writing, software
 * distributed under the License is distributed on an "AS IS" BASIS,
 * WITHOUT WARRANTIES OR CONDITIONS OF ANY KIND, either express or implied.
 * See the License for the specific language governing permissions and
 * limitations under the License.
 */
#ifndef FOUNDATIONDB_DDSHAREDCONTEXT_H
#define FOUNDATIONDB_DDSHAREDCONTEXT_H
#include "fdbserver/MoveKeys.actor.h"
#include "fdbserver/ShardsAffectedByTeamFailure.h"
#include "fdbserver/DDShardTracker.h"
#include "fdbserver/DDRelocationQueue.h"
#include "fdbserver/DDTeamCollection.h"
#include "fdbserver/DataDistributorInterface.h"

// The common info shared by all DD components. Normally the DD components should share the reference to the same
// context.
// NOTE: We should avoid the shared class become an insanely large class, think twice before add member to it.
class DDSharedContext : public ReferenceCounted<DDSharedContext> {
public:
	const std::unique_ptr<DDEnabledState>
	    ddEnabledState; // Note: can't be reset because the underlying object is shared with snapshot server

<<<<<<< HEAD
	// public:
=======
>>>>>>> 63371257
	DataDistributorInterface interface;
	UID ddId;
	MoveKeysLock lock;
	bool trackerCancelled = false;
	DatabaseConfiguration configuration;

	Reference<ShardsAffectedByTeamFailure> shardsAffectedByTeamFailure;

	Reference<DataDistributionTracker> tracker;
	Reference<DDQueue> ddQueue;
	Reference<DDTeamCollection> primaryTeamCollection, remoteTeamCollection;

	DDSharedContext() = default;

	explicit DDSharedContext(const DataDistributorInterface& iface) : DDSharedContext(iface.id()) { interface = iface; }

	explicit DDSharedContext(UID id)
<<<<<<< HEAD
	  : ddEnabledState(new DDEnabledState), ddId(id), shardsAffectedByTeamFailure(new ShardsAffectedByTeamFailure),
	    processingUnhealthy(new AsyncVar<bool>(false)), processingWiggle(new AsyncVar<bool>(false)) {}
=======
	  : ddEnabledState(new DDEnabledState), ddId(id), shardsAffectedByTeamFailure(new ShardsAffectedByTeamFailure) {}
>>>>>>> 63371257

	UID id() const { return ddId; }

	void markTrackerCancelled() { trackerCancelled = true; }

	bool isTrackerCancelled() const { return trackerCancelled; }

	decltype(auto) usableRegions() const { return configuration.usableRegions; }

	bool isDDEnabled() const { return ddEnabledState->isEnabled(); };
};

#endif // FOUNDATIONDB_DDSHAREDCONTEXT_H<|MERGE_RESOLUTION|>--- conflicted
+++ resolved
@@ -34,10 +34,6 @@
 	const std::unique_ptr<DDEnabledState>
 	    ddEnabledState; // Note: can't be reset because the underlying object is shared with snapshot server
 
-<<<<<<< HEAD
-	// public:
-=======
->>>>>>> 63371257
 	DataDistributorInterface interface;
 	UID ddId;
 	MoveKeysLock lock;
@@ -55,12 +51,7 @@
 	explicit DDSharedContext(const DataDistributorInterface& iface) : DDSharedContext(iface.id()) { interface = iface; }
 
 	explicit DDSharedContext(UID id)
-<<<<<<< HEAD
-	  : ddEnabledState(new DDEnabledState), ddId(id), shardsAffectedByTeamFailure(new ShardsAffectedByTeamFailure),
-	    processingUnhealthy(new AsyncVar<bool>(false)), processingWiggle(new AsyncVar<bool>(false)) {}
-=======
 	  : ddEnabledState(new DDEnabledState), ddId(id), shardsAffectedByTeamFailure(new ShardsAffectedByTeamFailure) {}
->>>>>>> 63371257
 
 	UID id() const { return ddId; }
 
