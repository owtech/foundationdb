--- conflicted
+++ resolved
@@ -231,14 +231,11 @@
 
 	Future<Optional<HealthMetrics::StorageStats>> getStorageStats(const UID& id, double maxStaleness) const override;
 
-<<<<<<< HEAD
-=======
 	Future<Void> waitForAllDataRemoved(
 	    const UID& serverID,
 	    const Version& addedVersion,
 	    Reference<ShardsAffectedByTeamFailure> shardsAffectedByTeamFailure) const override;
 
->>>>>>> 63371257
 protected:
 	Future<Void> rawStartMovement(const MoveKeysParams& params, std::map<UID, StorageServerInterface>& tssMapping);
 
@@ -314,8 +311,6 @@
 
 	Future<Optional<HealthMetrics::StorageStats>> getStorageStats(const UID& id, double maxStaleness) const override;
 
-<<<<<<< HEAD
-=======
 	Future<DatabaseConfiguration> getDatabaseConfiguration() const override;
 
 	Future<SourceServers> getSourceServersForRange(const KeyRangeRef range) override;
@@ -327,7 +322,6 @@
 	    const Version& addedVersion,
 	    Reference<ShardsAffectedByTeamFailure> shardsAffectedByTeamFailure) const override;
 
->>>>>>> 63371257
 protected:
 	Future<Void> rawStartMovement(const MoveKeysParams& params, std::map<UID, StorageServerInterface>& tssMapping);
 
