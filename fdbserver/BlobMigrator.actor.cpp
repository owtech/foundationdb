/*
 * BlobMigrator.actor.cpp
 *
 * This source file is part of the FoundationDB open source project
 *
 * Copyright 2013-2022 Apple Inc. and the FoundationDB project authors
 *
 * Licensed under the Apache License, Version 2.0 (the "License");
 * you may not use this file except in compliance with the License.
 * You may obtain a copy of the License at
 *
 *     http://www.apache.org/licenses/LICENSE-2.0
 *
 * Unless required by applicable law or agreed to in writing, software
 * distributed under the License is distributed on an "AS IS" BASIS,
 * WITHOUT WARRANTIES OR CONDITIONS OF ANY KIND, either express or implied.
 * See the License for the specific language governing permissions and
 * limitations under the License.
 */
#include <algorithm>
#include <cmath>
#include <cstddef>
#include <string>
#include "fdbclient/ClientBooleanParams.h"
#include "fdbclient/Knobs.h"
#include "fdbserver/RestoreCommon.actor.h"
#include "fdbserver/RestoreUtil.h"
#include "fdbserver/StorageMetrics.actor.h"
#include "flow/CodeProbe.h"
#include "flow/Error.h"
#include "flow/network.h"
#include "flow/flow.h"
#include "flow/ActorCollection.h"
#include "flow/FastRef.h"
#include "flow/IRandom.h"
#include "flow/Platform.h"
#include "flow/Trace.h"
#include "fdbclient/BlobGranuleCommon.h"
#include "fdbclient/StorageServerInterface.h"
#include "fdbclient/BlobConnectionProvider.h"
#include "fdbclient/FDBTypes.h"
#include "fdbclient/KeyRangeMap.h"
#include "fdbclient/SystemData.h"
#include "fdbclient/NativeAPI.actor.h"
#include "fdbclient/ManagementAPI.actor.h"
#include "fdbclient/DatabaseContext.h"
#include "fdbclient/BackupAgent.actor.h"
#include "fdbclient/BlobRestoreCommon.h"
#include "fdbserver/ServerDBInfo.actor.h"
#include "fdbserver/WaitFailure.h"
#include "fdbserver/MoveKeys.actor.h"
#include "fdbserver/BlobGranuleServerCommon.actor.h"
#include "fdbserver/BlobMigratorInterface.h"
#include "fdbserver/Knobs.h"
#include "flow/genericactors.actor.h"
#include "fmt/core.h"

#include "flow/actorcompiler.h" // has to be last include

#define ENABLE_DEBUG_MG true

template <typename... T>
static inline void dprint(fmt::format_string<T...> fmt, T&&... args) {
	if (ENABLE_DEBUG_MG)
		fmt::print(fmt, std::forward<T>(args)...);
}

// BlobMigrator offers APIs to migrate data from blob storage to storage server. It implements a minimal set of
// StorageServerInterface APIs which are needed for DataDistributor to start data migration.
class BlobMigrator : public NonCopyable, public ReferenceCounted<BlobMigrator>, public IStorageMetricsService {
public:
	BlobMigrator(BlobMigratorInterface interf, Reference<AsyncVar<ServerDBInfo> const> dbInfo)
	  : interf_(interf), actors_(false), dbInfo_(dbInfo) {
		db_ = openDBOnServer(dbInfo, TaskPriority::DefaultEndpoint, LockAware::True);
	}
	~BlobMigrator() {}

	// Start migration
	ACTOR static Future<Void> start(Reference<BlobMigrator> self) {
		wait(initialize(self));
		wait(serverLoop(self));
		return Void();
	}

private:
	// Initialize blob migrator to COPYING_DATA state.
	ACTOR static Future<Void> initialize(Reference<BlobMigrator> self) {
		state Reference<BlobRestoreController> controller = makeReference<BlobRestoreController>(self->db_, normalKeys);
		wait(BlobRestoreController::setLockOwner(controller, self->interf_.id()));

		loop {
			state BlobRestorePhase phase = wait(BlobRestoreController::currentPhase(controller));
			if (phase < BlobRestorePhase::LOADED_MANIFEST) {
				TraceEvent("BlobMigratorWaitingManifest", self->interf_.id()).detail("Phase", phase);
				wait(BlobRestoreController::onPhaseChange(controller, BlobRestorePhase::LOADED_MANIFEST));
				continue;
			}

			if (phase > BlobRestorePhase::COPYING_DATA) {
				CODE_PROBE(true, "Restart blob migrator after data copy");
				TraceEvent("BlobMigratorAlreadyCopied", self->interf_.id()).detail("Phase", phase);
				return Void();
			}

			auto db = SystemDBWriteLockedNow(self->db_.getReference());
			std::string url = wait(BlobGranuleRestoreConfig().manifestUrl().getD(db));
			Reference<BlobConnectionProvider> blobConn = BlobConnectionProvider::newBlobConnectionProvider(url);
			BlobGranuleRestoreVersionVector granules = wait(listBlobGranules(self->db_, self->dbInfo_, blobConn));
			self->blobGranules_ = granules;
			TraceEvent("RestorableGranule", self->interf_.id()).detail("Size", self->blobGranules_.size());
			if (granules.empty()) {
				TraceEvent("EmptyBlobGranules", self->interf_.id()).log();
				CODE_PROBE(true, "Blob restore with no blob granules");
				wait(BlobRestoreController::setError(controller, "No blob granules"));
				return Void();
			}

			// Start the data copy after manifest is loaded
			if (phase == BlobRestorePhase::LOADED_MANIFEST) {
				try {
					wait(canRestore(self));
					wait(preloadApplyMutationsKeyVersionMap(self));
					wait(prepare(self, normalKeys));
					wait(advanceVersion(self));
					wait(BlobRestoreController::setPhase(controller, COPYING_DATA, self->interf_.id()));
					self->addActor(logProgress(self));
					TraceEvent("BlobMigratorStartCopying", self->interf_.id()).log();
				} catch (Error& e) {
					TraceEvent("BlobMigratorStartCopyingError", self->interf_.id()).error(e);
					throw e;
				}
			} else if (phase == BlobRestorePhase::COPYING_DATA) {
				CODE_PROBE(true, "Restart blob migrator during data copy");
				try {
					wait(prepare(self, normalKeys));
					dprint("Replace storage server interface {}\n", self->interf_.ssi.id().toString());
					TraceEvent("ReplacedStorageInterface", self->interf_.id()).log();

					self->addActor(logProgress(self));
				} catch (Error& e) {
					TraceEvent("ReplacedStorageInterfaceError", self->interf_.id()).error(e);
					throw e;
				}
			}
			return Void();
		}
	}

	// Prepare for data migration for given key range.
	ACTOR static Future<Void> prepare(Reference<BlobMigrator> self, KeyRangeRef keys) {
		state Future<ErrorOr<PrepareBlobRestoreReply>> replyFuture = Never();
		state Future<Void> dbInfoChange = Void();
		state Future<Void> delayTime = Void();
		state int retries = 0;
		state UID requestId;
		loop {
			choose {
				when(wait(dbInfoChange)) {
					if (self->dbInfo_->get().distributor.present()) {
						requestId = deterministicRandom()->randomUniqueID();
						replyFuture = timeout(self->dbInfo_->get().distributor.get().prepareBlobRestoreReq.tryGetReply(
						                          PrepareBlobRestoreRequest(requestId, self->interf_.ssi, keys)),
						                      SERVER_KNOBS->BLOB_MIGRATOR_PREPARE_TIMEOUT,
						                      ErrorOr<PrepareBlobRestoreReply>(timed_out()));
						dbInfoChange = Never();
						TraceEvent("BlobRestorePrepare", self->interf_.id())
						    .detail("State", "SendReq")
						    .detail("ReqId", requestId);
					} else {
						replyFuture = Never();
						dbInfoChange = self->dbInfo_->onChange();
						TraceEvent(SevWarn, "BlobRestorePrepare", self->interf_.id()).detail("State", "WaitDD");
					}
				}
				when(ErrorOr<PrepareBlobRestoreReply> reply = wait(replyFuture)) {
					if (reply.isError()) {
						TraceEvent("BlobRestorePrepare", self->interf_.id())
						    .error(reply.getError())
						    .detail("State", "Error")
						    .detail("ReqId", requestId);
						if (reply.getError().code() == error_code_restore_error) {
							throw restore_error();
						}
					} else if (reply.get().res == PrepareBlobRestoreReply::SUCCESS) {
						TraceEvent("BlobRestorePrepare", self->interf_.id())
						    .detail("State", "Success")
						    .detail("ReqId", requestId);
						return Void();
					} else {
						TraceEvent("BlobRestorePrepare", self->interf_.id())
						    .detail("State", "Failed")
						    .detail("ReqId", requestId)
						    .detail("Reply", reply.get().toString())
						    .detail("Retries", retries);
					}

					if (++retries > SERVER_KNOBS->BLOB_MIGRATOR_ERROR_RETRIES) {
						throw restore_error();
					}
					delayTime = delayJittered(10.0);
					dbInfoChange = Void();
				}
			}

			wait(delayTime);
		}
	}

	// Monitor migration progress periodically
	ACTOR static Future<Void> logProgress(Reference<BlobMigrator> self) {
		state Reference<BlobRestoreController> controller = makeReference<BlobRestoreController>(self->db_, normalKeys);
		loop {
			BlobRestorePhase phase = wait(BlobRestoreController::currentPhase(controller));
			if (phase > COPYING_DATA) {
				return Void();
			}
			bool done = wait(checkCopyProgress(self));
			if (done) {
				wait(BlobRestoreController::setPhase(controller, APPLYING_MLOGS, self->interf_.id()));
				TraceEvent("BlobMigratorCopied", self->interf_.id()).log();
				return Void();
			}
			wait(delay(SERVER_KNOBS->BLOB_MIGRATOR_CHECK_INTERVAL));
		}
	}

	// Check key ranges that are copied. Return true if all ranges are done
	ACTOR static Future<bool> checkCopyProgress(Reference<BlobMigrator> self) {
		state Reference<BlobRestoreController> controller = makeReference<BlobRestoreController>(self->db_, normalKeys);
		state Transaction tr(self->db_);
		loop {
			tr.setOption(FDBTransactionOptions::PRIORITY_SYSTEM_IMMEDIATE);
			tr.setOption(FDBTransactionOptions::ACCESS_SYSTEM_KEYS);
			tr.setOption(FDBTransactionOptions::LOCK_AWARE);
			try {
				// Get key ranges that are still owned by the migrator. Those ranges are
				// incompleted migrations
				state KeyRange currentKeys = normalKeys;
				state Key begin = normalKeys.begin;
				state RangeResult UIDtoTagMap = wait(tr.getRange(serverTagKeys, CLIENT_KNOBS->TOO_MANY));
				state std::vector<UID> src;
				state std::vector<UID> dest;
				state UID srcId;
				state UID destId;
				ASSERT(!UIDtoTagMap.more && UIDtoTagMap.size() < CLIENT_KNOBS->TOO_MANY);
				state int64_t incompleted = 0;
				while (begin < normalKeys.end) {
					state RangeResult keyServers = wait(krmGetRanges(&tr,
					                                                 keyServersPrefix,
					                                                 KeyRangeRef(begin, normalKeys.end),
					                                                 SERVER_KNOBS->MOVE_KEYS_KRM_LIMIT,
					                                                 SERVER_KNOBS->MOVE_KEYS_KRM_LIMIT_BYTES));
					state int i = 0;
					for (; i < keyServers.size() - 1; ++i) {
						state KeyValueRef it = keyServers[i];
						decodeKeyServersValue(UIDtoTagMap, it.value, src, dest, srcId, destId);

						if (std::find_if(src.begin(), src.end(), BlobMigratorInterface::isBlobMigrator) == src.end() &&
						    std::find_if(dest.begin(), dest.end(), BlobMigratorInterface::isBlobMigrator) ==
						        dest.end()) {
							continue; // not owned by blob migrator
						}

						state KeyRangeRef range(it.key, keyServers[i + 1].key);
						int64_t bytes = sizeInBytes(self, range);
						dprint("   incompleted {}, size: {}\n", range.toString(), bytes);
						incompleted += bytes;
					}
					begin = keyServers.end()[-1].key;
				}

				int64_t total = sizeInBytes(self);
				state int progress = (total - incompleted) * 100 / total;
				state bool done = incompleted == 0;
				dprint("Migration progress :{}%. done {}\n", progress, done);
				TraceEvent("BlobMigratorProgress", self->interf_.id()).detail("Progress", progress);
				wait(BlobRestoreController::setProgress(controller, progress, self->interf_.id()));
				return done;
			} catch (Error& e) {
				wait(tr.onError(e));
			}
		}
	}

	// Advance version, so that future commits will have a larger version than the restored data
	ACTOR static Future<Void> advanceVersion(Reference<BlobMigrator> self) {
		state Transaction tr(self->db_);
		loop {
			tr.setOption(FDBTransactionOptions::PRIORITY_SYSTEM_IMMEDIATE);
			tr.setOption(FDBTransactionOptions::ACCESS_SYSTEM_KEYS);
			tr.setOption(FDBTransactionOptions::LOCK_AWARE);
			try {
				Version current = wait(tr.getRawReadVersion());
				Version expected = maxVersion(self);
				if (current <= expected) {
					tr.set(minRequiredCommitVersionKey, BinaryWriter::toValue(expected + 1, Unversioned()));
					dprint("Advance version from {} to {}\n", current, expected);
					TraceEvent("AdvanceVersion", self->interf_.id()).detail("From", current).detail("To", expected);
					wait(tr.commit());
				} else {
					dprint("Skip advancing version {}. current {}\n", expected, current);
					TraceEvent("SkipAdvanceVersion", self->interf_.id()).detail("From", current).detail("To", expected);
				}
				return Void();
			} catch (Error& e) {
				wait(tr.onError(e));
			}
		}
	}

	// Check if we need to apply mutation logs. If all granules have data up to targetVersion, we don't need to
	// apply mutation logs
	static bool needApplyLogs(Reference<BlobMigrator> self, Version targetVersion) {
		for (auto& granule : self->blobGranules_) {
			if (granule.version < targetVersion) {
				// at least one granule doesn't have data up to target version, so we'll need to apply mutation logs
				return true;
			}
		}
		return false;
	}

	// Check if we can restore based on blob granule data and mutation logs.
	ACTOR static Future<Void> canRestore(Reference<BlobMigrator> self) {
		try {
			// check last version in mutation logs
			state std::string mlogsUrl = wait(
			    BlobGranuleRestoreConfig().mutationLogsUrl().getD(SystemDBWriteLockedNow(self->db_.getReference())));

			self->mlogsUrl_ = KeyRef(mlogsUrl);
			state Reference<IBackupContainer> bc = IBackupContainer::openContainer(mlogsUrl, {}, {});
			state double beginTs = now();
			BackupDescription desc = wait(bc->describeBackup(true));
			TraceEvent("DescribeBackupLatency", self->interf_.id()).detail("Seconds", now() - beginTs);

			if (!desc.contiguousLogEnd.present()) {
				TraceEvent("InvalidMutationLogs", self->interf_.id()).log();
				throw blob_restore_missing_logs();
			}
			if (!desc.minLogBegin.present()) {
				TraceEvent("InvalidMutationLogs", self->interf_.id()).log();
				throw blob_restore_missing_logs();
			}

			state Version minLogVersion = desc.minLogBegin.get();
			state Version maxLogVersion = desc.contiguousLogEnd.get() - 1;
			Reference<BlobRestoreController> restoreController =
			    makeReference<BlobRestoreController>(self->db_, normalKeys);
			state Version targetVersion =
			    wait(BlobRestoreController::getTargetVersion(restoreController, maxLogVersion));
			self->targetVersion_ = targetVersion;
			if (targetVersion < maxLogVersion) {
				if (!needApplyLogs(self, targetVersion)) {
					TraceEvent("SkipMutationLogs", self->interf_.id()).detail("TargetVersion", targetVersion);
					dprint("Skip mutation logs as all granules are at version {}\n", targetVersion);
					return Void();
				}
			}

			if (targetVersion < minLogVersion) {
				TraceEvent("MissingMutationLogs", self->interf_.id())
				    .detail("MinLogVersion", minLogVersion)
				    .detail("TargetVersion", maxLogVersion);
				throw blob_restore_missing_logs();
			}

			if (targetVersion > maxLogVersion) {
				TraceEvent("SkipTargetVersion", self->interf_.id())
				    .detail("MaxLogVersion", maxLogVersion)
				    .detail("TargetVersion", targetVersion);
			}

			// restore to target version
			self->mlogRestoreRanges_.clear();
			self->mlogRestoreBeginVersions_.clear();
			for (auto& granule : self->blobGranules_) {
				if (granule.version < minLogVersion) {
					TraceEvent("MissingMutationLogs", self->interf_.id())
					    .detail("Granule", granule.granuleID)
					    .detail("GranuleVersion", granule.version)
					    .detail("MinLogVersion", minLogVersion)
					    .detail("MaxLogVersion", maxLogVersion)
					    .detail("TargetVersion", targetVersion);
					dprint("Granule {} version {} is out of the log range {} - {}. restore target version {}\n",
					       granule.granuleID.toString(),
					       granule.version,
					       minLogVersion,
					       maxLogVersion,
					       targetVersion);
					throw blob_restore_missing_logs();
				}

				if (granule.version > maxLogVersion) {
					TraceEvent("GranuleHasMoreData", self->interf_.id())
					    .detail("Granule", granule.granuleID)
					    .detail("GranuleVersion", granule.version)
					    .detail("MinLogVersion", minLogVersion)
					    .detail("MaxLogVersion", maxLogVersion)
					    .detail("TargetVersion", targetVersion);
				}

				// no need to apply mutation logs if granule is already on that version
				if (granule.version < targetVersion) {
					self->mlogRestoreRanges_.push_back(self->mlogRestoreRanges_.arena(), granule.keyRange);
					// Blob granule ends at granule.version(inclusive), so we need to apply mutation logs
					// after granule.version(exclusive).
					self->mlogRestoreBeginVersions_.push_back(self->mlogRestoreBeginVersions_.arena(), granule.version);
					TraceEvent("ApplyMutationLogVersion", self->interf_.id())
					    .detail("GID", granule.granuleID)
					    .detail("Ver", granule.version);
				} else {
					TraceEvent("GranuleHasMoreData", self->interf_.id())
					    .detail("Granule", granule.granuleID)
					    .detail("GranuleVersion", granule.version)
					    .detail("TargetVersion", targetVersion);
				}
			}

			// Apply muation logs for system backup ranges after manifest version
			Version manifestVersion = wait(getManifestVersion(self->db_));
			for (auto& range : getSystemBackupRanges()) {
				self->mlogRestoreRanges_.push_back(self->mlogRestoreRanges_.arena(), range);
				self->mlogRestoreBeginVersions_.push_back(self->mlogRestoreBeginVersions_.arena(), manifestVersion);
			}

			Optional<RestorableFileSet> restoreSet = wait(
			    bc->getRestoreSet(maxLogVersion, self->mlogRestoreRanges_, OnlyApplyMutationLogs::True, minLogVersion));
			if (!restoreSet.present()) {
				TraceEvent("InvalidMutationLogs", self->interf_.id())
				    .detail("MinLogVersion", minLogVersion)
				    .detail("MaxLogVersion", maxLogVersion);
				throw blob_restore_corrupted_logs();
			}
			TraceEvent("BlobMigratorCanRestore", self->interf_.id()).log();
		} catch (Error& e) {
			state Error err = e;
			Reference<BlobRestoreController> controller = makeReference<BlobRestoreController>(self->db_, normalKeys);
			wait(BlobRestoreController::setError(controller, e.what()));
			TraceEvent("BlobMigratorCanRestoreCheckError", self->interf_.id()).error(err);
			throw err;
		}
		return Void();
	}

	ACTOR static Future<Void> preloadApplyMutationsKeyVersionMap(Reference<BlobMigrator> self) {
		state Reference<ReadYourWritesTransaction> tr(new ReadYourWritesTransaction(self->db_));
		state UID uid;
		// Init applyMutationsKeyVersionMap, applyMutationsKeyVersionCount, applyMutationsEnd, applyMutationsBegin
		loop {
			try {
				tr->setOption(FDBTransactionOptions::ACCESS_SYSTEM_KEYS);
				tr->setOption(FDBTransactionOptions::LOCK_AWARE);

				UID uid_ = wait(BlobGranuleRestoreConfig().uid().getD(tr));
				ASSERT(uid_.isValid());
				uid = uid_;

				Key mapStart = uidPrefixKey(applyMutationsKeyVersionMapRange.begin, uid);
				tr->clear(KeyRangeRef(mapStart, strinc(mapStart)));
				int64_t startCount = 0;
				tr->set(uidPrefixKey(applyMutationsKeyVersionCountRange.begin, uid),
				        StringRef((uint8_t*)&startCount, 8));
				tr->set(mapStart, BinaryWriter::toValue<Version>(invalidVersion, Unversioned()));

				tr->clear(uidPrefixKey(applyMutationsEndRange.begin, uid));
				tr->clear(uidPrefixKey(applyMutationsBeginRange.begin, uid));

				// If this is an incremental restore, we need to set the applyMutationsMapPrefix
				// to the earliest log version so no mutations are missed
				Version beginVersion = self->targetVersion_;
				if (!self->mlogRestoreBeginVersions_.empty()) {
					beginVersion = *std::min_element(self->mlogRestoreBeginVersions_.begin(),
					                                 self->mlogRestoreBeginVersions_.end());
				}
<<<<<<< HEAD
				Value versionEncoded = BinaryWriter::toValue(beginVersion, Unversioned());
				Key prefix = uidPrefixKey(applyMutationsKeyVersionMapRange.begin, uid);
				wait(krmSetRange(tr, prefix, allKeys, versionEncoded));

=======
				BlobGranuleRestoreConfig().beginVersion().set(tr, beginVersion);

				Value versionEncoded = BinaryWriter::toValue(beginVersion, Unversioned());
				Key prefix = uidPrefixKey(applyMutationsKeyVersionMapRange.begin, uid);
				wait(krmSetRange(tr, prefix, allKeys, versionEncoded));
>>>>>>> 63371257
				wait(tr->commit());
				break;
			} catch (Error& e) {
				wait(tr->onError(e));
			}
		}

		// Update applyMutationsKeyVersionMap
		state int i;
<<<<<<< HEAD
		state int stepSize = CLIENT_KNOBS->RESTORE_LOAD_KEY_VERSION_MAP_STEP_SIZE;
=======
		state int stepSize = SERVER_KNOBS->BLOB_RESTORE_LOAD_KEY_VERSION_MAP_STEP_SIZE;
>>>>>>> 63371257
		for (i = 0; i < self->mlogRestoreRanges_.size(); i += stepSize) {
			int end = std::min(i + stepSize, self->mlogRestoreRanges_.size());
			wait(preloadApplyMutationsKeyVersionMap(
			    self->db_, uid, self->mlogRestoreRanges_, self->mlogRestoreBeginVersions_, i, end));
		}
		TraceEvent("PreloadApplyMutationsKeyVersionMap", uid).detail("Size", self->mlogRestoreRanges_.size());
		return Void();
	}

	ACTOR static Future<Void> preloadApplyMutationsKeyVersionMap(Database cx,
	                                                             UID uid,
	                                                             Standalone<VectorRef<KeyRangeRef>> ranges,
	                                                             Standalone<VectorRef<Version>> versions,
	                                                             int start,
	                                                             int end) {
		state Reference<ReadYourWritesTransaction> tr(new ReadYourWritesTransaction(cx));
		loop {
			try {
				tr->setOption(FDBTransactionOptions::ACCESS_SYSTEM_KEYS);
				tr->setOption(FDBTransactionOptions::LOCK_AWARE);
				state int i;
				for (i = start; i < end; ++i) {
					Version version = versions[i];
					if (version == invalidVersion) {
						version = 0;
					}
					Value versionEncoded = BinaryWriter::toValue(version, Unversioned());
					Key prefix = uidPrefixKey(applyMutationsKeyVersionMapRange.begin, uid);
					wait(krmSetRangeCoalescing(tr, prefix, ranges[i], allKeys, versionEncoded));
				}
				wait(tr->commit());
				return Void();
			} catch (Error& e) {
				wait(tr->onError(e));
			}
		}
	}

	// Main server loop
	ACTOR static Future<Void> serverLoop(Reference<BlobMigrator> self) {
		self->addActor(waitFailureServer(self->interf_.waitFailure.getFuture()));
		self->addActor(handleRequest(self));
		self->addActor(handleUnsupportedRequest(self));
		self->addActor(serveStorageMetricsRequests(self.getPtr(), self->interf_.ssi));
		loop {
			try {
				choose {
					when(HaltBlobMigratorRequest req = waitNext(self->interf_.haltBlobMigrator.getFuture())) {
						dprint("Stopping blob migrator {}\n", self->interf_.id().toString());
						req.reply.send(Void());
						TraceEvent("BlobMigratorHalted", self->interf_.id()).detail("ReqID", req.requesterID);
						break;
					}
					when(wait(self->actors_.getResult())) {}
				}
			} catch (Error& e) {
				dprint("Unexpected serverLoop error {}\n", e.what());
				throw;
			}
		}
		self->actors_.clear(true);
		dprint("Stopped blob migrator {}\n", self->interf_.id().toString());
		return Void();
	}

	// Handle StorageServerInterface APIs
	ACTOR static Future<Void> handleRequest(Reference<BlobMigrator> self) {
		state StorageServerInterface ssi = self->interf_.ssi;
		loop {
			try {
				choose {
					when(GetShardStateRequest req = waitNext(ssi.getShardState.getFuture())) {
						dprint("Handle GetShardStateRequest\n");
						Version version = maxVersion(self);
						GetShardStateReply rep(version, version);
						req.reply.send(rep); // return empty shards
					}
					when(ReplyPromise<KeyValueStoreType> reply = waitNext(ssi.getKeyValueStoreType.getFuture())) {
						dprint("Handle KeyValueStoreType\n");
						reply.send(KeyValueStoreType::MEMORY);
					}
				}
			} catch (Error& e) {
				dprint("Unexpected blob migrator request error {}\n", e.what());
				throw;
			}
		}
	}

	// Handle StorageServerInterface APIs that are not supported. Simply log and return error
	ACTOR static Future<Void> handleUnsupportedRequest(Reference<BlobMigrator> self) {
		state StorageServerInterface ssi = self->interf_.ssi;
		loop {
			try {
				choose {
					when(StorageQueuingMetricsRequest req = waitNext(ssi.getQueuingMetrics.getFuture())) {
						self->addActor(processStorageQueuingMetricsRequest(req));
					}
					when(GetKeyValuesStreamRequest req = waitNext(ssi.getKeyValuesStream.getFuture())) {
						dprint("Unsupported GetKeyValuesStreamRequest\n");
						req.reply.sendError(unsupported_operation());
					}
					when(GetKeyRequest req = waitNext(ssi.getKey.getFuture())) {
						dprint("Unsupported GetKeyRequest\n");
						req.reply.sendError(unsupported_operation());
					}
					when(GetKeyValuesRequest req = waitNext(ssi.getKeyValues.getFuture())) {
						dprint("Unsupported GetKeyValuesRequest {} - {} @ {}\n",
						       req.begin.getKey().printable(),
						       req.end.getKey().printable(),
						       req.version);
						// A temp fix to send back broken promise error so that fetchKey can switch to another
						// storage server. We should remove the storage server interface after
						// restore is done
						req.reply.sendError(broken_promise());
					}
					when(GetValueRequest req = waitNext(ssi.getValue.getFuture())) {
						dprint("Unsupported GetValueRequest\n");
						req.reply.sendError(unsupported_operation());
					}
					when(GetCheckpointRequest req = waitNext(ssi.checkpoint.getFuture())) {
						dprint("Unsupported GetCheckpoint \n");
						req.reply.sendError(unsupported_operation());
					}
					when(FetchCheckpointRequest req = waitNext(ssi.fetchCheckpoint.getFuture())) {
						dprint("Unsupported FetchCheckpointRequest\n");
						req.reply.sendError(unsupported_operation());
					}
					when(UpdateCommitCostRequest req = waitNext(ssi.updateCommitCostRequest.getFuture())) {
						// dprint("Unsupported UpdateCommitCostRequest\n");
						req.reply.sendError(unsupported_operation());
					}
					when(FetchCheckpointKeyValuesRequest req = waitNext(ssi.fetchCheckpointKeyValues.getFuture())) {
						dprint("Unsupported FetchCheckpointKeyValuesRequest\n");
						req.reply.sendError(unsupported_operation());
					}
				}
			} catch (Error& e) {
				dprint("Unexpected request handling error {}\n", e.what());
				throw;
			}
		}
	}

	ACTOR static Future<Void> waitMetricsTenantAwareImpl(Reference<BlobMigrator> self, WaitMetricsRequest req) {
		state WaitMetricsRequest waitMetricsRequest = req;
		state StorageMetrics metrics;
		metrics.bytes = sizeInBytes(self, waitMetricsRequest.keys);
		if (waitMetricsRequest.min.allLessOrEqual(metrics) && metrics.allLessOrEqual(waitMetricsRequest.max)) {
			wait(delay(SERVER_KNOBS->STORAGE_METRIC_TIMEOUT));
		}
		waitMetricsRequest.reply.send(metrics);
		return Void();
	}

	ACTOR static Future<Void> processStorageQueuingMetricsRequest(StorageQueuingMetricsRequest req) {
		// dprint("Unsupported StorageQueuingMetricsRequest\n");
		//  FIXME get rid of this delay. it's a temp solution to avoid starvaion scheduling of DD
		//  processes
		wait(delay(1));
		req.reply.sendError(unsupported_operation());
		return Void();
	}

	// Return total storage size in bytes for migration
	static int64_t sizeInBytes(Reference<BlobMigrator> self) { return sizeInBytes(self, normalKeys); }

	// Return storage size in bytes for given key range
	static int64_t sizeInBytes(Reference<BlobMigrator> self, KeyRangeRef range) {
		int64_t bytes = 0;
		for (auto granule : self->blobGranules_) {
			if (range.contains(granule.keyRange))
				bytes += granule.sizeInBytes;
		}
		return bytes;
	}

	// Return max version for all blob granules
	static Version maxVersion(Reference<BlobMigrator> self) {
		Version max = 0;
		for (auto granule : self->blobGranules_) {
			max = std::max(granule.version, max);
		}
		return max;
	}

public: // Methods for IStorageMetricsService
	void addActor(Future<Void> future) override { actors_.add(future); }

	void getSplitPoints(SplitRangeRequest const& req) override {
		dprint("Unsupported SplitRangeRequest\n");
		req.reply.sendError(broken_promise());
	}

	Future<Void> waitMetricsTenantAware(const WaitMetricsRequest& req) override {
		Reference<BlobMigrator> self = Reference<BlobMigrator>::addRef(this);
		return waitMetricsTenantAwareImpl(self, req);
	}

	void getStorageMetrics(const GetStorageMetricsRequest& req) override {
		StorageMetrics metrics;
		Reference<BlobMigrator> self = Reference<BlobMigrator>::addRef(this);
		metrics.bytes = sizeInBytes(self);
		GetStorageMetricsReply resp;
		resp.load = metrics;
		resp.available = StorageMetrics();
		resp.capacity = StorageMetrics();
		resp.bytesInputRate = 0;
		resp.versionLag = 0;
		resp.lastUpdate = now();
		req.reply.send(resp);
	}

	// This API is used by DD to figure out split points for data movement.
	void getSplitMetrics(const SplitMetricsRequest& req) override {
		Reference<BlobMigrator> self = Reference<BlobMigrator>::addRef(this);
		SplitMetricsReply rep;
		int64_t bytes = 0; // number of bytes accumulated for current split
		for (auto& granule : self->blobGranules_) {
			if (!req.keys.contains(granule.keyRange)) {
				continue;
			}
			bytes += granule.sizeInBytes;
			if (bytes < req.limits.bytes) {
				continue;
			}
			// Add a split point if the key range exceeds expected minimal size in bytes
			rep.splits.push_back_deep(rep.splits.arena(), granule.keyRange.end);
			bytes = 0;
			// Limit number of splits in single response for fast RPC processing
			if (rep.splits.size() > SERVER_KNOBS->SPLIT_METRICS_MAX_ROWS) {
				CODE_PROBE(true, "Blob Migrator SplitMetrics API has more");
				TraceEvent("BlobMigratorSplitMetricsContinued", self->interf_.id())
				    .detail("Range", req.keys)
				    .detail("Splits", rep.splits.size());
				rep.more = true;
				break;
			}
		}
		req.reply.send(rep);
	}

	void getHotRangeMetrics(const ReadHotSubRangeRequest& req) override {
		ReadHotSubRangeReply emptyReply;
		req.reply.send(emptyReply);
	}

	template <class Reply>
	void sendErrorWithPenalty(const ReplyPromise<Reply>& promise, const Error& err, double) {
		promise.sendError(err);
	}

private:
	Database db_;
	BlobGranuleRestoreVersionVector blobGranules_;
	BlobMigratorInterface interf_;
	ActorCollection actors_;
	FileBackupAgent backupAgent_;

	Key mlogsUrl_;
	Version targetVersion_;
	Standalone<VectorRef<KeyRangeRef>> mlogRestoreRanges_;
	Standalone<VectorRef<Version>> mlogRestoreBeginVersions_;
	Reference<AsyncVar<ServerDBInfo> const> dbInfo_;
};

// Main entry point
ACTOR Future<Void> blobMigrator(BlobMigratorInterface interf, Reference<AsyncVar<ServerDBInfo> const> dbInfo) {
	TraceEvent("StartBlobMigrator", interf.id()).detail("Interface", interf.id().toString());
	dprint("Starting blob migrator {}\n", interf.id().toString());
	state Reference<BlobMigrator> self = makeReference<BlobMigrator>(interf, dbInfo);
	try {
		wait(BlobMigrator::start(self));
	} catch (Error& e) {
		dprint("Unexpected migrator error {}\n", e.what());
		TraceEvent("BlobMigratorError", interf.id()).error(e);
	}
	return Void();
}<|MERGE_RESOLUTION|>--- conflicted
+++ resolved
@@ -472,18 +472,11 @@
 					beginVersion = *std::min_element(self->mlogRestoreBeginVersions_.begin(),
 					                                 self->mlogRestoreBeginVersions_.end());
 				}
-<<<<<<< HEAD
+				BlobGranuleRestoreConfig().beginVersion().set(tr, beginVersion);
+
 				Value versionEncoded = BinaryWriter::toValue(beginVersion, Unversioned());
 				Key prefix = uidPrefixKey(applyMutationsKeyVersionMapRange.begin, uid);
 				wait(krmSetRange(tr, prefix, allKeys, versionEncoded));
-
-=======
-				BlobGranuleRestoreConfig().beginVersion().set(tr, beginVersion);
-
-				Value versionEncoded = BinaryWriter::toValue(beginVersion, Unversioned());
-				Key prefix = uidPrefixKey(applyMutationsKeyVersionMapRange.begin, uid);
-				wait(krmSetRange(tr, prefix, allKeys, versionEncoded));
->>>>>>> 63371257
 				wait(tr->commit());
 				break;
 			} catch (Error& e) {
@@ -493,11 +486,7 @@
 
 		// Update applyMutationsKeyVersionMap
 		state int i;
-<<<<<<< HEAD
-		state int stepSize = CLIENT_KNOBS->RESTORE_LOAD_KEY_VERSION_MAP_STEP_SIZE;
-=======
 		state int stepSize = SERVER_KNOBS->BLOB_RESTORE_LOAD_KEY_VERSION_MAP_STEP_SIZE;
->>>>>>> 63371257
 		for (i = 0; i < self->mlogRestoreRanges_.size(); i += stepSize) {
 			int end = std::min(i + stepSize, self->mlogRestoreRanges_.size());
 			wait(preloadApplyMutationsKeyVersionMap(
