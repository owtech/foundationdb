--- conflicted
+++ resolved
@@ -111,13 +111,9 @@
 			if (granules.empty()) {
 				TraceEvent("EmptyBlobGranules", self->interf_.id()).log();
 				CODE_PROBE(true, "Blob restore with no blob granules");
-<<<<<<< HEAD
-				wait(BlobRestoreController::setError(controller, "No blob granules"));
-=======
 				wait(canRestore(self));
 				wait(preloadApplyMutationsKeyVersionMap(self));
 				wait(BlobRestoreController::setPhase(controller, APPLYING_MLOGS, self->interf_.id()));
->>>>>>> 3426fc3c
 				return Void();
 			}
 
@@ -262,12 +258,7 @@
 						decodeKeyServersValue(UIDtoTagMap, it.value, src, dest, srcId, destId);
 
 						if (std::find_if(src.begin(), src.end(), BlobMigratorInterface::isBlobMigrator) == src.end() &&
-<<<<<<< HEAD
-						    std::find_if(dest.begin(), dest.end(), BlobMigratorInterface::isBlobMigrator) ==
-						        dest.end()) {
-=======
 						    dest.empty()) {
->>>>>>> 3426fc3c
 							continue; // not owned by blob migrator
 						}
 
@@ -436,7 +427,6 @@
 			for (auto& range : getSystemBackupRanges()) {
 				self->mlogRestoreRanges_.push_back(self->mlogRestoreRanges_.arena(), range);
 				self->mlogRestoreBeginVersions_.push_back(self->mlogRestoreBeginVersions_.arena(), manifestVersion);
-<<<<<<< HEAD
 			}
 
 			Optional<RestorableFileSet> restoreSet = wait(
@@ -447,18 +437,6 @@
 				    .detail("MaxLogVersion", maxLogVersion);
 				throw blob_restore_corrupted_logs();
 			}
-=======
-			}
-
-			Optional<RestorableFileSet> restoreSet = wait(
-			    bc->getRestoreSet(maxLogVersion, self->mlogRestoreRanges_, OnlyApplyMutationLogs::True, minLogVersion));
-			if (!restoreSet.present()) {
-				TraceEvent("InvalidMutationLogs", self->interf_.id())
-				    .detail("MinLogVersion", minLogVersion)
-				    .detail("MaxLogVersion", maxLogVersion);
-				throw blob_restore_corrupted_logs();
-			}
->>>>>>> 3426fc3c
 			TraceEvent("BlobMigratorCanRestore", self->interf_.id()).log();
 		} catch (Error& e) {
 			state Error err = e;
