--- conflicted
+++ resolved
@@ -1130,12 +1130,8 @@
 		DecodedNode& get(int index) { return decodedNodes[index]; }
 
 		void updateUsedMemory() {
-<<<<<<< HEAD
-			int usedNow = sizeof(DeltaTree2) + arena.getSize(true) + (decodedNodes.capacity() * sizeof(DecodedNode));
-=======
 			int usedNow = sizeof(DeltaTree2) + arena.getSize(FastInaccurateEstimate::True) +
 			              (decodedNodes.capacity() * sizeof(DecodedNode));
->>>>>>> 6390d93e
 			if (pMemoryTracker != nullptr) {
 				*pMemoryTracker += (usedNow - lastKnownUsedMemory);
 			}
@@ -1158,7 +1154,6 @@
 			upperBound = T(a, upperBound);
 			arena = a;
 			updateUsedMemory();
-<<<<<<< HEAD
 		}
 
 		std::string toString() const {
@@ -1172,8 +1167,6 @@
 			}
 			s += format("}}\n");
 			return s;
-=======
->>>>>>> 6390d93e
 		}
 	};
 
