--- conflicted
+++ resolved
@@ -119,8 +119,6 @@
 	throw Error::fromCode(errorCode);
 }
 
-<<<<<<< HEAD
-=======
 int getWriteStallState(const rocksdb::WriteStallCondition& condition) {
 	if (condition == rocksdb::WriteStallCondition::kDelayed)
 		return 0;
@@ -150,7 +148,6 @@
 	UID logId;
 };
 
->>>>>>> 3426fc3c
 // Background error handling is tested with Chaos test.
 // TODO: Test background error in simulation. RocksDB doesn't use flow IO in simulation, which limits our ability to
 // inject IO errors. We could implement rocksdb::FileSystem using flow IO to unblock simulation. Also, trace event is
@@ -524,11 +521,8 @@
 
 	options.skip_stats_update_on_db_open = SERVER_KNOBS->ROCKSDB_SKIP_STATS_UPDATE_ON_OPEN;
 	options.skip_checking_sst_file_sizes_on_db_open = SERVER_KNOBS->ROCKSDB_SKIP_FILE_SIZE_CHECK_ON_OPEN;
-<<<<<<< HEAD
-=======
 	options.max_manifest_file_size = SERVER_KNOBS->ROCKSDB_MAX_MANIFEST_FILE_SIZE;
 	options.max_write_buffer_number = SERVER_KNOBS->ROCKSDB_MAX_WRITE_BUFFER_NUMBER;
->>>>>>> 3426fc3c
 	return options;
 }
 
@@ -907,11 +901,7 @@
 	Counter convertedRangeDeletions;
 
 	Counters()
-<<<<<<< HEAD
-	  : cc("RocksDBThrottle"), immediateThrottle("ImmediateThrottle", cc), failedToAcquire("failedToAcquire", cc),
-=======
 	  : cc("RocksDBCounters"), immediateThrottle("ImmediateThrottle", cc), failedToAcquire("FailedToAcquire", cc),
->>>>>>> 3426fc3c
 	    convertedRangeDeletions("ConvertedRangeDeletions", cc) {}
 };
 
@@ -925,16 +915,12 @@
 	             Counters* cc)
 	  : path(path), logId(logId), dbOptions(options), cfOptions(getCFOptions()), dataShardMap(nullptr, specialKeys.end),
 	    counters(cc) {
-<<<<<<< HEAD
-		dbOptions.listeners.push_back(errorListener);
-=======
 		if (!g_network->isSimulated()) {
 			// Generating trace events in non-FDB thread will cause errors. The event listener is tested with local FDB
 			// cluster.
 			dbOptions.listeners.push_back(errorListener);
 			dbOptions.listeners.push_back(std::make_shared<RocksDBEventListener>(logId));
 		}
->>>>>>> 3426fc3c
 	}
 
 	ACTOR static Future<Void> shardMetricsLogger(std::shared_ptr<ShardedRocksDBState> rState,
@@ -3316,15 +3302,6 @@
 			TraceEvent(SevError, "ShardedRocksCloseReadThreadError").errorUnsuppressed(e);
 		}
 
-<<<<<<< HEAD
-		try {
-			wait(self->readThreads->stop());
-		} catch (Error& e) {
-			TraceEvent(SevError, "ShardedRocksCloseReadThreadError").errorUnsuppressed(e);
-		}
-
-=======
->>>>>>> 3426fc3c
 		TraceEvent("CloseKeyValueStore").detail("DeleteKVS", deleteOnClose);
 		auto a = new Writer::CloseAction(&self->shardManager, deleteOnClose);
 		auto f = a->done.getFuture();
