#include "fdbclient/FDBTypes.h"
#ifdef SSD_ROCKSDB_EXPERIMENTAL

#include "fdbclient/KeyRangeMap.h"
#include "fdbclient/SystemData.h"
#include "flow/flow.h"
#include "flow/serialize.h"
#include <rocksdb/c.h>
#include <rocksdb/cache.h>
#include <rocksdb/db.h>
#include <rocksdb/filter_policy.h>
#include <rocksdb/listener.h>
#include <rocksdb/metadata.h>
#include <rocksdb/options.h>
#include <rocksdb/perf_context.h>
#include <rocksdb/rate_limiter.h>
#include <rocksdb/advanced_options.h>
#include <rocksdb/slice_transform.h>
#include <rocksdb/statistics.h>
#include <rocksdb/table.h>
#include <rocksdb/utilities/checkpoint.h>
#include <rocksdb/utilities/table_properties_collectors.h>
#include <rocksdb/version.h>
#if defined __has_include
#if __has_include(<liburing.h>)
#include <liburing.h>
#endif
#endif
#include "fdbclient/SystemData.h"
#include "fdbserver/CoroFlow.h"
#include "fdbserver/FDBRocksDBVersion.h"
#include "flow/flow.h"
#include "flow/IThreadPool.h"
#include "flow/ThreadHelper.actor.h"
#include "flow/Histogram.h"
#include "flow/UnitTest.h"

#include <memory>
#include <tuple>
#include <vector>

#endif // SSD_ROCKSDB_EXPERIMENTAL

#include "fdbserver/IKeyValueStore.h"
#include "fdbserver/RocksDBCheckpointUtils.actor.h"
#include "flow/actorcompiler.h" // has to be last include

#ifdef SSD_ROCKSDB_EXPERIMENTAL

// Enforcing rocksdb version.
static_assert((ROCKSDB_MAJOR == FDB_ROCKSDB_MAJOR && ROCKSDB_MINOR == FDB_ROCKSDB_MINOR &&
               ROCKSDB_PATCH == FDB_ROCKSDB_PATCH),
              "Unsupported rocksdb version.");

const std::string rocksDataFolderSuffix = "-data";
const std::string METADATA_SHARD_ID = "kvs-metadata";
const std::string DEFAULT_CF_NAME = "default"; // `specialKeys` is stored in this culoumn family.
const KeyRef shardMappingPrefix("\xff\xff/ShardMapping/"_sr);
// TODO: move constants to a header file.
const KeyRef persistVersion = "\xff\xffVersion"_sr;
const StringRef ROCKSDBSTORAGE_HISTOGRAM_GROUP = "RocksDBStorage"_sr;
const StringRef ROCKSDB_COMMIT_LATENCY_HISTOGRAM = "RocksDBCommitLatency"_sr;
const StringRef ROCKSDB_COMMIT_ACTION_HISTOGRAM = "RocksDBCommitAction"_sr;
const StringRef ROCKSDB_COMMIT_QUEUEWAIT_HISTOGRAM = "RocksDBCommitQueueWait"_sr;
const StringRef ROCKSDB_WRITE_HISTOGRAM = "RocksDBWrite"_sr;
const StringRef ROCKSDB_DELETE_COMPACTRANGE_HISTOGRAM = "RocksDBDeleteCompactRange"_sr;
const StringRef ROCKSDB_READRANGE_LATENCY_HISTOGRAM = "RocksDBReadRangeLatency"_sr;
const StringRef ROCKSDB_READVALUE_LATENCY_HISTOGRAM = "RocksDBReadValueLatency"_sr;
const StringRef ROCKSDB_READPREFIX_LATENCY_HISTOGRAM = "RocksDBReadPrefixLatency"_sr;
const StringRef ROCKSDB_READRANGE_ACTION_HISTOGRAM = "RocksDBReadRangeAction"_sr;
const StringRef ROCKSDB_READVALUE_ACTION_HISTOGRAM = "RocksDBReadValueAction"_sr;
const StringRef ROCKSDB_READPREFIX_ACTION_HISTOGRAM = "RocksDBReadPrefixAction"_sr;
const StringRef ROCKSDB_READRANGE_QUEUEWAIT_HISTOGRAM = "RocksDBReadRangeQueueWait"_sr;
const StringRef ROCKSDB_READVALUE_QUEUEWAIT_HISTOGRAM = "RocksDBReadValueQueueWait"_sr;
const StringRef ROCKSDB_READPREFIX_QUEUEWAIT_HISTOGRAM = "RocksDBReadPrefixQueueWait"_sr;
const StringRef ROCKSDB_READRANGE_NEWITERATOR_HISTOGRAM = "RocksDBReadRangeNewIterator"_sr;
const StringRef ROCKSDB_READVALUE_GET_HISTOGRAM = "RocksDBReadValueGet"_sr;
const StringRef ROCKSDB_READPREFIX_GET_HISTOGRAM = "RocksDBReadPrefixGet"_sr;

namespace {
struct PhysicalShard;
struct DataShard;
struct ReadIterator;
struct ShardedRocksDBKeyValueStore;

using rocksdb::BackgroundErrorReason;

// Returns string representation of RocksDB background error reason.
// Error reason code:
// https://github.com/facebook/rocksdb/blob/12d798ac06bcce36be703b057d5f5f4dab3b270c/include/rocksdb/listener.h#L125
// This function needs to be updated when error code changes.
std::string getErrorReason(BackgroundErrorReason reason) {
	switch (reason) {
	case BackgroundErrorReason::kFlush:
		return format("%d Flush", reason);
	case BackgroundErrorReason::kCompaction:
		return format("%d Compaction", reason);
	case BackgroundErrorReason::kWriteCallback:
		return format("%d WriteCallback", reason);
	case BackgroundErrorReason::kMemTable:
		return format("%d MemTable", reason);
	case BackgroundErrorReason::kManifestWrite:
		return format("%d ManifestWrite", reason);
	case BackgroundErrorReason::kFlushNoWAL:
		return format("%d FlushNoWAL", reason);
	case BackgroundErrorReason::kManifestWriteNoWAL:
		return format("%d ManifestWriteNoWAL", reason);
	default:
		return format("%d Unknown", reason);
	}
}

ACTOR Future<Void> forwardError(Future<int> input) {
	int errorCode = wait(input);
	if (errorCode == error_code_success) {
		return Never();
	}
	throw Error::fromCode(errorCode);
}

// Background error handling is tested with Chaos test.
// TODO: Test background error in simulation. RocksDB doesn't use flow IO in simulation, which limits our ability to
// inject IO errors. We could implement rocksdb::FileSystem using flow IO to unblock simulation. Also, trace event is
// not available on background threads because trace event requires setting up special thread locals. Using trace event
// could potentially cause segmentation fault.
class RocksDBErrorListener : public rocksdb::EventListener {
public:
	RocksDBErrorListener(){};
	void OnBackgroundError(rocksdb::BackgroundErrorReason reason, rocksdb::Status* bg_error) override {
		if (!bg_error)
			return;
		TraceEvent(SevError, "ShardedRocksDBBGError")
		    .detail("Reason", getErrorReason(reason))
		    .detail("ShardedRocksDBSeverity", bg_error->severity())
		    .detail("Status", bg_error->ToString());

		std::unique_lock<std::mutex> lock(mutex);
		if (!errorPromise.isValid())
			return;
		// RocksDB generates two types of background errors, IO Error and Corruption
		// Error type and severity map could be found at
		// https://github.com/facebook/rocksdb/blob/2e09a54c4fb82e88bcaa3e7cfa8ccbbbbf3635d5/db/error_handler.cc#L138.
		// All background errors will be treated as storage engine failure. Send the error to storage server.
		if (bg_error->IsIOError()) {
			errorPromise.send(error_code_io_error);
		} else if (bg_error->IsCorruption()) {
			errorPromise.send(error_code_file_corrupt);
		} else {
			errorPromise.send(error_code_unknown_error);
		}
	}
	Future<int> getFuture() {
		std::unique_lock<std::mutex> lock(mutex);
		return errorPromise.getFuture();
	}
	~RocksDBErrorListener() {
		std::unique_lock<std::mutex> lock(mutex);
		if (!errorPromise.isValid())
			return;
		errorPromise.send(error_code_success);
	}

private:
	ThreadReturnPromise<int> errorPromise;
	std::mutex mutex;
};

// Encapsulation of shared states.
struct ShardedRocksDBState {
	bool closing = false;
};

std::shared_ptr<rocksdb::Cache> rocksdb_block_cache = nullptr;

rocksdb::ExportImportFilesMetaData getMetaData(const CheckpointMetaData& checkpoint) {
	rocksdb::ExportImportFilesMetaData metaData;
	if (checkpoint.getFormat() != DataMoveRocksCF) {
		return metaData;
	}

	RocksDBColumnFamilyCheckpoint rocksCF = getRocksCF(checkpoint);
	metaData.db_comparator_name = rocksCF.dbComparatorName;

	for (const LiveFileMetaData& fileMetaData : rocksCF.sstFiles) {
		rocksdb::LiveFileMetaData liveFileMetaData;
		liveFileMetaData.relative_filename = fileMetaData.relative_filename;
		liveFileMetaData.directory = fileMetaData.directory;
		liveFileMetaData.file_number = fileMetaData.file_number;
		liveFileMetaData.file_type = static_cast<rocksdb::FileType>(fileMetaData.file_type);
		liveFileMetaData.size = fileMetaData.size;
		liveFileMetaData.temperature = static_cast<rocksdb::Temperature>(fileMetaData.temperature);
		liveFileMetaData.file_checksum = fileMetaData.file_checksum;
		liveFileMetaData.file_checksum_func_name = fileMetaData.file_checksum_func_name;
		liveFileMetaData.smallest_seqno = fileMetaData.smallest_seqno;
		liveFileMetaData.largest_seqno = fileMetaData.largest_seqno;
		liveFileMetaData.smallestkey = fileMetaData.smallestkey;
		liveFileMetaData.largestkey = fileMetaData.largestkey;
		liveFileMetaData.num_reads_sampled = fileMetaData.num_reads_sampled;
		liveFileMetaData.being_compacted = fileMetaData.being_compacted;
		liveFileMetaData.num_entries = fileMetaData.num_entries;
		liveFileMetaData.num_deletions = fileMetaData.num_deletions;
		liveFileMetaData.oldest_blob_file_number = fileMetaData.oldest_blob_file_number;
		liveFileMetaData.oldest_ancester_time = fileMetaData.oldest_ancester_time;
		liveFileMetaData.file_creation_time = fileMetaData.file_creation_time;
		liveFileMetaData.smallest = fileMetaData.smallest;
		liveFileMetaData.largest = fileMetaData.largest;
		liveFileMetaData.file_type = rocksdb::kTableFile;
		liveFileMetaData.epoch_number = fileMetaData.epoch_number;
		liveFileMetaData.name = fileMetaData.name;
		liveFileMetaData.db_path = fileMetaData.db_path;
		liveFileMetaData.column_family_name = fileMetaData.column_family_name;
		liveFileMetaData.level = fileMetaData.level;
		metaData.files.push_back(liveFileMetaData);
	}

	return metaData;
}

void populateMetaData(CheckpointMetaData* checkpoint, const rocksdb::ExportImportFilesMetaData* metaData) {
	RocksDBColumnFamilyCheckpoint rocksCF;
	if (metaData != nullptr) {
		rocksCF.dbComparatorName = metaData->db_comparator_name;
		for (const rocksdb::LiveFileMetaData& fileMetaData : metaData->files) {
			LiveFileMetaData liveFileMetaData;
			liveFileMetaData.relative_filename = fileMetaData.relative_filename;
			liveFileMetaData.directory = fileMetaData.directory;
			liveFileMetaData.file_number = fileMetaData.file_number;
			liveFileMetaData.file_type = static_cast<int>(fileMetaData.file_type);
			liveFileMetaData.size = fileMetaData.size;
			liveFileMetaData.temperature = static_cast<uint8_t>(fileMetaData.temperature);
			liveFileMetaData.file_checksum = fileMetaData.file_checksum;
			liveFileMetaData.file_checksum_func_name = fileMetaData.file_checksum_func_name;
			liveFileMetaData.smallest_seqno = fileMetaData.smallest_seqno;
			liveFileMetaData.largest_seqno = fileMetaData.largest_seqno;
			liveFileMetaData.smallestkey = fileMetaData.smallestkey;
			liveFileMetaData.largestkey = fileMetaData.largestkey;
			liveFileMetaData.num_reads_sampled = fileMetaData.num_reads_sampled;
			liveFileMetaData.being_compacted = fileMetaData.being_compacted;
			liveFileMetaData.num_entries = fileMetaData.num_entries;
			liveFileMetaData.num_deletions = fileMetaData.num_deletions;
			liveFileMetaData.oldest_blob_file_number = fileMetaData.oldest_blob_file_number;
			liveFileMetaData.oldest_ancester_time = fileMetaData.oldest_ancester_time;
			liveFileMetaData.file_creation_time = fileMetaData.file_creation_time;
			liveFileMetaData.smallest = fileMetaData.smallest;
			liveFileMetaData.largest = fileMetaData.largest;
			liveFileMetaData.epoch_number = fileMetaData.epoch_number;
			liveFileMetaData.name = fileMetaData.name;
			liveFileMetaData.db_path = fileMetaData.db_path;
			liveFileMetaData.column_family_name = fileMetaData.column_family_name;
			liveFileMetaData.level = fileMetaData.level;
			rocksCF.sstFiles.push_back(liveFileMetaData);
		}
	}
	checkpoint->setFormat(DataMoveRocksCF);
	checkpoint->serializedCheckpoint = ObjectWriter::toValue(rocksCF, IncludeVersion());
}

const rocksdb::Slice toSlice(StringRef s) {
	return rocksdb::Slice(reinterpret_cast<const char*>(s.begin()), s.size());
}

StringRef toStringRef(rocksdb::Slice s) {
	return StringRef(reinterpret_cast<const uint8_t*>(s.data()), s.size());
}

std::string getShardMappingKey(KeyRef key, StringRef prefix) {
	return prefix.toString() + key.toString();
}

void logRocksDBError(const rocksdb::Status& status, const std::string& method) {
	auto level = status.IsTimedOut() ? SevWarn : SevError;
	TraceEvent e(level, "ShardedRocksDBError");
	e.setMaxFieldLength(10000)
	    .detail("Error", status.ToString())
	    .detail("Method", method)
	    .detail("ShardedRocksDBSeverity", status.severity());
	if (status.IsIOError()) {
		e.detail("SubCode", status.subcode());
	}
}

// TODO: define shard ops.
enum class ShardOp {
	CREATE,
	OPEN,
	DESTROY,
	CLOSE,
	MODIFY_RANGE,
};

const char* ShardOpToString(ShardOp op) {
	switch (op) {
	case ShardOp::CREATE:
		return "CREATE";
	case ShardOp::OPEN:
		return "OPEN";
	case ShardOp::DESTROY:
		return "DESTROY";
	case ShardOp::CLOSE:
		return "CLOSE";
	case ShardOp::MODIFY_RANGE:
		return "MODIFY_RANGE";
	default:
		return "Unknown";
	}
}
void logShardEvent(StringRef name, ShardOp op, Severity severity = SevInfo, const std::string& message = "") {
	TraceEvent e(severity, "ShardedRocksDBKVSShardEvent");
	e.detail("ShardId", name).detail("Action", ShardOpToString(op));
	if (!message.empty()) {
		e.detail("Message", message);
	}
}
void logShardEvent(StringRef name,
                   KeyRangeRef range,
                   ShardOp op,
                   Severity severity = SevInfo,
                   const std::string& message = "") {
	TraceEvent e(severity, "ShardedRocksDBKVSShardEvent");
	e.detail("ShardId", name)
	    .detail("Action", ShardOpToString(op))
	    .detail("Begin", range.begin)
	    .detail("End", range.end);
	if (message != "") {
		e.detail("Message", message);
	}
}

Error statusToError(const rocksdb::Status& s) {
	if (s.IsIOError()) {
		return io_error();
	} else if (s.IsTimedOut()) {
		return key_value_store_deadline_exceeded();
	} else {
		return unknown_error();
	}
}

rocksdb::CompactionPri getCompactionPriority() {
	switch (SERVER_KNOBS->ROCKSDB_COMPACTION_PRI) {
	case 0:
		return rocksdb::CompactionPri::kByCompensatedSize;
	case 1:
		return rocksdb::CompactionPri::kOldestLargestSeqFirst;
	case 2:
		return rocksdb::CompactionPri::kOldestSmallestSeqFirst;
	case 3:
		return rocksdb::CompactionPri::kMinOverlappingRatio;
	case 4:
		return rocksdb::CompactionPri::kRoundRobin;
	default:
		TraceEvent(SevWarn, "InvalidCompactionPriority").detail("KnobValue", SERVER_KNOBS->ROCKSDB_COMPACTION_PRI);
		return rocksdb::CompactionPri::kMinOverlappingRatio;
	}
}

rocksdb::WALRecoveryMode getWalRecoveryMode() {
	switch (SERVER_KNOBS->ROCKSDB_WAL_RECOVERY_MODE) {
	case 0:
		return rocksdb::WALRecoveryMode::kTolerateCorruptedTailRecords;
	case 1:
		return rocksdb::WALRecoveryMode::kAbsoluteConsistency;
	case 2:
		return rocksdb::WALRecoveryMode::kPointInTimeRecovery;
	case 3:
		return rocksdb::WALRecoveryMode::kSkipAnyCorruptedRecords;
	default:
		TraceEvent(SevWarn, "InvalidWalRecoveryMode").detail("KnobValue", SERVER_KNOBS->ROCKSDB_WAL_RECOVERY_MODE);
		return rocksdb::WALRecoveryMode::kPointInTimeRecovery;
	}
}

rocksdb::ColumnFamilyOptions getCFOptions() {
	rocksdb::ColumnFamilyOptions options;
	options.disable_auto_compactions = SERVER_KNOBS->ROCKSDB_DISABLE_AUTO_COMPACTIONS;
	options.level_compaction_dynamic_level_bytes = SERVER_KNOBS->ROCKSDB_LEVEL_COMPACTION_DYNAMIC_LEVEL_BYTES;
	options.OptimizeLevelStyleCompaction(SERVER_KNOBS->ROCKSDB_MEMTABLE_BYTES);
	if (SERVER_KNOBS->ROCKSDB_PERIODIC_COMPACTION_SECONDS > 0) {
		options.periodic_compaction_seconds = SERVER_KNOBS->ROCKSDB_PERIODIC_COMPACTION_SECONDS;
	}
<<<<<<< HEAD
=======

>>>>>>> e3b440ca
	options.disable_auto_compactions = SERVER_KNOBS->ROCKSDB_DISABLE_AUTO_COMPACTIONS;
	if (SERVER_KNOBS->SHARD_SOFT_PENDING_COMPACT_BYTES_LIMIT > 0) {
		options.soft_pending_compaction_bytes_limit = SERVER_KNOBS->SHARD_SOFT_PENDING_COMPACT_BYTES_LIMIT;
	}
	if (SERVER_KNOBS->SHARD_HARD_PENDING_COMPACT_BYTES_LIMIT > 0) {
		options.hard_pending_compaction_bytes_limit = SERVER_KNOBS->SHARD_HARD_PENDING_COMPACT_BYTES_LIMIT;
	}
	options.paranoid_file_checks = SERVER_KNOBS->ROCKSDB_PARANOID_FILE_CHECKS;

	// Compact sstables when there's too much deleted stuff.
	if (SERVER_KNOBS->ROCKSDB_ENABLE_COMPACT_ON_DELETION) {
		// Creates a factory of a table property collector that marks a SST
		// file as need-compaction when it observe at least "D" deletion
		// entries in any "N" consecutive entries, or the ratio of tombstone
		// entries >= deletion_ratio.

		// @param sliding_window_size "N". Note that this number will be
		//     round up to the smallest multiple of 128 that is no less
		//     than the specified size.
		// @param deletion_trigger "D".  Note that even when "N" is changed,
		//     the specified number for "D" will not be changed.
		// @param deletion_ratio, if <= 0 or > 1, disable triggering compaction
		//     based on deletion ratio. Disabled by default.
		options.table_properties_collector_factories = { rocksdb::NewCompactOnDeletionCollectorFactory(
			SERVER_KNOBS->ROCKSDB_CDCF_SLIDING_WINDOW_SIZE,
			SERVER_KNOBS->ROCKSDB_CDCF_DELETION_TRIGGER,
			SERVER_KNOBS->ROCKSDB_CDCF_DELETION_RATIO) };
	}

	rocksdb::BlockBasedTableOptions bbOpts;
	// TODO: Add a knob for the block cache size. (Default is 8 MB)
	if (SERVER_KNOBS->ROCKSDB_PREFIX_LEN > 0) {
		// Prefix blooms are used during Seek.
		options.prefix_extractor.reset(rocksdb::NewFixedPrefixTransform(SERVER_KNOBS->ROCKSDB_PREFIX_LEN));

		// Also turn on bloom filters in the memtable.
		// TODO: Make a knob for this as well.
		options.memtable_prefix_bloom_size_ratio = 0.1;

		// 5 -- Can be read by RocksDB's versions since 6.6.0. Full and partitioned
		// filters use a generally faster and more accurate Bloom filter
		// implementation, with a different schema.
		// https://github.com/facebook/rocksdb/blob/b77569f18bfc77fb1d8a0b3218f6ecf571bc4988/include/rocksdb/table.h#L391
		bbOpts.format_version = 5;

		// Create and apply a bloom filter using the 10 bits
		// which should yield a ~1% false positive rate:
		// https://github.com/facebook/rocksdb/wiki/RocksDB-Bloom-Filter#full-filters-new-format
		bbOpts.filter_policy.reset(rocksdb::NewBloomFilterPolicy(10));

		// The whole key blooms are only used for point lookups.
		// https://github.com/facebook/rocksdb/wiki/RocksDB-Bloom-Filter#prefix-vs-whole-key
		bbOpts.whole_key_filtering = false;
	}

	if (rocksdb_block_cache == nullptr && SERVER_KNOBS->ROCKSDB_BLOCK_CACHE_SIZE > 0) {
		rocksdb_block_cache = rocksdb::NewLRUCache(SERVER_KNOBS->ROCKSDB_BLOCK_CACHE_SIZE);
	}
	bbOpts.block_cache = rocksdb_block_cache;

	options.table_factory.reset(rocksdb::NewBlockBasedTableFactory(bbOpts));

	options.compaction_pri = getCompactionPriority();

	return options;
}

rocksdb::Options getOptions() {
	rocksdb::Options options;
	options.avoid_unnecessary_blocking_io = true;
	options.create_if_missing = true;
	options.atomic_flush = SERVER_KNOBS->ROCKSDB_ATOMIC_FLUSH;
	if (SERVER_KNOBS->ROCKSDB_BACKGROUND_PARALLELISM > 0) {
		options.IncreaseParallelism(SERVER_KNOBS->ROCKSDB_BACKGROUND_PARALLELISM);
	}

	options.wal_recovery_mode = getWalRecoveryMode();
	options.target_file_size_base = SERVER_KNOBS->ROCKSDB_TARGET_FILE_SIZE_BASE;
	options.max_open_files = SERVER_KNOBS->ROCKSDB_MAX_OPEN_FILES;
	options.delete_obsolete_files_period_micros = SERVER_KNOBS->ROCKSDB_DELETE_OBSOLETE_FILE_PERIOD * 1000000;
	options.max_total_wal_size = SERVER_KNOBS->ROCKSDB_MAX_TOTAL_WAL_SIZE;
	options.max_subcompactions = SERVER_KNOBS->ROCKSDB_MAX_SUBCOMPACTIONS;
	options.max_background_jobs = SERVER_KNOBS->ROCKSDB_MAX_BACKGROUND_JOBS;

	// The following two fields affect how archived logs will be deleted.
	// 1. If both set to 0, logs will be deleted asap and will not get into
	//    the archive.
	// 2. If WAL_ttl_seconds is 0 and WAL_size_limit_MB is not 0,
	//    WAL files will be checked every 10 min and if total size is greater
	//    then WAL_size_limit_MB, they will be deleted starting with the
	//    earliest until size_limit is met. All empty files will be deleted.
	// 3. If WAL_ttl_seconds is not 0 and WAL_size_limit_MB is 0, then
	//    WAL files will be checked every WAL_ttl_seconds / 2 and those that
	//    are older than WAL_ttl_seconds will be deleted.
	// 4. If both are not 0, WAL files will be checked every 10 min and both
	//    checks will be performed with ttl being first.
	options.WAL_ttl_seconds = SERVER_KNOBS->ROCKSDB_WAL_TTL_SECONDS;
	options.WAL_size_limit_MB = SERVER_KNOBS->ROCKSDB_WAL_SIZE_LIMIT_MB;

	options.db_write_buffer_size = SERVER_KNOBS->ROCKSDB_WRITE_BUFFER_SIZE;
	options.write_buffer_size = SERVER_KNOBS->ROCKSDB_CF_WRITE_BUFFER_SIZE;
	options.statistics = rocksdb::CreateDBStatistics();
	options.statistics->set_stats_level(rocksdb::kExceptHistogramOrTimers);
	options.db_log_dir = g_network->isSimulated() ? "" : SERVER_KNOBS->LOG_DIRECTORY;
	options.max_log_file_size = SERVER_KNOBS->ROCKSDB_MAX_LOG_FILE_SIZE;
	options.keep_log_file_num = SERVER_KNOBS->ROCKSDB_KEEP_LOG_FILE_NUM;
	if (SERVER_KNOBS->ROCKSDB_LOG_LEVEL_DEBUG) {
		options.info_log_level = rocksdb::InfoLogLevel::DEBUG_LEVEL;
	}

	options.skip_stats_update_on_db_open = SERVER_KNOBS->ROCKSDB_SKIP_STATS_UPDATE_ON_OPEN;
	options.skip_checking_sst_file_sizes_on_db_open = SERVER_KNOBS->ROCKSDB_SKIP_FILE_SIZE_CHECK_ON_OPEN;
<<<<<<< HEAD
=======
	options.max_manifest_file_size = SERVER_KNOBS->ROCKSDB_MAX_MANIFEST_FILE_SIZE;
>>>>>>> e3b440ca
	return options;
}

// Set some useful defaults desired for all reads.
rocksdb::ReadOptions getReadOptions() {
	rocksdb::ReadOptions options;
	options.background_purge_on_iterator_cleanup = true;
	options.auto_prefix_mode = (SERVER_KNOBS->ROCKSDB_PREFIX_LEN > 0);
	return options;
}

struct ReadIterator {
	uint64_t index; // incrementing counter to uniquely identify read iterator.
	bool inUse;
	std::shared_ptr<rocksdb::Iterator> iter;
	double creationTime;
	KeyRange keyRange;
	std::shared_ptr<rocksdb::Slice> beginSlice, endSlice;

	ReadIterator(rocksdb::ColumnFamilyHandle* cf, uint64_t index, rocksdb::DB* db)
	  : index(index), inUse(true), creationTime(now()), iter(db->NewIterator(getReadOptions(), cf)) {}
	ReadIterator(rocksdb::ColumnFamilyHandle* cf, uint64_t index, rocksdb::DB* db, const KeyRange& range)
	  : index(index), inUse(true), creationTime(now()), keyRange(range) {
		auto options = getReadOptions();
		beginSlice = std::shared_ptr<rocksdb::Slice>(new rocksdb::Slice(toSlice(keyRange.begin)));
		options.iterate_lower_bound = beginSlice.get();
		endSlice = std::shared_ptr<rocksdb::Slice>(new rocksdb::Slice(toSlice(keyRange.end)));
		options.iterate_upper_bound = endSlice.get();
		iter = std::shared_ptr<rocksdb::Iterator>(db->NewIterator(options, cf));
	}
};

/*
ReadIteratorPool: Collection of iterators. Reuses iterators on non-concurrent multiple read operations,
instead of creating and deleting for every read.

Read: IteratorPool provides an unused iterator if exists or creates and gives a new iterator.
Returns back the iterator after the read is done.

Write: Iterators in the pool are deleted, forcing new iterator creation on next reads. The iterators
which are currently used by the reads can continue using the iterator as it is a shared_ptr. Once
the read is processed, shared_ptr goes out of scope and gets deleted. Eventually the iterator object
gets deleted as the ref count becomes 0.
*/
class ReadIteratorPool {
public:
	ReadIteratorPool(rocksdb::DB* db, rocksdb::ColumnFamilyHandle* cf, const std::string& path)
	  : db(db), cf(cf), index(0), iteratorsReuseCount(0) {
		ASSERT(db);
		ASSERT(cf);
		TraceEvent(SevVerbose, "ShardedRocksReadIteratorPool")
		    .detail("Path", path)
		    .detail("KnobRocksDBReadRangeReuseIterators", SERVER_KNOBS->ROCKSDB_READ_RANGE_REUSE_ITERATORS)
		    .detail("KnobRocksDBPrefixLen", SERVER_KNOBS->ROCKSDB_PREFIX_LEN);
	}

	// Called on every db commit.
	void update() {
		if (SERVER_KNOBS->ROCKSDB_READ_RANGE_REUSE_ITERATORS) {
			std::lock_guard<std::mutex> lock(mutex);
			iteratorsMap.clear();
		}
	}

	// Called on every read operation.
	ReadIterator getIterator(const KeyRange& range) {
		// Shared iterators are not bounded.
		if (SERVER_KNOBS->ROCKSDB_READ_RANGE_REUSE_ITERATORS) {
			std::lock_guard<std::mutex> lock(mutex);
			for (it = iteratorsMap.begin(); it != iteratorsMap.end(); it++) {
				if (!it->second.inUse) {
					it->second.inUse = true;
					iteratorsReuseCount++;
					return it->second;
				}
			}
			index++;
			ReadIterator iter(cf, index, db);
			iteratorsMap.insert({ index, iter });
			return iter;
		} else {
			index++;
			ReadIterator iter(cf, index, db, range);
			return iter;
		}
	}

	// Called on every read operation, after the keys are collected.
	void returnIterator(ReadIterator& iter) {
		if (SERVER_KNOBS->ROCKSDB_READ_RANGE_REUSE_ITERATORS) {
			std::lock_guard<std::mutex> lock(mutex);
			it = iteratorsMap.find(iter.index);
			// iterator found: put the iterator back to the pool(inUse=false).
			// iterator not found: update would have removed the iterator from pool, so nothing to do.
			if (it != iteratorsMap.end()) {
				ASSERT(it->second.inUse);
				it->second.inUse = false;
			}
		}
	}

	// Called for every ROCKSDB_READ_RANGE_ITERATOR_REFRESH_TIME seconds in a loop.
	void refreshIterators() {
		std::lock_guard<std::mutex> lock(mutex);
		it = iteratorsMap.begin();
		while (it != iteratorsMap.end()) {
			if (now() - it->second.creationTime > SERVER_KNOBS->ROCKSDB_READ_RANGE_ITERATOR_REFRESH_TIME) {
				it = iteratorsMap.erase(it);
			} else {
				it++;
			}
		}
	}

	uint64_t numReadIteratorsCreated() { return index; }

	uint64_t numTimesReadIteratorsReused() { return iteratorsReuseCount; }

private:
	std::unordered_map<int, ReadIterator> iteratorsMap;
	std::unordered_map<int, ReadIterator>::iterator it;
	rocksdb::DB* db;
	rocksdb::ColumnFamilyHandle* cf;
	std::mutex mutex;
	// incrementing counter for every new iterator creation, to uniquely identify the iterator in returnIterator().
	uint64_t index;
	uint64_t iteratorsReuseCount;
};

ACTOR Future<Void> flowLockLogger(const FlowLock* readLock, const FlowLock* fetchLock) {
	loop {
		wait(delay(SERVER_KNOBS->ROCKSDB_METRICS_DELAY));
		TraceEvent e("ShardedRocksDBFlowLock");
		e.detail("ReadAvailable", readLock->available());
		e.detail("ReadActivePermits", readLock->activePermits());
		e.detail("ReadWaiters", readLock->waiters());
		e.detail("FetchAvailable", fetchLock->available());
		e.detail("FetchActivePermits", fetchLock->activePermits());
		e.detail("FetchWaiters", fetchLock->waiters());
	}
}

// DataShard represents a key range (logical shard) in FDB. A DataShard is assigned to a specific physical shard.
struct DataShard {
	DataShard(KeyRange range, PhysicalShard* physicalShard) : range(range), physicalShard(physicalShard) {}

	bool initialized() const;

	KeyRange range;
	PhysicalShard* physicalShard;
};

// PhysicalShard represent a collection of logical shards. A PhysicalShard could have one or more DataShards. A
// PhysicalShard is stored as a column family in rocksdb. Each PhysicalShard has its own iterator pool.
struct PhysicalShard {
	PhysicalShard(rocksdb::DB* db, std::string id, const rocksdb::ColumnFamilyOptions& options)
	  : db(db), id(id), cfOptions(options), isInitialized(false) {}
	PhysicalShard(rocksdb::DB* db, std::string id, rocksdb::ColumnFamilyHandle* handle)
	  : db(db), id(id), cf(handle), isInitialized(true) {
		ASSERT(cf);
		readIterPool = std::make_shared<ReadIteratorPool>(db, cf, id);
	}

	rocksdb::Status init() {
		if (cf) {
			return rocksdb::Status::OK();
		}
		auto status = db->CreateColumnFamily(cfOptions, id, &cf);
		if (!status.ok()) {
			logRocksDBError(status, "AddCF");
			return status;
		}
		logShardEvent(id, ShardOp::OPEN);
		readIterPool = std::make_shared<ReadIteratorPool>(db, cf, id);
		this->isInitialized.store(true);
		return status;
	}

	// Restore from the checkpoint.
	rocksdb::Status restore(const CheckpointMetaData& checkpoint) {
		const CheckpointFormat format = checkpoint.getFormat();
		rocksdb::Status status;
		if (format == DataMoveRocksCF) {
			rocksdb::ExportImportFilesMetaData metaData = getMetaData(checkpoint);
			if (metaData.files.empty()) {
				TraceEvent(SevInfo, "RocksDBRestoreEmptyShard")
				    .detail("ShardId", id)
				    .detail("CheckpointID", checkpoint.checkpointID);
				status = db->CreateColumnFamily(getCFOptions(), id, &cf);
			} else {
				TraceEvent(SevInfo, "RocksDBRestoreCF");
				rocksdb::ImportColumnFamilyOptions importOptions;
				importOptions.move_files = SERVER_KNOBS->ROCKSDB_IMPORT_MOVE_FILES;
				status = db->CreateColumnFamilyWithImport(getCFOptions(), id, importOptions, metaData, &cf);
				TraceEvent(SevInfo, "RocksDBRestoreCFEnd").detail("Status", status.ToString());
			}
		} else if (format == RocksDBKeyValues) {
			ASSERT(cf != nullptr);
			std::vector<std::string> sstFiles;
			const RocksDBCheckpointKeyValues rcp = getRocksKeyValuesCheckpoint(checkpoint);
			for (const auto& file : rcp.fetchedFiles) {
				if (file.path != emptySstFilePath) {
					sstFiles.push_back(file.path);
				}
			}

			TraceEvent(SevDebug, "RocksDBRestoreFiles")
			    .detail("Shard", id)
			    .detail("CheckpointID", checkpoint.checkpointID)
			    .detail("Files", describe(sstFiles));

			if (!sstFiles.empty()) {
				rocksdb::IngestExternalFileOptions ingestOptions;
				ingestOptions.move_files = SERVER_KNOBS->ROCKSDB_IMPORT_MOVE_FILES;
				ingestOptions.verify_checksums_before_ingest = SERVER_KNOBS->ROCKSDB_VERIFY_CHECKSUM_BEFORE_RESTORE;
				status = db->IngestExternalFile(cf, sstFiles, ingestOptions);
			} else {
				TraceEvent(SevWarn, "RocksDBServeRestoreEmptyRange")
				    .detail("ShardId", id)
				    .detail("RocksKeyValuesCheckpoint", rcp.toString())
				    .detail("Checkpoint", checkpoint.toString());
			}
			TraceEvent(SevInfo, "PhysicalShardRestoredFiles")
			    .detail("ShardId", id)
			    .detail("CFName", cf->GetName())
			    .detail("Checkpoint", checkpoint.toString())
			    .detail("RestoredFiles", describe(sstFiles));
		} else {
			throw not_implemented();
		}

		TraceEvent(status.ok() ? SevInfo : SevWarnAlways, "PhysicalShardRestoreEnd")
		    .detail("Status", status.ToString())
		    .detail("Shard", id)
		    .detail("CFName", cf == nullptr ? "" : cf->GetName())
		    .detail("Checkpoint", checkpoint.toString());
		if (status.ok()) {
			if (!this->isInitialized) {
				readIterPool = std::make_shared<ReadIteratorPool>(db, cf, id);
				this->isInitialized.store(true);
<<<<<<< HEAD
			} else {
				refreshReadIteratorPool();
=======
			} else if (SERVER_KNOBS->ROCKSDB_READ_RANGE_REUSE_ITERATORS) {
				this->readIterPool->update();
>>>>>>> e3b440ca
			}
		}

		return status;
	}

	bool initialized() { return this->isInitialized.load(); }

	void refreshReadIteratorPool() {
		ASSERT(this->readIterPool != nullptr);
		this->readIterPool->refreshIterators();
	}

	std::vector<KeyRange> getAllRanges() const {
		std::vector<KeyRange> res;
		for (const auto& [key, shard] : dataShards) {
			if (shard != nullptr) {
				res.push_back(shard->range);
			}
		}
		return res;
	}

	bool shouldFlush() {
		return SERVER_KNOBS->ROCKSDB_CF_RANGE_DELETION_LIMIT > 0 &&
		       numRangeDeletions > SERVER_KNOBS->ROCKSDB_CF_RANGE_DELETION_LIMIT;
	}

	std::string toString() {
		std::string ret = "[ID]: " + this->id + ", [CF]: ";
		if (initialized()) {
			ret += std::to_string(this->cf->GetID());
		} else {
			ret += "Not initialized";
		}
		return ret;
	}

	~PhysicalShard() {
		logShardEvent(id, ShardOp::CLOSE);
		isInitialized.store(false);
		readIterPool.reset();

		// Deleting default column family is not allowed.
		if (deletePending && id != DEFAULT_CF_NAME) {
			auto s = db->DropColumnFamily(cf);
			if (!s.ok()) {
				logRocksDBError(s, "DestroyShard");
				logShardEvent(id, ShardOp::DESTROY, SevError, s.ToString());
				return;
			}
		}
		auto s = db->DestroyColumnFamilyHandle(cf);
		if (!s.ok()) {
			logRocksDBError(s, "DestroyCFHandle");
			logShardEvent(id, ShardOp::DESTROY, SevError, s.ToString());
			return;
		}
		logShardEvent(id, ShardOp::DESTROY);
	}

	rocksdb::DB* db;
	std::string id;
	rocksdb::ColumnFamilyOptions cfOptions;
	rocksdb::ColumnFamilyHandle* cf = nullptr;
	std::unordered_map<std::string, std::unique_ptr<DataShard>> dataShards;
	std::shared_ptr<ReadIteratorPool> readIterPool;
	bool deletePending = false;
	std::atomic<bool> isInitialized;
	uint64_t numRangeDeletions = 0;
	double deleteTimeSec;
};

int readRangeInDb(PhysicalShard* shard, const KeyRangeRef range, int rowLimit, int byteLimit, RangeResult* result) {
	if (rowLimit == 0 || byteLimit == 0) {
		return 0;
	}

	int accumulatedBytes = 0;
	rocksdb::Status s;

	// When using a prefix extractor, ensure that keys are returned in order even if they cross
	// a prefix boundary.
	if (rowLimit >= 0) {
		ReadIterator readIter = shard->readIterPool->getIterator(range);
		auto cursor = readIter.iter;
		cursor->Seek(toSlice(range.begin));
		while (cursor->Valid() && toStringRef(cursor->key()) < range.end) {
			KeyValueRef kv(toStringRef(cursor->key()), toStringRef(cursor->value()));
			accumulatedBytes += sizeof(KeyValueRef) + kv.expectedSize();
			result->push_back_deep(result->arena(), kv);
			// Calling `cursor->Next()` is potentially expensive, so short-circut here just in case.
			if (result->size() >= rowLimit || accumulatedBytes >= byteLimit) {
				break;
			}
			cursor->Next();
		}
		s = cursor->status();
		shard->readIterPool->returnIterator(readIter);
	} else {
		ReadIterator readIter = shard->readIterPool->getIterator(range);
		auto cursor = readIter.iter;
		cursor->SeekForPrev(toSlice(range.end));
		if (cursor->Valid() && toStringRef(cursor->key()) == range.end) {
			cursor->Prev();
		}
		while (cursor->Valid() && toStringRef(cursor->key()) >= range.begin) {
			KeyValueRef kv(toStringRef(cursor->key()), toStringRef(cursor->value()));
			accumulatedBytes += sizeof(KeyValueRef) + kv.expectedSize();
			result->push_back_deep(result->arena(), kv);
			// Calling `cursor->Prev()` is potentially expensive, so short-circut here just in case.
			if (result->size() >= -rowLimit || accumulatedBytes >= byteLimit) {
				break;
			}
			cursor->Prev();
		}
		s = cursor->status();
		shard->readIterPool->returnIterator(readIter);
	}

	if (!s.ok()) {
		logRocksDBError(s, "ReadRange");
		// The data writen to the arena is not erased, which will leave RangeResult in a dirty state. The RangeResult
		// should never be returned to user.
		return -1;
	}
	return accumulatedBytes;
}

struct Counters {
	CounterCollection cc;
	Counter immediateThrottle;
	Counter failedToAcquire;
	Counter convertedRangeDeletions;

	Counters()
	  : cc("RocksDBThrottle"), immediateThrottle("ImmediateThrottle", cc), failedToAcquire("failedToAcquire", cc),
	    convertedRangeDeletions("ConvertedRangeDeletions", cc) {}
};

// Manages physical shards and maintains logical shard mapping.
class ShardManager {
public:
	ShardManager(std::string path,
	             UID logId,
	             const rocksdb::Options& options,
	             std::shared_ptr<RocksDBErrorListener> errorListener,
	             Counters* cc)
	  : path(path), logId(logId), dbOptions(options), cfOptions(getCFOptions()), dataShardMap(nullptr, specialKeys.end),
	    counters(cc) {
		dbOptions.listeners.push_back(errorListener);
	}

	ACTOR static Future<Void> shardMetricsLogger(std::shared_ptr<ShardedRocksDBState> rState,
	                                             Future<Void> openFuture,
	                                             ShardManager* shardManager) {
		state std::unordered_map<std::string, std::shared_ptr<PhysicalShard>>* physicalShards =
		    shardManager->getAllShards();

		try {
			wait(openFuture);
			loop {
				wait(delay(SERVER_KNOBS->ROCKSDB_CF_METRICS_DELAY));
				if (rState->closing) {
					break;
				}
				TraceEvent(SevInfo, "ShardedRocksKVSPhysialShardMetrics")
				    .detail("NumActiveShards", shardManager->numActiveShards())
				    .detail("TotalPhysicalShards", shardManager->numPhysicalShards());

				for (auto& [id, shard] : *physicalShards) {
					if (!shard->initialized()) {
						continue;
					}
					uint64_t liveDataSize = 0;
					ASSERT(shard->db->GetIntProperty(
					    shard->cf, rocksdb::DB::Properties::kEstimateLiveDataSize, &liveDataSize));
					TraceEvent(SevInfo, "PhysicalShardCFSize")
					    .detail("ShardId", id)
					    .detail("LiveDataSize", liveDataSize);

					std::string propValue = "";
					ASSERT(shard->db->GetProperty(shard->cf, rocksdb::DB::Properties::kCFStats, &propValue));
					TraceEvent(SevInfo, "PhysicalShardCFStats")
					    .detail("PhysicalShardID", id)
					    .detail("Detail", propValue);

					// Get compression ratio for each level.
					rocksdb::ColumnFamilyMetaData cfMetadata;
					shard->db->GetColumnFamilyMetaData(shard->cf, &cfMetadata);
					TraceEvent e(SevInfo, "PhysicalShardLevelStats");
					e.detail("ShardId", id);
					std::string levelProp;
					for (auto it = cfMetadata.levels.begin(); it != cfMetadata.levels.end(); ++it) {
						std::string propValue = "";
						ASSERT(shard->db->GetProperty(shard->cf,
						                              rocksdb::DB::Properties::kCompressionRatioAtLevelPrefix +
						                                  std::to_string(it->level),
						                              &propValue));
						e.detail("Level" + std::to_string(it->level), std::to_string(it->size) + " " + propValue);
					}
				}
			}
		} catch (Error& e) {
			if (e.code() != error_code_actor_cancelled) {
				TraceEvent(SevError, "ShardedRocksShardMetricsLoggerError").errorUnsuppressed(e);
			}
		}
		return Void();
	}

	rocksdb::Status init() {
		const double start = now();
		// Open instance.
		TraceEvent(SevInfo, "ShardedRocksDBInitBegin", this->logId).detail("DataPath", path);
		if (SERVER_KNOBS->ROCKSDB_WRITE_RATE_LIMITER_BYTES_PER_SEC > 0) {
			// Set rate limiter to a higher rate to avoid blocking storage engine initialization.
			auto rateLimiter = rocksdb::NewGenericRateLimiter((int64_t)5 << 30, // 5GB
			                                                  100 * 1000, // refill_period_us
			                                                  10, // fairness
			                                                  rocksdb::RateLimiter::Mode::kWritesOnly,
			                                                  SERVER_KNOBS->ROCKSDB_WRITE_RATE_LIMITER_AUTO_TUNE);
			dbOptions.rate_limiter = std::shared_ptr<rocksdb::RateLimiter>(rateLimiter);
		}
		std::vector<std::string> columnFamilies;
		rocksdb::Status status = rocksdb::DB::ListColumnFamilies(dbOptions, path, &columnFamilies);

		std::vector<rocksdb::ColumnFamilyDescriptor> descriptors;
		bool foundMetadata = false;
		for (const auto& name : columnFamilies) {
			if (name == METADATA_SHARD_ID) {
				foundMetadata = true;
			}
			descriptors.push_back(rocksdb::ColumnFamilyDescriptor(name, cfOptions));
		}

		// Add default column family if it's a newly opened database.
		if (descriptors.size() == 0) {
			descriptors.push_back(rocksdb::ColumnFamilyDescriptor("default", cfOptions));
		}

		std::vector<rocksdb::ColumnFamilyHandle*> handles;
		status = rocksdb::DB::Open(dbOptions, path, descriptors, &handles, &db);
		if (!status.ok()) {
			logRocksDBError(status, "Open");
			return status;
		}

		TraceEvent("ShardedRocksDBOpen").detail("Duraton", now() - start).detail("NumCFs", descriptors.size());

		if (foundMetadata) {
			TraceEvent(SevInfo, "ShardedRocksInitLoadPhysicalShards", this->logId)
			    .detail("PhysicalShardCount", handles.size());

			std::shared_ptr<PhysicalShard> metadataShard = nullptr;
			for (auto handle : handles) {
				auto shard = std::make_shared<PhysicalShard>(db, handle->GetName(), handle);
				if (shard->id == METADATA_SHARD_ID) {
					metadataShard = shard;
				}
				physicalShards[shard->id] = shard;
				columnFamilyMap[handle->GetID()] = handle;
				TraceEvent(SevVerbose, "ShardedRocksInitPhysicalShard", this->logId).detail("ShardId", shard->id);
			}

			std::set<std::string> unusedShards(columnFamilies.begin(), columnFamilies.end());
			unusedShards.erase(METADATA_SHARD_ID);
			unusedShards.erase(DEFAULT_CF_NAME);

			KeyRange keyRange = prefixRange(shardMappingPrefix);
			while (true) {
				RangeResult metadata;
				const int bytes = readRangeInDb(metadataShard.get(),
				                                keyRange,
				                                std::max(2, SERVER_KNOBS->ROCKSDB_READ_RANGE_ROW_LIMIT),
				                                SERVER_KNOBS->SHARD_METADATA_SCAN_BYTES_LIMIT,
				                                &metadata);
				if (bytes <= 0) {
					break;
				}

				ASSERT_GT(metadata.size(), 0);
				for (int i = 0; i < metadata.size() - 1; ++i) {
					const std::string name = metadata[i].value.toString();
					KeyRangeRef range(metadata[i].key.removePrefix(shardMappingPrefix),
					                  metadata[i + 1].key.removePrefix(shardMappingPrefix));
					TraceEvent(SevVerbose, "DecodeShardMapping", this->logId)
					    .detail("Range", range)
					    .detail("ShardId", name);

					// Empty name indicates the shard doesn't belong to the SS/KVS.
					if (name.empty()) {
						continue;
					}

					auto it = physicalShards.find(name);
					// Raise error if physical shard is missing.
					if (it == physicalShards.end()) {
						TraceEvent(SevError, "ShardedRocksDB", this->logId).detail("MissingShard", name);
						return rocksdb::Status::NotFound();
					}

					std::unique_ptr<DataShard> dataShard = std::make_unique<DataShard>(range, it->second.get());
					dataShardMap.insert(range, dataShard.get());
					it->second->dataShards[range.begin.toString()] = std::move(dataShard);
					activePhysicalShardIds.emplace(name);
					unusedShards.erase(name);
				}

				if (metadata.back().key.removePrefix(shardMappingPrefix) == specialKeys.end) {
					TraceEvent(SevVerbose, "ShardedRocksLoadShardMappingEnd", this->logId);
					break;
				}

				// Read from the current last key since the shard begining with it hasn't been processed.
				if (metadata.size() == 1 && metadata.back().value.toString().empty()) {
					// Should not happen, just being paranoid.
					keyRange = KeyRangeRef(keyAfter(metadata.back().key), keyRange.end);
				} else {
					keyRange = KeyRangeRef(metadata.back().key, keyRange.end);
				}
			}

			for (const auto& name : unusedShards) {
				auto it = physicalShards.find(name);
				ASSERT(it != physicalShards.end());
				auto shard = it->second;
				if (shard->dataShards.size() == 0) {
					shard->deleteTimeSec = now();
					pendingDeletionShards.push_back(name);
					TraceEvent(SevInfo, "UnusedPhysicalShard", logId).detail("ShardId", name);
				}
			}
			if (unusedShards.size() > 0) {
				TraceEvent("ShardedRocksDB", logId).detail("CleanUpUnusedShards", unusedShards.size());
			}
		} else {
			// DB is opened with default shard.
			ASSERT(handles.size() == 1);
			// Clear the entire key space.
			rocksdb::WriteOptions options;
			db->DeleteRange(options, handles[0], toSlice(allKeys.begin), toSlice(specialKeys.end));

			// Add SpecialKeys range. This range should not be modified.
			std::shared_ptr<PhysicalShard> defaultShard =
			    std::make_shared<PhysicalShard>(db, DEFAULT_CF_NAME, handles[0]);
			columnFamilyMap[defaultShard->cf->GetID()] = defaultShard->cf;
			std::unique_ptr<DataShard> dataShard = std::make_unique<DataShard>(specialKeys, defaultShard.get());
			dataShardMap.insert(specialKeys, dataShard.get());
			defaultShard->dataShards[specialKeys.begin.toString()] = std::move(dataShard);
			physicalShards[defaultShard->id] = defaultShard;

			// Create metadata shard.
			auto metadataShard = std::make_shared<PhysicalShard>(db, METADATA_SHARD_ID, cfOptions);
			metadataShard->init();
			columnFamilyMap[metadataShard->cf->GetID()] = metadataShard->cf;
			physicalShards[METADATA_SHARD_ID] = metadataShard;

			// Write special key range metadata.
			writeBatch = std::make_unique<rocksdb::WriteBatch>();
			dirtyShards = std::make_unique<std::set<PhysicalShard*>>();
			persistRangeMapping(specialKeys, true);
			status = db->Write(options, writeBatch.get());
			if (!status.ok()) {
				return status;
			}
			metadataShard->readIterPool->update();
			TraceEvent(SevInfo, "ShardedRocksInitializeMetaDataShard", this->logId)
			    .detail("MetadataShardCF", metadataShard->cf->GetID());
		}

		writeBatch = std::make_unique<rocksdb::WriteBatch>();
		dirtyShards = std::make_unique<std::set<PhysicalShard*>>();

		if (SERVER_KNOBS->ROCKSDB_WRITE_RATE_LIMITER_BYTES_PER_SEC > 0) {
			dbOptions.rate_limiter->SetBytesPerSecond(SERVER_KNOBS->ROCKSDB_WRITE_RATE_LIMITER_BYTES_PER_SEC);
		}
		TraceEvent(SevInfo, "ShardedRocksDBInitEnd", this->logId)
		    .detail("DataPath", path)
		    .detail("Duration", now() - start);
		return status;
	}

	DataShard* getDataShard(KeyRef key) {
		DataShard* shard = dataShardMap[key];
		ASSERT(shard == nullptr || shard->range.contains(key));
		return shard;
	}

	PhysicalShard* getSpecialKeysShard() {
		auto it = physicalShards.find(DEFAULT_CF_NAME);
		ASSERT(it != physicalShards.end());
		return it->second.get();
	}

	PhysicalShard* getMetaDataShard() {
		auto it = physicalShards.find(METADATA_SHARD_ID);
		ASSERT(it != physicalShards.end());
		return it->second.get();
	}

	// Returns the physical shard that hosting all `ranges`; Returns nullptr if such a physical shard does not exists.
	PhysicalShard* getPhysicalShardForAllRanges(std::vector<KeyRange> ranges) {
		PhysicalShard* result = nullptr;
		for (const auto& range : ranges) {
			auto rangeIterator = this->dataShardMap.intersectingRanges(range);
			for (auto it = rangeIterator.begin(); it != rangeIterator.end(); ++it) {
				if (it.value() == nullptr) {
					TraceEvent(SevWarn, "ShardedRocksDBRangeNotInKVS", logId).detail("Range", range);
					return nullptr;
				} else {
					ASSERT(it.value()->physicalShard != nullptr);
					PhysicalShard* ps = it.value()->physicalShard;
					if (result == nullptr) {
						result = ps;
					} else if (ps != result) {
						TraceEvent(SevWarn, "ShardedRocksDBRangeOnMultipleShards", logId)
						    .detail("Ranges", describe(ranges))
						    .detail("PhysicalShard", result->id)
						    .detail("SecondPhysicalShard", ps->id);
						return nullptr;
					}
				}
			}
		}

		return result;
	}

	std::vector<DataShard*> getDataShardsByRange(KeyRangeRef range) {
		std::vector<DataShard*> result;
		auto rangeIterator = dataShardMap.intersectingRanges(range);

		for (auto it = rangeIterator.begin(); it != rangeIterator.end(); ++it) {
			if (it.value() == nullptr) {
				TraceEvent(SevVerbose, "ShardedRocksDB")
				    .detail("Info", "ShardNotFound")
				    .detail("BeginKey", range.begin)
				    .detail("EndKey", range.end);
				continue;
			}
			result.push_back(it.value());
		}
		return result;
	}

	PhysicalShard* addRange(KeyRange range, std::string id) {
		TraceEvent(SevVerbose, "ShardedRocksAddRangeBegin", this->logId).detail("Range", range).detail("ShardId", id);

		// Newly added range should not overlap with any existing range.
		auto ranges = dataShardMap.intersectingRanges(range);

		for (auto it = ranges.begin(); it != ranges.end(); ++it) {
			if (it.value()) {
				if (it.value()->physicalShard->id == id) {
					TraceEvent(SevError, "ShardedRocksDBAddRange")
					    .detail("ErrorType", "RangeAlreadyExist")
					    .detail("IntersectingRange", it->range())
					    .detail("DataShardRange", it->value()->range)
					    .detail("ExpectedShardId", id)
					    .detail("PhysicalShardID", it->value()->physicalShard->toString());
				} else {
					TraceEvent(SevError, "ShardedRocksDBAddRange")
					    .detail("ErrorType", "ConflictingRange")
					    .detail("IntersectingRange", it->range())
					    .detail("DataShardRange", it->value()->range)
					    .detail("ExpectedShardId", id)
					    .detail("PhysicalShardID", it->value()->physicalShard->toString());
				}
				return nullptr;
			}
		}

		auto [it, inserted] = physicalShards.emplace(id, std::make_shared<PhysicalShard>(db, id, cfOptions));
		std::shared_ptr<PhysicalShard>& shard = it->second;

		activePhysicalShardIds.emplace(id);

		auto dataShard = std::make_unique<DataShard>(range, shard.get());
		dataShardMap.insert(range, dataShard.get());
		shard->dataShards[range.begin.toString()] = std::move(dataShard);

		validate();

		TraceEvent(SevInfo, "ShardedRocksDBRangeAdded", this->logId).detail("Range", range).detail("ShardId", id);

		return shard.get();
	}

	std::vector<std::string> removeRange(KeyRange range) {
		TraceEvent(SevVerbose, "ShardedRocksRemoveRangeBegin", this->logId).detail("Range", range);
		std::vector<std::string> shardIds;

		std::vector<DataShard*> newShards;
		auto ranges = dataShardMap.intersectingRanges(range);

		for (auto it = ranges.begin(); it != ranges.end(); ++it) {
			if (!it.value()) {
				TraceEvent(SevDebug, "ShardedRocksDB")
				    .detail("Info", "RemoveNonExistentRange")
				    .detail("BeginKey", range.begin)
				    .detail("EndKey", range.end);
				continue;
			}
			auto existingShard = it.value()->physicalShard;
			auto shardRange = it.range();

			if (SERVER_KNOBS->ROCKSDB_EMPTY_RANGE_CHECK && existingShard->initialized()) {
				// Enable consistency validation.
				RangeResult rangeResult;
				auto bytesRead = readRangeInDb(existingShard, range, 1, UINT16_MAX, &rangeResult);
				if (bytesRead > 0) {
					TraceEvent(SevError, "ShardedRocksDBRangeNotEmpty")
					    .detail("ShardId", existingShard->toString())
					    .detail("Range", range)
					    .detail("DataShardRange", shardRange);
					// Force clear range.
					writeBatch->DeleteRange(it.value()->physicalShard->cf, toSlice(range.begin), toSlice(range.end));
					dirtyShards->insert(it.value()->physicalShard);
				}
			}
			ASSERT(it.value()->range == shardRange); // Ranges should be consistent.

			if (range.contains(shardRange)) {
				existingShard->dataShards.erase(shardRange.begin.toString());
				TraceEvent(SevInfo, "ShardedRocksRemovedRange")
				    .detail("Range", range)
				    .detail("RemovedRange", shardRange)
				    .detail("ShardId", existingShard->toString());
				if (existingShard->dataShards.size() == 0) {
					TraceEvent(SevInfo, "ShardedRocksDBEmptyShard").detail("ShardId", existingShard->id);
					shardIds.push_back(existingShard->id);
					existingShard->deleteTimeSec = now();
					pendingDeletionShards.push_back(existingShard->id);
					activePhysicalShardIds.erase(existingShard->id);
				}
				continue;
			}

			// Range modification could result in more than one segments. Remove the original segment key here.
			existingShard->dataShards.erase(shardRange.begin.toString());
			if (shardRange.begin < range.begin) {
				auto dataShard =
				    std::make_unique<DataShard>(KeyRange(KeyRangeRef(shardRange.begin, range.begin)), existingShard);

				newShards.push_back(dataShard.get());
				const std::string msg = "Shrink shard from " + Traceable<KeyRangeRef>::toString(shardRange) + " to " +
				                        Traceable<KeyRangeRef>::toString(dataShard->range);

				existingShard->dataShards[shardRange.begin.toString()] = std::move(dataShard);
				logShardEvent(existingShard->id, shardRange, ShardOp::MODIFY_RANGE, SevInfo, msg);
			}

			if (shardRange.end > range.end) {
				auto dataShard =
				    std::make_unique<DataShard>(KeyRange(KeyRangeRef(range.end, shardRange.end)), existingShard);

				newShards.push_back(dataShard.get());
				const std::string msg = "Shrink shard from " + Traceable<KeyRangeRef>::toString(shardRange) + " to " +
				                        Traceable<KeyRangeRef>::toString(dataShard->range);

				existingShard->dataShards[range.end.toString()] = std::move(dataShard);
				logShardEvent(existingShard->id, shardRange, ShardOp::MODIFY_RANGE, SevInfo, msg);
			}
		}

		dataShardMap.insert(range, nullptr);
		for (DataShard* shard : newShards) {
			dataShardMap.insert(shard->range, shard);
		}

		validate();

		TraceEvent(SevInfo, "ShardedRocksRemoveRangeEnd", this->logId).detail("Range", range);

		return shardIds;
	}

	std::vector<std::shared_ptr<PhysicalShard>> getPendingDeletionShards(double cleanUpDelay) {
		std::vector<std::shared_ptr<PhysicalShard>> emptyShards;
		double currentTime = now();

		TraceEvent(SevInfo, "ShardedRocksDB", logId)
		    .detail("PendingDeletionShardQueueSize", pendingDeletionShards.size());
		while (!pendingDeletionShards.empty()) {
			const auto id = pendingDeletionShards.front();
			auto it = physicalShards.find(id);
			if (it == physicalShards.end() || it->second->dataShards.size() != 0) {
				pendingDeletionShards.pop_front();
				continue;
			}
			if (currentTime - it->second->deleteTimeSec > cleanUpDelay) {
				pendingDeletionShards.pop_front();
				emptyShards.push_back(it->second);
				physicalShards.erase(id);
			} else {
				break;
			}
		}
		return emptyShards;
	}

	void put(KeyRef key, ValueRef value) {
		auto it = dataShardMap.rangeContaining(key);
		if (!it.value()) {
			TraceEvent(SevError, "ShardedRocksDB").detail("Error", "write to non-exist shard").detail("WriteKey", key);
			return;
		}
		TraceEvent(SevVerbose, "ShardedRocksShardManagerPut", this->logId)
		    .detail("WriteKey", key)
		    .detail("Value", value)
		    .detail("MapRange", it.range())
		    .detail("ShardRange", it.value()->range);
		ASSERT(it.value()->range == (KeyRangeRef)it.range());
		ASSERT(writeBatch != nullptr);
		ASSERT(dirtyShards != nullptr);
		writeBatch->Put(it.value()->physicalShard->cf, toSlice(key), toSlice(value));
		dirtyShards->insert(it.value()->physicalShard);
		TraceEvent(SevVerbose, "ShardedRocksShardManagerPutEnd", this->logId)
		    .detail("WriteKey", key)
		    .detail("Value", value);
	}

	void clear(KeyRef key) {
		auto it = dataShardMap.rangeContaining(key);
		if (!it.value()) {
			return;
		}
		writeBatch->Delete(it.value()->physicalShard->cf, toSlice(key));
		dirtyShards->insert(it.value()->physicalShard);
	}

	void clearRange(KeyRangeRef range, std::set<Key>* keysSet) {
		auto rangeIterator = dataShardMap.intersectingRanges(range);

		for (auto it = rangeIterator.begin(); it != rangeIterator.end(); ++it) {
			if (it.value() == nullptr) {
				TraceEvent(SevDebug, "ShardedRocksDB").detail("ClearNonExistentRange", it.range());
				continue;
			}

			auto physicalShard = it.value()->physicalShard;

			// TODO: Disable this once RocksDB is upgraded to a version with range delete improvement.
			if (SERVER_KNOBS->ROCKSDB_USE_POINT_DELETE_FOR_SYSTEM_KEYS && systemKeys.contains(range)) {
				auto scanRange = it.range() & range;
				auto beginSlice = toSlice(scanRange.begin);
				auto endSlice = toSlice(scanRange.end);

				rocksdb::ReadOptions options = getReadOptions();
				options.iterate_lower_bound = &beginSlice;
				options.iterate_upper_bound = &endSlice;
				auto cursor = std::unique_ptr<rocksdb::Iterator>(db->NewIterator(options, physicalShard->cf));
				cursor->Seek(beginSlice);
				while (cursor->Valid() && toStringRef(cursor->key()) < toStringRef(endSlice)) {
					writeBatch->Delete(physicalShard->cf, cursor->key());
					cursor->Next();
				}
				if (!cursor->status().ok()) {
					// if readrange iteration fails, then do a deleteRange.
					writeBatch->DeleteRange(physicalShard->cf, beginSlice, endSlice);
				} else {

					auto key = keysSet->lower_bound(scanRange.begin);
					while (key != keysSet->end() && *key < scanRange.end) {
						writeBatch->Delete(physicalShard->cf, toSlice(*key));
						++key;
					}
				}
				++counters->convertedRangeDeletions;
			} else {
				writeBatch->DeleteRange(physicalShard->cf, toSlice(range.begin), toSlice(range.end));
				++physicalShard->numRangeDeletions;
			}

			// TODO: Skip clear range and compaction when entire CF is cleared.
			dirtyShards->insert(it.value()->physicalShard);
		}
	}

	void populateRangeMappingMutations(rocksdb::WriteBatch* writeBatch, KeyRangeRef range, bool isAdd) {
		TraceEvent(SevDebug, "ShardedRocksDB", this->logId)
		    .detail("Info", "RangeToPersist")
		    .detail("BeginKey", range.begin)
		    .detail("EndKey", range.end);
		PhysicalShard* metadataShard = getMetaDataShard();

		writeBatch->DeleteRange(metadataShard->cf,
		                        getShardMappingKey(range.begin, shardMappingPrefix),
		                        getShardMappingKey(range.end, shardMappingPrefix));

		KeyRef lastKey = range.end;
		if (isAdd) {
			auto ranges = dataShardMap.intersectingRanges(range);
			for (auto it = ranges.begin(); it != ranges.end(); ++it) {
				if (it.value()) {
					ASSERT(it.range() == it.value()->range);
					// Non-empty range.
					writeBatch->Put(metadataShard->cf,
					                getShardMappingKey(it.range().begin, shardMappingPrefix),
					                it.value()->physicalShard->id);
					TraceEvent(SevDebug, "ShardedRocksDB", this->logId)
					    .detail("Action", "PersistRangeMapping")
					    .detail("BeginKey", it.range().begin)
					    .detail("EndKey", it.range().end)
					    .detail("ShardId", it.value()->physicalShard->id);

				} else {
					// Empty range.
					writeBatch->Put(metadataShard->cf, getShardMappingKey(it.range().begin, shardMappingPrefix), "");
					TraceEvent(SevDebug, "ShardedRocksDB", this->logId)
					    .detail("Action", "PersistRangeMapping")
					    .detail("BeginKey", it.range().begin)
					    .detail("EndKey", it.range().end)
					    .detail("ShardId", "None");
				}
				lastKey = it.range().end;
			}
		} else {
			writeBatch->Put(metadataShard->cf, getShardMappingKey(range.begin, shardMappingPrefix), "");
			TraceEvent(SevDebug, "ShardedRocksDB", this->logId)
			    .detail("Action", "PersistRangeMapping")
			    .detail("RemoveRange", "True")
			    .detail("BeginKey", range.begin)
			    .detail("EndKey", range.end);
		}

		DataShard* nextShard = nullptr;
		if (lastKey <= allKeys.end) {
			nextShard = dataShardMap.rangeContaining(lastKey).value();
		}
		writeBatch->Put(metadataShard->cf,
		                getShardMappingKey(lastKey, shardMappingPrefix),
		                nextShard == nullptr ? "" : nextShard->physicalShard->id);
		TraceEvent(SevDebug, "ShardedRocksDB", this->logId)
		    .detail("Action", "PersistRangeMappingEnd")
		    .detail("NextShardKey", lastKey)
		    .detail("Value", nextShard == nullptr ? "" : nextShard->physicalShard->id);
	}

	void persistRangeMapping(KeyRangeRef range, bool isAdd) {
		populateRangeMappingMutations(writeBatch.get(), range, isAdd);
		dirtyShards->insert(getMetaDataShard());
	}

	std::unique_ptr<rocksdb::WriteBatch> getWriteBatch() {
		std::unique_ptr<rocksdb::WriteBatch> existingWriteBatch = std::move(writeBatch);
		writeBatch = std::make_unique<rocksdb::WriteBatch>();
		return existingWriteBatch;
	}

	std::unique_ptr<std::set<PhysicalShard*>> getDirtyShards() {
		std::unique_ptr<std::set<PhysicalShard*>> existingShards = std::move(dirtyShards);
		dirtyShards = std::make_unique<std::set<PhysicalShard*>>();
		return existingShards;
	}

	void flushShard(std::string shardId) {
		auto it = physicalShards.find(shardId);
		if (it == physicalShards.end()) {
			return;
		}
		rocksdb::FlushOptions fOptions;
		fOptions.wait = SERVER_KNOBS->ROCKSDB_WAIT_ON_CF_FLUSH;
		fOptions.allow_write_stall = SERVER_KNOBS->ROCKSDB_ALLOW_WRITE_STALL_ON_FLUSH;

		db->Flush(fOptions, it->second->cf);
	}

	void closeAllShards() {
		if (dbOptions.rate_limiter != nullptr) {
			dbOptions.rate_limiter->SetBytesPerSecond((int64_t)5 << 30);
		}
		columnFamilyMap.clear();
		physicalShards.clear();
		// Close DB.
		auto s = db->Close();
		if (!s.ok()) {
			logRocksDBError(s, "Close");
			return;
		}
		TraceEvent("ShardedRocksDB", this->logId).detail("Info", "DBClosed");
	}

	void destroyAllShards() {
		if (dbOptions.rate_limiter != nullptr) {
			dbOptions.rate_limiter->SetBytesPerSecond((int64_t)5 << 30);
		}
		auto metadataShard = getMetaDataShard();
		KeyRange metadataRange = prefixRange(shardMappingPrefix);
		rocksdb::WriteOptions options;
		db->DeleteRange(options, physicalShards["default"]->cf, toSlice(allKeys.begin), toSlice(specialKeys.end));
		db->DeleteRange(options, metadataShard->cf, toSlice(metadataRange.begin), toSlice(metadataRange.end));

		columnFamilyMap.clear();
		physicalShards.clear();
		// Close DB.
		auto s = db->Close();
		if (!s.ok()) {
			logRocksDBError(s, "Close");
			return;
		}
		s = rocksdb::DestroyDB(path, dbOptions);
		if (!s.ok()) {
			logRocksDBError(s, "DestroyDB");
		}
		TraceEvent("ShardedRocksDB", this->logId).detail("Info", "DBDestroyed");
	}

	rocksdb::DB* getDb() const { return db; }

	std::unordered_map<std::string, std::shared_ptr<PhysicalShard>>* getAllShards() { return &physicalShards; }

	std::unordered_map<uint32_t, rocksdb::ColumnFamilyHandle*>* getColumnFamilyMap() { return &columnFamilyMap; }

	std::vector<rocksdb::ColumnFamilyHandle*> getColumnFamilies() {
		std::vector<rocksdb::ColumnFamilyHandle*> res;
		for (auto& [id, cf] : columnFamilyMap) {
			res.push_back(cf);
		}
		return res;
	}

	size_t numPhysicalShards() const { return physicalShards.size(); };

	size_t numActiveShards() const { return activePhysicalShardIds.size(); };

	std::vector<std::pair<KeyRange, std::string>> getDataMapping() {
		std::vector<std::pair<KeyRange, std::string>> dataMap;
		for (auto it : dataShardMap.ranges()) {
			if (!it.value()) {
				continue;
			}
			dataMap.push_back(std::make_pair(it.range(), it.value()->physicalShard->id));
		}
		return dataMap;
	}

	CoalescedKeyRangeMap<std::string> getExistingRanges() {
		CoalescedKeyRangeMap<std::string> existingRanges;
		existingRanges.insert(allKeys, "");
		for (auto it : dataShardMap.intersectingRanges(allKeys)) {
			if (!it.value()) {
				continue;
			}

			if (it.value()->physicalShard->id == "kvs-metadata") {
				continue;
			}

			existingRanges.insert(it.range(), it.value()->physicalShard->id);
		}
		return existingRanges;
	}

	void validate() {
		if (SERVER_KNOBS->SHARDED_ROCKSDB_VALIDATE_MAPPING_RATIO <= 0 ||
		    deterministicRandom()->random01() > SERVER_KNOBS->SHARDED_ROCKSDB_VALIDATE_MAPPING_RATIO) {
			return;
		}

		TraceEvent(SevVerbose, "ShardedRocksValidateShardManager", this->logId);
		for (auto s = dataShardMap.ranges().begin(); s != dataShardMap.ranges().end(); ++s) {
			TraceEvent e(SevVerbose, "ShardedRocksValidateDataShardMap", this->logId);
			e.detail("Range", s->range());
			const DataShard* shard = s->value();
			e.detail("ShardAddress", reinterpret_cast<std::uintptr_t>(shard));
			if (shard != nullptr) {
				e.detail("PhysicalShard", shard->physicalShard->id);
			} else {
				e.detail("Shard", "Empty");
			}
			if (shard != nullptr) {
				if (shard->range != static_cast<KeyRangeRef>(s->range())) {
					TraceEvent(SevWarnAlways, "ShardRangeMismatch").detail("Range", s->range());
				}

				ASSERT(shard->range == static_cast<KeyRangeRef>(s->range()));
				ASSERT(shard->physicalShard != nullptr);
				auto it = shard->physicalShard->dataShards.find(shard->range.begin.toString());
				ASSERT(it != shard->physicalShard->dataShards.end());
				ASSERT(it->second.get() == shard);
			}
		}
	}

private:
	const std::string path;
	const UID logId;
	rocksdb::Options dbOptions;
	rocksdb::ColumnFamilyOptions cfOptions;
	rocksdb::DB* db = nullptr;
	std::unordered_map<std::string, std::shared_ptr<PhysicalShard>> physicalShards;
	std::unordered_set<std::string> activePhysicalShardIds;
	// Stores mapping between cf id and cf handle, used during compaction.
	std::unordered_map<uint32_t, rocksdb::ColumnFamilyHandle*> columnFamilyMap;
	std::unique_ptr<rocksdb::WriteBatch> writeBatch;
	std::unique_ptr<std::set<PhysicalShard*>> dirtyShards;
	KeyRangeMap<DataShard*> dataShardMap;
	std::deque<std::string> pendingDeletionShards;
	Counters* counters;
};

class RocksDBMetrics {
public:
	RocksDBMetrics(UID debugID, std::shared_ptr<rocksdb::Statistics> stats);
	void logStats(rocksdb::DB* db);
	// PerfContext
	void resetPerfContext();
	void collectPerfContext(int index);
	void logPerfContext(bool ignoreZeroMetric);
	// For Readers
	Reference<Histogram> getReadRangeLatencyHistogram(int index);
	Reference<Histogram> getReadValueLatencyHistogram(int index);
	Reference<Histogram> getReadPrefixLatencyHistogram(int index);
	Reference<Histogram> getReadRangeActionHistogram(int index);
	Reference<Histogram> getReadValueActionHistogram(int index);
	Reference<Histogram> getReadPrefixActionHistogram(int index);
	Reference<Histogram> getReadRangeQueueWaitHistogram(int index);
	Reference<Histogram> getReadValueQueueWaitHistogram(int index);
	Reference<Histogram> getReadPrefixQueueWaitHistogram(int index);
	Reference<Histogram> getReadRangeNewIteratorHistogram(int index);
	Reference<Histogram> getReadValueGetHistogram(int index);
	Reference<Histogram> getReadPrefixGetHistogram(int index);
	// For Writer
	Reference<Histogram> getCommitLatencyHistogram();
	Reference<Histogram> getCommitActionHistogram();
	Reference<Histogram> getCommitQueueWaitHistogram();
	Reference<Histogram> getWriteHistogram();
	Reference<Histogram> getDeleteCompactRangeHistogram();
	// Stat for Memory Usage
	void logMemUsage(rocksdb::DB* db);

private:
	const UID debugID;
	// Global Statistic Input to RocksDB DB instance
	std::shared_ptr<rocksdb::Statistics> stats;
	// Statistic Output from RocksDB
	std::vector<std::tuple<const char*, uint32_t, uint64_t>> tickerStats;
	std::vector<std::pair<const char*, std::string>> intPropertyStats;
	// Iterator Pool Stats
	std::unordered_map<std::string, uint64_t> readIteratorPoolStats;
	// PerfContext
	std::vector<std::tuple<const char*, int, std::vector<uint64_t>>> perfContextMetrics;
	// Readers Histogram
	std::vector<Reference<Histogram>> readRangeLatencyHistograms;
	std::vector<Reference<Histogram>> readValueLatencyHistograms;
	std::vector<Reference<Histogram>> readPrefixLatencyHistograms;
	std::vector<Reference<Histogram>> readRangeActionHistograms;
	std::vector<Reference<Histogram>> readValueActionHistograms;
	std::vector<Reference<Histogram>> readPrefixActionHistograms;
	std::vector<Reference<Histogram>> readRangeQueueWaitHistograms;
	std::vector<Reference<Histogram>> readValueQueueWaitHistograms;
	std::vector<Reference<Histogram>> readPrefixQueueWaitHistograms;
	std::vector<Reference<Histogram>> readRangeNewIteratorHistograms; // Zhe: haven't used?
	std::vector<Reference<Histogram>> readValueGetHistograms;
	std::vector<Reference<Histogram>> readPrefixGetHistograms;
	// Writer Histogram
	Reference<Histogram> commitLatencyHistogram;
	Reference<Histogram> commitActionHistogram;
	Reference<Histogram> commitQueueWaitHistogram;
	Reference<Histogram> writeHistogram;
	Reference<Histogram> deleteCompactRangeHistogram;

	uint64_t getRocksdbPerfcontextMetric(int metric);
};

// We have 4 readers and 1 writer. Following input index denotes the
// id assigned to the reader thread when creating it
Reference<Histogram> RocksDBMetrics::getReadRangeLatencyHistogram(int index) {
	return readRangeLatencyHistograms[index];
}
Reference<Histogram> RocksDBMetrics::getReadValueLatencyHistogram(int index) {
	return readValueLatencyHistograms[index];
}
Reference<Histogram> RocksDBMetrics::getReadPrefixLatencyHistogram(int index) {
	return readPrefixLatencyHistograms[index];
}
Reference<Histogram> RocksDBMetrics::getReadRangeActionHistogram(int index) {
	return readRangeActionHistograms[index];
}
Reference<Histogram> RocksDBMetrics::getReadValueActionHistogram(int index) {
	return readValueActionHistograms[index];
}
Reference<Histogram> RocksDBMetrics::getReadPrefixActionHistogram(int index) {
	return readPrefixActionHistograms[index];
}
Reference<Histogram> RocksDBMetrics::getReadRangeQueueWaitHistogram(int index) {
	return readRangeQueueWaitHistograms[index];
}
Reference<Histogram> RocksDBMetrics::getReadValueQueueWaitHistogram(int index) {
	return readValueQueueWaitHistograms[index];
}
Reference<Histogram> RocksDBMetrics::getReadPrefixQueueWaitHistogram(int index) {
	return readPrefixQueueWaitHistograms[index];
}
Reference<Histogram> RocksDBMetrics::getReadRangeNewIteratorHistogram(int index) {
	return readRangeNewIteratorHistograms[index];
}
Reference<Histogram> RocksDBMetrics::getReadValueGetHistogram(int index) {
	return readValueGetHistograms[index];
}
Reference<Histogram> RocksDBMetrics::getReadPrefixGetHistogram(int index) {
	return readPrefixGetHistograms[index];
}
Reference<Histogram> RocksDBMetrics::getCommitLatencyHistogram() {
	return commitLatencyHistogram;
}
Reference<Histogram> RocksDBMetrics::getCommitActionHistogram() {
	return commitActionHistogram;
}
Reference<Histogram> RocksDBMetrics::getCommitQueueWaitHistogram() {
	return commitQueueWaitHistogram;
}
Reference<Histogram> RocksDBMetrics::getWriteHistogram() {
	return writeHistogram;
}
Reference<Histogram> RocksDBMetrics::getDeleteCompactRangeHistogram() {
	return deleteCompactRangeHistogram;
}

RocksDBMetrics::RocksDBMetrics(UID debugID, std::shared_ptr<rocksdb::Statistics> stats)
  : debugID(debugID), stats(stats) {
	tickerStats = {
		{ "StallMicros", rocksdb::STALL_MICROS, 0 },
		{ "BytesRead", rocksdb::BYTES_READ, 0 },
		{ "IterBytesRead", rocksdb::ITER_BYTES_READ, 0 },
		{ "BytesWritten", rocksdb::BYTES_WRITTEN, 0 },
		{ "BlockCacheMisses", rocksdb::BLOCK_CACHE_MISS, 0 },
		{ "BlockCacheHits", rocksdb::BLOCK_CACHE_HIT, 0 },
		{ "BloomFilterUseful", rocksdb::BLOOM_FILTER_USEFUL, 0 },
		{ "BloomFilterFullPositive", rocksdb::BLOOM_FILTER_FULL_POSITIVE, 0 },
		{ "BloomFilterTruePositive", rocksdb::BLOOM_FILTER_FULL_TRUE_POSITIVE, 0 },
		// Deprecated in RocksDB 8.0
		// { "BloomFilterMicros", rocksdb::BLOOM_FILTER_MICROS, 0 },
		{ "MemtableHit", rocksdb::MEMTABLE_HIT, 0 },
		{ "MemtableMiss", rocksdb::MEMTABLE_MISS, 0 },
		{ "GetHitL0", rocksdb::GET_HIT_L0, 0 },
		{ "GetHitL1", rocksdb::GET_HIT_L1, 0 },
		{ "GetHitL2AndUp", rocksdb::GET_HIT_L2_AND_UP, 0 },
		{ "CountKeysWritten", rocksdb::NUMBER_KEYS_WRITTEN, 0 },
		{ "CountKeysRead", rocksdb::NUMBER_KEYS_READ, 0 },
		{ "CountDBSeek", rocksdb::NUMBER_DB_SEEK, 0 },
		{ "CountDBNext", rocksdb::NUMBER_DB_NEXT, 0 },
		{ "CountDBPrev", rocksdb::NUMBER_DB_PREV, 0 },
		{ "BloomFilterPrefixChecked", rocksdb::BLOOM_FILTER_PREFIX_CHECKED, 0 },
		{ "BloomFilterPrefixUseful", rocksdb::BLOOM_FILTER_PREFIX_USEFUL, 0 },
		// Deprecated in RocksDB 8.0
		// { "BlockCacheCompressedMiss", rocksdb::BLOCK_CACHE_COMPRESSED_MISS, 0 },
		// { "BlockCacheCompressedHit", rocksdb::BLOCK_CACHE_COMPRESSED_HIT, 0 },
		{ "CountWalFileSyncs", rocksdb::WAL_FILE_SYNCED, 0 },
		{ "CountWalFileBytes", rocksdb::WAL_FILE_BYTES, 0 },
		{ "CompactReadBytes", rocksdb::COMPACT_READ_BYTES, 0 },
		{ "CompactWriteBytes", rocksdb::COMPACT_WRITE_BYTES, 0 },
		{ "FlushWriteBytes", rocksdb::FLUSH_WRITE_BYTES, 0 },
		{ "CountBlocksCompressed", rocksdb::NUMBER_BLOCK_COMPRESSED, 0 },
		{ "CountBlocksDecompressed", rocksdb::NUMBER_BLOCK_DECOMPRESSED, 0 },
		{ "RowCacheHit", rocksdb::ROW_CACHE_HIT, 0 },
		{ "RowCacheMiss", rocksdb::ROW_CACHE_MISS, 0 },
		{ "CountIterSkippedKeys", rocksdb::NUMBER_ITER_SKIP, 0 },

	};

	intPropertyStats = {
		{ "NumImmutableMemtables", rocksdb::DB::Properties::kNumImmutableMemTable },
		{ "NumImmutableMemtablesFlushed", rocksdb::DB::Properties::kNumImmutableMemTableFlushed },
		{ "IsMemtableFlushPending", rocksdb::DB::Properties::kMemTableFlushPending },
		{ "NumRunningFlushes", rocksdb::DB::Properties::kNumRunningFlushes },
		{ "IsCompactionPending", rocksdb::DB::Properties::kCompactionPending },
		{ "NumRunningCompactions", rocksdb::DB::Properties::kNumRunningCompactions },
		{ "CumulativeBackgroundErrors", rocksdb::DB::Properties::kBackgroundErrors },
		{ "CurrentSizeActiveMemtable", rocksdb::DB::Properties::kCurSizeActiveMemTable },
		{ "AllMemtablesBytes", rocksdb::DB::Properties::kCurSizeAllMemTables },
		{ "ActiveMemtableBytes", rocksdb::DB::Properties::kSizeAllMemTables },
		{ "CountEntriesActiveMemtable", rocksdb::DB::Properties::kNumEntriesActiveMemTable },
		{ "CountEntriesImmutMemtables", rocksdb::DB::Properties::kNumEntriesImmMemTables },
		{ "CountDeletesActiveMemtable", rocksdb::DB::Properties::kNumDeletesActiveMemTable },
		{ "CountDeletesImmutMemtables", rocksdb::DB::Properties::kNumDeletesImmMemTables },
		{ "EstimatedCountKeys", rocksdb::DB::Properties::kEstimateNumKeys },
		{ "EstimateSstReaderBytes", rocksdb::DB::Properties::kEstimateTableReadersMem },
		{ "CountActiveSnapshots", rocksdb::DB::Properties::kNumSnapshots },
		{ "OldestSnapshotTime", rocksdb::DB::Properties::kOldestSnapshotTime },
		{ "CountLiveVersions", rocksdb::DB::Properties::kNumLiveVersions },
		{ "EstimateLiveDataSize", rocksdb::DB::Properties::kEstimateLiveDataSize },
		{ "BaseLevel", rocksdb::DB::Properties::kBaseLevel },
		{ "EstPendCompactBytes", rocksdb::DB::Properties::kEstimatePendingCompactionBytes },
		{ "BlockCacheUsage", rocksdb::DB::Properties::kBlockCacheUsage },
		{ "BlockCachePinnedUsage", rocksdb::DB::Properties::kBlockCachePinnedUsage },
		{ "LiveSstFilesSize", rocksdb::DB::Properties::kLiveSstFilesSize },
	};

	perfContextMetrics = {
		{ "UserKeyComparisonCount", rocksdb_user_key_comparison_count, {} },
		{ "BlockCacheHitCount", rocksdb_block_cache_hit_count, {} },
		{ "BlockReadCount", rocksdb_block_read_count, {} },
		{ "BlockReadByte", rocksdb_block_read_byte, {} },
		{ "BlockReadTime", rocksdb_block_read_time, {} },
		{ "BlockChecksumTime", rocksdb_block_checksum_time, {} },
		{ "BlockDecompressTime", rocksdb_block_decompress_time, {} },
		{ "GetReadBytes", rocksdb_get_read_bytes, {} },
		{ "MultigetReadBytes", rocksdb_multiget_read_bytes, {} },
		{ "IterReadBytes", rocksdb_iter_read_bytes, {} },
		{ "InternalKeySkippedCount", rocksdb_internal_key_skipped_count, {} },
		{ "InternalDeleteSkippedCount", rocksdb_internal_delete_skipped_count, {} },
		{ "InternalRecentSkippedCount", rocksdb_internal_recent_skipped_count, {} },
		{ "InternalMergeCount", rocksdb_internal_merge_count, {} },
		{ "GetSnapshotTime", rocksdb_get_snapshot_time, {} },
		{ "GetFromMemtableTime", rocksdb_get_from_memtable_time, {} },
		{ "GetFromMemtableCount", rocksdb_get_from_memtable_count, {} },
		{ "GetPostProcessTime", rocksdb_get_post_process_time, {} },
		{ "GetFromOutputFilesTime", rocksdb_get_from_output_files_time, {} },
		{ "SeekOnMemtableTime", rocksdb_seek_on_memtable_time, {} },
		{ "SeekOnMemtableCount", rocksdb_seek_on_memtable_count, {} },
		{ "NextOnMemtableCount", rocksdb_next_on_memtable_count, {} },
		{ "PrevOnMemtableCount", rocksdb_prev_on_memtable_count, {} },
		{ "SeekChildSeekTime", rocksdb_seek_child_seek_time, {} },
		{ "SeekChildSeekCount", rocksdb_seek_child_seek_count, {} },
		{ "SeekMinHeapTime", rocksdb_seek_min_heap_time, {} },
		{ "SeekMaxHeapTime", rocksdb_seek_max_heap_time, {} },
		{ "SeekInternalSeekTime", rocksdb_seek_internal_seek_time, {} },
		{ "FindNextUserEntryTime", rocksdb_find_next_user_entry_time, {} },
		{ "WriteWalTime", rocksdb_write_wal_time, {} },
		{ "WriteMemtableTime", rocksdb_write_memtable_time, {} },
		{ "WriteDelayTime", rocksdb_write_delay_time, {} },
		{ "WritePreAndPostProcessTime", rocksdb_write_pre_and_post_process_time, {} },
		{ "DbMutexLockNanos", rocksdb_db_mutex_lock_nanos, {} },
		{ "DbConditionWaitNanos", rocksdb_db_condition_wait_nanos, {} },
		{ "MergeOperatorTimeNanos", rocksdb_merge_operator_time_nanos, {} },
		{ "ReadIndexBlockNanos", rocksdb_read_index_block_nanos, {} },
		{ "ReadFilterBlockNanos", rocksdb_read_filter_block_nanos, {} },
		{ "NewTableBlockIterNanos", rocksdb_new_table_block_iter_nanos, {} },
		{ "NewTableIteratorNanos", rocksdb_new_table_iterator_nanos, {} },
		{ "BlockSeekNanos", rocksdb_block_seek_nanos, {} },
		{ "FindTableNanos", rocksdb_find_table_nanos, {} },
		{ "BloomMemtableHitCount", rocksdb_bloom_memtable_hit_count, {} },
		{ "BloomMemtableMissCount", rocksdb_bloom_memtable_miss_count, {} },
		{ "BloomSstHitCount", rocksdb_bloom_sst_hit_count, {} },
		{ "BloomSstMissCount", rocksdb_bloom_sst_miss_count, {} },
		{ "KeyLockWaitTime", rocksdb_key_lock_wait_time, {} },
		{ "KeyLockWaitCount", rocksdb_key_lock_wait_count, {} },
		{ "EnvNewSequentialFileNanos", rocksdb_env_new_sequential_file_nanos, {} },
		{ "EnvNewRandomAccessFileNanos", rocksdb_env_new_random_access_file_nanos, {} },
		{ "EnvNewWritableFileNanos", rocksdb_env_new_writable_file_nanos, {} },
		{ "EnvReuseWritableFileNanos", rocksdb_env_reuse_writable_file_nanos, {} },
		{ "EnvNewRandomRwFileNanos", rocksdb_env_new_random_rw_file_nanos, {} },
		{ "EnvNewDirectoryNanos", rocksdb_env_new_directory_nanos, {} },
		{ "EnvFileExistsNanos", rocksdb_env_file_exists_nanos, {} },
		{ "EnvGetChildrenNanos", rocksdb_env_get_children_nanos, {} },
		{ "EnvGetChildrenFileAttributesNanos", rocksdb_env_get_children_file_attributes_nanos, {} },
		{ "EnvDeleteFileNanos", rocksdb_env_delete_file_nanos, {} },
		{ "EnvCreateDirNanos", rocksdb_env_create_dir_nanos, {} },
		{ "EnvCreateDirIfMissingNanos", rocksdb_env_create_dir_if_missing_nanos, {} },
		{ "EnvDeleteDirNanos", rocksdb_env_delete_dir_nanos, {} },
		{ "EnvGetFileSizeNanos", rocksdb_env_get_file_size_nanos, {} },
		{ "EnvGetFileModificationTimeNanos", rocksdb_env_get_file_modification_time_nanos, {} },
		{ "EnvRenameFileNanos", rocksdb_env_rename_file_nanos, {} },
		{ "EnvLinkFileNanos", rocksdb_env_link_file_nanos, {} },
		{ "EnvLockFileNanos", rocksdb_env_lock_file_nanos, {} },
		{ "EnvUnlockFileNanos", rocksdb_env_unlock_file_nanos, {} },
		{ "EnvNewLoggerNanos", rocksdb_env_new_logger_nanos, {} },
	};
	for (auto& [name, metric, vals] : perfContextMetrics) { // readers, then writer
		for (int i = 0; i < SERVER_KNOBS->ROCKSDB_READ_PARALLELISM; i++) {
			vals.push_back(0); // add reader
		}
		vals.push_back(0); // add writer
	}
	for (int i = 0; i < SERVER_KNOBS->ROCKSDB_READ_PARALLELISM; i++) {
		readRangeLatencyHistograms.push_back(Histogram::getHistogram(
		    ROCKSDBSTORAGE_HISTOGRAM_GROUP, ROCKSDB_READRANGE_LATENCY_HISTOGRAM, Histogram::Unit::milliseconds));
		readValueLatencyHistograms.push_back(Histogram::getHistogram(
		    ROCKSDBSTORAGE_HISTOGRAM_GROUP, ROCKSDB_READVALUE_LATENCY_HISTOGRAM, Histogram::Unit::milliseconds));
		readPrefixLatencyHistograms.push_back(Histogram::getHistogram(
		    ROCKSDBSTORAGE_HISTOGRAM_GROUP, ROCKSDB_READPREFIX_LATENCY_HISTOGRAM, Histogram::Unit::milliseconds));
		readRangeActionHistograms.push_back(Histogram::getHistogram(
		    ROCKSDBSTORAGE_HISTOGRAM_GROUP, ROCKSDB_READRANGE_ACTION_HISTOGRAM, Histogram::Unit::milliseconds));
		readValueActionHistograms.push_back(Histogram::getHistogram(
		    ROCKSDBSTORAGE_HISTOGRAM_GROUP, ROCKSDB_READVALUE_ACTION_HISTOGRAM, Histogram::Unit::milliseconds));
		readPrefixActionHistograms.push_back(Histogram::getHistogram(
		    ROCKSDBSTORAGE_HISTOGRAM_GROUP, ROCKSDB_READPREFIX_ACTION_HISTOGRAM, Histogram::Unit::milliseconds));
		readRangeQueueWaitHistograms.push_back(Histogram::getHistogram(
		    ROCKSDBSTORAGE_HISTOGRAM_GROUP, ROCKSDB_READRANGE_QUEUEWAIT_HISTOGRAM, Histogram::Unit::milliseconds));
		readValueQueueWaitHistograms.push_back(Histogram::getHistogram(
		    ROCKSDBSTORAGE_HISTOGRAM_GROUP, ROCKSDB_READVALUE_QUEUEWAIT_HISTOGRAM, Histogram::Unit::milliseconds));
		readPrefixQueueWaitHistograms.push_back(Histogram::getHistogram(
		    ROCKSDBSTORAGE_HISTOGRAM_GROUP, ROCKSDB_READPREFIX_QUEUEWAIT_HISTOGRAM, Histogram::Unit::milliseconds));
		readRangeNewIteratorHistograms.push_back(Histogram::getHistogram(
		    ROCKSDBSTORAGE_HISTOGRAM_GROUP, ROCKSDB_READRANGE_NEWITERATOR_HISTOGRAM, Histogram::Unit::milliseconds));
		readValueGetHistograms.push_back(Histogram::getHistogram(
		    ROCKSDBSTORAGE_HISTOGRAM_GROUP, ROCKSDB_READVALUE_GET_HISTOGRAM, Histogram::Unit::milliseconds));
		readPrefixGetHistograms.push_back(Histogram::getHistogram(
		    ROCKSDBSTORAGE_HISTOGRAM_GROUP, ROCKSDB_READPREFIX_GET_HISTOGRAM, Histogram::Unit::milliseconds));
	}
	commitLatencyHistogram = Histogram::getHistogram(
	    ROCKSDBSTORAGE_HISTOGRAM_GROUP, ROCKSDB_COMMIT_LATENCY_HISTOGRAM, Histogram::Unit::milliseconds);
	commitActionHistogram = Histogram::getHistogram(
	    ROCKSDBSTORAGE_HISTOGRAM_GROUP, ROCKSDB_COMMIT_ACTION_HISTOGRAM, Histogram::Unit::milliseconds);
	commitQueueWaitHistogram = Histogram::getHistogram(
	    ROCKSDBSTORAGE_HISTOGRAM_GROUP, ROCKSDB_COMMIT_QUEUEWAIT_HISTOGRAM, Histogram::Unit::milliseconds);
	writeHistogram =
	    Histogram::getHistogram(ROCKSDBSTORAGE_HISTOGRAM_GROUP, ROCKSDB_WRITE_HISTOGRAM, Histogram::Unit::milliseconds);
	deleteCompactRangeHistogram = Histogram::getHistogram(
	    ROCKSDBSTORAGE_HISTOGRAM_GROUP, ROCKSDB_DELETE_COMPACTRANGE_HISTOGRAM, Histogram::Unit::milliseconds);
}

void RocksDBMetrics::logStats(rocksdb::DB* db) {
	TraceEvent e(SevInfo, "ShardedRocksDBMetrics", debugID);
	uint64_t stat;
	for (auto& [name, ticker, cumulation] : tickerStats) {
		stat = stats->getTickerCount(ticker);
		e.detail(name, stat - cumulation);
		cumulation = stat;
	}
	for (auto& [name, property] : intPropertyStats) {
		stat = 0;
		ASSERT(db->GetAggregatedIntProperty(property, &stat));
		e.detail(name, stat);
	}
}

void RocksDBMetrics::logMemUsage(rocksdb::DB* db) {
	TraceEvent e(SevInfo, "ShardedRocksDBMemMetrics", debugID);
	uint64_t stat;
	ASSERT(db != nullptr);
	ASSERT(db->GetAggregatedIntProperty(rocksdb::DB::Properties::kBlockCacheUsage, &stat));
	e.detail("BlockCacheUsage", stat);
	ASSERT(db->GetAggregatedIntProperty(rocksdb::DB::Properties::kEstimateTableReadersMem, &stat));
	e.detail("EstimateSstReaderBytes", stat);
	ASSERT(db->GetAggregatedIntProperty(rocksdb::DB::Properties::kCurSizeAllMemTables, &stat));
	e.detail("AllMemtablesBytes", stat);
	ASSERT(db->GetAggregatedIntProperty(rocksdb::DB::Properties::kBlockCachePinnedUsage, &stat));
	e.detail("BlockCachePinnedUsage", stat);
}

void RocksDBMetrics::resetPerfContext() {
	rocksdb::SetPerfLevel(rocksdb::PerfLevel::kEnableCount);
	rocksdb::get_perf_context()->Reset();
}

void RocksDBMetrics::collectPerfContext(int index) {
	for (auto& [name, metric, vals] : perfContextMetrics) {
		vals[index] = getRocksdbPerfcontextMetric(metric);
	}
}

void RocksDBMetrics::logPerfContext(bool ignoreZeroMetric) {
	TraceEvent e(SevInfo, "ShardedRocksDBPerfContextMetrics", debugID);
	e.setMaxEventLength(20000);
	for (auto& [name, metric, vals] : perfContextMetrics) {
		uint64_t s = 0;
		for (auto& v : vals) {
			s = s + v;
		}
		if (ignoreZeroMetric && s == 0)
			continue;
		e.detail(name, s);
	}
}

uint64_t RocksDBMetrics::getRocksdbPerfcontextMetric(int metric) {
	switch (metric) {
	case rocksdb_user_key_comparison_count:
		return rocksdb::get_perf_context()->user_key_comparison_count;
	case rocksdb_block_cache_hit_count:
		return rocksdb::get_perf_context()->block_cache_hit_count;
	case rocksdb_block_read_count:
		return rocksdb::get_perf_context()->block_read_count;
	case rocksdb_block_read_byte:
		return rocksdb::get_perf_context()->block_read_byte;
	case rocksdb_block_read_time:
		return rocksdb::get_perf_context()->block_read_time;
	case rocksdb_block_checksum_time:
		return rocksdb::get_perf_context()->block_checksum_time;
	case rocksdb_block_decompress_time:
		return rocksdb::get_perf_context()->block_decompress_time;
	case rocksdb_get_read_bytes:
		return rocksdb::get_perf_context()->get_read_bytes;
	case rocksdb_multiget_read_bytes:
		return rocksdb::get_perf_context()->multiget_read_bytes;
	case rocksdb_iter_read_bytes:
		return rocksdb::get_perf_context()->iter_read_bytes;
	case rocksdb_internal_key_skipped_count:
		return rocksdb::get_perf_context()->internal_key_skipped_count;
	case rocksdb_internal_delete_skipped_count:
		return rocksdb::get_perf_context()->internal_delete_skipped_count;
	case rocksdb_internal_recent_skipped_count:
		return rocksdb::get_perf_context()->internal_recent_skipped_count;
	case rocksdb_internal_merge_count:
		return rocksdb::get_perf_context()->internal_merge_count;
	case rocksdb_get_snapshot_time:
		return rocksdb::get_perf_context()->get_snapshot_time;
	case rocksdb_get_from_memtable_time:
		return rocksdb::get_perf_context()->get_from_memtable_time;
	case rocksdb_get_from_memtable_count:
		return rocksdb::get_perf_context()->get_from_memtable_count;
	case rocksdb_get_post_process_time:
		return rocksdb::get_perf_context()->get_post_process_time;
	case rocksdb_get_from_output_files_time:
		return rocksdb::get_perf_context()->get_from_output_files_time;
	case rocksdb_seek_on_memtable_time:
		return rocksdb::get_perf_context()->seek_on_memtable_time;
	case rocksdb_seek_on_memtable_count:
		return rocksdb::get_perf_context()->seek_on_memtable_count;
	case rocksdb_next_on_memtable_count:
		return rocksdb::get_perf_context()->next_on_memtable_count;
	case rocksdb_prev_on_memtable_count:
		return rocksdb::get_perf_context()->prev_on_memtable_count;
	case rocksdb_seek_child_seek_time:
		return rocksdb::get_perf_context()->seek_child_seek_time;
	case rocksdb_seek_child_seek_count:
		return rocksdb::get_perf_context()->seek_child_seek_count;
	case rocksdb_seek_min_heap_time:
		return rocksdb::get_perf_context()->seek_min_heap_time;
	case rocksdb_seek_max_heap_time:
		return rocksdb::get_perf_context()->seek_max_heap_time;
	case rocksdb_seek_internal_seek_time:
		return rocksdb::get_perf_context()->seek_internal_seek_time;
	case rocksdb_find_next_user_entry_time:
		return rocksdb::get_perf_context()->find_next_user_entry_time;
	case rocksdb_write_wal_time:
		return rocksdb::get_perf_context()->write_wal_time;
	case rocksdb_write_memtable_time:
		return rocksdb::get_perf_context()->write_memtable_time;
	case rocksdb_write_delay_time:
		return rocksdb::get_perf_context()->write_delay_time;
	case rocksdb_write_pre_and_post_process_time:
		return rocksdb::get_perf_context()->write_pre_and_post_process_time;
	case rocksdb_db_mutex_lock_nanos:
		return rocksdb::get_perf_context()->db_mutex_lock_nanos;
	case rocksdb_db_condition_wait_nanos:
		return rocksdb::get_perf_context()->db_condition_wait_nanos;
	case rocksdb_merge_operator_time_nanos:
		return rocksdb::get_perf_context()->merge_operator_time_nanos;
	case rocksdb_read_index_block_nanos:
		return rocksdb::get_perf_context()->read_index_block_nanos;
	case rocksdb_read_filter_block_nanos:
		return rocksdb::get_perf_context()->read_filter_block_nanos;
	case rocksdb_new_table_block_iter_nanos:
		return rocksdb::get_perf_context()->new_table_block_iter_nanos;
	case rocksdb_new_table_iterator_nanos:
		return rocksdb::get_perf_context()->new_table_iterator_nanos;
	case rocksdb_block_seek_nanos:
		return rocksdb::get_perf_context()->block_seek_nanos;
	case rocksdb_find_table_nanos:
		return rocksdb::get_perf_context()->find_table_nanos;
	case rocksdb_bloom_memtable_hit_count:
		return rocksdb::get_perf_context()->bloom_memtable_hit_count;
	case rocksdb_bloom_memtable_miss_count:
		return rocksdb::get_perf_context()->bloom_memtable_miss_count;
	case rocksdb_bloom_sst_hit_count:
		return rocksdb::get_perf_context()->bloom_sst_hit_count;
	case rocksdb_bloom_sst_miss_count:
		return rocksdb::get_perf_context()->bloom_sst_miss_count;
	case rocksdb_key_lock_wait_time:
		return rocksdb::get_perf_context()->key_lock_wait_time;
	case rocksdb_key_lock_wait_count:
		return rocksdb::get_perf_context()->key_lock_wait_count;
	case rocksdb_env_new_sequential_file_nanos:
		return rocksdb::get_perf_context()->env_new_sequential_file_nanos;
	case rocksdb_env_new_random_access_file_nanos:
		return rocksdb::get_perf_context()->env_new_random_access_file_nanos;
	case rocksdb_env_new_writable_file_nanos:
		return rocksdb::get_perf_context()->env_new_writable_file_nanos;
	case rocksdb_env_reuse_writable_file_nanos:
		return rocksdb::get_perf_context()->env_reuse_writable_file_nanos;
	case rocksdb_env_new_random_rw_file_nanos:
		return rocksdb::get_perf_context()->env_new_random_rw_file_nanos;
	case rocksdb_env_new_directory_nanos:
		return rocksdb::get_perf_context()->env_new_directory_nanos;
	case rocksdb_env_file_exists_nanos:
		return rocksdb::get_perf_context()->env_file_exists_nanos;
	case rocksdb_env_get_children_nanos:
		return rocksdb::get_perf_context()->env_get_children_nanos;
	case rocksdb_env_get_children_file_attributes_nanos:
		return rocksdb::get_perf_context()->env_get_children_file_attributes_nanos;
	case rocksdb_env_delete_file_nanos:
		return rocksdb::get_perf_context()->env_delete_file_nanos;
	case rocksdb_env_create_dir_nanos:
		return rocksdb::get_perf_context()->env_create_dir_nanos;
	case rocksdb_env_create_dir_if_missing_nanos:
		return rocksdb::get_perf_context()->env_create_dir_if_missing_nanos;
	case rocksdb_env_delete_dir_nanos:
		return rocksdb::get_perf_context()->env_delete_dir_nanos;
	case rocksdb_env_get_file_size_nanos:
		return rocksdb::get_perf_context()->env_get_file_size_nanos;
	case rocksdb_env_get_file_modification_time_nanos:
		return rocksdb::get_perf_context()->env_get_file_modification_time_nanos;
	case rocksdb_env_rename_file_nanos:
		return rocksdb::get_perf_context()->env_rename_file_nanos;
	case rocksdb_env_link_file_nanos:
		return rocksdb::get_perf_context()->env_link_file_nanos;
	case rocksdb_env_lock_file_nanos:
		return rocksdb::get_perf_context()->env_lock_file_nanos;
	case rocksdb_env_unlock_file_nanos:
		return rocksdb::get_perf_context()->env_unlock_file_nanos;
	case rocksdb_env_new_logger_nanos:
		return rocksdb::get_perf_context()->env_new_logger_nanos;
	default:
		break;
	}
	return 0;
}

ACTOR Future<Void> rocksDBAggregatedMetricsLogger(std::shared_ptr<ShardedRocksDBState> rState,
                                                  Future<Void> openFuture,
                                                  std::shared_ptr<RocksDBMetrics> rocksDBMetrics,
                                                  ShardManager* shardManager) {
	try {
		wait(openFuture);
		state rocksdb::DB* db = shardManager->getDb();
		loop {
			wait(delay(SERVER_KNOBS->ROCKSDB_METRICS_DELAY));
			if (rState->closing) {
				break;
			}
			rocksDBMetrics->logStats(db);
			rocksDBMetrics->logMemUsage(db);
			if (SERVER_KNOBS->ROCKSDB_PERFCONTEXT_SAMPLE_RATE != 0) {
				rocksDBMetrics->logPerfContext(true);
			}
		}
	} catch (Error& e) {
		if (e.code() != error_code_actor_cancelled) {
			TraceEvent(SevError, "ShardedRocksDBMetricsError").errorUnsuppressed(e);
		}
	}
	return Void();
}

struct ShardedRocksDBKeyValueStore : IKeyValueStore {
	using CF = rocksdb::ColumnFamilyHandle*;

	ACTOR static Future<Void> refreshReadIteratorPools(
	    std::shared_ptr<ShardedRocksDBState> rState,
	    Future<Void> readyToStart,
	    std::unordered_map<std::string, std::shared_ptr<PhysicalShard>>* physicalShards) {
		state Reference<Histogram> histogram = Histogram::getHistogram(
		    ROCKSDBSTORAGE_HISTOGRAM_GROUP, "TimeSpentRefreshIterators"_sr, Histogram::Unit::milliseconds);

		if (SERVER_KNOBS->ROCKSDB_READ_RANGE_REUSE_ITERATORS) {
			try {
				wait(readyToStart);
				loop {
					wait(delay(SERVER_KNOBS->ROCKSDB_READ_RANGE_ITERATOR_REFRESH_TIME));
					if (rState->closing) {
						break;
					}
					double startTime = timer_monotonic();
					for (auto& [_, shard] : *physicalShards) {
						if (shard->initialized()) {
							shard->refreshReadIteratorPool();
						}
					}
					histogram->sample(timer_monotonic() - startTime);
				}
			} catch (Error& e) {
				if (e.code() != error_code_actor_cancelled) {
					TraceEvent(SevError, "RefreshReadIteratorPoolError").errorUnsuppressed(e);
				}
			}
		}

		return Void();
	}

	ACTOR static Future<Void> doRestore(ShardedRocksDBKeyValueStore* self,
	                                    std::string shardId,
	                                    std::vector<KeyRange> ranges,
	                                    std::vector<CheckpointMetaData> checkpoints) {
		for (const KeyRange& range : ranges) {
			std::vector<DataShard*> shards = self->shardManager.getDataShardsByRange(range);
			if (!shards.empty()) {
				TraceEvent te(SevWarnAlways, "RestoreRangesNotEmpty", self->id);
				te.detail("Range", range);
				te.detail("RestoreShardID", shardId);
				for (int i = 0; i < shards.size(); ++i) {
					te.detail("DataShard-" + std::to_string(i), shards[i]->range);
				}
				te.log();
				throw failed_to_restore_checkpoint();
			}
		}
		for (const KeyRange& range : ranges) {
			self->shardManager.addRange(range, shardId);
		}
		const Severity sevDm = static_cast<Severity>(SERVER_KNOBS->PHYSICAL_SHARD_MOVE_LOG_SEVERITY);
		TraceEvent(sevDm, "ShardedRocksRestoreAddRange", self->id)
		    .detail("Ranges", describe(ranges))
		    .detail("ShardID", shardId)
		    .detail("Checkpoints", describe(checkpoints));
		PhysicalShard* ps = self->shardManager.getPhysicalShardForAllRanges(ranges);
		ASSERT(ps != nullptr);
		auto a = new Writer::RestoreAction(&self->shardManager, ps, self->path, shardId, ranges, checkpoints);
		auto res = a->done.getFuture();
		self->writeThread->post(a);

		try {
			wait(res);
		} catch (Error& e) {
<<<<<<< HEAD
=======
			if (e.code() == error_code_actor_cancelled) {
				throw;
			}
>>>>>>> e3b440ca
			for (const KeyRange& range : ranges) {
				self->shardManager.removeRange(range);
			}
			throw;
		}

		return Void();
	}

	struct Writer : IThreadPoolReceiver {
		const UID logId;
		int threadIndex;
		std::unordered_map<uint32_t, rocksdb::ColumnFamilyHandle*>* columnFamilyMap;
		std::shared_ptr<RocksDBMetrics> rocksDBMetrics;
		double sampleStartTime;

		explicit Writer(UID logId,
		                int threadIndex,
		                std::unordered_map<uint32_t, rocksdb::ColumnFamilyHandle*>* columnFamilyMap,
		                std::shared_ptr<RocksDBMetrics> rocksDBMetrics)
		  : logId(logId), threadIndex(threadIndex), columnFamilyMap(columnFamilyMap), rocksDBMetrics(rocksDBMetrics),
		    sampleStartTime(now()) {}

		~Writer() override {}

		void init() override {}

		void sample() {
			if (SERVER_KNOBS->ROCKSDB_METRICS_SAMPLE_INTERVAL > 0 &&
			    now() - sampleStartTime >= SERVER_KNOBS->ROCKSDB_METRICS_SAMPLE_INTERVAL) {
				rocksDBMetrics->collectPerfContext(threadIndex);
				rocksDBMetrics->resetPerfContext();
				sampleStartTime = now();
			}
		}

		struct OpenAction : TypedAction<Writer, OpenAction> {
			ShardManager* shardManager;
			ThreadReturnPromise<Void> done;
			Optional<Future<Void>>& metrics;
			const FlowLock* readLock;
			const FlowLock* fetchLock;

			OpenAction(ShardManager* shardManager,
			           Optional<Future<Void>>& metrics,
			           const FlowLock* readLock,
			           const FlowLock* fetchLock)
			  : shardManager(shardManager), metrics(metrics), readLock(readLock), fetchLock(fetchLock) {}

			double getTimeEstimate() const override { return SERVER_KNOBS->COMMIT_TIME_ESTIMATE; }
		};

		void action(OpenAction& a) {
			auto status = a.shardManager->init();

			if (!status.ok()) {
				logRocksDBError(status, "Open");
				a.done.sendError(statusToError(status));
				return;
			}

			TraceEvent(SevInfo, "ShardedRocksDB").detail("Method", "Open");
			a.done.send(Void());
		}

		struct AddShardAction : TypedAction<Writer, AddShardAction> {
			PhysicalShard* shard;
			ThreadReturnPromise<Void> done;

			AddShardAction(PhysicalShard* shard) : shard(shard) { ASSERT(shard); }
			double getTimeEstimate() const override { return SERVER_KNOBS->COMMIT_TIME_ESTIMATE; }
		};

		void action(AddShardAction& a) {
			auto s = a.shard->init();
			if (!s.ok()) {
				TraceEvent(SevError, "AddShardError").detail("Status", s.ToString()).detail("ShardId", a.shard->id);
				a.done.sendError(statusToError(s));
				return;
			}
			ASSERT(a.shard->cf);
			(*columnFamilyMap)[a.shard->cf->GetID()] = a.shard->cf;
			a.done.send(Void());
		}

		struct RemoveShardAction : TypedAction<Writer, RemoveShardAction> {
			std::vector<std::shared_ptr<PhysicalShard>> shards;
			ThreadReturnPromise<Void> done;

			RemoveShardAction(std::vector<std::shared_ptr<PhysicalShard>>& shards) : shards(shards) {}
			double getTimeEstimate() const override { return SERVER_KNOBS->COMMIT_TIME_ESTIMATE; }
		};

		void action(RemoveShardAction& a) {
			for (auto& shard : a.shards) {
				shard->deletePending = true;
				columnFamilyMap->erase(shard->cf->GetID());
			}
			a.shards.clear();
			a.done.send(Void());
		}

		struct CommitAction : TypedAction<Writer, CommitAction> {
			rocksdb::DB* db;
			std::unique_ptr<rocksdb::WriteBatch> writeBatch;
			std::unique_ptr<std::set<PhysicalShard*>> dirtyShards;
			const std::unordered_map<uint32_t, rocksdb::ColumnFamilyHandle*>* columnFamilyMap;
			ThreadReturnPromise<Void> done;
			double startTime;
			bool getHistograms;
			bool logShardMemUsage;
			double getTimeEstimate() const override { return SERVER_KNOBS->COMMIT_TIME_ESTIMATE; }
			CommitAction(rocksdb::DB* db,
			             std::unique_ptr<rocksdb::WriteBatch> writeBatch,
			             std::unique_ptr<std::set<PhysicalShard*>> dirtyShards,
			             std::unordered_map<uint32_t, rocksdb::ColumnFamilyHandle*>* columnFamilyMap)
			  : db(db), writeBatch(std::move(writeBatch)), dirtyShards(std::move(dirtyShards)),
			    columnFamilyMap(columnFamilyMap) {
				if (deterministicRandom()->random01() < SERVER_KNOBS->ROCKSDB_HISTOGRAMS_SAMPLE_RATE) {
					getHistograms = true;
					startTime = timer_monotonic();
				} else {
					getHistograms = false;
				}
			}
		};

		struct DeleteVisitor : public rocksdb::WriteBatch::Handler {
			std::vector<std::pair<uint32_t, KeyRange>>* deletes;

			DeleteVisitor(std::vector<std::pair<uint32_t, KeyRange>>* deletes) : deletes(deletes) { ASSERT(deletes); }

			rocksdb::Status DeleteRangeCF(uint32_t column_family_id,
			                              const rocksdb::Slice& begin,
			                              const rocksdb::Slice& end) override {
				deletes->push_back(
				    std::make_pair(column_family_id, KeyRange(KeyRangeRef(toStringRef(begin), toStringRef(end)))));
				return rocksdb::Status::OK();
			}

			rocksdb::Status PutCF(uint32_t column_family_id,
			                      const rocksdb::Slice& key,
			                      const rocksdb::Slice& value) override {
				return rocksdb::Status::OK();
			}

			rocksdb::Status DeleteCF(uint32_t column_family_id, const rocksdb::Slice& key) override {
				return rocksdb::Status::OK();
			}

			rocksdb::Status SingleDeleteCF(uint32_t column_family_id, const rocksdb::Slice& key) override {
				return rocksdb::Status::OK();
			}

			rocksdb::Status MergeCF(uint32_t column_family_id,
			                        const rocksdb::Slice& key,
			                        const rocksdb::Slice& value) override {
				return rocksdb::Status::OK();
			}
		};

		rocksdb::Status doCommit(rocksdb::WriteBatch* batch,
		                         rocksdb::DB* db,
		                         std::vector<std::pair<uint32_t, KeyRange>>* deletes,
		                         bool sample) {
			if (SERVER_KNOBS->ROCKSDB_SUGGEST_COMPACT_CLEAR_RANGE) {
				DeleteVisitor dv(deletes);
				rocksdb::Status s = batch->Iterate(&dv);
				if (!s.ok()) {
					logRocksDBError(s, "CommitDeleteVisitor");
					return s;
				}

				// If there are any range deletes, we should have added them to be deleted.
				ASSERT(!deletes->empty() || !batch->HasDeleteRange());
			}

			rocksdb::WriteOptions options;
			options.sync = !SERVER_KNOBS->ROCKSDB_UNSAFE_AUTO_FSYNC;

			double writeBeginTime = sample ? timer_monotonic() : 0;
			rocksdb::Status s = db->Write(options, batch);
			if (sample) {
				rocksDBMetrics->getWriteHistogram()->sampleSeconds(timer_monotonic() - writeBeginTime);
			}
			if (!s.ok()) {
				logRocksDBError(s, "Commit");
				return s;
			}

			return s;
		}

		void action(CommitAction& a) {
			double commitBeginTime;
			if (a.getHistograms) {
				commitBeginTime = timer_monotonic();
				rocksDBMetrics->getCommitQueueWaitHistogram()->sampleSeconds(commitBeginTime - a.startTime);
			}
			std::vector<std::pair<uint32_t, KeyRange>> deletes;
			auto s = doCommit(a.writeBatch.get(), a.db, &deletes, a.getHistograms);
			if (!s.ok()) {
				TraceEvent(SevError, "CommitError").detail("Status", s.ToString());
				a.done.sendError(statusToError(s));
				return;
			}

			if (SERVER_KNOBS->ROCKSDB_READ_RANGE_REUSE_ITERATORS) {
				for (auto shard : *(a.dirtyShards)) {
					shard->readIterPool->update();
				}
			}

			if (SERVER_KNOBS->ROCKSDB_SUGGEST_COMPACT_CLEAR_RANGE) {
				for (const auto& [id, range] : deletes) {
					auto cf = columnFamilyMap->find(id);
					ASSERT(cf != columnFamilyMap->end());
					auto begin = toSlice(range.begin);
					auto end = toSlice(range.end);

					ASSERT(a.db->SuggestCompactRange(cf->second, &begin, &end).ok());
				}
			}

			// Check for number of range deletes in shards.
			// TODO: Disable this once RocksDB is upgraded to a version with range delete improvement.
			if (SERVER_KNOBS->ROCKSDB_CF_RANGE_DELETION_LIMIT > 0) {
				rocksdb::FlushOptions fOptions;
				fOptions.wait = SERVER_KNOBS->ROCKSDB_WAIT_ON_CF_FLUSH;
				fOptions.allow_write_stall = SERVER_KNOBS->ROCKSDB_ALLOW_WRITE_STALL_ON_FLUSH;

				for (auto shard : (*a.dirtyShards)) {
					if (shard->shouldFlush()) {
						TraceEvent("FlushCF")
						    .detail("PhysicalShardId", shard->id)
						    .detail("NumRangeDeletions", shard->numRangeDeletions);
						a.db->Flush(fOptions, shard->cf);
						shard->numRangeDeletions = 0;
					}
				}
			}

			if (a.getHistograms) {
				double currTime = timer_monotonic();
				rocksDBMetrics->getCommitActionHistogram()->sampleSeconds(currTime - commitBeginTime);
				rocksDBMetrics->getCommitLatencyHistogram()->sampleSeconds(currTime - a.startTime);
			}

			sample();

			a.done.send(Void());
		}

		struct CloseAction : TypedAction<Writer, CloseAction> {
			ShardManager* shardManager;
			ThreadReturnPromise<Void> done;
			bool deleteOnClose;
			CloseAction(ShardManager* shardManager, bool deleteOnClose)
			  : shardManager(shardManager), deleteOnClose(deleteOnClose) {}
			double getTimeEstimate() const override { return SERVER_KNOBS->COMMIT_TIME_ESTIMATE; }
		};

		void action(CloseAction& a) {
			if (a.deleteOnClose) {
				a.shardManager->destroyAllShards();
			} else {
				a.shardManager->closeAllShards();
			}
			TraceEvent(SevInfo, "ShardedRocksDB").detail("Method", "Close");
			a.done.send(Void());
		}

		struct CheckpointAction : TypedAction<Writer, CheckpointAction> {
			CheckpointAction(ShardManager* shardManager, const CheckpointRequest& request)
			  : shardManager(shardManager), request(request) {}

			double getTimeEstimate() const override { return SERVER_KNOBS->COMMIT_TIME_ESTIMATE; }

			ShardManager* shardManager;
			const CheckpointRequest request;
			ThreadReturnPromise<CheckpointMetaData> reply;
		};

		void action(CheckpointAction& a) {
			TraceEvent(SevInfo, "ShardedRocksCheckpointBegin", logId)
			    .detail("CheckpointID", a.request.checkpointID)
			    .detail("Version", a.request.version)
			    .detail("Ranges", describe(a.request.ranges))
			    .detail("Format", static_cast<int>(a.request.format))
			    .detail("CheckpointDir", a.request.checkpointDir);

			rocksdb::Status s;
			rocksdb::Checkpoint* checkpoint = nullptr;

			PhysicalShard* ps = a.shardManager->getPhysicalShardForAllRanges(a.request.ranges);
			if (ps == nullptr) {
				TraceEvent(SevInfo, "ShardedRocksCheckpointInvalidPhysicalShard", logId)
				    .detail("CheckpointID", a.request.checkpointID)
				    .detail("Version", a.request.version)
				    .detail("Ranges", describe(a.request.ranges))
				    .detail("Format", static_cast<int>(a.request.format))
				    .detail("CheckpointDir", a.request.checkpointDir);
				a.reply.sendError(failed_to_create_checkpoint());
				return;
			}

			TraceEvent(SevDebug, "ShardedRocksCheckpointCF", logId)
			    .detail("CFName", ps->cf->GetName())
			    .detail("CheckpointID", a.request.checkpointID)
			    .detail("Version", a.request.version)
			    .detail("Ranges", describe(a.request.ranges))
			    .detail("PhysicalShardRanges", describe(ps->getAllRanges()))
			    .detail("Format", static_cast<int>(a.request.format))
			    .detail("CheckpointDir", a.request.checkpointDir);

			rocksdb::PinnableSlice value;
			rocksdb::ReadOptions readOptions = getReadOptions();
			s = a.shardManager->getDb()->Get(
			    readOptions, a.shardManager->getSpecialKeysShard()->cf, toSlice(persistVersion), &value);

			if (!s.ok() && !s.IsNotFound()) {
				logRocksDBError(s, "ShardedRocksCheckpointReadPersistVersion");
				a.reply.sendError(failed_to_create_checkpoint());
				return;
			}

			const Version version = s.IsNotFound()
			                            ? latestVersion
			                            : BinaryReader::fromStringRef<Version>(toStringRef(value), Unversioned());

			TraceEvent(SevDebug, "ShardedRocksCheckpointVersion", logId)
			    .detail("CheckpointVersion", a.request.version)
			    .detail("PersistVersion", version);
			ASSERT(a.request.version == version || a.request.version == latestVersion);

			CheckpointMetaData res(a.request.ranges, version, a.request.format, a.request.checkpointID);
			s = rocksdb::Checkpoint::Create(a.shardManager->getDb(), &checkpoint);
			if (!s.ok()) {
				logRocksDBError(s, "CreateRocksDBCheckpoint");
				a.reply.sendError(failed_to_create_checkpoint());
				return;
			}

			const std::string& checkpointDir = abspath(a.request.checkpointDir);
			platform::eraseDirectoryRecursive(checkpointDir);
			if (a.request.format == DataMoveRocksCF) {
				rocksdb::ExportImportFilesMetaData* pMetadata = nullptr;
				s = checkpoint->ExportColumnFamily(ps->cf, checkpointDir, &pMetadata);
				if (!s.ok()) {
					logRocksDBError(s, "CheckpointExportColumnFamily");
					a.reply.sendError(failed_to_create_checkpoint());
					return;
				}

				populateMetaData(&res, pMetadata);
				rocksdb::ExportImportFilesMetaData metadata = *pMetadata;
				delete pMetadata;
				if (!metadata.files.empty() && SERVER_KNOBS->ROCKSDB_ENABLE_CHECKPOINT_VALIDATION) {
					rocksdb::ImportColumnFamilyOptions importOptions;
					importOptions.move_files = false;
					rocksdb::ColumnFamilyHandle* handle;
					const std::string cfName = deterministicRandom()->randomAlphaNumeric(8);
					s = a.shardManager->getDb()->CreateColumnFamilyWithImport(
					    getCFOptions(), cfName, importOptions, metadata, &handle);
					if (!s.ok()) {
						TraceEvent(SevError, "ShardedRocksCheckpointValidateImportError", logId)
						    .detail("Status", s.ToString())
						    .detail("CheckpointID", a.request.checkpointID)
						    .detail("Ranges", describe(a.request.ranges))
						    .detail("CheckDir", a.request.checkpointDir)
						    .detail("CheckpointVersion", a.request.version)
						    .detail("PersistVersion", version);
						a.reply.sendError(failed_to_create_checkpoint());
						return;
					}

					auto options = getReadOptions();
					rocksdb::Iterator* oriIter = a.shardManager->getDb()->NewIterator(options, ps->cf);
					rocksdb::Iterator* resIter = a.shardManager->getDb()->NewIterator(options, handle);
					oriIter->SeekToFirst();
					resIter->SeekToFirst();
					while (oriIter->Valid() && resIter->Valid()) {
						if (oriIter->key().compare(resIter->key()) != 0 ||
						    oriIter->value().compare(resIter->value()) != 0) {
							TraceEvent(SevError, "ShardedRocksCheckpointValidateError", logId)
							    .detail("KeyInDB", toStringRef(oriIter->key()))
							    .detail("ValueInDB", toStringRef(oriIter->value()))
							    .detail("KeyInCheckpoint", toStringRef(resIter->key()))
							    .detail("ValueInCheckpoint", toStringRef(resIter->value()));

							a.reply.sendError(failed_to_create_checkpoint());
							return;
						}
						oriIter->Next();
						resIter->Next();
					}
					if (oriIter->Valid() || resIter->Valid()) {
						a.reply.sendError(failed_to_create_checkpoint());
						return;
					}
					delete oriIter;
					delete resIter;

					s = a.shardManager->getDb()->DropColumnFamily(handle);
					if (!s.ok()) {
						logRocksDBError(s, "CheckpointDropColumnFamily");
						a.reply.sendError(failed_to_create_checkpoint());
						return;
					}
					s = a.shardManager->getDb()->DestroyColumnFamilyHandle(handle);
					if (!s.ok()) {
						logRocksDBError(s, "CheckpointDestroyColumnFamily");
						a.reply.sendError(failed_to_create_checkpoint());
						return;
					}
					TraceEvent(SevDebug, "ShardedRocksCheckpointValidateSuccess", logId)
					    .detail("CheckpointVersion", a.request.version)
					    .detail("PersistVersion", version);
				}
			} else {
				if (checkpoint != nullptr) {
					delete checkpoint;
				}
				a.reply.sendError(not_implemented());
				return;
			}

			res.setState(CheckpointMetaData::Complete);
			res.dir = a.request.checkpointDir;
			a.reply.send(res);

			if (checkpoint != nullptr) {
				delete checkpoint;
			}
			TraceEvent(SevInfo, "ShardedRocksCheckpointEnd", logId).detail("Checkpoint", res.toString());
		}

		struct RestoreAction : TypedAction<Writer, RestoreAction> {
			RestoreAction(ShardManager* shardManager,
			              PhysicalShard* ps,
			              const std::string& path,
			              const std::string& shardId,
			              const std::vector<KeyRange>& ranges,
			              const std::vector<CheckpointMetaData>& checkpoints)
			  : shardManager(shardManager), ps(ps), path(path), shardId(shardId), ranges(ranges),
			    checkpoints(checkpoints) {}

			double getTimeEstimate() const override { return SERVER_KNOBS->COMMIT_TIME_ESTIMATE; }

			ShardManager* shardManager;
			PhysicalShard* ps;
			const std::string path;
			const std::string shardId;
			std::vector<KeyRange> ranges;
			std::vector<CheckpointMetaData> checkpoints;
			ThreadReturnPromise<Void> done;
		};

		void action(RestoreAction& a) {
			TraceEvent(SevInfo, "ShardedRocksDBRestoreBegin", logId)
			    .detail("Path", a.path)
			    .detail("Checkpoints", describe(a.checkpoints));

			ASSERT(!a.checkpoints.empty());

			// PhysicalShard* ps = a.shardManager->getPhysicalShardForAllRanges(a.ranges);
			PhysicalShard* ps = a.ps;
			ASSERT(ps != nullptr);

			const CheckpointFormat format = a.checkpoints[0].getFormat();
			for (int i = 1; i < a.checkpoints.size(); ++i) {
				if (a.checkpoints[i].getFormat() != format) {
					throw invalid_checkpoint_format();
				}
			}

			rocksdb::Status status;
			rocksdb::WriteBatch writeBatch;
			rocksdb::WriteOptions options;
			options.sync = !SERVER_KNOBS->ROCKSDB_UNSAFE_AUTO_FSYNC;

			if (format == DataMoveRocksCF) {
				if (a.checkpoints.size() > 1) {
					TraceEvent(SevError, "ShardedRocksDBRestoreMultipleCFs", logId)
					    .detail("Path", a.path)
					    .detail("Checkpoints", describe(a.checkpoints));
					a.done.sendError(failed_to_restore_checkpoint());
					return;
				}
				CheckpointMetaData& checkpoint = a.checkpoints.front();
				std::sort(a.ranges.begin(), a.ranges.end(), KeyRangeRef::ArbitraryOrder());
				std::sort(checkpoint.ranges.begin(), checkpoint.ranges.end(), KeyRangeRef::ArbitraryOrder());
				if (a.ranges.empty() || checkpoint.ranges.empty() || a.ranges.size() > checkpoint.ranges.size() ||
				    a.ranges.front().begin != checkpoint.ranges.front().begin) {
					TraceEvent(SevError, "ShardedRocksDBRestoreFailed", logId)
					    .detail("Path", a.path)
					    .detail("Ranges", describe(a.ranges))
					    .detail("Checkpoints", describe(a.checkpoints));
					a.done.sendError(failed_to_restore_checkpoint());
					return;
				}

				for (int i = 0; i < a.ranges.size(); ++i) {
					if (a.ranges[i] != checkpoint.ranges[i] && i != a.ranges.size() - 1) {
						TraceEvent(SevError, "ShardedRocksDBRestoreFailed", logId)
						    .detail("Path", a.path)
						    .detail("Ranges", describe(a.ranges))
						    .detail("Checkpoints", describe(a.checkpoints));
						a.done.sendError(failed_to_restore_checkpoint());
						return;
					}
				}

				ASSERT(!ps->initialized());
				TraceEvent(SevDebug, "ShardedRocksRestoringCF", logId)
				    .detail("Path", a.path)
				    .detail("Checkpoints", describe(a.checkpoints))
				    .detail("RocksDBCF", getRocksCF(a.checkpoints[0]).toString());

				status = ps->restore(a.checkpoints[0]);

				if (!status.ok()) {
					a.done.sendError(failed_to_restore_checkpoint());
					return;
				} else {
					ASSERT(ps->initialized());
					(*columnFamilyMap)[ps->cf->GetID()] = ps->cf;
					TraceEvent(SevInfo, "RocksDBRestoreCFSuccess", logId)
					    .detail("Path", a.path)
					    .detail("ColumnFaminly", ps->cf->GetName())
					    .detail("Checkpoints", describe(a.checkpoints));

					// Remove the extra data.
					KeyRangeRef cRange(a.ranges.back().end, checkpoint.ranges.back().end);
					if (!cRange.empty()) {
						TraceEvent(SevInfo, "RocksDBRestoreCFRemoveExtraRange", logId)
						    .detail("Path", a.path)
						    .detail("Checkpoints", describe(a.checkpoints))
						    .detail("RestoreRanges", describe(a.ranges))
						    .detail("ClearExtraRange", cRange);
						writeBatch.DeleteRange(ps->cf, toSlice(cRange.begin), toSlice(cRange.end));
						status = a.shardManager->getDb()->Write(options, &writeBatch);
						if (!status.ok()) {
							logRocksDBError(status, "RestoreClearnExtraRanges");
							a.done.sendError(statusToError(status));
							return;
						}
					}
				}
			} else if (format == RocksDBKeyValues) {
				// Make sure the files are complete for the desired ranges.
				std::vector<KeyRange> fetchedRanges;
				std::vector<KeyRange> intendedRanges(a.ranges.begin(), a.ranges.end());
				std::vector<RocksDBCheckpointKeyValues> rkvs;
				for (const auto& checkpoint : a.checkpoints) {
					rkvs.push_back(getRocksKeyValuesCheckpoint(checkpoint));
					ASSERT(!rkvs.back().fetchedFiles.empty());
					for (const auto& file : rkvs.back().fetchedFiles) {
						fetchedRanges.push_back(file.range);
					}
				}
				// Verify that the collective fetchedRanges is the same as the collective intendedRanges.
				std::sort(fetchedRanges.begin(), fetchedRanges.end(), KeyRangeRef::ArbitraryOrder());
				std::sort(intendedRanges.begin(), intendedRanges.end(), KeyRangeRef::ArbitraryOrder());
				int i = 0, j = 0;
				while (i < fetchedRanges.size() && j < intendedRanges.size()) {
					if (fetchedRanges[i].begin != intendedRanges[j].begin) {
						break;
					} else if (fetchedRanges[i] == intendedRanges[j]) {
						++i;
						++j;
					} else if (fetchedRanges[i].contains(intendedRanges[j])) {
						fetchedRanges[i] = KeyRangeRef(intendedRanges[j].end, fetchedRanges[i].end);
						++j;
					} else if (intendedRanges[j].contains(fetchedRanges[i])) {
						intendedRanges[j] = KeyRangeRef(fetchedRanges[i].end, intendedRanges[j].end);
						++i;
					} else {
						break;
					}
				}
				if (i != fetchedRanges.size() || j != intendedRanges.size()) {
					TraceEvent(SevError, "ShardedRocksDBRestoreFailed", logId)
					    .detail("Reason", "RestoreFilesRangesMismatch")
					    .detail("Ranges", describe(a.ranges))
					    .setMaxFieldLength(1000)
					    .detail("FetchedFiles", describe(rkvs));
					a.done.sendError(failed_to_restore_checkpoint());
					return;
				}

				if (!ps->initialized()) {
					TraceEvent(SevDebug, "ShardedRocksRestoreInitPS", logId)
					    .detail("Path", a.path)
					    .detail("Checkpoints", describe(a.checkpoints))
					    .detail("PhysicalShard", ps->toString());
					status = ps->init();
					if (!status.ok()) {
						logRocksDBError(status, "RestoreInitPhysicalShard");
						a.done.sendError(statusToError(status));
						return;
					}
					(*columnFamilyMap)[ps->cf->GetID()] = ps->cf;
				}
				if (!status.ok()) {
					logRocksDBError(status, "RestoreInitPhysicalShard");
					a.done.sendError(statusToError(status));
					return;
				}

				for (const auto& checkpoint : a.checkpoints) {
					status = ps->restore(checkpoint);
					if (!status.ok()) {
						TraceEvent(SevWarnAlways, "ShardedRocksIngestFileError", logId)
						    .detail("Error", status.ToString())
						    .detail("Path", a.path)
						    .detail("Checkpoint", checkpoint.toString())
						    .detail("PhysicalShard", ps->toString());
						break;
					}
				}

				if (!status.ok()) {
					TraceEvent(SevWarnAlways, "ShardedRocksRestoreError", logId).detail("Status", status.ToString());
					for (const auto& range : a.ranges) {
						writeBatch.DeleteRange(ps->cf, toSlice(range.begin), toSlice(range.end));
					}
					TraceEvent(SevInfo, "ShardedRocksRevertRestore", logId)
					    .detail("Path", a.path)
					    .detail("Checkpoints", describe(a.checkpoints))
					    .detail("PhysicalShard", ps->toString())
					    .detail("RestoreRanges", describe(a.ranges));

					rocksdb::Status s = a.shardManager->getDb()->Write(options, &writeBatch);
					if (!s.ok()) {
						TraceEvent(SevError, "ShardedRocksRevertRestoreError", logId)
						    .detail("Error", s.ToString())
						    .detail("Path", a.path)
						    .detail("PhysicalShard", ps->toString())
						    .detail("RestoreRanges", describe(a.ranges));
					}
					a.done.sendError(failed_to_restore_checkpoint());
					return;
				}
			} else if (format == RocksDB) {
				a.done.sendError(not_implemented());
				return;
			}

			TraceEvent(SevInfo, "ShardedRocksDBRestoreEnd", logId)
			    .detail("Path", a.path)
			    .detail("Checkpoints", describe(a.checkpoints));
			a.done.send(Void());
		}
	};

	struct Reader : IThreadPoolReceiver {
		const UID logId;
		double readValueTimeout;
		double readValuePrefixTimeout;
		double readRangeTimeout;
		int threadIndex;
		std::shared_ptr<RocksDBMetrics> rocksDBMetrics;
		double sampleStartTime;

		explicit Reader(UID logId, int threadIndex, std::shared_ptr<RocksDBMetrics> rocksDBMetrics)
		  : logId(logId), threadIndex(threadIndex), rocksDBMetrics(rocksDBMetrics), sampleStartTime(now()) {
			readValueTimeout = SERVER_KNOBS->ROCKSDB_READ_VALUE_TIMEOUT;
			readValuePrefixTimeout = SERVER_KNOBS->ROCKSDB_READ_VALUE_PREFIX_TIMEOUT;
			readRangeTimeout = SERVER_KNOBS->ROCKSDB_READ_RANGE_TIMEOUT;
		}

		void init() override {}

		void sample() {
			if (SERVER_KNOBS->ROCKSDB_METRICS_SAMPLE_INTERVAL > 0 &&
			    now() - sampleStartTime >= SERVER_KNOBS->ROCKSDB_METRICS_SAMPLE_INTERVAL) {
				rocksDBMetrics->collectPerfContext(threadIndex);
				rocksDBMetrics->resetPerfContext();
				sampleStartTime = now();
			}
		}
		struct ReadValueAction : TypedAction<Reader, ReadValueAction> {
			Key key;
			PhysicalShard* shard;
			ReadType type;
			Optional<UID> debugID;
			double startTime;
			bool getHistograms;
			bool logShardMemUsage;
			ThreadReturnPromise<Optional<Value>> result;

			ReadValueAction(KeyRef key, PhysicalShard* shard, ReadType type, Optional<UID> debugID)
			  : key(key), shard(shard), type(type), debugID(debugID), startTime(timer_monotonic()),
			    getHistograms(
			        (deterministicRandom()->random01() < SERVER_KNOBS->ROCKSDB_HISTOGRAMS_SAMPLE_RATE) ? true : false) {
			}

			double getTimeEstimate() const override { return SERVER_KNOBS->READ_VALUE_TIME_ESTIMATE; }
		};

		void action(ReadValueAction& a) {
			double readBeginTime = timer_monotonic();
			if (a.getHistograms) {
				rocksDBMetrics->getReadValueQueueWaitHistogram(threadIndex)->sampleSeconds(readBeginTime - a.startTime);
			}
			Optional<TraceBatch> traceBatch;
			if (a.debugID.present()) {
				traceBatch = { TraceBatch{} };
				traceBatch.get().addEvent("GetValueDebug", a.debugID.get().first(), "Reader.Before");
			}
			if (shouldThrottle(a.type, a.key) && SERVER_KNOBS->ROCKSDB_SET_READ_TIMEOUT &&
			    readBeginTime - a.startTime > readValueTimeout) {
				TraceEvent(SevWarn, "ShardedRocksDBError")
				    .detail("Error", "Read value request timedout")
				    .detail("Method", "ReadValueAction")
				    .detail("Timeout value", readValueTimeout);
				if (SERVER_KNOBS->ROCKSDB_RETURN_OVERLOADED_ON_TIMEOUT) {
					a.result.sendError(server_overloaded());
				} else {
					a.result.sendError(key_value_store_deadline_exceeded());
				}
				return;
			}

			rocksdb::PinnableSlice value;
			auto options = getReadOptions();

			auto db = a.shard->db;
			if (shouldThrottle(a.type, a.key) && SERVER_KNOBS->ROCKSDB_SET_READ_TIMEOUT) {
				uint64_t deadlineMircos =
				    db->GetEnv()->NowMicros() + (readValueTimeout - (timer_monotonic() - a.startTime)) * 1000000;
				std::chrono::seconds deadlineSeconds(deadlineMircos / 1000000);
				options.deadline = std::chrono::duration_cast<std::chrono::microseconds>(deadlineSeconds);
			}
			double dbGetBeginTime = a.getHistograms ? timer_monotonic() : 0;
			auto s = db->Get(options, a.shard->cf, toSlice(a.key), &value);

			if (a.getHistograms) {
				rocksDBMetrics->getReadValueGetHistogram(threadIndex)
				    ->sampleSeconds(timer_monotonic() - dbGetBeginTime);
			}

			if (a.debugID.present()) {
				traceBatch.get().addEvent("GetValueDebug", a.debugID.get().first(), "Reader.After");
				traceBatch.get().dump();
			}
			if (s.ok()) {
				a.result.send(Value(toStringRef(value)));
			} else if (s.IsNotFound()) {
				a.result.send(Optional<Value>());
			} else {
				logRocksDBError(s, "ReadValue");
				a.result.sendError(statusToError(s));
			}

			if (a.getHistograms) {
				double currTime = timer_monotonic();
				rocksDBMetrics->getReadValueActionHistogram(threadIndex)->sampleSeconds(currTime - readBeginTime);
				rocksDBMetrics->getReadValueLatencyHistogram(threadIndex)->sampleSeconds(currTime - a.startTime);
			}

			sample();
		}

		struct ReadValuePrefixAction : TypedAction<Reader, ReadValuePrefixAction> {
			Key key;
			int maxLength;
			PhysicalShard* shard;
			ReadType type;
			Optional<UID> debugID;
			double startTime;
			bool getHistograms;
			bool logShardMemUsage;
			ThreadReturnPromise<Optional<Value>> result;

			ReadValuePrefixAction(Key key, int maxLength, PhysicalShard* shard, ReadType type, Optional<UID> debugID)
			  : key(key), maxLength(maxLength), shard(shard), type(type), debugID(debugID),
			    startTime(timer_monotonic()),
			    getHistograms((deterministicRandom()->random01() < SERVER_KNOBS->ROCKSDB_HISTOGRAMS_SAMPLE_RATE)
			                      ? true
			                      : false){};
			double getTimeEstimate() const override { return SERVER_KNOBS->READ_VALUE_TIME_ESTIMATE; }
		};

		void action(ReadValuePrefixAction& a) {
			double readBeginTime = timer_monotonic();
			if (a.getHistograms) {
				rocksDBMetrics->getReadPrefixQueueWaitHistogram(threadIndex)
				    ->sampleSeconds(readBeginTime - a.startTime);
			}
			Optional<TraceBatch> traceBatch;
			if (a.debugID.present()) {
				traceBatch = { TraceBatch{} };
				traceBatch.get().addEvent("GetValuePrefixDebug",
				                          a.debugID.get().first(),
				                          "Reader.Before"); //.detail("TaskID", g_network->getCurrentTask());
			}
			if (shouldThrottle(a.type, a.key) && SERVER_KNOBS->ROCKSDB_SET_READ_TIMEOUT &&
			    readBeginTime - a.startTime > readValuePrefixTimeout) {
				TraceEvent(SevWarn, "ShardedRocksDBError")
				    .detail("Error", "Read value prefix request timedout")
				    .detail("Method", "ReadValuePrefixAction")
				    .detail("Timeout value", readValuePrefixTimeout);

				if (SERVER_KNOBS->ROCKSDB_RETURN_OVERLOADED_ON_TIMEOUT) {
					a.result.sendError(server_overloaded());
				} else {
					a.result.sendError(key_value_store_deadline_exceeded());
				}
				return;
			}

			rocksdb::PinnableSlice value;
			auto options = getReadOptions();
			auto db = a.shard->db;
			if (shouldThrottle(a.type, a.key) && SERVER_KNOBS->ROCKSDB_SET_READ_TIMEOUT) {
				uint64_t deadlineMircos =
				    db->GetEnv()->NowMicros() + (readValuePrefixTimeout - (timer_monotonic() - a.startTime)) * 1000000;
				std::chrono::seconds deadlineSeconds(deadlineMircos / 1000000);
				options.deadline = std::chrono::duration_cast<std::chrono::microseconds>(deadlineSeconds);
			}

			double dbGetBeginTime = a.getHistograms ? timer_monotonic() : 0;
			auto s = db->Get(options, a.shard->cf, toSlice(a.key), &value);

			if (a.getHistograms) {
				rocksDBMetrics->getReadPrefixGetHistogram(threadIndex)
				    ->sampleSeconds(timer_monotonic() - dbGetBeginTime);
			}

			if (a.debugID.present()) {
				traceBatch.get().addEvent("GetValuePrefixDebug",
				                          a.debugID.get().first(),
				                          "Reader.After"); //.detail("TaskID", g_network->getCurrentTask());
				traceBatch.get().dump();
			}
			if (s.ok()) {
				a.result.send(Value(StringRef(reinterpret_cast<const uint8_t*>(value.data()),
				                              std::min(value.size(), size_t(a.maxLength)))));
			} else if (s.IsNotFound()) {
				a.result.send(Optional<Value>());
			} else {
				logRocksDBError(s, "ReadValuePrefix");
				a.result.sendError(statusToError(s));
			}
			if (a.getHistograms) {
				double currTime = timer_monotonic();
				rocksDBMetrics->getReadPrefixActionHistogram(threadIndex)->sampleSeconds(currTime - readBeginTime);
				rocksDBMetrics->getReadPrefixLatencyHistogram(threadIndex)->sampleSeconds(currTime - a.startTime);
			}

			sample();
		}

		struct ReadRangeAction : TypedAction<Reader, ReadRangeAction>, FastAllocated<ReadRangeAction> {
			KeyRange keys;
			std::vector<std::pair<PhysicalShard*, KeyRange>> shardRanges;
			int rowLimit, byteLimit;
			ReadType type;
			double startTime;
			bool getHistograms;
			bool logShardMemUsage;
			ThreadReturnPromise<RangeResult> result;
			ReadRangeAction(KeyRange keys, std::vector<DataShard*> shards, int rowLimit, int byteLimit, ReadType type)
			  : keys(keys), rowLimit(rowLimit), byteLimit(byteLimit), type(type), startTime(timer_monotonic()),
			    getHistograms(
			        (deterministicRandom()->random01() < SERVER_KNOBS->ROCKSDB_HISTOGRAMS_SAMPLE_RATE) ? true : false) {
				std::set<PhysicalShard*> usedShards;
				for (const DataShard* shard : shards) {
					ASSERT(shard);
					shardRanges.emplace_back(shard->physicalShard, keys & shard->range);
					usedShards.insert(shard->physicalShard);
				}
				if (usedShards.size() != shards.size()) {
					TraceEvent("ReadRangeMetrics")
					    .detail("NumPhysicalShards", usedShards.size())
					    .detail("NumDataShards", shards.size());
				}
			}
			double getTimeEstimate() const override { return SERVER_KNOBS->READ_RANGE_TIME_ESTIMATE; }
		};

		void action(ReadRangeAction& a) {
			double readBeginTime = timer_monotonic();
			if (a.getHistograms) {
				rocksDBMetrics->getReadRangeQueueWaitHistogram(threadIndex)->sampleSeconds(readBeginTime - a.startTime);
			}
			if (shouldThrottle(a.type, a.keys.begin) && SERVER_KNOBS->ROCKSDB_SET_READ_TIMEOUT &&
			    readBeginTime - a.startTime > readRangeTimeout) {
				TraceEvent(SevWarn, "ShardedRocksKVSReadTimeout")
				    .detail("Error", "Read range request timedout")
				    .detail("Method", "ReadRangeAction")
				    .detail("Timeout value", readRangeTimeout);

				if (SERVER_KNOBS->ROCKSDB_RETURN_OVERLOADED_ON_TIMEOUT) {
					a.result.sendError(server_overloaded());
				} else {
					a.result.sendError(key_value_store_deadline_exceeded());
				}
				return;
			}

			int rowLimit = a.rowLimit;
			int byteLimit = a.byteLimit;
			RangeResult result;

			if (rowLimit == 0 || byteLimit == 0) {
				a.result.send(result);
			}
			if (rowLimit < 0) {
				// Reverses the shard order so we could read range in reverse direction.
				std::reverse(a.shardRanges.begin(), a.shardRanges.end());
			}

			// TODO: consider multi-thread reads. It's possible to read multiple shards in parallel. However, the
			// number of rows to read needs to be calculated based on the previous read result. We may read more
			// than we expected when parallel read is used when the previous result is not available. It's unlikely
			// to get to performance improvement when the actual number of rows to read is very small.
			int accumulatedBytes = 0;
			int numShards = 0;
			for (auto& [shard, range] : a.shardRanges) {
				if (shard == nullptr || !shard->initialized()) {
					TraceEvent(SevWarn, "ShardedRocksReadRangeShardNotReady", logId)
					    .detail("Range", range)
					    .detail("Reason", shard == nullptr ? "Not Exist" : "Not Initialized");
					continue;
				}
				auto bytesRead = readRangeInDb(shard, range, rowLimit, byteLimit, &result);
				if (bytesRead < 0) {
					// Error reading an instance.
					a.result.sendError(internal_error());
					return;
				}
				byteLimit -= bytesRead;
				accumulatedBytes += bytesRead;
				++numShards;
				if (result.size() >= abs(a.rowLimit) || accumulatedBytes >= a.byteLimit) {
					break;
				}

				if (shouldThrottle(a.type, a.keys.begin) && SERVER_KNOBS->ROCKSDB_SET_READ_TIMEOUT &&
				    timer_monotonic() - a.startTime > readRangeTimeout) {
					TraceEvent(SevInfo, "ShardedRocksDBTimeout")
					    .detail("Action", "ReadRange")
					    .detail("ShardsRead", numShards)
					    .detail("BytesRead", accumulatedBytes);

					if (SERVER_KNOBS->ROCKSDB_RETURN_OVERLOADED_ON_TIMEOUT) {
						a.result.sendError(server_overloaded());
					} else {
						a.result.sendError(key_value_store_deadline_exceeded());
					}
					return;
				}
			}

			result.more =
			    (result.size() == a.rowLimit) || (result.size() == -a.rowLimit) || (accumulatedBytes >= a.byteLimit);
			a.result.send(result);
			if (a.getHistograms) {
				double currTime = timer_monotonic();
				rocksDBMetrics->getReadRangeActionHistogram(threadIndex)->sampleSeconds(currTime - readBeginTime);
				rocksDBMetrics->getReadRangeLatencyHistogram(threadIndex)->sampleSeconds(currTime - a.startTime);
				if (a.shardRanges.size() > 1) {
					TraceEvent(SevInfo, "ShardedRocksDB").detail("ReadRangeShards", a.shardRanges.size());
				}
			}

			sample();
		}
	};

	// Persist shard mappinng key range should not be in shardMap.
	explicit ShardedRocksDBKeyValueStore(const std::string& path, UID id)
	  : rState(std::make_shared<ShardedRocksDBState>()), path(path), id(id),
	    readSemaphore(SERVER_KNOBS->ROCKSDB_READ_QUEUE_SOFT_MAX),
	    fetchSemaphore(SERVER_KNOBS->ROCKSDB_FETCH_QUEUE_SOFT_MAX),
	    numReadWaiters(SERVER_KNOBS->ROCKSDB_READ_QUEUE_HARD_MAX - SERVER_KNOBS->ROCKSDB_READ_QUEUE_SOFT_MAX),
	    numFetchWaiters(SERVER_KNOBS->ROCKSDB_FETCH_QUEUE_HARD_MAX - SERVER_KNOBS->ROCKSDB_FETCH_QUEUE_SOFT_MAX),
<<<<<<< HEAD
	    errorListener(std::make_shared<RocksDBErrorListener>()), errorFuture(errorListener->getFuture()),
=======
	    errorListener(std::make_shared<RocksDBErrorListener>()), errorFuture(forwardError(errorListener->getFuture())),
>>>>>>> e3b440ca
	    dbOptions(getOptions()), shardManager(path, id, dbOptions, errorListener, &counters),
	    rocksDBMetrics(std::make_shared<RocksDBMetrics>(id, dbOptions.statistics)) {
		// In simluation, run the reader/writer threads as Coro threads (i.e. in the network thread. The storage
		// engine is still multi-threaded as background compaction threads are still present. Reads/writes to disk
		// will also block the network thread in a way that would be unacceptable in production but is a necessary
		// evil here. When performing the reads in background threads in simulation, the event loop thinks there is
		// no work to do and advances time faster than 1 sec/sec. By the time the blocking read actually finishes,
		// simulation has advanced time by more than 5 seconds, so every read fails with a transaction_too_old
		// error. Doing blocking IO on the main thread solves this issue. There are almost certainly better fixes,
		// but my goal was to get a less invasive change merged first and work on a more realistic version if/when
		// we think that would provide substantially more confidence in the correctness.
		// TODO: Adapt the simulation framework to not advance time quickly when background reads/writes are
		// occurring.
		if (g_network->isSimulated()) {
			TraceEvent(SevDebug, "ShardedRocksDB").detail("Info", "Use Coro threads in simulation.");
			writeThread = CoroThreadPool::createThreadPool();
			readThreads = CoroThreadPool::createThreadPool();
		} else {
			writeThread = createGenericThreadPool(/*stackSize=*/0, SERVER_KNOBS->ROCKSDB_WRITER_THREAD_PRIORITY);
			readThreads = createGenericThreadPool(/*stackSize=*/0, SERVER_KNOBS->ROCKSDB_READER_THREAD_PRIORITY);
		}
		writeThread->addThread(new Writer(id, 0, shardManager.getColumnFamilyMap(), rocksDBMetrics), "fdb-rocksdb-wr");
		TraceEvent("ShardedRocksDBReadThreads", id)
		    .detail("KnobRocksDBReadParallelism", SERVER_KNOBS->ROCKSDB_READ_PARALLELISM);
		for (unsigned i = 0; i < SERVER_KNOBS->ROCKSDB_READ_PARALLELISM; ++i) {
			readThreads->addThread(new Reader(id, i, rocksDBMetrics), "fdb-rocksdb-re");
		}
	}

	Future<Void> getError() const override { return errorFuture; }

	ACTOR static void doClose(ShardedRocksDBKeyValueStore* self, bool deleteOnClose) {
		self->rState->closing = true;
		// The metrics future retains a reference to the DB, so stop it before we delete it.
		self->metrics.reset();
		self->refreshHolder.cancel();
		self->cleanUpJob.cancel();

		try {
			wait(self->readThreads->stop());
		} catch (Error& e) {
			TraceEvent(SevError, "ShardedRocksCloseReadThreadError").errorUnsuppressed(e);
		}

		TraceEvent("CloseKeyValueStore").detail("DeleteKVS", deleteOnClose);
		auto a = new Writer::CloseAction(&self->shardManager, deleteOnClose);
		auto f = a->done.getFuture();
		self->writeThread->post(a);
		try {
			wait(f);
		} catch (Error& e) {
			TraceEvent(SevError, "ShardedRocksCloseActionError").errorUnsuppressed(e);
		}

		try {
			wait(self->writeThread->stop());
		} catch (Error& e) {
			TraceEvent(SevError, "ShardedRocksCloseWriteThreadError").errorUnsuppressed(e);
		}

		if (deleteOnClose && directoryExists(self->path)) {
			TraceEvent(SevWarn, "DirectoryNotEmpty", self->id).detail("Path", self->path);
			platform::eraseDirectoryRecursive(self->path);
		}

		if (self->closePromise.canBeSet()) {
			self->closePromise.send(Void());
		}
		delete self;
	}

	Future<Void> onClosed() const override { return closePromise.getFuture(); }

	void dispose() override { doClose(this, true); }

	void close() override { doClose(this, false); }

	KeyValueStoreType getType() const override { return KeyValueStoreType(KeyValueStoreType::SSD_SHARDED_ROCKSDB); }

	bool shardAware() const override { return true; }

	Future<Void> init() override {
		if (openFuture.isValid()) {
			return openFuture;
			// Restore durable state if KVS is open. KVS will be re-initialized during rollback. To avoid the cost
			// of opening and closing multiple rocksdb instances, we reconcile the shard map using persist shard
			// mapping data.
		} else {
			auto a = std::make_unique<Writer::OpenAction>(&shardManager, metrics, &readSemaphore, &fetchSemaphore);
			openFuture = a->done.getFuture();
			this->metrics = ShardManager::shardMetricsLogger(this->rState, openFuture, &shardManager) &&
			                rocksDBAggregatedMetricsLogger(this->rState, openFuture, rocksDBMetrics, &shardManager);
			this->refreshHolder = refreshReadIteratorPools(this->rState, openFuture, shardManager.getAllShards());
			this->cleanUpJob = emptyShardCleaner(this->rState, openFuture, &shardManager, writeThread);
			writeThread->post(a.release());
			return openFuture;
		}
	}

	Future<Void> addRange(KeyRangeRef range, std::string id) override {
		auto shard = shardManager.addRange(range, id);
		if (shard->initialized()) {
			return Void();
		}
		auto a = new Writer::AddShardAction(shard);
		Future<Void> res = a->done.getFuture();
		writeThread->post(a);
		return res;
	}

	void set(KeyValueRef kv, const Arena*) override {
		shardManager.put(kv.key, kv.value);
		if (SERVER_KNOBS->ROCKSDB_USE_POINT_DELETE_FOR_SYSTEM_KEYS && systemKeys.contains(kv.key)) {
			keysSet.insert(kv.key);
		}
	}

	void clear(KeyRangeRef range, const Arena*) override {
		if (range.singleKeyRange()) {
			shardManager.clear(range.begin);
			keysSet.erase(range.begin);
		} else {
			shardManager.clearRange(range, &keysSet);
		}
	}

	// Checks and waits for few seconds if rocskdb is overloaded.
	ACTOR Future<Void> checkRocksdbState(rocksdb::DB* db) {
		state uint64_t estPendCompactBytes;
		state int count = SERVER_KNOBS->ROCKSDB_CAN_COMMIT_DELAY_TIMES_ON_OVERLOAD;
		db->GetAggregatedIntProperty(rocksdb::DB::Properties::kEstimatePendingCompactionBytes, &estPendCompactBytes);
		while (count && estPendCompactBytes > SERVER_KNOBS->ROCKSDB_CAN_COMMIT_COMPACT_BYTES_LIMIT) {
			wait(delay(SERVER_KNOBS->ROCKSDB_CAN_COMMIT_DELAY_ON_OVERLOAD));
			count--;
			db->GetAggregatedIntProperty(rocksdb::DB::Properties::kEstimatePendingCompactionBytes,
			                             &estPendCompactBytes);
		}

		return Void();
	}

	Future<Void> canCommit() override { return checkRocksdbState(shardManager.getDb()); }

	Future<Void> commit(bool) override {
		auto a = new Writer::CommitAction(shardManager.getDb(),
		                                  shardManager.getWriteBatch(),
		                                  shardManager.getDirtyShards(),
		                                  shardManager.getColumnFamilyMap());
		keysSet.clear();
		auto res = a->done.getFuture();
		writeThread->post(a);
		return res;
	}

	void flushShard(std::string shardId) { return shardManager.flushShard(shardId); }

	void checkWaiters(const FlowLock& semaphore, int maxWaiters) {
		if (semaphore.waiters() > maxWaiters) {
			++counters.immediateThrottle;
			throw server_overloaded();
		}
	}

	// We don't throttle eager reads and reads to the FF keyspace because FDB struggles when those reads fail.
	// Thus far, they have been low enough volume to not cause an issue.
	static bool shouldThrottle(ReadType type, KeyRef key) {
		return type != ReadType::EAGER && !(key.startsWith(systemKeys.begin));
	}

	ACTOR template <class Action>
	static Future<Optional<Value>> read(Action* action, FlowLock* semaphore, IThreadPool* pool, Counter* counter) {
		state std::unique_ptr<Action> a(action);
		state Optional<Void> slot = wait(timeout(semaphore->take(), SERVER_KNOBS->ROCKSDB_READ_QUEUE_WAIT));
		if (!slot.present()) {
			++(*counter);
			throw server_overloaded();
		}

		state FlowLock::Releaser release(*semaphore);

		auto fut = a->result.getFuture();
		pool->post(a.release());
		Optional<Value> result = wait(fut);

		return result;
	}

	Future<Optional<Value>> readValue(KeyRef key, Optional<ReadOptions> options) override {
		auto* shard = shardManager.getDataShard(key);
		if (shard == nullptr || !shard->physicalShard->initialized()) {
			// TODO: read non-exist system key range should not cause an error.
			TraceEvent(SevWarn, "ShardedRocksDB", this->id)
			    .detail("Detail", "Read non-exist key range")
			    .detail("ReadKey", key);
			return Optional<Value>();
		}

		ReadType type = ReadType::NORMAL;
		Optional<UID> debugID;

		if (options.present()) {
			type = options.get().type;
			debugID = options.get().debugID;
		}

		if (!shouldThrottle(type, key)) {
			auto a = new Reader::ReadValueAction(key, shard->physicalShard, type, debugID);
			auto res = a->result.getFuture();
			readThreads->post(a);
			return res;
		}

		auto& semaphore = (type == ReadType::FETCH) ? fetchSemaphore : readSemaphore;
		int maxWaiters = (type == ReadType::FETCH) ? numFetchWaiters : numReadWaiters;

		checkWaiters(semaphore, maxWaiters);
		auto a = std::make_unique<Reader::ReadValueAction>(key, shard->physicalShard, type, debugID);
		return read(a.release(), &semaphore, readThreads.getPtr(), &counters.failedToAcquire);
	}

	Future<Optional<Value>> readValuePrefix(KeyRef key, int maxLength, Optional<ReadOptions> options) override {
		auto* shard = shardManager.getDataShard(key);
		if (shard == nullptr || !shard->physicalShard->initialized()) {
			// TODO: read non-exist system key range should not cause an error.
			TraceEvent(SevWarn, "ShardedRocksDB", this->id)
			    .detail("Detail", "Read non-exist key range")
			    .detail("ReadKey", key);
			return Optional<Value>();
		}

		ReadType type = ReadType::NORMAL;
		Optional<UID> debugID;

		if (options.present()) {
			type = options.get().type;
			debugID = options.get().debugID;
		}

		if (!shouldThrottle(type, key)) {
			auto a = new Reader::ReadValuePrefixAction(key, maxLength, shard->physicalShard, type, debugID);
			auto res = a->result.getFuture();
			readThreads->post(a);
			return res;
		}

		auto& semaphore = (type == ReadType::FETCH) ? fetchSemaphore : readSemaphore;
		int maxWaiters = (type == ReadType::FETCH) ? numFetchWaiters : numReadWaiters;

		checkWaiters(semaphore, maxWaiters);
		auto a = std::make_unique<Reader::ReadValuePrefixAction>(key, maxLength, shard->physicalShard, type, debugID);
		return read(a.release(), &semaphore, readThreads.getPtr(), &counters.failedToAcquire);
	}

	ACTOR static Future<Standalone<RangeResultRef>> read(Reader::ReadRangeAction* action,
	                                                     FlowLock* semaphore,
	                                                     IThreadPool* pool,
	                                                     Counter* counter) {
		state std::unique_ptr<Reader::ReadRangeAction> a(action);
		state Optional<Void> slot = wait(timeout(semaphore->take(), SERVER_KNOBS->ROCKSDB_READ_QUEUE_WAIT));
		if (!slot.present()) {
			++(*counter);
			throw server_overloaded();
		}

		state FlowLock::Releaser release(*semaphore);

		auto fut = a->result.getFuture();
		pool->post(a.release());
		Standalone<RangeResultRef> result = wait(fut);

		return result;
	}

	Future<RangeResult> readRange(KeyRangeRef keys,
	                              int rowLimit,
	                              int byteLimit,
	                              Optional<ReadOptions> options = Optional<ReadOptions>()) override {
		TraceEvent(SevVerbose, "ShardedRocksReadRangeBegin", this->id).detail("Range", keys);
		auto shards = shardManager.getDataShardsByRange(keys);

		ReadType type = ReadType::NORMAL;
		if (options.present()) {
			type = options.get().type;
		}

		if (!shouldThrottle(type, keys.begin)) {
			auto a = new Reader::ReadRangeAction(keys, shards, rowLimit, byteLimit, type);
			auto res = a->result.getFuture();
			readThreads->post(a);
			return res;
		}

		auto& semaphore = (type == ReadType::FETCH) ? fetchSemaphore : readSemaphore;
		int maxWaiters = (type == ReadType::FETCH) ? numFetchWaiters : numReadWaiters;
		checkWaiters(semaphore, maxWaiters);

		auto a = std::make_unique<Reader::ReadRangeAction>(keys, shards, rowLimit, byteLimit, type);
		return read(a.release(), &semaphore, readThreads.getPtr(), &counters.failedToAcquire);
	}

	ACTOR static Future<Void> emptyShardCleaner(std::shared_ptr<ShardedRocksDBState> rState,
	                                            Future<Void> openFuture,
	                                            ShardManager* shardManager,
	                                            Reference<IThreadPool> writeThread) {
		state double cleanUpDelay = SERVER_KNOBS->ROCKSDB_PHYSICAL_SHARD_CLEAN_UP_DELAY;
		state double cleanUpPeriod = cleanUpDelay * 2;
		try {
			wait(openFuture);
			loop {
				wait(delay(cleanUpPeriod));
				if (rState->closing) {
					break;
				}
				auto shards = shardManager->getPendingDeletionShards(cleanUpDelay);
				if (shards.size() > 0) {
					auto a = new Writer::RemoveShardAction(shards);
					Future<Void> f = a->done.getFuture();
					writeThread->post(a);
					TraceEvent(SevInfo, "ShardedRocksDB").detail("DeleteEmptyShards", shards.size());
					wait(f);
				}
			}
		} catch (Error& e) {
			if (e.code() != error_code_actor_cancelled) {
				TraceEvent(SevError, "DeleteEmptyShardsError").errorUnsuppressed(e);
			}
		}
		return Void();
	}

	StorageBytes getStorageBytes() const override {
		uint64_t live = 0;
		ASSERT(shardManager.getDb()->GetAggregatedIntProperty(rocksdb::DB::Properties::kLiveSstFilesSize, &live));

		int64_t free;
		int64_t total;
		g_network->getDiskBytes(path, free, total);
		return StorageBytes(free, total, live, free);
	}

	Future<CheckpointMetaData> checkpoint(const CheckpointRequest& request) override {
		auto a = new Writer::CheckpointAction(&shardManager, request);

		auto res = a->reply.getFuture();
		writeThread->post(a);
		return res;
	}

	Future<Void> restore(const std::string& shardId,
	                     const std::vector<KeyRange>& ranges,
	                     const std::vector<CheckpointMetaData>& checkpoints) override {
		return doRestore(this, shardId, ranges, checkpoints);
	}

	std::vector<std::string> removeRange(KeyRangeRef range) override { return shardManager.removeRange(range); }

	void persistRangeMapping(KeyRangeRef range, bool isAdd) override {
		return shardManager.persistRangeMapping(range, isAdd);
	}

	// Used for debugging shard mapping issue.
	std::vector<std::pair<KeyRange, std::string>> getDataMapping() { return shardManager.getDataMapping(); }

	Future<EncryptionAtRestMode> encryptionMode() override {
		return EncryptionAtRestMode(EncryptionAtRestMode::DISABLED);
	}

	CoalescedKeyRangeMap<std::string> getExistingRanges() override { return shardManager.getExistingRanges(); }

	std::shared_ptr<ShardedRocksDBState> rState;
	rocksdb::Options dbOptions;
	std::shared_ptr<RocksDBErrorListener> errorListener;
	ShardManager shardManager;
	std::shared_ptr<RocksDBMetrics> rocksDBMetrics;
	std::string path;
	UID id;
	std::set<Key> keysSet;
	Reference<IThreadPool> writeThread;
	Reference<IThreadPool> readThreads;
	Future<Void> errorFuture;
	Promise<Void> closePromise;
	Future<Void> openFuture;
	Optional<Future<Void>> metrics;
	FlowLock readSemaphore;
	int numReadWaiters;
	FlowLock fetchSemaphore;
	int numFetchWaiters;
	Counters counters;
	Future<Void> refreshHolder;
	Future<Void> cleanUpJob;
};

ACTOR Future<Void> testCheckpointRestore(IKeyValueStore* kvStore, std::vector<KeyRange> ranges) {
	state std::string checkpointDir = "checkpoint" + deterministicRandom()->randomAlphaNumeric(5);
	platform::eraseDirectoryRecursive(checkpointDir);
	CheckpointRequest request(
	    latestVersion, ranges, DataMoveRocksCF, deterministicRandom()->randomUniqueID(), checkpointDir);
	state CheckpointMetaData checkpoint = wait(kvStore->checkpoint(request));
	RocksDBColumnFamilyCheckpoint rocksCF = getRocksCF(checkpoint);

	TraceEvent(SevDebug, "ShardedRocksCheckpointTest")
	    .detail("Checkpoint", checkpoint.toString())
	    .detail("ColumnFamily", rocksCF.toString());

	state std::string rocksDBRestoreDir = "sharded-rocks-restore" + deterministicRandom()->randomAlphaNumeric(5);
	platform::eraseDirectoryRecursive(rocksDBRestoreDir);
	state IKeyValueStore* restoreKv = keyValueStoreShardedRocksDB(
	    rocksDBRestoreDir, deterministicRandom()->randomUniqueID(), KeyValueStoreType::SSD_SHARDED_ROCKSDB);
	wait(restoreKv->init());
	try {
		const std::string shardId = "restoredShard";
		wait(restoreKv->restore(shardId, ranges, { checkpoint }));
	} catch (Error& e) {
		TraceEvent(SevWarnAlways, "TestRestoreCheckpointError")
		    .errorUnsuppressed(e)
		    .detail("Checkpoint", checkpoint.toString());
		throw;
	}

	state int i = 0;
	for (; i < ranges.size(); ++i) {
		state RangeResult restoreResult = wait(restoreKv->readRange(ranges[i]));
		RangeResult result = wait(kvStore->readRange(ranges[i]));
		ASSERT(!restoreResult.more && !result.more);
		ASSERT(restoreResult.size() == result.size());
		for (int i = 0; i < result.size(); ++i) {
			TraceEvent(SevDebug, "ReadKeyValueFromRestoredRocks")
			    .detail("Key", result[i].key)
			    .detail("Value", result[i].value)
			    .detail("RestoreKey", restoreResult[i].key)
			    .detail("RestoreValue", restoreResult[i].value);
			ASSERT(result[i].key == restoreResult[i].key);
			ASSERT(result[i].value == restoreResult[i].value);
		}
	}

	Future<Void> restoreKvClose = restoreKv->onClosed();
	restoreKv->close();
	wait(restoreKvClose);
	return Void();
}
} // namespace

#endif // SSD_ROCKSDB_EXPERIMENTAL

IKeyValueStore* keyValueStoreShardedRocksDB(std::string const& path,
                                            UID logID,
                                            KeyValueStoreType storeType,
                                            bool checkChecksums,
                                            bool checkIntegrity) {
#ifdef SSD_ROCKSDB_EXPERIMENTAL
	return new ShardedRocksDBKeyValueStore(path, logID);
#else
	TraceEvent(SevError, "ShardedRocksDBEngineInitFailure").detail("Reason", "Built without RocksDB");
	ASSERT(false);
	return nullptr;
#endif // SSD_ROCKSDB_EXPERIMENTAL
}

#ifdef SSD_ROCKSDB_EXPERIMENTAL
#include "flow/UnitTest.h"

namespace {
TEST_CASE("noSim/ShardedRocksDB/Initialization") {
	state const std::string rocksDBTestDir = "sharded-rocksdb-test-db";
	platform::eraseDirectoryRecursive(rocksDBTestDir);

	state IKeyValueStore* kvStore =
	    new ShardedRocksDBKeyValueStore(rocksDBTestDir, deterministicRandom()->randomUniqueID());
	wait(kvStore->init());

	Future<Void> closed = kvStore->onClosed();
	kvStore->dispose();
	wait(closed);
	ASSERT(!directoryExists(rocksDBTestDir));
	return Void();
}

TEST_CASE("noSim/ShardedRocksDB/SingleShardRead") {
	state const std::string rocksDBTestDir = "sharded-rocksdb-test-db";
	platform::eraseDirectoryRecursive(rocksDBTestDir);

	state IKeyValueStore* kvStore =
	    new ShardedRocksDBKeyValueStore(rocksDBTestDir, deterministicRandom()->randomUniqueID());
	wait(kvStore->init());

	KeyRangeRef range("a"_sr, "b"_sr);
	wait(kvStore->addRange(range, "shard-1"));

	kvStore->set({ "a"_sr, "foo"_sr });
	kvStore->set({ "ac"_sr, "bar"_sr });
	wait(kvStore->commit(false));

	Optional<Value> val = wait(kvStore->readValue("a"_sr));
	ASSERT(Optional<Value>("foo"_sr) == val);
	{
		Optional<Value> val = wait(kvStore->readValue("ac"_sr));
		ASSERT(Optional<Value>("bar"_sr) == val);
	}

	Future<Void> closed = kvStore->onClosed();
	kvStore->dispose();
	wait(closed);
	ASSERT(!directoryExists(rocksDBTestDir));
	return Void();
}

TEST_CASE("noSim/ShardedRocksDB/RangeOps") {
	state std::string rocksDBTestDir = "sharded-rocksdb-kvs-test-db";
	platform::eraseDirectoryRecursive(rocksDBTestDir);

	state IKeyValueStore* kvStore =
	    new ShardedRocksDBKeyValueStore(rocksDBTestDir, deterministicRandom()->randomUniqueID());
	wait(kvStore->init());

	std::vector<Future<Void>> addRangeFutures;
	addRangeFutures.push_back(kvStore->addRange(KeyRangeRef("0"_sr, "3"_sr), "shard-1"));
	addRangeFutures.push_back(kvStore->addRange(KeyRangeRef("4"_sr, "7"_sr), "shard-2"));

	wait(waitForAll(addRangeFutures));

	kvStore->persistRangeMapping(KeyRangeRef("0"_sr, "7"_sr), true);

	// write to shard 1
	state RangeResult expectedRows;
	for (int i = 0; i < 30; ++i) {
		std::string key = format("%02d", i);
		std::string value = std::to_string(i);
		kvStore->set({ key, value });
		expectedRows.push_back_deep(expectedRows.arena(), { key, value });
	}

	// write to shard 2
	for (int i = 40; i < 70; ++i) {
		std::string key = format("%02d", i);
		std::string value = std::to_string(i);
		kvStore->set({ key, value });
		expectedRows.push_back_deep(expectedRows.arena(), { key, value });
	}

	wait(kvStore->commit(false));
	Future<Void> closed = kvStore->onClosed();
	kvStore->close();
	wait(closed);
	kvStore = new ShardedRocksDBKeyValueStore(rocksDBTestDir, deterministicRandom()->randomUniqueID());
	wait(kvStore->init());

	// Point read
	state int i = 0;
	for (i = 0; i < expectedRows.size(); ++i) {
		Optional<Value> val = wait(kvStore->readValue(expectedRows[i].key));
		ASSERT(val == Optional<Value>(expectedRows[i].value));
	}

	// Range read
	// Read forward full range.
	RangeResult result = wait(kvStore->readRange(KeyRangeRef("0"_sr, ":"_sr), 1000, 10000));
	ASSERT_EQ(result.size(), expectedRows.size());
	for (int i = 0; i < expectedRows.size(); ++i) {
		ASSERT(result[i] == expectedRows[i]);
	}

	// Read backward full range.
	{
		RangeResult result = wait(kvStore->readRange(KeyRangeRef("0"_sr, ":"_sr), -1000, 10000));
		ASSERT_EQ(result.size(), expectedRows.size());
		for (int i = 0; i < expectedRows.size(); ++i) {
			ASSERT(result[i] == expectedRows[59 - i]);
		}
	}

	// Forward with row limit.
	{
		RangeResult result = wait(kvStore->readRange(KeyRangeRef("2"_sr, "6"_sr), 10, 10000));
		ASSERT_EQ(result.size(), 10);
		for (int i = 0; i < 10; ++i) {
			ASSERT(result[i] == expectedRows[20 + i]);
		}
	}

	// Add another range on shard-1.
	wait(kvStore->addRange(KeyRangeRef("7"_sr, "9"_sr), "shard-1"));
	kvStore->persistRangeMapping(KeyRangeRef("7"_sr, "9"_sr), true);

	for (i = 70; i < 90; ++i) {
		std::string key = format("%02d", i);
		std::string value = std::to_string(i);
		kvStore->set({ key, value });
		expectedRows.push_back_deep(expectedRows.arena(), { key, value });
	}

	wait(kvStore->commit(false));

	{
		Future<Void> closed = kvStore->onClosed();
		kvStore->close();
		wait(closed);
	}
	kvStore = new ShardedRocksDBKeyValueStore(rocksDBTestDir, deterministicRandom()->randomUniqueID());
	wait(kvStore->init());

	// Read all values.
	{
		RangeResult result = wait(kvStore->readRange(KeyRangeRef("0"_sr, ":"_sr), 1000, 10000));
		ASSERT_EQ(result.size(), expectedRows.size());
		for (int i = 0; i < expectedRows.size(); ++i) {
			ASSERT(result[i] == expectedRows[i]);
		}
	}

	// Read partial range with row limit
	{
		RangeResult result = wait(kvStore->readRange(KeyRangeRef("5"_sr, ":"_sr), 35, 10000));
		ASSERT_EQ(result.size(), 35);
		for (int i = 0; i < result.size(); ++i) {
			ASSERT(result[i] == expectedRows[40 + i]);
		}
	}

	// Clear a range on a single shard.
	kvStore->clear(KeyRangeRef("40"_sr, "45"_sr));
	wait(kvStore->commit(false));

	{
		RangeResult result = wait(kvStore->readRange(KeyRangeRef("4"_sr, "5"_sr), 20, 10000));
		ASSERT_EQ(result.size(), 5);
	}

	// Clear a single value.
	kvStore->clear(KeyRangeRef("01"_sr, keyAfter("01"_sr)));
	wait(kvStore->commit(false));

	Optional<Value> val = wait(kvStore->readValue("01"_sr));
	ASSERT(!val.present());

	// Clear a range spanning on multiple shards.
	kvStore->clear(KeyRangeRef("1"_sr, "8"_sr));
	wait(kvStore->commit(false));

	{
		Future<Void> closed = kvStore->onClosed();
		kvStore->close();
		wait(closed);
	}
	kvStore = new ShardedRocksDBKeyValueStore(rocksDBTestDir, deterministicRandom()->randomUniqueID());
	wait(kvStore->init());

	{
		RangeResult result = wait(kvStore->readRange(KeyRangeRef("1"_sr, "8"_sr), 1000, 10000));
		ASSERT_EQ(result.size(), 0);
	}

	{
		RangeResult result = wait(kvStore->readRange(KeyRangeRef("0"_sr, ":"_sr), 1000, 10000));
		ASSERT_EQ(result.size(), 19);
	}

	{
		Future<Void> closed = kvStore->onClosed();
		kvStore->dispose();
		wait(closed);
	}
	ASSERT(!directoryExists(rocksDBTestDir));
	return Void();
}

TEST_CASE("noSim/ShardedRocksDB/ShardOps") {
	state std::string rocksDBTestDir = "sharded-rocksdb-kvs-test-db";
	platform::eraseDirectoryRecursive(rocksDBTestDir);

	state ShardedRocksDBKeyValueStore* rocksdbStore =
	    new ShardedRocksDBKeyValueStore(rocksDBTestDir, deterministicRandom()->randomUniqueID());
	state IKeyValueStore* kvStore = rocksdbStore;
	wait(kvStore->init());

	// Add some ranges.
	{
		std::vector<Future<Void>> addRangeFutures;
		addRangeFutures.push_back(kvStore->addRange(KeyRangeRef("a"_sr, "c"_sr), "shard-1"));
		addRangeFutures.push_back(kvStore->addRange(KeyRangeRef("c"_sr, "f"_sr), "shard-2"));

		wait(waitForAll(addRangeFutures));
	}

	{
		std::vector<Future<Void>> addRangeFutures;
		addRangeFutures.push_back(kvStore->addRange(KeyRangeRef("x"_sr, "z"_sr), "shard-1"));
		addRangeFutures.push_back(kvStore->addRange(KeyRangeRef("l"_sr, "n"_sr), "shard-3"));

		wait(waitForAll(addRangeFutures));
	}

	// Remove single range.
	std::vector<std::string> shardsToCleanUp;
	auto shardIds = kvStore->removeRange(KeyRangeRef("b"_sr, "c"_sr));
	// Remove range didn't create empty shard.
	ASSERT_EQ(shardIds.size(), 0);

	// Remove range spanning on multiple shards.
	shardIds = kvStore->removeRange(KeyRangeRef("c"_sr, "m"_sr));
	sort(shardIds.begin(), shardIds.end());
	int count = std::unique(shardIds.begin(), shardIds.end()) - shardIds.begin();
	ASSERT_EQ(count, 1);
	ASSERT(shardIds[0] == "shard-2");

	// Add more ranges.
	std::vector<Future<Void>> addRangeFutures;
	addRangeFutures.push_back(kvStore->addRange(KeyRangeRef("b"_sr, "g"_sr), "shard-1"));
	addRangeFutures.push_back(kvStore->addRange(KeyRangeRef("l"_sr, "m"_sr), "shard-2"));
	addRangeFutures.push_back(kvStore->addRange(KeyRangeRef("u"_sr, "v"_sr), "shard-3"));

	wait(waitForAll(addRangeFutures));

	auto dataMap = rocksdbStore->getDataMapping();
	state std::vector<std::pair<KeyRange, std::string>> mapping;
	mapping.push_back(std::make_pair(KeyRange(KeyRangeRef("a"_sr, "b"_sr)), "shard-1"));
	mapping.push_back(std::make_pair(KeyRange(KeyRangeRef("b"_sr, "g"_sr)), "shard-1"));
	mapping.push_back(std::make_pair(KeyRange(KeyRangeRef("l"_sr, "m"_sr)), "shard-2"));
	mapping.push_back(std::make_pair(KeyRange(KeyRangeRef("m"_sr, "n"_sr)), "shard-3"));
	mapping.push_back(std::make_pair(KeyRange(KeyRangeRef("u"_sr, "v"_sr)), "shard-3"));
	mapping.push_back(std::make_pair(KeyRange(KeyRangeRef("x"_sr, "z"_sr)), "shard-1"));
	mapping.push_back(std::make_pair(specialKeys, DEFAULT_CF_NAME));

	for (auto it = dataMap.begin(); it != dataMap.end(); ++it) {
		std::cout << "Begin " << it->first.begin.toString() << ", End " << it->first.end.toString() << ", id "
		          << it->second << "\n";
	}
	ASSERT(dataMap == mapping);

	kvStore->persistRangeMapping(KeyRangeRef("a"_sr, "z"_sr), true);
	wait(kvStore->commit(false));

	// Restart.
	Future<Void> closed = kvStore->onClosed();
	kvStore->close();
	wait(closed);

	rocksdbStore = new ShardedRocksDBKeyValueStore(rocksDBTestDir, deterministicRandom()->randomUniqueID());
	kvStore = rocksdbStore;
	wait(kvStore->init());

	{
		auto dataMap = rocksdbStore->getDataMapping();
		for (auto it = dataMap.begin(); it != dataMap.end(); ++it) {
			std::cout << "Begin " << it->first.begin.toString() << ", End " << it->first.end.toString() << ", id "
			          << it->second << "\n";
		}
		ASSERT(dataMap == mapping);
	}

	// Remove all the ranges.
	{
		state std::vector<std::string> shardsToCleanUp = kvStore->removeRange(KeyRangeRef("a"_sr, "z"_sr));
		ASSERT_EQ(shardsToCleanUp.size(), 3);

		// Add another range to shard-2.
		wait(kvStore->addRange(KeyRangeRef("h"_sr, "i"_sr), "shard-2"));
	}
	{
		auto dataMap = rocksdbStore->getDataMapping();
		ASSERT_EQ(dataMap.size(), 2);
		ASSERT(dataMap[0].second == "shard-2");
	}

	{
		Future<Void> closed = kvStore->onClosed();
		kvStore->dispose();
		wait(closed);
	}
	ASSERT(!directoryExists(rocksDBTestDir));
	return Void();
}

TEST_CASE("noSim/ShardedRocksDB/Metadata") {
	state std::string rocksDBTestDir = "sharded-rocksdb-kvs-test-db";
	state Key testSpecialKey = "\xff\xff/TestKey"_sr;
	state Value testSpecialValue = "\xff\xff/TestValue"_sr;
	platform::eraseDirectoryRecursive(rocksDBTestDir);

	state ShardedRocksDBKeyValueStore* rocksdbStore =
	    new ShardedRocksDBKeyValueStore(rocksDBTestDir, deterministicRandom()->randomUniqueID());
	state IKeyValueStore* kvStore = rocksdbStore;
	wait(kvStore->init());

	Optional<Value> val = wait(kvStore->readValue(testSpecialKey));
	ASSERT(!val.present());

	kvStore->set(KeyValueRef(testSpecialKey, testSpecialValue));
	wait(kvStore->commit(false));

	{
		Optional<Value> val = wait(kvStore->readValue(testSpecialKey));
		ASSERT(val.get() == testSpecialValue);
	}

	// Add some ranges.
	std::vector<Future<Void>> addRangeFutures;
	addRangeFutures.push_back(kvStore->addRange(KeyRangeRef("a"_sr, "c"_sr), "shard-1"));
	addRangeFutures.push_back(kvStore->addRange(KeyRangeRef("c"_sr, "f"_sr), "shard-2"));
	kvStore->persistRangeMapping(KeyRangeRef("a"_sr, "f"_sr), true);

	wait(waitForAll(addRangeFutures));
	kvStore->set(KeyValueRef("a1"_sr, "foo"_sr));
	kvStore->set(KeyValueRef("d1"_sr, "bar"_sr));
	wait(kvStore->commit(false));

	// Restart.
	Future<Void> closed = kvStore->onClosed();
	kvStore->close();
	wait(closed);
	rocksdbStore = new ShardedRocksDBKeyValueStore(rocksDBTestDir, deterministicRandom()->randomUniqueID());
	kvStore = rocksdbStore;
	wait(kvStore->init());

	{
		Optional<Value> val = wait(kvStore->readValue(testSpecialKey));
		ASSERT(val.get() == testSpecialValue);
	}

	// Read value back.
	{
		Optional<Value> val = wait(kvStore->readValue("a1"_sr));
		ASSERT(val == Optional<Value>("foo"_sr));
	}
	{
		Optional<Value> val = wait(kvStore->readValue("d1"_sr));
		ASSERT(val == Optional<Value>("bar"_sr));
	}

	// Remove range containing a1.
	kvStore->persistRangeMapping(KeyRangeRef("a"_sr, "b"_sr), false);
	auto shardIds = kvStore->removeRange(KeyRangeRef("a"_sr, "b"_sr));
	wait(kvStore->commit(false));

	// Read a1.
	{
		Optional<Value> val = wait(kvStore->readValue("a1"_sr));
		ASSERT(!val.present());
	}

	// Restart.
	{
		Future<Void> closed = kvStore->onClosed();
		kvStore->close();
		wait(closed);
	}
	rocksdbStore = new ShardedRocksDBKeyValueStore(rocksDBTestDir, deterministicRandom()->randomUniqueID());
	kvStore = rocksdbStore;
	wait(kvStore->init());

	// Read again.
	{
		Optional<Value> val = wait(kvStore->readValue("a1"_sr));
		ASSERT(!val.present());
	}
	{
		Optional<Value> val = wait(kvStore->readValue("d1"_sr));
		ASSERT(val == Optional<Value>("bar"_sr));
	}

	auto mapping = rocksdbStore->getDataMapping();
	ASSERT(mapping.size() == 3);

	// Remove all the ranges.
	kvStore->removeRange(KeyRangeRef("a"_sr, "f"_sr));
	mapping = rocksdbStore->getDataMapping();
	ASSERT(mapping.size() == 1);

	// Restart.
	{
		Future<Void> closed = kvStore->onClosed();
		kvStore->close();
		wait(closed);
	}
	rocksdbStore = new ShardedRocksDBKeyValueStore(rocksDBTestDir, deterministicRandom()->randomUniqueID());
	kvStore = rocksdbStore;
	wait(kvStore->init());

	// Because range metadata was not committed, ranges should be restored.
	{
		auto mapping = rocksdbStore->getDataMapping();
		ASSERT(mapping.size() == 3);

		// Remove ranges again.
		kvStore->persistRangeMapping(KeyRangeRef("a"_sr, "f"_sr), false);
		kvStore->removeRange(KeyRangeRef("a"_sr, "f"_sr));

		mapping = rocksdbStore->getDataMapping();
		ASSERT(mapping.size() == 1);

		wait(kvStore->commit(false));
	}

	// Restart.
	{
		Future<Void> closed = kvStore->onClosed();
		kvStore->close();
		wait(closed);
	}

	rocksdbStore = new ShardedRocksDBKeyValueStore(rocksDBTestDir, deterministicRandom()->randomUniqueID());
	kvStore = rocksdbStore;
	wait(kvStore->init());

	// No range available.
	{
		auto mapping = rocksdbStore->getDataMapping();
		for (auto it = mapping.begin(); it != mapping.end(); ++it) {
			std::cout << "Begin " << it->first.begin.toString() << ", End " << it->first.end.toString() << ", id "
			          << it->second << "\n";
		}
		ASSERT(mapping.size() == 1);
	}

	{
		Future<Void> closed = kvStore->onClosed();
		kvStore->dispose();
		wait(closed);
	}
	ASSERT(!directoryExists(rocksDBTestDir));
	return Void();
}

TEST_CASE("noSim/ShardedRocksDB/CheckpointBasic") {
	state std::string rocksDBTestDir = "sharded-rocks-checkpoint-restore";
	state std::map<Key, Value> kvs({ { "a"_sr, "TestValueA"_sr },
	                                 { "ab"_sr, "TestValueAB"_sr },
	                                 { "ad"_sr, "TestValueAD"_sr },
	                                 { "b"_sr, "TestValueB"_sr },
	                                 { "ba"_sr, "TestValueBA"_sr },
	                                 { "c"_sr, "TestValueC"_sr },
	                                 { "d"_sr, "TestValueD"_sr },
	                                 { "e"_sr, "TestValueE"_sr },
	                                 { "h"_sr, "TestValueH"_sr },
	                                 { "ha"_sr, "TestValueHA"_sr } });
	platform::eraseDirectoryRecursive(rocksDBTestDir);
	state IKeyValueStore* kvStore =
	    new ShardedRocksDBKeyValueStore(rocksDBTestDir, deterministicRandom()->randomUniqueID());
	wait(kvStore->init());

	// Add some ranges.
	std::vector<Future<Void>> addRangeFutures;
	addRangeFutures.push_back(kvStore->addRange(KeyRangeRef("a"_sr, "c"_sr), "shard-1"));
	addRangeFutures.push_back(kvStore->addRange(KeyRangeRef("c"_sr, "f"_sr), "shard-2"));
	addRangeFutures.push_back(kvStore->addRange(KeyRangeRef("h"_sr, "k"_sr), "shard-1"));
	kvStore->persistRangeMapping(KeyRangeRef("a"_sr, "f"_sr), true);
	wait(waitForAll(addRangeFutures) && kvStore->commit(false));

	for (const auto& [k, v] : kvs) {
		kvStore->set(KeyValueRef(k, v));
	}
	wait(kvStore->commit(false));

	state std::string checkpointDir = "checkpoint";
	platform::eraseDirectoryRecursive(checkpointDir);

	// Checkpoint iterator returns only the desired keyrange, i.e., ["ab", "b"].
	CheckpointRequest request(latestVersion,
	                          { KeyRangeRef("a"_sr, "c"_sr), KeyRangeRef("h"_sr, "k"_sr) },
	                          DataMoveRocksCF,
	                          deterministicRandom()->randomUniqueID(),
	                          checkpointDir);
	CheckpointMetaData metaData = wait(kvStore->checkpoint(request));

	state Standalone<StringRef> token = BinaryWriter::toValue(KeyRangeRef("a"_sr, "k"_sr), IncludeVersion());
	state ICheckpointReader* cpReader =
	    newCheckpointReader(metaData, CheckpointAsKeyValues::True, deterministicRandom()->randomUniqueID());
	ASSERT(cpReader != nullptr);
	wait(cpReader->init(token));
	state KeyRange testRange(KeyRangeRef("ab"_sr, "b"_sr));
	state std::unique_ptr<ICheckpointIterator> iter0 = cpReader->getIterator(testRange);
	state int numKeys = 0;
	try {
		loop {
			RangeResult res = wait(iter0->nextBatch(CLIENT_KNOBS->REPLY_BYTE_LIMIT, CLIENT_KNOBS->REPLY_BYTE_LIMIT));
			for (const auto& kv : res) {
				ASSERT(testRange.contains(kv.key));
				ASSERT(kvs[kv.key] == kv.value);
				++numKeys;
			}
		}
	} catch (Error& e) {
		ASSERT(e.code() == error_code_end_of_stream);
		ASSERT(numKeys == 2);
	}

	testRange = KeyRangeRef("a"_sr, "k"_sr);
	state std::unique_ptr<ICheckpointIterator> iter1 = cpReader->getIterator(testRange);
	try {
		numKeys = 0;
		loop {
			RangeResult res = wait(iter1->nextBatch(CLIENT_KNOBS->REPLY_BYTE_LIMIT, CLIENT_KNOBS->REPLY_BYTE_LIMIT));
			for (const auto& kv : res) {
				ASSERT(testRange.contains(kv.key));
				ASSERT(kvs[kv.key] == kv.value);
				++numKeys;
			}
		}
	} catch (Error& e) {
		ASSERT(e.code() == error_code_end_of_stream);
		ASSERT(numKeys == 7);
	}

	iter0.reset();
	iter1.reset();
	ASSERT(!cpReader->inUse());
	TraceEvent(SevDebug, "ShardedRocksCheckpointReaaderTested");
	std::vector<Future<Void>> closes;
	closes.push_back(cpReader->close());
	closes.push_back(kvStore->onClosed());
	kvStore->dispose();
	wait(waitForAll(closes));

	platform::eraseDirectoryRecursive(rocksDBTestDir);
	platform::eraseDirectoryRecursive(checkpointDir);

	return Void();
}

TEST_CASE("noSim/ShardedRocksDB/CheckpointRestore") {
	state std::string rocksDBTestDir = "sharded-rocks-checkpoint" + deterministicRandom()->randomAlphaNumeric(5);
	state std::map<Key, Value> kvs({ { "ab"_sr, "TestValueAB"_sr },
	                                 { "ad"_sr, "TestValueAD"_sr },
	                                 { "b"_sr, "TestValueB"_sr },
	                                 { "ba"_sr, "TestValueBA"_sr },
	                                 { "c"_sr, "TestValueC"_sr },
	                                 { "d"_sr, "TestValueD"_sr },
	                                 { "e"_sr, "TestValueE"_sr },
	                                 { "h"_sr, "TestValueH"_sr },
	                                 { "ha"_sr, "TestValueHA"_sr } });
	platform::eraseDirectoryRecursive(rocksDBTestDir);
	state IKeyValueStore* kvStore =
	    new ShardedRocksDBKeyValueStore(rocksDBTestDir, deterministicRandom()->randomUniqueID());
	wait(kvStore->init());

	state std::string shardId = "shard_1";
	state std::string emptyShardId = "shard_2";
	state KeyRangeRef rangeK(""_sr, "k"_sr);
	state KeyRangeRef rangeKz("z1"_sr, "z3"_sr);
	// // Add some ranges.
	std::vector<Future<Void>> addRangeFutures;
	addRangeFutures.push_back(kvStore->addRange(rangeK, shardId));
	addRangeFutures.push_back(kvStore->addRange(rangeKz, emptyShardId));
	kvStore->persistRangeMapping(rangeK, true);
	kvStore->persistRangeMapping(rangeKz, true);
	wait(waitForAll(addRangeFutures));
	wait(kvStore->commit(false));

	for (const auto& [k, v] : kvs) {
		kvStore->set(KeyValueRef(k, v));
	}
	wait(kvStore->commit(false));
	kvStore->clear(KeyRangeRef(""_sr, "z"_sr));
	wait(kvStore->commit(false));

	state Error err;
	try {
		wait(testCheckpointRestore(kvStore, { rangeK }));
	} catch (Error& e) {
		TraceEvent(SevError, "TestCheckpointRestoreError").errorUnsuppressed(e);
		err = e;
	}
	// This will fail once RocksDB is upgraded to 8.1.
	// ASSERT(err.code() == error_code_failed_to_restore_checkpoint);

	try {
		wait(testCheckpointRestore(kvStore, { rangeKz }));
	} catch (Error& e) {
		TraceEvent("TestCheckpointRestoreError").errorUnsuppressed(e);
		err = e;
	}

	std::vector<Future<Void>> closes;
	closes.push_back(kvStore->onClosed());
	kvStore->close();
	wait(waitForAll(closes));

	platform::eraseDirectoryRecursive(rocksDBTestDir);

	return Void();
}

TEST_CASE("noSim/ShardedRocksDB/RocksDBSstFileWriter") {
	state std::string localFile = "rocksdb-sst-file-dump.sst";
	state std::unique_ptr<IRocksDBSstFileWriter> sstWriter = newRocksDBSstFileWriter();
	// Write nothing to sst file
	sstWriter->open(localFile);
	bool anyFileCreated = sstWriter->finish();
	ASSERT(!anyFileCreated);
	// Write kvs1 to sst file
	state std::map<Key, Value> kvs1({ { "a"_sr, "1"_sr },
	                                  { "ab"_sr, "12"_sr },
	                                  { "ad"_sr, "14"_sr },
	                                  { "b"_sr, "2"_sr },
	                                  { "ba"_sr, "21"_sr },
	                                  { "c"_sr, "3"_sr },
	                                  { "d"_sr, "4"_sr },
	                                  { "e"_sr, "5"_sr },
	                                  { "h"_sr, "8"_sr },
	                                  { "ha"_sr, "81"_sr } });
	sstWriter = newRocksDBSstFileWriter();
	sstWriter->open(localFile);
	for (const auto& [key, value] : kvs1) {
		sstWriter->write(key, value);
	}
	anyFileCreated = sstWriter->finish();
	ASSERT(anyFileCreated);
	// Write kvs2 to the same sst file where kvs2 keys are different from kvs1
	state std::map<Key, Value> kvs2({ { "fa"_sr, "61"_sr },
	                                  { "fab"_sr, "612"_sr },
	                                  { "fad"_sr, "614"_sr },
	                                  { "fb"_sr, "62"_sr },
	                                  { "fba"_sr, "621"_sr },
	                                  { "fc"_sr, "63"_sr },
	                                  { "fd"_sr, "64"_sr },
	                                  { "fe"_sr, "65"_sr },
	                                  { "fh"_sr, "68"_sr },
	                                  { "fha"_sr, "681"_sr } });
	sstWriter->open(localFile);
	for (const auto& [key, value] : kvs2) {
		sstWriter->write(key, value);
	}
	anyFileCreated = sstWriter->finish();
	ASSERT(anyFileCreated);
	// Write kvs3 to the same sst file where kvs3 modifies values of kvs2
	state std::map<Key, Value> kvs3({ { "fa"_sr, "1"_sr },
	                                  { "fab"_sr, "12"_sr },
	                                  { "fad"_sr, "14"_sr },
	                                  { "fb"_sr, "2"_sr },
	                                  { "fba"_sr, "21"_sr },
	                                  { "fc"_sr, "3"_sr },
	                                  { "fd"_sr, "4"_sr },
	                                  { "fe"_sr, "5"_sr },
	                                  { "fh"_sr, "8"_sr },
	                                  { "fha"_sr, "81"_sr } });
	sstWriter->open(localFile);
	for (const auto& [key, value] : kvs3) {
		sstWriter->write(key, value);
	}
	anyFileCreated = sstWriter->finish();
	ASSERT(anyFileCreated);
	// Check: sst only contains kv of kvs3
	rocksdb::Status status;
	rocksdb::IngestExternalFileOptions ingestOptions;
	rocksdb::DB* db;
	rocksdb::Options options;
	options.create_if_missing = true;
	status = rocksdb::DB::Open(options, "testdb", &db);
	ASSERT(status.ok());
	status = db->IngestExternalFile({ localFile }, ingestOptions);
	ASSERT(status.ok());
	std::string value;
	for (const auto& [key, targetValue] : kvs1) {
		status = db->Get(rocksdb::ReadOptions(), key.toString(), &value);
		ASSERT(status.IsNotFound());
	}
	for (const auto& [key, targetValue] : kvs2) {
		status = db->Get(rocksdb::ReadOptions(), key.toString(), &value);
		ASSERT(value != targetValue.toString());
	}
	for (const auto& [key, targetValue] : kvs3) {
		status = db->Get(rocksdb::ReadOptions(), key.toString(), &value);
		ASSERT(status.ok());
		ASSERT(value == targetValue.toString());
	}
	delete db;
	return Void();
}

TEST_CASE("perf/ShardedRocksDB/RangeClearSysKey") {
	state int deleteCount = params.getInt("deleteCount").orDefault(20000);
	std::cout << "delete count: " << deleteCount << "\n";

	state std::string rocksDBTestDir = "sharded-rocksdb-perf-db";
	platform::eraseDirectoryRecursive(rocksDBTestDir);

	state IKeyValueStore* kvStore =
	    new ShardedRocksDBKeyValueStore(rocksDBTestDir, deterministicRandom()->randomUniqueID());
	wait(kvStore->init());

	state KeyRef shardPrefix = "\xffprefix/"_sr;
	wait(kvStore->addRange(prefixRange(shardPrefix), "shard-1"));
	kvStore->persistRangeMapping(prefixRange(shardPrefix), true);
	state int i = 0;
	state std::string key1;
	state std::string key2;
	for (; i < deleteCount; ++i) {
		key1 = format("\xffprefix/%d", i);
		key2 = format("\xffprefix/%d", i + 1);

		kvStore->set({ key2, std::to_string(i) });
		kvStore->clear({ KeyRangeRef(shardPrefix, key1) });
		wait(kvStore->commit(false));
	}

	std::cout << "start flush\n";
	auto rocksdb = (ShardedRocksDBKeyValueStore*)kvStore;
	rocksdb->flushShard("shard-1");
	std::cout << "flush complete\n";

	{
		Future<Void> closed = kvStore->onClosed();
		kvStore->close();
		wait(closed);
	}

	kvStore = new ShardedRocksDBKeyValueStore(rocksDBTestDir, deterministicRandom()->randomUniqueID());
	wait(kvStore->init());

	std::cout << "Restarted.\n";
	i = 0;

	for (; i < deleteCount; ++i) {
		key1 = format("\xffprefix/%d", i);
		key2 = format("\xffprefix/%d", i + 1);

		kvStore->set({ key2, std::to_string(i) });
		RangeResult result = wait(kvStore->readRange(KeyRangeRef(shardPrefix, key1), 10000, 10000));
		kvStore->clear({ KeyRangeRef(shardPrefix, key1) });
		wait(kvStore->commit(false));
		if (i % 100 == 0) {
			std::cout << "Commit: " << i << "\n";
		}
	}
	Future<Void> closed = kvStore->onClosed();
	kvStore->dispose();
	wait(closed);
	ASSERT(!directoryExists(rocksDBTestDir));
	return Void();
}

TEST_CASE("perf/ShardedRocksDB/RangeClearUserKey") {
	state int deleteCount = params.getInt("deleteCount").orDefault(20000);
	std::cout << "delete count: " << deleteCount << "\n";

	state std::string rocksDBTestDir = "sharded-rocksdb-perf-db";
	platform::eraseDirectoryRecursive(rocksDBTestDir);

	state IKeyValueStore* kvStore =
	    new ShardedRocksDBKeyValueStore(rocksDBTestDir, deterministicRandom()->randomUniqueID());
	wait(kvStore->init());

	state KeyRef shardPrefix = "prefix/"_sr;
	wait(kvStore->addRange(prefixRange(shardPrefix), "shard-1"));
	kvStore->persistRangeMapping(prefixRange(shardPrefix), true);
	state int i = 0;
	state std::string key1;
	state std::string key2;
	for (; i < deleteCount; ++i) {
		key1 = format("prefix/%d", i);
		key2 = format("prefix/%d", i + 1);

		kvStore->set({ key2, std::to_string(i) });
		kvStore->clear({ KeyRangeRef(shardPrefix, key1) });
		wait(kvStore->commit(false));
	}

	std::cout << "start flush\n";
	auto rocksdb = (ShardedRocksDBKeyValueStore*)kvStore;
	rocksdb->flushShard("shard-1");
	std::cout << "flush complete\n";

	{
		Future<Void> closed = kvStore->onClosed();
		kvStore->close();
		wait(closed);
	}

	kvStore = new ShardedRocksDBKeyValueStore(rocksDBTestDir, deterministicRandom()->randomUniqueID());
	wait(kvStore->init());

	std::cout << "Restarted.\n";
	i = 0;
	for (; i < deleteCount; ++i) {
		key1 = format("prefix/%d", i);
		key2 = format("prefix/%d", i + 1);

		kvStore->set({ key2, std::to_string(i) });
		RangeResult result = wait(kvStore->readRange(KeyRangeRef(shardPrefix, key1), 10000, 10000));
		kvStore->clear({ KeyRangeRef(shardPrefix, key1) });
		wait(kvStore->commit(false));
		if (i % 100 == 0) {
			std::cout << "Commit: " << i << "\n";
		}
	}
	Future<Void> closed = kvStore->onClosed();
	kvStore->dispose();
	wait(closed);
	ASSERT(!directoryExists(rocksDBTestDir));
	return Void();
}
} // namespace

#endif // SSD_ROCKSDB_EXPERIMENTAL<|MERGE_RESOLUTION|>--- conflicted
+++ resolved
@@ -378,10 +378,7 @@
 	if (SERVER_KNOBS->ROCKSDB_PERIODIC_COMPACTION_SECONDS > 0) {
 		options.periodic_compaction_seconds = SERVER_KNOBS->ROCKSDB_PERIODIC_COMPACTION_SECONDS;
 	}
-<<<<<<< HEAD
-=======
-
->>>>>>> e3b440ca
+
 	options.disable_auto_compactions = SERVER_KNOBS->ROCKSDB_DISABLE_AUTO_COMPACTIONS;
 	if (SERVER_KNOBS->SHARD_SOFT_PENDING_COMPACT_BYTES_LIMIT > 0) {
 		options.soft_pending_compaction_bytes_limit = SERVER_KNOBS->SHARD_SOFT_PENDING_COMPACT_BYTES_LIMIT;
@@ -494,10 +491,7 @@
 
 	options.skip_stats_update_on_db_open = SERVER_KNOBS->ROCKSDB_SKIP_STATS_UPDATE_ON_OPEN;
 	options.skip_checking_sst_file_sizes_on_db_open = SERVER_KNOBS->ROCKSDB_SKIP_FILE_SIZE_CHECK_ON_OPEN;
-<<<<<<< HEAD
-=======
 	options.max_manifest_file_size = SERVER_KNOBS->ROCKSDB_MAX_MANIFEST_FILE_SIZE;
->>>>>>> e3b440ca
 	return options;
 }
 
@@ -738,13 +732,8 @@
 			if (!this->isInitialized) {
 				readIterPool = std::make_shared<ReadIteratorPool>(db, cf, id);
 				this->isInitialized.store(true);
-<<<<<<< HEAD
-			} else {
-				refreshReadIteratorPool();
-=======
 			} else if (SERVER_KNOBS->ROCKSDB_READ_RANGE_REUSE_ITERATORS) {
 				this->readIterPool->update();
->>>>>>> e3b440ca
 			}
 		}
 
@@ -2244,12 +2233,9 @@
 		try {
 			wait(res);
 		} catch (Error& e) {
-<<<<<<< HEAD
-=======
 			if (e.code() == error_code_actor_cancelled) {
 				throw;
 			}
->>>>>>> e3b440ca
 			for (const KeyRange& range : ranges) {
 				self->shardManager.removeRange(range);
 			}
@@ -3230,11 +3216,7 @@
 	    fetchSemaphore(SERVER_KNOBS->ROCKSDB_FETCH_QUEUE_SOFT_MAX),
 	    numReadWaiters(SERVER_KNOBS->ROCKSDB_READ_QUEUE_HARD_MAX - SERVER_KNOBS->ROCKSDB_READ_QUEUE_SOFT_MAX),
 	    numFetchWaiters(SERVER_KNOBS->ROCKSDB_FETCH_QUEUE_HARD_MAX - SERVER_KNOBS->ROCKSDB_FETCH_QUEUE_SOFT_MAX),
-<<<<<<< HEAD
-	    errorListener(std::make_shared<RocksDBErrorListener>()), errorFuture(errorListener->getFuture()),
-=======
 	    errorListener(std::make_shared<RocksDBErrorListener>()), errorFuture(forwardError(errorListener->getFuture())),
->>>>>>> e3b440ca
 	    dbOptions(getOptions()), shardManager(path, id, dbOptions, errorListener, &counters),
 	    rocksDBMetrics(std::make_shared<RocksDBMetrics>(id, dbOptions.statistics)) {
 		// In simluation, run the reader/writer threads as Coro threads (i.e. in the network thread. The storage
