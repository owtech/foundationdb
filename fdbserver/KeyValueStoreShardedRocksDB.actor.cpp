#include "fdbclient/FDBTypes.h"
#ifdef SSD_ROCKSDB_EXPERIMENTAL

#include "fdbclient/KeyRangeMap.h"
#include "fdbclient/SystemData.h"
#include "flow/flow.h"
#include "flow/serialize.h"
#include <rocksdb/c.h>
#include <rocksdb/cache.h>
#include <rocksdb/db.h>
#include <rocksdb/filter_policy.h>
#include <rocksdb/listener.h>
#include <rocksdb/metadata.h>
#include <rocksdb/options.h>
#include <rocksdb/perf_context.h>
#include <rocksdb/rate_limiter.h>
#include <rocksdb/advanced_options.h>
#include <rocksdb/slice_transform.h>
#include <rocksdb/statistics.h>
#include <rocksdb/table.h>
#include <rocksdb/utilities/checkpoint.h>
#include <rocksdb/utilities/table_properties_collectors.h>
#include <rocksdb/version.h>
#if defined __has_include
#if __has_include(<liburing.h>)
#include <liburing.h>
#endif
#endif
#include "fdbclient/SystemData.h"
#include "fdbserver/CoroFlow.h"
#include "fdbserver/FDBRocksDBVersion.h"
#include "flow/flow.h"
#include "flow/IThreadPool.h"
#include "flow/ThreadHelper.actor.h"
#include "flow/Histogram.h"
#include "flow/UnitTest.h"

#include <memory>
#include <tuple>
#include <vector>

#endif // SSD_ROCKSDB_EXPERIMENTAL

#include "fdbserver/Knobs.h"
#include "fdbclient/IKeyValueStore.h"
#include "fdbserver/RocksDBCheckpointUtils.actor.h"
#include "flow/actorcompiler.h" // has to be last include

#ifdef SSD_ROCKSDB_EXPERIMENTAL

// Enforcing rocksdb version.
static_assert((ROCKSDB_MAJOR == FDB_ROCKSDB_MAJOR && ROCKSDB_MINOR == FDB_ROCKSDB_MINOR &&
               ROCKSDB_PATCH == FDB_ROCKSDB_PATCH),
              "Unsupported rocksdb version.");

const std::string rocksDataFolderSuffix = "-data";
const std::string METADATA_SHARD_ID = "kvs-metadata";
const std::string DEFAULT_CF_NAME = "default"; // `specialKeys` is stored in this culoumn family.
const std::string manifestFilePrefix = "MANIFEST-";
const KeyRef shardMappingPrefix("\xff\xff/ShardMapping/"_sr);
const KeyRef compactionTimestampPrefix("\xff\xff/CompactionTimestamp/"_sr);
// TODO: move constants to a header file.
const KeyRef persistVersion = "\xff\xffVersion"_sr;
const StringRef ROCKSDBSTORAGE_HISTOGRAM_GROUP = "RocksDBStorage"_sr;
const StringRef ROCKSDB_COMMIT_LATENCY_HISTOGRAM = "RocksDBCommitLatency"_sr;
const StringRef ROCKSDB_COMMIT_ACTION_HISTOGRAM = "RocksDBCommitAction"_sr;
const StringRef ROCKSDB_COMMIT_QUEUEWAIT_HISTOGRAM = "RocksDBCommitQueueWait"_sr;
const StringRef ROCKSDB_WRITE_HISTOGRAM = "RocksDBWrite"_sr;
const StringRef ROCKSDB_DELETE_COMPACTRANGE_HISTOGRAM = "RocksDBDeleteCompactRange"_sr;
const StringRef ROCKSDB_READRANGE_LATENCY_HISTOGRAM = "RocksDBReadRangeLatency"_sr;
const StringRef ROCKSDB_READVALUE_LATENCY_HISTOGRAM = "RocksDBReadValueLatency"_sr;
const StringRef ROCKSDB_READPREFIX_LATENCY_HISTOGRAM = "RocksDBReadPrefixLatency"_sr;
const StringRef ROCKSDB_READRANGE_ACTION_HISTOGRAM = "RocksDBReadRangeAction"_sr;
const StringRef ROCKSDB_READVALUE_ACTION_HISTOGRAM = "RocksDBReadValueAction"_sr;
const StringRef ROCKSDB_READPREFIX_ACTION_HISTOGRAM = "RocksDBReadPrefixAction"_sr;
const StringRef ROCKSDB_READRANGE_QUEUEWAIT_HISTOGRAM = "RocksDBReadRangeQueueWait"_sr;
const StringRef ROCKSDB_READVALUE_QUEUEWAIT_HISTOGRAM = "RocksDBReadValueQueueWait"_sr;
const StringRef ROCKSDB_READPREFIX_QUEUEWAIT_HISTOGRAM = "RocksDBReadPrefixQueueWait"_sr;
const StringRef ROCKSDB_READRANGE_NEWITERATOR_HISTOGRAM = "RocksDBReadRangeNewIterator"_sr;
const StringRef ROCKSDB_READVALUE_GET_HISTOGRAM = "RocksDBReadValueGet"_sr;
const StringRef ROCKSDB_READPREFIX_GET_HISTOGRAM = "RocksDBReadPrefixGet"_sr;

namespace {
struct PhysicalShard;
struct DataShard;
struct ReadIterator;
struct ShardedRocksDBKeyValueStore;

using rocksdb::BackgroundErrorReason;
using rocksdb::CompactionReason;
using rocksdb::FlushReason;

// Returns string representation of RocksDB background error reason.
// Error reason code:
// https://github.com/facebook/rocksdb/blob/12d798ac06bcce36be703b057d5f5f4dab3b270c/include/rocksdb/listener.h#L125
// This function needs to be updated when error code changes.
std::string getErrorReason(BackgroundErrorReason reason) {
	switch (reason) {
	case BackgroundErrorReason::kFlush:
		return format("%d Flush", reason);
	case BackgroundErrorReason::kCompaction:
		return format("%d Compaction", reason);
	case BackgroundErrorReason::kWriteCallback:
		return format("%d WriteCallback", reason);
	case BackgroundErrorReason::kMemTable:
		return format("%d MemTable", reason);
	case BackgroundErrorReason::kManifestWrite:
		return format("%d ManifestWrite", reason);
	case BackgroundErrorReason::kFlushNoWAL:
		return format("%d FlushNoWAL", reason);
	case BackgroundErrorReason::kManifestWriteNoWAL:
		return format("%d ManifestWriteNoWAL", reason);
	default:
		return format("%d Unknown", reason);
	}
}

ACTOR Future<Void> forwardError(Future<int> input) {
	int errorCode = wait(input);
	if (errorCode == error_code_success) {
		return Never();
	}
	throw Error::fromCode(errorCode);
}

int getWriteStallState(const rocksdb::WriteStallCondition& condition) {
	if (condition == rocksdb::WriteStallCondition::kDelayed)
		return 0;
	if (condition == rocksdb::WriteStallCondition::kStopped)
		return 1;
	if (condition == rocksdb::WriteStallCondition::kNormal)
		return 2;

	// unexpected.
	return 3;
}

class RocksDBEventListener : public rocksdb::EventListener {
public:
	RocksDBEventListener(UID id) : logId(id) {}
	void OnStallConditionsChanged(const rocksdb::WriteStallInfo& info) override {
		auto curState = getWriteStallState(info.condition.cur);
		auto prevState = getWriteStallState(info.condition.prev);
		auto severity = curState == 1 ? SevWarnAlways : SevInfo;
		TraceEvent(severity, "WriteStallInfo", logId)
		    .detail("CF", info.cf_name)
		    .detail("CurrentState", curState)
		    .detail("PrevState", prevState);
	}

	// Flush reason code:
	// https://github.com/facebook/rocksdb/blob/63a5125a5220d953bf504daf33694f038403cc7c/include/rocksdb/listener.h#L164-L181
	// This function needs to be updated when flush code changes.
	void OnFlushBegin(rocksdb::DB* db, const rocksdb::FlushJobInfo& info) override {
		flushTotal++;
		switch (info.flush_reason) {
		case FlushReason::kOthers:
			flushOthers++;
			return;
		case FlushReason::kGetLiveFiles:
			flushGetLiveFiles++;
			return;
		case FlushReason::kShutDown:
			flushShutDown++;
			return;
		case FlushReason::kExternalFileIngestion:
			flushExternalFileIngestion++;
			return;
		case FlushReason::kManualCompaction:
			flushManualCompaction++;
			return;
		case FlushReason::kWriteBufferManager:
			flushWriteBufferManager++;
			return;
		case FlushReason::kWriteBufferFull:
			flushWriteBufferFull++;
			return;
		case FlushReason::kTest:
			flushTest++;
			return;
		case FlushReason::kDeleteFiles:
			flushDeleteFiles++;
			return;
		case FlushReason::kAutoCompaction:
			flushAutoCompaction++;
			return;
		case FlushReason::kManualFlush:
			flushManualFlush++;
			return;
		case FlushReason::kErrorRecovery:
			flushErrorRecovery++;
			return;
		case FlushReason::kErrorRecoveryRetryFlush:
			flushErrorRecoveryRetryFlush++;
			return;
		case FlushReason::kWalFull:
			flushWalFull++;
			return;
		default:
			TraceEvent(SevWarn, "UnknownRocksDBFlushReason", logId)
			    .suppressFor(5.0)
			    .detail("Reason", static_cast<int>(info.flush_reason));
		}
		return;
	}

	// Compaction reason code:
	// https://github.com/facebook/rocksdb/blob/63a5125a5220d953bf504daf33694f038403cc7c/include/rocksdb/listener.h#L113-L162
	// This function needs to be updated when compaction code changes.
	void OnCompactionBegin(rocksdb::DB* db, const rocksdb::CompactionJobInfo& info) override {
		compactionTotal++;
		switch (info.compaction_reason) {
		case CompactionReason::kUnknown:
			compactionUnknown++;
			return;
		case CompactionReason::kLevelL0FilesNum:
			compactionLevelL0FilesNum++;
			return;
		case CompactionReason::kLevelMaxLevelSize:
			compactionLevelMaxLevelSize++;
			return;
		case CompactionReason::kUniversalSizeAmplification:
			compactionUniversalSizeAmplification++;
			return;
		case CompactionReason::kUniversalSizeRatio:
			compactionUniversalSizeRatio++;
			return;
		case CompactionReason::kUniversalSortedRunNum:
			compactionUniversalSortedRunNum++;
			return;
		case CompactionReason::kFIFOMaxSize:
			compactionFIFOMaxSize++;
			return;
		case CompactionReason::kFIFOReduceNumFiles:
			compactionFIFOReduceNumFiles++;
			return;
		case CompactionReason::kFIFOTtl:
			compactionFIFOTtl++;
			return;
		case CompactionReason::kManualCompaction:
			compactionManualCompaction++;
			return;
		case CompactionReason::kFilesMarkedForCompaction:
			compactionFilesMarkedForCompaction++;
			return;
		case CompactionReason::kBottommostFiles:
			compactionBottommostFiles++;
			return;
		case CompactionReason::kTtl:
			compactionTtl++;
			return;
		case CompactionReason::kFlush:
			compactionFlush++;
			return;
		case CompactionReason::kExternalSstIngestion:
			compactionExternalSstIngestion++;
			return;
		case CompactionReason::kPeriodicCompaction:
			compactionPeriodicCompaction++;
			return;
		case CompactionReason::kChangeTemperature:
			compactionChangeTemperature++;
			return;
		case CompactionReason::kForcedBlobGC:
			compactionForcedBlobGC++;
			return;
		case CompactionReason::kRoundRobinTtl:
			compactionRoundRobinTtl++;
			return;
		case CompactionReason::kRefitLevel:
			compactionRefitLevel++;
			return;
		case CompactionReason::kNumOfReasons:
			compactionNumOfReasons++;
			return;
		default:
			TraceEvent(SevWarn, "UnknownRocksDBCompactionReason", logId)
			    .suppressFor(5.0)
			    .detail("Reason", static_cast<int>(info.compaction_reason));
		}
		return;
	}

	void logRecentRocksDBBackgroundWorkStats(UID ssId, std::string logReason) {
		TraceEvent e(SevInfo, "RecentRocksDBBackgroundWorkStats", logId);
		int flushCount = flushTotal.load(std::memory_order_relaxed);
		int compactionCount = compactionTotal.load(std::memory_order_relaxed);
		e.setMaxEventLength(20000);
		e.detail("LogReason", logReason);
		e.detail("StorageServerID", ssId);
		e.detail("DurationSeconds", now() - lastResetTime);
		e.detail("FlushCountTotal", flushCount);
		e.detail("CompactionTotal", compactionCount);
		if (flushCount > 0) {
			e.detail("FlushOthers", flushOthers.load(std::memory_order_relaxed));
			e.detail("FlushGetLiveFiles", flushGetLiveFiles.load(std::memory_order_relaxed));
			e.detail("FlushShutDown", flushShutDown.load(std::memory_order_relaxed));
			e.detail("FlushExternalFileIngestion", flushExternalFileIngestion.load(std::memory_order_relaxed));
			e.detail("FlushManualCompaction", flushManualCompaction.load(std::memory_order_relaxed));
			e.detail("FlushWriteBufferManager", flushWriteBufferManager.load(std::memory_order_relaxed));
			e.detail("FlushWriteBufferFull", flushWriteBufferFull.load(std::memory_order_relaxed));
			e.detail("FlushTest", flushTest.load(std::memory_order_relaxed));
			e.detail("FlushDeleteFiles", flushDeleteFiles.load(std::memory_order_relaxed));
			e.detail("FlushAutoCompaction", flushAutoCompaction.load(std::memory_order_relaxed));
			e.detail("FlushManualFlush", flushManualFlush.load(std::memory_order_relaxed));
			e.detail("FlushErrorRecovery", flushErrorRecovery.load(std::memory_order_relaxed));
			e.detail("FlushErrorRecoveryRetryFlush", flushErrorRecoveryRetryFlush.load(std::memory_order_relaxed));
			e.detail("FlushWalFull", flushWalFull.load(std::memory_order_relaxed));
		}
		if (compactionCount > 0) {
			e.detail("CompactionUnknown", compactionUnknown.load(std::memory_order_relaxed));
			e.detail("CompactionLevelL0FilesNum", compactionLevelL0FilesNum.load(std::memory_order_relaxed));
			e.detail("CompactionLevelMaxLevelSize", compactionLevelMaxLevelSize.load(std::memory_order_relaxed));
			e.detail("CompactionUniversalSizeAmplification",
			         compactionUniversalSizeAmplification.load(std::memory_order_relaxed));
			e.detail("CompactionUniversalSizeRatio", compactionUniversalSizeRatio.load(std::memory_order_relaxed));
			e.detail("CompactionUniversalSortedRunNum",
			         compactionUniversalSortedRunNum.load(std::memory_order_relaxed));
			e.detail("CompactionFIFOMaxSize", compactionFIFOMaxSize.load(std::memory_order_relaxed));
			e.detail("CompactionFIFOReduceNumFiles", compactionFIFOReduceNumFiles.load(std::memory_order_relaxed));
			e.detail("CompactionFIFOTtl", compactionFIFOTtl.load(std::memory_order_relaxed));
			e.detail("CompactionManualCompaction", compactionManualCompaction.load(std::memory_order_relaxed));
			e.detail("CompactionFilesMarkedForCompaction",
			         compactionFilesMarkedForCompaction.load(std::memory_order_relaxed));
			e.detail("CompactionBottommostFiles", compactionBottommostFiles.load(std::memory_order_relaxed));
			e.detail("CompactionTtl", compactionTtl.load(std::memory_order_relaxed));
			e.detail("CompactionFlush", compactionFlush.load(std::memory_order_relaxed));
			e.detail("CompactionExternalSstIngestion", compactionExternalSstIngestion.load(std::memory_order_relaxed));
			e.detail("CompactionPeriodicCompaction", compactionPeriodicCompaction.load(std::memory_order_relaxed));
			e.detail("CompactionChangeTemperature", compactionChangeTemperature.load(std::memory_order_relaxed));
			e.detail("CompactionForcedBlobGC", compactionForcedBlobGC.load(std::memory_order_relaxed));
			e.detail("CompactionRoundRobinTtl", compactionRoundRobinTtl.load(std::memory_order_relaxed));
			e.detail("CompactionRefitLevel", compactionRefitLevel.load(std::memory_order_relaxed));
			e.detail("CompactionNumOfReasons", compactionNumOfReasons.load(std::memory_order_relaxed));
		}
		return;
	}

	void resetCounters() {
		flushTotal.store(0, std::memory_order_relaxed);
		compactionTotal.store(0, std::memory_order_relaxed);

		flushOthers.store(0, std::memory_order_relaxed);
		flushGetLiveFiles.store(0, std::memory_order_relaxed);
		flushShutDown.store(0, std::memory_order_relaxed);
		flushExternalFileIngestion.store(0, std::memory_order_relaxed);
		flushManualCompaction.store(0, std::memory_order_relaxed);
		flushWriteBufferManager.store(0, std::memory_order_relaxed);
		flushWriteBufferFull.store(0, std::memory_order_relaxed);
		flushTest.store(0, std::memory_order_relaxed);
		flushDeleteFiles.store(0, std::memory_order_relaxed);
		flushAutoCompaction.store(0, std::memory_order_relaxed);
		flushManualFlush.store(0, std::memory_order_relaxed);
		flushErrorRecovery.store(0, std::memory_order_relaxed);
		flushErrorRecoveryRetryFlush.store(0, std::memory_order_relaxed);
		flushWalFull.store(0, std::memory_order_relaxed);

		compactionUnknown.store(0, std::memory_order_relaxed);
		compactionLevelL0FilesNum.store(0, std::memory_order_relaxed);
		compactionLevelMaxLevelSize.store(0, std::memory_order_relaxed);
		compactionUniversalSizeAmplification.store(0, std::memory_order_relaxed);
		compactionUniversalSizeRatio.store(0, std::memory_order_relaxed);
		compactionUniversalSortedRunNum.store(0, std::memory_order_relaxed);
		compactionFIFOMaxSize.store(0, std::memory_order_relaxed);
		compactionFIFOReduceNumFiles.store(0, std::memory_order_relaxed);
		compactionFIFOTtl.store(0, std::memory_order_relaxed);
		compactionManualCompaction.store(0, std::memory_order_relaxed);
		compactionFilesMarkedForCompaction.store(0, std::memory_order_relaxed);
		compactionBottommostFiles.store(0, std::memory_order_relaxed);
		compactionTtl.store(0, std::memory_order_relaxed);
		compactionFlush.store(0, std::memory_order_relaxed);
		compactionExternalSstIngestion.store(0, std::memory_order_relaxed);
		compactionPeriodicCompaction.store(0, std::memory_order_relaxed);
		compactionChangeTemperature.store(0, std::memory_order_relaxed);
		compactionForcedBlobGC.store(0, std::memory_order_relaxed);
		compactionRoundRobinTtl.store(0, std::memory_order_relaxed);
		compactionRefitLevel.store(0, std::memory_order_relaxed);
		compactionNumOfReasons.store(0, std::memory_order_relaxed);

		lastResetTime = now();
	}

private:
	UID logId;

	std::atomic_int flushOthers;
	std::atomic_int flushGetLiveFiles;
	std::atomic_int flushShutDown;
	std::atomic_int flushExternalFileIngestion;
	std::atomic_int flushManualCompaction;
	std::atomic_int flushWriteBufferManager;
	std::atomic_int flushWriteBufferFull;
	std::atomic_int flushTest;
	std::atomic_int flushDeleteFiles;
	std::atomic_int flushAutoCompaction;
	std::atomic_int flushManualFlush;
	std::atomic_int flushErrorRecovery;
	std::atomic_int flushErrorRecoveryRetryFlush;
	std::atomic_int flushWalFull;
	std::atomic_int flushTotal;

	std::atomic_int compactionUnknown;
	std::atomic_int compactionLevelL0FilesNum;
	std::atomic_int compactionLevelMaxLevelSize;
	std::atomic_int compactionUniversalSizeAmplification;
	std::atomic_int compactionUniversalSizeRatio;
	std::atomic_int compactionUniversalSortedRunNum;
	std::atomic_int compactionFIFOMaxSize;
	std::atomic_int compactionFIFOReduceNumFiles;
	std::atomic_int compactionFIFOTtl;
	std::atomic_int compactionManualCompaction;
	std::atomic_int compactionFilesMarkedForCompaction;
	std::atomic_int compactionBottommostFiles;
	std::atomic_int compactionTtl;
	std::atomic_int compactionFlush;
	std::atomic_int compactionExternalSstIngestion;
	std::atomic_int compactionPeriodicCompaction;
	std::atomic_int compactionChangeTemperature;
	std::atomic_int compactionForcedBlobGC;
	std::atomic_int compactionRoundRobinTtl;
	std::atomic_int compactionRefitLevel;
	std::atomic_int compactionNumOfReasons;
	std::atomic_int compactionTotal;

	double lastResetTime;
};

// Background error handling is tested with Chaos test.
// TODO: Test background error in simulation. RocksDB doesn't use flow IO in simulation, which limits our ability to
// inject IO errors. We could implement rocksdb::FileSystem using flow IO to unblock simulation. Also, trace event is
// not available on background threads because trace event requires setting up special thread locals. Using trace event
// could potentially cause segmentation fault.
class RocksDBErrorListener : public rocksdb::EventListener {
public:
	RocksDBErrorListener(){};
	void OnBackgroundError(rocksdb::BackgroundErrorReason reason, rocksdb::Status* bg_error) override {
		if (!bg_error)
			return;
		TraceEvent(SevError, "ShardedRocksDBBGError")
		    .detail("Reason", getErrorReason(reason))
		    .detail("ShardedRocksDBSeverity", bg_error->severity())
		    .detail("Status", bg_error->ToString());

		std::unique_lock<std::mutex> lock(mutex);
		if (!errorPromise.isValid())
			return;
		// RocksDB generates two types of background errors, IO Error and Corruption
		// Error type and severity map could be found at
		// https://github.com/facebook/rocksdb/blob/2e09a54c4fb82e88bcaa3e7cfa8ccbbbbf3635d5/db/error_handler.cc#L138.
		// All background errors will be treated as storage engine failure. Send the error to storage server.
		if (bg_error->IsIOError()) {
			errorPromise.send(error_code_io_error);
		} else if (bg_error->IsCorruption()) {
			errorPromise.send(error_code_file_corrupt);
		} else {
			errorPromise.send(error_code_unknown_error);
		}
	}
	Future<int> getFuture() {
		std::unique_lock<std::mutex> lock(mutex);
		return errorPromise.getFuture();
	}
	~RocksDBErrorListener() {
		std::unique_lock<std::mutex> lock(mutex);
		if (!errorPromise.isValid())
			return;
		errorPromise.send(error_code_success);
	}

private:
	ThreadReturnPromise<int> errorPromise;
	std::mutex mutex;
};

// Encapsulation of shared states.
struct ShardedRocksDBState {
	bool closing = false;
};

std::shared_ptr<rocksdb::Cache> rocksdb_block_cache = nullptr;

rocksdb::ExportImportFilesMetaData getMetaData(const CheckpointMetaData& checkpoint) {
	rocksdb::ExportImportFilesMetaData metaData;
	if (checkpoint.getFormat() != DataMoveRocksCF) {
		return metaData;
	}

	RocksDBColumnFamilyCheckpoint rocksCF = getRocksCF(checkpoint);
	metaData.db_comparator_name = rocksCF.dbComparatorName;

	for (const LiveFileMetaData& fileMetaData : rocksCF.sstFiles) {
		rocksdb::LiveFileMetaData liveFileMetaData;
		liveFileMetaData.relative_filename = fileMetaData.relative_filename;
		liveFileMetaData.directory = fileMetaData.directory;
		liveFileMetaData.file_number = fileMetaData.file_number;
		liveFileMetaData.file_type = static_cast<rocksdb::FileType>(fileMetaData.file_type);
		liveFileMetaData.size = fileMetaData.size;
		liveFileMetaData.temperature = static_cast<rocksdb::Temperature>(fileMetaData.temperature);
		liveFileMetaData.file_checksum = fileMetaData.file_checksum;
		liveFileMetaData.file_checksum_func_name = fileMetaData.file_checksum_func_name;
		liveFileMetaData.smallest_seqno = fileMetaData.smallest_seqno;
		liveFileMetaData.largest_seqno = fileMetaData.largest_seqno;
		liveFileMetaData.smallestkey = fileMetaData.smallestkey;
		liveFileMetaData.largestkey = fileMetaData.largestkey;
		liveFileMetaData.num_reads_sampled = fileMetaData.num_reads_sampled;
		liveFileMetaData.being_compacted = fileMetaData.being_compacted;
		liveFileMetaData.num_entries = fileMetaData.num_entries;
		liveFileMetaData.num_deletions = fileMetaData.num_deletions;
		liveFileMetaData.oldest_blob_file_number = fileMetaData.oldest_blob_file_number;
		liveFileMetaData.oldest_ancester_time = fileMetaData.oldest_ancester_time;
		liveFileMetaData.file_creation_time = fileMetaData.file_creation_time;
		liveFileMetaData.smallest = fileMetaData.smallest;
		liveFileMetaData.largest = fileMetaData.largest;
		liveFileMetaData.file_type = rocksdb::kTableFile;
		liveFileMetaData.epoch_number = fileMetaData.epoch_number;
		liveFileMetaData.name = fileMetaData.name;
		liveFileMetaData.db_path = fileMetaData.db_path;
		liveFileMetaData.column_family_name = fileMetaData.column_family_name;
		liveFileMetaData.level = fileMetaData.level;
		metaData.files.push_back(liveFileMetaData);
	}

	return metaData;
}

void populateMetaData(CheckpointMetaData* checkpoint, const rocksdb::ExportImportFilesMetaData* metaData) {
	RocksDBColumnFamilyCheckpoint rocksCF;
	if (metaData != nullptr) {
		rocksCF.dbComparatorName = metaData->db_comparator_name;
		for (const rocksdb::LiveFileMetaData& fileMetaData : metaData->files) {
			LiveFileMetaData liveFileMetaData;
			liveFileMetaData.relative_filename = fileMetaData.relative_filename;
			liveFileMetaData.directory = fileMetaData.directory;
			liveFileMetaData.file_number = fileMetaData.file_number;
			liveFileMetaData.file_type = static_cast<int>(fileMetaData.file_type);
			liveFileMetaData.size = fileMetaData.size;
			liveFileMetaData.temperature = static_cast<uint8_t>(fileMetaData.temperature);
			liveFileMetaData.file_checksum = fileMetaData.file_checksum;
			liveFileMetaData.file_checksum_func_name = fileMetaData.file_checksum_func_name;
			liveFileMetaData.smallest_seqno = fileMetaData.smallest_seqno;
			liveFileMetaData.largest_seqno = fileMetaData.largest_seqno;
			liveFileMetaData.smallestkey = fileMetaData.smallestkey;
			liveFileMetaData.largestkey = fileMetaData.largestkey;
			liveFileMetaData.num_reads_sampled = fileMetaData.num_reads_sampled;
			liveFileMetaData.being_compacted = fileMetaData.being_compacted;
			liveFileMetaData.num_entries = fileMetaData.num_entries;
			liveFileMetaData.num_deletions = fileMetaData.num_deletions;
			liveFileMetaData.oldest_blob_file_number = fileMetaData.oldest_blob_file_number;
			liveFileMetaData.oldest_ancester_time = fileMetaData.oldest_ancester_time;
			liveFileMetaData.file_creation_time = fileMetaData.file_creation_time;
			liveFileMetaData.smallest = fileMetaData.smallest;
			liveFileMetaData.largest = fileMetaData.largest;
			liveFileMetaData.epoch_number = fileMetaData.epoch_number;
			liveFileMetaData.name = fileMetaData.name;
			liveFileMetaData.db_path = fileMetaData.db_path;
			liveFileMetaData.column_family_name = fileMetaData.column_family_name;
			liveFileMetaData.level = fileMetaData.level;
			rocksCF.sstFiles.push_back(liveFileMetaData);
		}
	}
	checkpoint->setFormat(DataMoveRocksCF);
	checkpoint->serializedCheckpoint = ObjectWriter::toValue(rocksCF, IncludeVersion());
}

const rocksdb::Slice toSlice(StringRef s) {
	return rocksdb::Slice(reinterpret_cast<const char*>(s.begin()), s.size());
}

StringRef toStringRef(rocksdb::Slice s) {
	return StringRef(reinterpret_cast<const uint8_t*>(s.data()), s.size());
}

std::string getShardMappingKey(KeyRef key, StringRef prefix) {
	return prefix.toString() + key.toString();
}

void logRocksDBError(const rocksdb::Status& status, const std::string& method) {
	auto level = status.IsTimedOut() ? SevWarn : SevError;
	TraceEvent e(level, "ShardedRocksDBError");
	e.setMaxFieldLength(10000)
	    .detail("Error", status.ToString())
	    .detail("Method", method)
	    .detail("ShardedRocksDBSeverity", status.severity());
	if (status.IsIOError()) {
		e.detail("SubCode", status.subcode());
	}
}

// TODO: define shard ops.
enum class ShardOp {
	CREATE,
	OPEN,
	DESTROY,
	CLOSE,
	MODIFY_RANGE,
};

const char* ShardOpToString(ShardOp op) {
	switch (op) {
	case ShardOp::CREATE:
		return "CREATE";
	case ShardOp::OPEN:
		return "OPEN";
	case ShardOp::DESTROY:
		return "DESTROY";
	case ShardOp::CLOSE:
		return "CLOSE";
	case ShardOp::MODIFY_RANGE:
		return "MODIFY_RANGE";
	default:
		return "Unknown";
	}
}
void logShardEvent(StringRef name, ShardOp op, Severity severity = SevInfo, const std::string& message = "") {
	TraceEvent e(severity, "ShardedRocksDBKVSShardEvent");
	e.detail("ShardId", name).detail("Action", ShardOpToString(op));
	if (!message.empty()) {
		e.detail("Message", message);
	}
}
void logShardEvent(StringRef name,
                   KeyRangeRef range,
                   ShardOp op,
                   Severity severity = SevInfo,
                   const std::string& message = "") {
	TraceEvent e(severity, "ShardedRocksDBKVSShardEvent");
	e.detail("ShardId", name)
	    .detail("Action", ShardOpToString(op))
	    .detail("Begin", range.begin)
	    .detail("End", range.end);
	if (message != "") {
		e.detail("Message", message);
	}
}

Error statusToError(const rocksdb::Status& s) {
	if (s.IsIOError()) {
		return io_error();
	} else if (s.IsTimedOut()) {
		return key_value_store_deadline_exceeded();
	} else {
		return unknown_error();
	}
}

rocksdb::CompactionPri getCompactionPriority() {
	switch (SERVER_KNOBS->ROCKSDB_COMPACTION_PRI) {
	case 0:
		return rocksdb::CompactionPri::kByCompensatedSize;
	case 1:
		return rocksdb::CompactionPri::kOldestLargestSeqFirst;
	case 2:
		return rocksdb::CompactionPri::kOldestSmallestSeqFirst;
	case 3:
		return rocksdb::CompactionPri::kMinOverlappingRatio;
	case 4:
		return rocksdb::CompactionPri::kRoundRobin;
	default:
		TraceEvent(SevWarn, "InvalidCompactionPriority").detail("KnobValue", SERVER_KNOBS->ROCKSDB_COMPACTION_PRI);
		return rocksdb::CompactionPri::kMinOverlappingRatio;
	}
}

rocksdb::WALRecoveryMode getWalRecoveryMode() {
	switch (SERVER_KNOBS->ROCKSDB_WAL_RECOVERY_MODE) {
	case 0:
		return rocksdb::WALRecoveryMode::kTolerateCorruptedTailRecords;
	case 1:
		return rocksdb::WALRecoveryMode::kAbsoluteConsistency;
	case 2:
		return rocksdb::WALRecoveryMode::kPointInTimeRecovery;
	case 3:
		return rocksdb::WALRecoveryMode::kSkipAnyCorruptedRecords;
	default:
		TraceEvent(SevWarn, "InvalidWalRecoveryMode").detail("KnobValue", SERVER_KNOBS->ROCKSDB_WAL_RECOVERY_MODE);
		return rocksdb::WALRecoveryMode::kPointInTimeRecovery;
	}
}

rocksdb::ColumnFamilyOptions getCFOptions() {
	rocksdb::ColumnFamilyOptions options;
	options.disable_auto_compactions = SERVER_KNOBS->ROCKSDB_DISABLE_AUTO_COMPACTIONS;
	options.level_compaction_dynamic_level_bytes = SERVER_KNOBS->ROCKSDB_LEVEL_COMPACTION_DYNAMIC_LEVEL_BYTES;
	options.OptimizeLevelStyleCompaction(SERVER_KNOBS->ROCKSDB_MEMTABLE_BYTES);
	if (SERVER_KNOBS->ROCKSDB_PERIODIC_COMPACTION_SECONDS > 0) {
		options.periodic_compaction_seconds = SERVER_KNOBS->ROCKSDB_PERIODIC_COMPACTION_SECONDS;
	}

	options.disable_auto_compactions = SERVER_KNOBS->ROCKSDB_DISABLE_AUTO_COMPACTIONS;
	if (SERVER_KNOBS->SHARD_SOFT_PENDING_COMPACT_BYTES_LIMIT > 0) {
		options.soft_pending_compaction_bytes_limit = SERVER_KNOBS->SHARD_SOFT_PENDING_COMPACT_BYTES_LIMIT;
	}
	if (SERVER_KNOBS->SHARD_HARD_PENDING_COMPACT_BYTES_LIMIT > 0) {
		options.hard_pending_compaction_bytes_limit = SERVER_KNOBS->SHARD_HARD_PENDING_COMPACT_BYTES_LIMIT;
	}
	options.paranoid_file_checks = SERVER_KNOBS->ROCKSDB_PARANOID_FILE_CHECKS;

	// Compact sstables when there's too much deleted stuff.
	if (SERVER_KNOBS->ROCKSDB_ENABLE_COMPACT_ON_DELETION) {
		// Creates a factory of a table property collector that marks a SST
		// file as need-compaction when it observe at least "D" deletion
		// entries in any "N" consecutive entries, or the ratio of tombstone
		// entries >= deletion_ratio.

		// @param sliding_window_size "N". Note that this number will be
		//     round up to the smallest multiple of 128 that is no less
		//     than the specified size.
		// @param deletion_trigger "D".  Note that even when "N" is changed,
		//     the specified number for "D" will not be changed.
		// @param deletion_ratio, if <= 0 or > 1, disable triggering compaction
		//     based on deletion ratio. Disabled by default.
		options.table_properties_collector_factories = { rocksdb::NewCompactOnDeletionCollectorFactory(
			SERVER_KNOBS->ROCKSDB_CDCF_SLIDING_WINDOW_SIZE,
			SERVER_KNOBS->ROCKSDB_CDCF_DELETION_TRIGGER,
			SERVER_KNOBS->ROCKSDB_CDCF_DELETION_RATIO) };
	}

	rocksdb::BlockBasedTableOptions bbOpts;
	// TODO: Add a knob for the block cache size. (Default is 8 MB)
	if (SERVER_KNOBS->ROCKSDB_PREFIX_LEN > 0) {
		// Prefix blooms are used during Seek.
		options.prefix_extractor.reset(rocksdb::NewFixedPrefixTransform(SERVER_KNOBS->ROCKSDB_PREFIX_LEN));

		// Also turn on bloom filters in the memtable.
		// TODO: Make a knob for this as well.
		options.memtable_prefix_bloom_size_ratio = 0.1;

		// 5 -- Can be read by RocksDB's versions since 6.6.0. Full and partitioned
		// filters use a generally faster and more accurate Bloom filter
		// implementation, with a different schema.
		// https://github.com/facebook/rocksdb/blob/b77569f18bfc77fb1d8a0b3218f6ecf571bc4988/include/rocksdb/table.h#L391
		bbOpts.format_version = 5;

		// Create and apply a bloom filter using the 10 bits
		// which should yield a ~1% false positive rate:
		// https://github.com/facebook/rocksdb/wiki/RocksDB-Bloom-Filter#full-filters-new-format
		bbOpts.filter_policy.reset(rocksdb::NewBloomFilterPolicy(10));

		// The whole key blooms are only used for point lookups.
		// https://github.com/facebook/rocksdb/wiki/RocksDB-Bloom-Filter#prefix-vs-whole-key
		bbOpts.whole_key_filtering = false;
	}

	if (rocksdb_block_cache == nullptr && SERVER_KNOBS->ROCKSDB_BLOCK_CACHE_SIZE > 0) {
		rocksdb_block_cache = rocksdb::NewLRUCache(SERVER_KNOBS->ROCKSDB_BLOCK_CACHE_SIZE);
	}
	bbOpts.block_cache = rocksdb_block_cache;

	options.table_factory.reset(rocksdb::NewBlockBasedTableFactory(bbOpts));

	options.compaction_pri = getCompactionPriority();

	return options;
}

rocksdb::Options getOptions() {
	rocksdb::Options options;
	options.avoid_unnecessary_blocking_io = true;
	options.create_if_missing = true;
	options.atomic_flush = SERVER_KNOBS->ROCKSDB_ATOMIC_FLUSH;
	if (SERVER_KNOBS->ROCKSDB_BACKGROUND_PARALLELISM > 0) {
		options.IncreaseParallelism(SERVER_KNOBS->ROCKSDB_BACKGROUND_PARALLELISM);
	}

	options.wal_recovery_mode = getWalRecoveryMode();
	options.target_file_size_base = SERVER_KNOBS->ROCKSDB_TARGET_FILE_SIZE_BASE;
<<<<<<< HEAD
=======
	options.target_file_size_multiplier = SERVER_KNOBS->ROCKSDB_TARGET_FILE_SIZE_MULTIPLIER;
>>>>>>> 3520bfba
	options.max_open_files = SERVER_KNOBS->ROCKSDB_MAX_OPEN_FILES;
	options.delete_obsolete_files_period_micros = SERVER_KNOBS->ROCKSDB_DELETE_OBSOLETE_FILE_PERIOD * 1000000;
	options.max_total_wal_size = SERVER_KNOBS->ROCKSDB_MAX_TOTAL_WAL_SIZE;
	options.max_subcompactions = SERVER_KNOBS->ROCKSDB_MAX_SUBCOMPACTIONS;
	options.max_background_jobs = SERVER_KNOBS->ROCKSDB_MAX_BACKGROUND_JOBS;

	// The following two fields affect how archived logs will be deleted.
	// 1. If both set to 0, logs will be deleted asap and will not get into
	//    the archive.
	// 2. If WAL_ttl_seconds is 0 and WAL_size_limit_MB is not 0,
	//    WAL files will be checked every 10 min and if total size is greater
	//    then WAL_size_limit_MB, they will be deleted starting with the
	//    earliest until size_limit is met. All empty files will be deleted.
	// 3. If WAL_ttl_seconds is not 0 and WAL_size_limit_MB is 0, then
	//    WAL files will be checked every WAL_ttl_seconds / 2 and those that
	//    are older than WAL_ttl_seconds will be deleted.
	// 4. If both are not 0, WAL files will be checked every 10 min and both
	//    checks will be performed with ttl being first.
	options.WAL_ttl_seconds = SERVER_KNOBS->ROCKSDB_WAL_TTL_SECONDS;
	options.WAL_size_limit_MB = SERVER_KNOBS->ROCKSDB_WAL_SIZE_LIMIT_MB;

	options.db_write_buffer_size = SERVER_KNOBS->ROCKSDB_WRITE_BUFFER_SIZE;
	options.write_buffer_size = SERVER_KNOBS->ROCKSDB_CF_WRITE_BUFFER_SIZE;
	options.statistics = rocksdb::CreateDBStatistics();
	options.statistics->set_stats_level(rocksdb::kExceptHistogramOrTimers);
	options.db_log_dir = g_network->isSimulated() ? "" : SERVER_KNOBS->LOG_DIRECTORY;
	options.max_log_file_size = SERVER_KNOBS->ROCKSDB_MAX_LOG_FILE_SIZE;
	options.keep_log_file_num = SERVER_KNOBS->ROCKSDB_KEEP_LOG_FILE_NUM;
	if (SERVER_KNOBS->ROCKSDB_LOG_LEVEL_DEBUG) {
		options.info_log_level = rocksdb::InfoLogLevel::DEBUG_LEVEL;
	}

	options.skip_stats_update_on_db_open = SERVER_KNOBS->ROCKSDB_SKIP_STATS_UPDATE_ON_OPEN;
	options.skip_checking_sst_file_sizes_on_db_open = SERVER_KNOBS->ROCKSDB_SKIP_FILE_SIZE_CHECK_ON_OPEN;
	options.max_manifest_file_size = SERVER_KNOBS->ROCKSDB_MAX_MANIFEST_FILE_SIZE;
	options.max_write_buffer_number = SERVER_KNOBS->ROCKSDB_MAX_WRITE_BUFFER_NUMBER;
	return options;
}

// Set some useful defaults desired for all reads.
rocksdb::ReadOptions getReadOptions() {
	rocksdb::ReadOptions options;
	options.background_purge_on_iterator_cleanup = true;
	options.auto_prefix_mode = (SERVER_KNOBS->ROCKSDB_PREFIX_LEN > 0);
	return options;
}

struct ReadIterator {
	uint64_t index; // incrementing counter to uniquely identify read iterator.
	bool inUse;
	std::shared_ptr<rocksdb::Iterator> iter;
	double creationTime;
	KeyRange keyRange;
	std::shared_ptr<rocksdb::Slice> beginSlice, endSlice;

	ReadIterator(rocksdb::ColumnFamilyHandle* cf, uint64_t index, rocksdb::DB* db)
	  : index(index), inUse(true), creationTime(now()), iter(db->NewIterator(getReadOptions(), cf)) {}
	ReadIterator(rocksdb::ColumnFamilyHandle* cf, uint64_t index, rocksdb::DB* db, const KeyRange& range)
	  : index(index), inUse(true), creationTime(now()), keyRange(range) {
		auto options = getReadOptions();
		beginSlice = std::shared_ptr<rocksdb::Slice>(new rocksdb::Slice(toSlice(keyRange.begin)));
		options.iterate_lower_bound = beginSlice.get();
		endSlice = std::shared_ptr<rocksdb::Slice>(new rocksdb::Slice(toSlice(keyRange.end)));
		options.iterate_upper_bound = endSlice.get();
		iter = std::shared_ptr<rocksdb::Iterator>(db->NewIterator(options, cf));
	}
};

/*
ReadIteratorPool: Collection of iterators. Reuses iterators on non-concurrent multiple read operations,
instead of creating and deleting for every read.

Read: IteratorPool provides an unused iterator if exists or creates and gives a new iterator.
Returns back the iterator after the read is done.

Write: Iterators in the pool are deleted, forcing new iterator creation on next reads. The iterators
which are currently used by the reads can continue using the iterator as it is a shared_ptr. Once
the read is processed, shared_ptr goes out of scope and gets deleted. Eventually the iterator object
gets deleted as the ref count becomes 0.
*/
class ReadIteratorPool {
public:
	ReadIteratorPool(rocksdb::DB* db, rocksdb::ColumnFamilyHandle* cf, const std::string& path)
	  : db(db), cf(cf), index(0), iteratorsReuseCount(0) {
		ASSERT(db);
		ASSERT(cf);
		TraceEvent(SevVerbose, "ShardedRocksReadIteratorPool")
		    .detail("Path", path)
		    .detail("KnobRocksDBReadRangeReuseIterators", SERVER_KNOBS->ROCKSDB_READ_RANGE_REUSE_ITERATORS)
		    .detail("KnobRocksDBPrefixLen", SERVER_KNOBS->ROCKSDB_PREFIX_LEN);
	}

	// Called on every db commit.
	void update() {
		if (SERVER_KNOBS->ROCKSDB_READ_RANGE_REUSE_ITERATORS) {
			std::lock_guard<std::mutex> lock(mutex);
			iteratorsMap.clear();
		}
	}

	// Called on every read operation.
	ReadIterator getIterator(const KeyRange& range) {
		// Shared iterators are not bounded.
		if (SERVER_KNOBS->ROCKSDB_READ_RANGE_REUSE_ITERATORS) {
			std::lock_guard<std::mutex> lock(mutex);
			for (it = iteratorsMap.begin(); it != iteratorsMap.end(); it++) {
				if (!it->second.inUse) {
					it->second.inUse = true;
					iteratorsReuseCount++;
					return it->second;
				}
			}
			index++;
			ReadIterator iter(cf, index, db);
			iteratorsMap.insert({ index, iter });
			return iter;
		} else {
			index++;
			ReadIterator iter(cf, index, db, range);
			return iter;
		}
	}

	// Called on every read operation, after the keys are collected.
	void returnIterator(ReadIterator& iter) {
		if (SERVER_KNOBS->ROCKSDB_READ_RANGE_REUSE_ITERATORS) {
			std::lock_guard<std::mutex> lock(mutex);
			it = iteratorsMap.find(iter.index);
			// iterator found: put the iterator back to the pool(inUse=false).
			// iterator not found: update would have removed the iterator from pool, so nothing to do.
			if (it != iteratorsMap.end()) {
				ASSERT(it->second.inUse);
				it->second.inUse = false;
			}
		}
	}

	// Called for every ROCKSDB_READ_RANGE_ITERATOR_REFRESH_TIME seconds in a loop.
	void refreshIterators() {
		std::lock_guard<std::mutex> lock(mutex);
		it = iteratorsMap.begin();
		while (it != iteratorsMap.end()) {
			if (now() - it->second.creationTime > SERVER_KNOBS->ROCKSDB_READ_RANGE_ITERATOR_REFRESH_TIME) {
				it = iteratorsMap.erase(it);
			} else {
				it++;
			}
		}
	}

	uint64_t numReadIteratorsCreated() { return index; }

	uint64_t numTimesReadIteratorsReused() { return iteratorsReuseCount; }

private:
	std::unordered_map<int, ReadIterator> iteratorsMap;
	std::unordered_map<int, ReadIterator>::iterator it;
	rocksdb::DB* db;
	rocksdb::ColumnFamilyHandle* cf;
	std::mutex mutex;
	// incrementing counter for every new iterator creation, to uniquely identify the iterator in returnIterator().
	uint64_t index;
	uint64_t iteratorsReuseCount;
};

ACTOR Future<Void> flowLockLogger(const FlowLock* readLock, const FlowLock* fetchLock) {
	loop {
		wait(delay(SERVER_KNOBS->ROCKSDB_METRICS_DELAY));
		TraceEvent e("ShardedRocksDBFlowLock");
		e.detail("ReadAvailable", readLock->available());
		e.detail("ReadActivePermits", readLock->activePermits());
		e.detail("ReadWaiters", readLock->waiters());
		e.detail("FetchAvailable", fetchLock->available());
		e.detail("FetchActivePermits", fetchLock->activePermits());
		e.detail("FetchWaiters", fetchLock->waiters());
	}
}

// DataShard represents a key range (logical shard) in FDB. A DataShard is assigned to a specific physical shard.
struct DataShard {
	DataShard(KeyRange range, PhysicalShard* physicalShard) : range(range), physicalShard(physicalShard) {}

	bool initialized() const;

	KeyRange range;
	PhysicalShard* physicalShard;
};

// PhysicalShard represent a collection of logical shards. A PhysicalShard could have one or more DataShards. A
// PhysicalShard is stored as a column family in rocksdb. Each PhysicalShard has its own iterator pool.
struct PhysicalShard {
	PhysicalShard(rocksdb::DB* db, std::string id, const rocksdb::ColumnFamilyOptions& options)
	  : db(db), id(id), cfOptions(options), isInitialized(false) {}
	PhysicalShard(rocksdb::DB* db, std::string id, rocksdb::ColumnFamilyHandle* handle)
	  : db(db), id(id), cf(handle), isInitialized(true) {
		ASSERT(cf);
		readIterPool = std::make_shared<ReadIteratorPool>(db, cf, id);
	}

	rocksdb::Status init() {
		if (cf) {
			return rocksdb::Status::OK();
		}
		auto status = db->CreateColumnFamily(cfOptions, id, &cf);
		if (!status.ok()) {
			logRocksDBError(status, "AddCF");
			return status;
		}
		logShardEvent(id, ShardOp::OPEN);
		readIterPool = std::make_shared<ReadIteratorPool>(db, cf, id);
		this->isInitialized.store(true);
		return status;
	}

	// Restore from the checkpoint.
	rocksdb::Status restore(const CheckpointMetaData& checkpoint) {
		const CheckpointFormat format = checkpoint.getFormat();
		rocksdb::Status status;
		if (format == DataMoveRocksCF) {
			rocksdb::ExportImportFilesMetaData metaData = getMetaData(checkpoint);
			if (metaData.files.empty()) {
				TraceEvent(SevInfo, "RocksDBRestoreEmptyShard")
				    .detail("ShardId", id)
				    .detail("CheckpointID", checkpoint.checkpointID);
				status = db->CreateColumnFamily(getCFOptions(), id, &cf);
			} else {
				TraceEvent(SevInfo, "RocksDBRestoreCF");
				rocksdb::ImportColumnFamilyOptions importOptions;
				importOptions.move_files = SERVER_KNOBS->ROCKSDB_IMPORT_MOVE_FILES;
				status = db->CreateColumnFamilyWithImport(getCFOptions(), id, importOptions, metaData, &cf);
				TraceEvent(SevInfo, "RocksDBRestoreCFEnd").detail("Status", status.ToString());
			}
		} else if (format == RocksDBKeyValues) {
			ASSERT(cf != nullptr);
			std::vector<std::string> sstFiles;
			const RocksDBCheckpointKeyValues rcp = getRocksKeyValuesCheckpoint(checkpoint);
			for (const auto& file : rcp.fetchedFiles) {
				if (file.path != emptySstFilePath) {
					sstFiles.push_back(file.path);
				}
			}

			TraceEvent(SevDebug, "RocksDBRestoreFiles")
			    .detail("Shard", id)
			    .detail("CheckpointID", checkpoint.checkpointID)
			    .detail("Files", describe(sstFiles));

			if (!sstFiles.empty()) {
				rocksdb::IngestExternalFileOptions ingestOptions;
				ingestOptions.move_files = SERVER_KNOBS->ROCKSDB_IMPORT_MOVE_FILES;
				ingestOptions.verify_checksums_before_ingest = SERVER_KNOBS->ROCKSDB_VERIFY_CHECKSUM_BEFORE_RESTORE;
				status = db->IngestExternalFile(cf, sstFiles, ingestOptions);
			} else {
				TraceEvent(SevWarn, "RocksDBServeRestoreEmptyRange")
				    .detail("ShardId", id)
				    .detail("RocksKeyValuesCheckpoint", rcp.toString())
				    .detail("Checkpoint", checkpoint.toString());
			}
			TraceEvent(SevInfo, "PhysicalShardRestoredFiles")
			    .detail("ShardId", id)
			    .detail("CFName", cf->GetName())
			    .detail("Checkpoint", checkpoint.toString())
			    .detail("RestoredFiles", describe(sstFiles));
		} else {
			throw not_implemented();
		}

		TraceEvent(status.ok() ? SevInfo : SevWarnAlways, "PhysicalShardRestoreEnd")
		    .detail("Status", status.ToString())
		    .detail("Shard", id)
		    .detail("CFName", cf == nullptr ? "" : cf->GetName())
		    .detail("Checkpoint", checkpoint.toString());
		if (status.ok()) {
			if (!this->isInitialized) {
				readIterPool = std::make_shared<ReadIteratorPool>(db, cf, id);
				this->isInitialized.store(true);
			} else if (SERVER_KNOBS->ROCKSDB_READ_RANGE_REUSE_ITERATORS) {
				this->readIterPool->update();
			}
		}

		return status;
	}

	bool initialized() { return this->isInitialized.load(); }

	void refreshReadIteratorPool() {
		ASSERT(this->readIterPool != nullptr);
		this->readIterPool->refreshIterators();
	}

	std::vector<KeyRange> getAllRanges() const {
		std::vector<KeyRange> res;
		for (const auto& [key, shard] : dataShards) {
			if (shard != nullptr) {
				res.push_back(shard->range);
			}
		}
		return res;
	}

	bool shouldFlush() {
		return SERVER_KNOBS->ROCKSDB_CF_RANGE_DELETION_LIMIT > 0 &&
		       numRangeDeletions > SERVER_KNOBS->ROCKSDB_CF_RANGE_DELETION_LIMIT;
	}

	std::string toString() {
		std::string ret = "[ID]: " + this->id + ", [CF]: ";
		if (initialized()) {
			ret += std::to_string(this->cf->GetID());
		} else {
			ret += "Not initialized";
		}
		return ret;
	}

	~PhysicalShard() {
		logShardEvent(id, ShardOp::CLOSE);
		isInitialized.store(false);
		readIterPool.reset();

		// Deleting default column family is not allowed.
		if (deletePending && id != DEFAULT_CF_NAME) {
			auto s = db->DropColumnFamily(cf);
			if (!s.ok()) {
				logRocksDBError(s, "DestroyShard");
				logShardEvent(id, ShardOp::DESTROY, SevError, s.ToString());
				return;
			}
		}
		auto s = db->DestroyColumnFamilyHandle(cf);
		if (!s.ok()) {
			logRocksDBError(s, "DestroyCFHandle");
			logShardEvent(id, ShardOp::DESTROY, SevError, s.ToString());
			return;
		}
		logShardEvent(id, ShardOp::DESTROY);
	}

	rocksdb::DB* db;
	std::string id;
	rocksdb::ColumnFamilyOptions cfOptions;
	rocksdb::ColumnFamilyHandle* cf = nullptr;
	std::unordered_map<std::string, std::unique_ptr<DataShard>> dataShards;
	std::shared_ptr<ReadIteratorPool> readIterPool;
	bool deletePending = false;
	std::atomic<bool> isInitialized;
	uint64_t numRangeDeletions = 0;
<<<<<<< HEAD
	double deleteTimeSec;
=======
	double deleteTimeSec = 0.0;
	double lastCompactionTime = 0.0;
>>>>>>> 3520bfba
};

int readRangeInDb(PhysicalShard* shard, const KeyRangeRef range, int rowLimit, int byteLimit, RangeResult* result) {
	if (rowLimit == 0 || byteLimit == 0) {
		return 0;
	}

	int accumulatedBytes = 0;
	rocksdb::Status s;

	// When using a prefix extractor, ensure that keys are returned in order even if they cross
	// a prefix boundary.
	if (rowLimit >= 0) {
		ReadIterator readIter = shard->readIterPool->getIterator(range);
		auto cursor = readIter.iter;
		cursor->Seek(toSlice(range.begin));
		while (cursor->Valid() && toStringRef(cursor->key()) < range.end) {
			KeyValueRef kv(toStringRef(cursor->key()), toStringRef(cursor->value()));
			accumulatedBytes += sizeof(KeyValueRef) + kv.expectedSize();
			result->push_back_deep(result->arena(), kv);
			// Calling `cursor->Next()` is potentially expensive, so short-circut here just in case.
			if (result->size() >= rowLimit || accumulatedBytes >= byteLimit) {
				break;
			}
			cursor->Next();
		}
		s = cursor->status();
		shard->readIterPool->returnIterator(readIter);
	} else {
		ReadIterator readIter = shard->readIterPool->getIterator(range);
		auto cursor = readIter.iter;
		cursor->SeekForPrev(toSlice(range.end));
		if (cursor->Valid() && toStringRef(cursor->key()) == range.end) {
			cursor->Prev();
		}
		while (cursor->Valid() && toStringRef(cursor->key()) >= range.begin) {
			KeyValueRef kv(toStringRef(cursor->key()), toStringRef(cursor->value()));
			accumulatedBytes += sizeof(KeyValueRef) + kv.expectedSize();
			result->push_back_deep(result->arena(), kv);
			// Calling `cursor->Prev()` is potentially expensive, so short-circut here just in case.
			if (result->size() >= -rowLimit || accumulatedBytes >= byteLimit) {
				break;
			}
			cursor->Prev();
		}
		s = cursor->status();
		shard->readIterPool->returnIterator(readIter);
	}

	if (!s.ok()) {
		logRocksDBError(s, "ReadRange");
		// The data writen to the arena is not erased, which will leave RangeResult in a dirty state. The RangeResult
		// should never be returned to user.
		return -1;
	}
	return accumulatedBytes;
}

struct Counters {
	CounterCollection cc;
	Counter immediateThrottle;
	Counter failedToAcquire;
	Counter convertedRangeDeletions;

	Counters()
	  : cc("RocksDBCounters"), immediateThrottle("ImmediateThrottle", cc), failedToAcquire("FailedToAcquire", cc),
	    convertedRangeDeletions("ConvertedRangeDeletions", cc) {}
};

// Manages physical shards and maintains logical shard mapping.
class ShardManager {
public:
	ShardManager(std::string path,
	             UID logId,
	             const rocksdb::Options& options,
	             std::shared_ptr<RocksDBErrorListener> errorListener,
	             std::shared_ptr<RocksDBEventListener> eventListener,
	             Counters* cc)
	  : path(path), logId(logId), dbOptions(options), cfOptions(getCFOptions()), dataShardMap(nullptr, specialKeys.end),
	    counters(cc) {
		if (!g_network->isSimulated()) {
			// Generating trace events in non-FDB thread will cause errors. The event listener is tested with local FDB
			// cluster.
			dbOptions.listeners.push_back(errorListener);
			if (SERVER_KNOBS->LOGGING_ROCKSDB_BG_WORK_WHEN_IO_TIMEOUT ||
			    SERVER_KNOBS->LOGGING_ROCKSDB_BG_WORK_PROBABILITY > 0) {
				dbOptions.listeners.push_back(eventListener);
			}
		}
	}

	ACTOR static Future<Void> shardMetricsLogger(std::shared_ptr<ShardedRocksDBState> rState,
	                                             Future<Void> openFuture,
	                                             ShardManager* shardManager) {
		state std::unordered_map<std::string, std::shared_ptr<PhysicalShard>>* physicalShards =
		    shardManager->getAllShards();

		try {
			wait(openFuture);
			loop {
				wait(delay(SERVER_KNOBS->ROCKSDB_CF_METRICS_DELAY));
				if (rState->closing) {
					break;
				}

				uint64_t numSstFiles = 0;
				for (auto& [id, shard] : *physicalShards) {
					if (!shard->initialized()) {
						continue;
					}
					uint64_t liveDataSize = 0;
					ASSERT(shard->db->GetIntProperty(
					    shard->cf, rocksdb::DB::Properties::kEstimateLiveDataSize, &liveDataSize));
<<<<<<< HEAD
					TraceEvent(SevInfo, "PhysicalShardCFSize")
					    .detail("ShardId", id)
					    .detail("LiveDataSize", liveDataSize);

					std::string propValue = "";
					ASSERT(shard->db->GetProperty(shard->cf, rocksdb::DB::Properties::kCFStats, &propValue));
					TraceEvent(SevInfo, "PhysicalShardCFStats")
					    .detail("PhysicalShardID", id)
					    .detail("Detail", propValue);
=======

					TraceEvent e(SevInfo, "PhysicalShardStats");
					e.detail("ShardId", id).detail("LiveDataSize", liveDataSize);
>>>>>>> 3520bfba

					// Get compression ratio for each level.
					rocksdb::ColumnFamilyMetaData cfMetadata;
					shard->db->GetColumnFamilyMetaData(shard->cf, &cfMetadata);
<<<<<<< HEAD
					TraceEvent e(SevInfo, "PhysicalShardLevelStats");
					e.detail("ShardId", id);
=======
					e.detail("NumFiles", cfMetadata.file_count);
					numSstFiles += cfMetadata.file_count;
>>>>>>> 3520bfba
					std::string levelProp;
					int numLevels = 0;
					for (auto it = cfMetadata.levels.begin(); it != cfMetadata.levels.end(); ++it) {
						std::string propValue = "";
						ASSERT(shard->db->GetProperty(shard->cf,
						                              rocksdb::DB::Properties::kCompressionRatioAtLevelPrefix +
						                                  std::to_string(it->level),
						                              &propValue));
						e.detail("Level" + std::to_string(it->level),
						         std::to_string(it->size) + " " + propValue + " " + std::to_string(it->files.size()));
						if (it->size > 0) {
							++numLevels;
						}
					}
					e.detail("NumLevels", numLevels);
				}
				TraceEvent(SevInfo, "KVSPhysialShardMetrics")
				    .detail("NumActiveShards", shardManager->numActiveShards())
				    .detail("TotalPhysicalShards", shardManager->numPhysicalShards())
				    .detail("NumSstFiles", numSstFiles);
			}
		} catch (Error& e) {
			if (e.code() != error_code_actor_cancelled) {
				TraceEvent(SevError, "ShardedRocksShardMetricsLoggerError").errorUnsuppressed(e);
			}
		}
		return Void();
	}

	rocksdb::Status init() {
		const double start = now();
		// Open instance.
		TraceEvent(SevInfo, "ShardedRocksDBInitBegin", this->logId).detail("DataPath", path);
		if (SERVER_KNOBS->ROCKSDB_WRITE_RATE_LIMITER_BYTES_PER_SEC > 0) {
			// Set rate limiter to a higher rate to avoid blocking storage engine initialization.
			auto rateLimiter = rocksdb::NewGenericRateLimiter((int64_t)5 << 30, // 5GB
			                                                  100 * 1000, // refill_period_us
			                                                  10, // fairness
			                                                  rocksdb::RateLimiter::Mode::kWritesOnly,
			                                                  SERVER_KNOBS->ROCKSDB_WRITE_RATE_LIMITER_AUTO_TUNE);
			dbOptions.rate_limiter = std::shared_ptr<rocksdb::RateLimiter>(rateLimiter);
		}
		std::vector<std::string> columnFamilies;
		rocksdb::Status status = rocksdb::DB::ListColumnFamilies(dbOptions, path, &columnFamilies);

		std::vector<rocksdb::ColumnFamilyDescriptor> descriptors;
		bool foundMetadata = false;
		for (const auto& name : columnFamilies) {
			if (name == METADATA_SHARD_ID) {
				foundMetadata = true;
			}
			descriptors.push_back(rocksdb::ColumnFamilyDescriptor(name, cfOptions));
		}

		// Add default column family if it's a newly opened database.
		if (descriptors.size() == 0) {
			descriptors.push_back(rocksdb::ColumnFamilyDescriptor("default", cfOptions));
		}

		std::vector<rocksdb::ColumnFamilyHandle*> handles;
		status = rocksdb::DB::Open(dbOptions, path, descriptors, &handles, &db);
		if (!status.ok()) {
			logRocksDBError(status, "Open");
			return status;
		}

		TraceEvent("ShardedRocksDBOpen").detail("Duraton", now() - start).detail("NumCFs", descriptors.size());

		if (foundMetadata) {
			TraceEvent(SevInfo, "ShardedRocksInitLoadPhysicalShards", this->logId)
			    .detail("PhysicalShardCount", handles.size());

			std::shared_ptr<PhysicalShard> metadataShard = nullptr;
			for (auto handle : handles) {
				auto shard = std::make_shared<PhysicalShard>(db, handle->GetName(), handle);
				if (shard->id == METADATA_SHARD_ID) {
					metadataShard = shard;
				}
				physicalShards[shard->id] = shard;
				columnFamilyMap[handle->GetID()] = handle;
				TraceEvent(SevVerbose, "ShardedRocksInitPhysicalShard", this->logId).detail("ShardId", shard->id);
			}

			std::set<std::string> unusedShards(columnFamilies.begin(), columnFamilies.end());
			unusedShards.erase(METADATA_SHARD_ID);
			unusedShards.erase(DEFAULT_CF_NAME);

			KeyRange keyRange = prefixRange(shardMappingPrefix);
			while (true) {
				RangeResult metadata;
				const int bytes = readRangeInDb(metadataShard.get(),
				                                keyRange,
				                                std::max(2, SERVER_KNOBS->ROCKSDB_READ_RANGE_ROW_LIMIT),
				                                SERVER_KNOBS->SHARD_METADATA_SCAN_BYTES_LIMIT,
				                                &metadata);
				if (bytes <= 0) {
					break;
				}

				ASSERT_GT(metadata.size(), 0);
				for (int i = 0; i < metadata.size() - 1; ++i) {
					const std::string name = metadata[i].value.toString();
					KeyRangeRef range(metadata[i].key.removePrefix(shardMappingPrefix),
					                  metadata[i + 1].key.removePrefix(shardMappingPrefix));
					TraceEvent(SevVerbose, "DecodeShardMapping", this->logId)
					    .detail("Range", range)
					    .detail("ShardId", name);

					// Empty name indicates the shard doesn't belong to the SS/KVS.
					if (name.empty()) {
						continue;
					}

					auto it = physicalShards.find(name);
					// Raise error if physical shard is missing.
					if (it == physicalShards.end()) {
						TraceEvent(SevError, "ShardedRocksDB", this->logId).detail("MissingShard", name);
						return rocksdb::Status::NotFound();
					}

					std::unique_ptr<DataShard> dataShard = std::make_unique<DataShard>(range, it->second.get());
					dataShardMap.insert(range, dataShard.get());
					it->second->dataShards[range.begin.toString()] = std::move(dataShard);
					activePhysicalShardIds.emplace(name);
					unusedShards.erase(name);
				}

				if (metadata.back().key.removePrefix(shardMappingPrefix) == specialKeys.end) {
					TraceEvent(SevVerbose, "ShardedRocksLoadShardMappingEnd", this->logId);
					break;
				}

				// Read from the current last key since the shard begining with it hasn't been processed.
				if (metadata.size() == 1 && metadata.back().value.toString().empty()) {
					// Should not happen, just being paranoid.
					keyRange = KeyRangeRef(keyAfter(metadata.back().key), keyRange.end);
				} else {
					keyRange = KeyRangeRef(metadata.back().key, keyRange.end);
				}
			}

			for (const auto& name : unusedShards) {
				auto it = physicalShards.find(name);
				ASSERT(it != physicalShards.end());
				auto shard = it->second;
				if (shard->dataShards.size() == 0) {
					shard->deleteTimeSec = now();
					pendingDeletionShards.push_back(name);
					TraceEvent(SevInfo, "UnusedPhysicalShard", logId).detail("ShardId", name);
				}
			}
			if (unusedShards.size() > 0) {
				TraceEvent("ShardedRocksDB", logId).detail("CleanUpUnusedShards", unusedShards.size());
			}
		} else {
			// DB is opened with default shard.
			ASSERT(handles.size() == 1);
			// Clear the entire key space.
			rocksdb::WriteOptions options;
			db->DeleteRange(options, handles[0], toSlice(allKeys.begin), toSlice(specialKeys.end));

			// Add SpecialKeys range. This range should not be modified.
			std::shared_ptr<PhysicalShard> defaultShard =
			    std::make_shared<PhysicalShard>(db, DEFAULT_CF_NAME, handles[0]);
			columnFamilyMap[defaultShard->cf->GetID()] = defaultShard->cf;
			std::unique_ptr<DataShard> dataShard = std::make_unique<DataShard>(specialKeys, defaultShard.get());
			dataShardMap.insert(specialKeys, dataShard.get());
			defaultShard->dataShards[specialKeys.begin.toString()] = std::move(dataShard);
			physicalShards[defaultShard->id] = defaultShard;

			// Create metadata shard.
			auto metadataShard = std::make_shared<PhysicalShard>(db, METADATA_SHARD_ID, cfOptions);
			metadataShard->init();
			columnFamilyMap[metadataShard->cf->GetID()] = metadataShard->cf;
			physicalShards[METADATA_SHARD_ID] = metadataShard;

			// Write special key range metadata.
			writeBatch = std::make_unique<rocksdb::WriteBatch>();
			dirtyShards = std::make_unique<std::set<PhysicalShard*>>();
			persistRangeMapping(specialKeys, true);
			status = db->Write(options, writeBatch.get());
			if (!status.ok()) {
				return status;
			}
			metadataShard->readIterPool->update();
			TraceEvent(SevInfo, "ShardedRocksInitializeMetaDataShard", this->logId)
			    .detail("MetadataShardCF", metadataShard->cf->GetID());
		}

		writeBatch = std::make_unique<rocksdb::WriteBatch>();
		dirtyShards = std::make_unique<std::set<PhysicalShard*>>();

		if (SERVER_KNOBS->ROCKSDB_WRITE_RATE_LIMITER_BYTES_PER_SEC > 0) {
			dbOptions.rate_limiter->SetBytesPerSecond(SERVER_KNOBS->ROCKSDB_WRITE_RATE_LIMITER_BYTES_PER_SEC);
		}
		TraceEvent(SevInfo, "ShardedRocksDBInitEnd", this->logId)
		    .detail("DataPath", path)
		    .detail("Duration", now() - start);
		return status;
	}

	DataShard* getDataShard(KeyRef key) {
		DataShard* shard = dataShardMap[key];
		ASSERT(shard == nullptr || shard->range.contains(key));
		return shard;
	}

	PhysicalShard* getSpecialKeysShard() {
		auto it = physicalShards.find(DEFAULT_CF_NAME);
		ASSERT(it != physicalShards.end());
		return it->second.get();
	}

	PhysicalShard* getMetaDataShard() {
		auto it = physicalShards.find(METADATA_SHARD_ID);
		ASSERT(it != physicalShards.end());
		return it->second.get();
	}

	// Returns the physical shard that hosting all `ranges`; Returns nullptr if such a physical shard does not exists.
	PhysicalShard* getPhysicalShardForAllRanges(std::vector<KeyRange> ranges) {
		PhysicalShard* result = nullptr;
		for (const auto& range : ranges) {
			auto rangeIterator = this->dataShardMap.intersectingRanges(range);
			for (auto it = rangeIterator.begin(); it != rangeIterator.end(); ++it) {
				if (it.value() == nullptr) {
					TraceEvent(SevWarn, "ShardedRocksDBRangeNotInKVS", logId).detail("Range", range);
					return nullptr;
				} else {
					ASSERT(it.value()->physicalShard != nullptr);
					PhysicalShard* ps = it.value()->physicalShard;
					if (result == nullptr) {
						result = ps;
					} else if (ps != result) {
						TraceEvent(SevWarn, "ShardedRocksDBRangeOnMultipleShards", logId)
						    .detail("Ranges", describe(ranges))
						    .detail("PhysicalShard", result->id)
						    .detail("SecondPhysicalShard", ps->id);
						return nullptr;
					}
				}
			}
		}

		return result;
	}

	std::vector<DataShard*> getDataShardsByRange(KeyRangeRef range) {
		std::vector<DataShard*> result;
		auto rangeIterator = dataShardMap.intersectingRanges(range);

		for (auto it = rangeIterator.begin(); it != rangeIterator.end(); ++it) {
			if (it.value() == nullptr) {
				TraceEvent(SevVerbose, "ShardedRocksDB")
				    .detail("Info", "ShardNotFound")
				    .detail("BeginKey", range.begin)
				    .detail("EndKey", range.end);
				continue;
			}
			result.push_back(it.value());
		}
		return result;
	}

	PhysicalShard* addRange(KeyRange range, std::string id) {
		TraceEvent(SevVerbose, "ShardedRocksAddRangeBegin", this->logId).detail("Range", range).detail("ShardId", id);

		// Newly added range should not overlap with any existing range.
		auto ranges = dataShardMap.intersectingRanges(range);

		for (auto it = ranges.begin(); it != ranges.end(); ++it) {
			if (it.value()) {
				if (it.value()->physicalShard->id == id) {
					TraceEvent(SevError, "ShardedRocksDBAddRange")
					    .detail("ErrorType", "RangeAlreadyExist")
					    .detail("IntersectingRange", it->range())
					    .detail("DataShardRange", it->value()->range)
					    .detail("ExpectedShardId", id)
					    .detail("PhysicalShardID", it->value()->physicalShard->toString());
				} else {
					TraceEvent(SevError, "ShardedRocksDBAddRange")
					    .detail("ErrorType", "ConflictingRange")
					    .detail("IntersectingRange", it->range())
					    .detail("DataShardRange", it->value()->range)
					    .detail("ExpectedShardId", id)
					    .detail("PhysicalShardID", it->value()->physicalShard->toString());
				}
				return nullptr;
			}
		}

		auto [it, inserted] = physicalShards.emplace(id, std::make_shared<PhysicalShard>(db, id, cfOptions));
		std::shared_ptr<PhysicalShard>& shard = it->second;

		activePhysicalShardIds.emplace(id);

		auto dataShard = std::make_unique<DataShard>(range, shard.get());
		dataShardMap.insert(range, dataShard.get());
		shard->dataShards[range.begin.toString()] = std::move(dataShard);

		validate();

		TraceEvent(SevInfo, "ShardedRocksDBRangeAdded", this->logId).detail("Range", range).detail("ShardId", id);

		return shard.get();
	}

	std::vector<std::string> removeRange(KeyRange range) {
		TraceEvent(SevVerbose, "ShardedRocksRemoveRangeBegin", this->logId).detail("Range", range);
		std::vector<std::string> shardIds;

		std::vector<DataShard*> newShards;
		auto ranges = dataShardMap.intersectingRanges(range);

		for (auto it = ranges.begin(); it != ranges.end(); ++it) {
			if (!it.value()) {
				TraceEvent(SevDebug, "ShardedRocksDB")
				    .detail("Info", "RemoveNonExistentRange")
				    .detail("BeginKey", range.begin)
				    .detail("EndKey", range.end);
				continue;
			}
			auto existingShard = it.value()->physicalShard;
			auto shardRange = it.range();

			if (SERVER_KNOBS->ROCKSDB_EMPTY_RANGE_CHECK && existingShard->initialized()) {
				// Enable consistency validation.
				RangeResult rangeResult;
				auto bytesRead = readRangeInDb(existingShard, range, 1, UINT16_MAX, &rangeResult);
				if (bytesRead > 0) {
					TraceEvent(SevError, "ShardedRocksDBRangeNotEmpty")
					    .detail("ShardId", existingShard->toString())
					    .detail("Range", range)
					    .detail("DataShardRange", shardRange);
					// Force clear range.
					writeBatch->DeleteRange(it.value()->physicalShard->cf, toSlice(range.begin), toSlice(range.end));
					dirtyShards->insert(it.value()->physicalShard);
				}
			}
			ASSERT(it.value()->range == shardRange); // Ranges should be consistent.

			if (range.contains(shardRange)) {
				existingShard->dataShards.erase(shardRange.begin.toString());
				TraceEvent(SevInfo, "ShardedRocksRemovedRange")
				    .detail("Range", range)
				    .detail("RemovedRange", shardRange)
				    .detail("ShardId", existingShard->toString());
				if (existingShard->dataShards.size() == 0) {
					TraceEvent(SevInfo, "ShardedRocksDBEmptyShard").detail("ShardId", existingShard->id);
					shardIds.push_back(existingShard->id);
					existingShard->deleteTimeSec = now();
					pendingDeletionShards.push_back(existingShard->id);
					activePhysicalShardIds.erase(existingShard->id);
				}
				continue;
			}

			// Range modification could result in more than one segments. Remove the original segment key here.
			existingShard->dataShards.erase(shardRange.begin.toString());
			if (shardRange.begin < range.begin) {
				auto dataShard =
				    std::make_unique<DataShard>(KeyRange(KeyRangeRef(shardRange.begin, range.begin)), existingShard);

				newShards.push_back(dataShard.get());
				const std::string msg = "Shrink shard from " + Traceable<KeyRangeRef>::toString(shardRange) + " to " +
				                        Traceable<KeyRangeRef>::toString(dataShard->range);

				existingShard->dataShards[shardRange.begin.toString()] = std::move(dataShard);
				logShardEvent(existingShard->id, shardRange, ShardOp::MODIFY_RANGE, SevInfo, msg);
			}

			if (shardRange.end > range.end) {
				auto dataShard =
				    std::make_unique<DataShard>(KeyRange(KeyRangeRef(range.end, shardRange.end)), existingShard);

				newShards.push_back(dataShard.get());
				const std::string msg = "Shrink shard from " + Traceable<KeyRangeRef>::toString(shardRange) + " to " +
				                        Traceable<KeyRangeRef>::toString(dataShard->range);

				existingShard->dataShards[range.end.toString()] = std::move(dataShard);
				logShardEvent(existingShard->id, shardRange, ShardOp::MODIFY_RANGE, SevInfo, msg);
			}
		}

		dataShardMap.insert(range, nullptr);
		for (DataShard* shard : newShards) {
			dataShardMap.insert(shard->range, shard);
		}

		validate();

		TraceEvent(SevInfo, "ShardedRocksRemoveRangeEnd", this->logId).detail("Range", range);

		return shardIds;
	}

	std::vector<std::shared_ptr<PhysicalShard>> getPendingDeletionShards(double cleanUpDelay) {
		std::vector<std::shared_ptr<PhysicalShard>> emptyShards;
		double currentTime = now();

		TraceEvent(SevInfo, "ShardedRocksDB", logId)
		    .detail("PendingDeletionShardQueueSize", pendingDeletionShards.size());
		while (!pendingDeletionShards.empty()) {
			const auto id = pendingDeletionShards.front();
			auto it = physicalShards.find(id);
			if (it == physicalShards.end() || it->second->dataShards.size() != 0) {
				pendingDeletionShards.pop_front();
				continue;
			}
			if (currentTime - it->second->deleteTimeSec > cleanUpDelay) {
				pendingDeletionShards.pop_front();
				emptyShards.push_back(it->second);
				physicalShards.erase(id);
			} else {
				break;
			}
		}
		return emptyShards;
	}

	void put(KeyRef key, ValueRef value) {
		auto it = dataShardMap.rangeContaining(key);
		if (!it.value()) {
			TraceEvent(SevError, "ShardedRocksDB").detail("Error", "write to non-exist shard").detail("WriteKey", key);
			return;
		}
		TraceEvent(SevVerbose, "ShardedRocksShardManagerPut", this->logId)
		    .detail("WriteKey", key)
		    .detail("Value", value)
		    .detail("MapRange", it.range())
		    .detail("ShardRange", it.value()->range);
		ASSERT(it.value()->range == (KeyRangeRef)it.range());
		ASSERT(writeBatch != nullptr);
		ASSERT(dirtyShards != nullptr);
		writeBatch->Put(it.value()->physicalShard->cf, toSlice(key), toSlice(value));
		dirtyShards->insert(it.value()->physicalShard);
		TraceEvent(SevVerbose, "ShardedRocksShardManagerPutEnd", this->logId)
		    .detail("WriteKey", key)
		    .detail("Value", value);
	}

	void clear(KeyRef key) {
		auto it = dataShardMap.rangeContaining(key);
		if (!it.value()) {
			return;
		}
		writeBatch->Delete(it.value()->physicalShard->cf, toSlice(key));
		dirtyShards->insert(it.value()->physicalShard);
	}

	void clearRange(KeyRangeRef range, std::set<Key>* keysSet) {
		auto rangeIterator = dataShardMap.intersectingRanges(range);

		for (auto it = rangeIterator.begin(); it != rangeIterator.end(); ++it) {
			if (it.value() == nullptr) {
				TraceEvent(SevDebug, "ShardedRocksDB").detail("ClearNonExistentRange", it.range());
				continue;
			}

			auto physicalShard = it.value()->physicalShard;

			// TODO: Disable this once RocksDB is upgraded to a version with range delete improvement.
			if (SERVER_KNOBS->ROCKSDB_USE_POINT_DELETE_FOR_SYSTEM_KEYS && systemKeys.contains(range)) {
				auto scanRange = it.range() & range;
				auto beginSlice = toSlice(scanRange.begin);
				auto endSlice = toSlice(scanRange.end);

				rocksdb::ReadOptions options = getReadOptions();
				options.iterate_lower_bound = &beginSlice;
				options.iterate_upper_bound = &endSlice;
				auto cursor = std::unique_ptr<rocksdb::Iterator>(db->NewIterator(options, physicalShard->cf));
				cursor->Seek(beginSlice);
				while (cursor->Valid() && toStringRef(cursor->key()) < toStringRef(endSlice)) {
					writeBatch->Delete(physicalShard->cf, cursor->key());
					cursor->Next();
				}
				if (!cursor->status().ok()) {
					// if readrange iteration fails, then do a deleteRange.
					writeBatch->DeleteRange(physicalShard->cf, beginSlice, endSlice);
				} else {

					auto key = keysSet->lower_bound(scanRange.begin);
					while (key != keysSet->end() && *key < scanRange.end) {
						writeBatch->Delete(physicalShard->cf, toSlice(*key));
						++key;
					}
				}
				++counters->convertedRangeDeletions;
			} else {
				writeBatch->DeleteRange(physicalShard->cf, toSlice(range.begin), toSlice(range.end));
				++physicalShard->numRangeDeletions;
			}

			// TODO: Skip clear range and compaction when entire CF is cleared.
			dirtyShards->insert(it.value()->physicalShard);
		}
	}

	void populateRangeMappingMutations(rocksdb::WriteBatch* writeBatch, KeyRangeRef range, bool isAdd) {
		TraceEvent(SevDebug, "ShardedRocksDB", this->logId)
		    .detail("Info", "RangeToPersist")
		    .detail("BeginKey", range.begin)
		    .detail("EndKey", range.end);
		PhysicalShard* metadataShard = getMetaDataShard();

		writeBatch->DeleteRange(metadataShard->cf,
		                        getShardMappingKey(range.begin, shardMappingPrefix),
		                        getShardMappingKey(range.end, shardMappingPrefix));

		KeyRef lastKey = range.end;
		if (isAdd) {
			auto ranges = dataShardMap.intersectingRanges(range);
			for (auto it = ranges.begin(); it != ranges.end(); ++it) {
				if (it.value()) {
					ASSERT(it.range() == it.value()->range);
					// Non-empty range.
					writeBatch->Put(metadataShard->cf,
					                getShardMappingKey(it.range().begin, shardMappingPrefix),
					                it.value()->physicalShard->id);
					TraceEvent(SevDebug, "ShardedRocksDB", this->logId)
					    .detail("Action", "PersistRangeMapping")
					    .detail("BeginKey", it.range().begin)
					    .detail("EndKey", it.range().end)
					    .detail("ShardId", it.value()->physicalShard->id);

				} else {
					// Empty range.
					writeBatch->Put(metadataShard->cf, getShardMappingKey(it.range().begin, shardMappingPrefix), "");
					TraceEvent(SevDebug, "ShardedRocksDB", this->logId)
					    .detail("Action", "PersistRangeMapping")
					    .detail("BeginKey", it.range().begin)
					    .detail("EndKey", it.range().end)
					    .detail("ShardId", "None");
				}
				lastKey = it.range().end;
			}
		} else {
			writeBatch->Put(metadataShard->cf, getShardMappingKey(range.begin, shardMappingPrefix), "");
			TraceEvent(SevDebug, "ShardedRocksDB", this->logId)
			    .detail("Action", "PersistRangeMapping")
			    .detail("RemoveRange", "True")
			    .detail("BeginKey", range.begin)
			    .detail("EndKey", range.end);
		}

		DataShard* nextShard = nullptr;
		if (lastKey <= allKeys.end) {
			nextShard = dataShardMap.rangeContaining(lastKey).value();
		}
		writeBatch->Put(metadataShard->cf,
		                getShardMappingKey(lastKey, shardMappingPrefix),
		                nextShard == nullptr ? "" : nextShard->physicalShard->id);
		TraceEvent(SevDebug, "ShardedRocksDB", this->logId)
		    .detail("Action", "PersistRangeMappingEnd")
		    .detail("NextShardKey", lastKey)
		    .detail("Value", nextShard == nullptr ? "" : nextShard->physicalShard->id);
	}

	void persistRangeMapping(KeyRangeRef range, bool isAdd) {
		populateRangeMappingMutations(writeBatch.get(), range, isAdd);
		dirtyShards->insert(getMetaDataShard());
	}

	std::unique_ptr<rocksdb::WriteBatch> getWriteBatch() {
		std::unique_ptr<rocksdb::WriteBatch> existingWriteBatch = std::move(writeBatch);
		writeBatch = std::make_unique<rocksdb::WriteBatch>();
		return existingWriteBatch;
	}

	std::unique_ptr<std::set<PhysicalShard*>> getDirtyShards() {
		std::unique_ptr<std::set<PhysicalShard*>> existingShards = std::move(dirtyShards);
		dirtyShards = std::make_unique<std::set<PhysicalShard*>>();
		return existingShards;
	}

	void flushShard(std::string shardId) {
		auto it = physicalShards.find(shardId);
		if (it == physicalShards.end()) {
			return;
		}
		rocksdb::FlushOptions fOptions;
		fOptions.wait = SERVER_KNOBS->ROCKSDB_WAIT_ON_CF_FLUSH;
		fOptions.allow_write_stall = SERVER_KNOBS->ROCKSDB_ALLOW_WRITE_STALL_ON_FLUSH;

		db->Flush(fOptions, it->second->cf);
	}

	void closeAllShards() {
		if (dbOptions.rate_limiter != nullptr) {
			dbOptions.rate_limiter->SetBytesPerSecond((int64_t)5 << 30);
		}
		columnFamilyMap.clear();
		physicalShards.clear();
		// Close DB.
		auto s = db->Close();
		if (!s.ok()) {
			logRocksDBError(s, "Close");
			return;
		}
		TraceEvent("ShardedRocksDB", this->logId).detail("Info", "DBClosed");
	}

	void destroyAllShards() {
		if (dbOptions.rate_limiter != nullptr) {
			dbOptions.rate_limiter->SetBytesPerSecond((int64_t)5 << 30);
		}
		auto metadataShard = getMetaDataShard();
		KeyRange metadataRange = prefixRange(shardMappingPrefix);
		rocksdb::WriteOptions options;
		db->DeleteRange(options, physicalShards["default"]->cf, toSlice(allKeys.begin), toSlice(specialKeys.end));
		db->DeleteRange(options, metadataShard->cf, toSlice(metadataRange.begin), toSlice(metadataRange.end));

		columnFamilyMap.clear();
		physicalShards.clear();
		// Close DB.
		auto s = db->Close();
		if (!s.ok()) {
			logRocksDBError(s, "Close");
			return;
		}
		s = rocksdb::DestroyDB(path, dbOptions);
		if (!s.ok()) {
			logRocksDBError(s, "DestroyDB");
		}
		TraceEvent("ShardedRocksDB", this->logId).detail("Info", "DBDestroyed");
	}

	rocksdb::DB* getDb() const { return db; }

	std::unordered_map<std::string, std::shared_ptr<PhysicalShard>>* getAllShards() { return &physicalShards; }

	std::unordered_map<uint32_t, rocksdb::ColumnFamilyHandle*>* getColumnFamilyMap() { return &columnFamilyMap; }

	std::vector<rocksdb::ColumnFamilyHandle*> getColumnFamilies() {
		std::vector<rocksdb::ColumnFamilyHandle*> res;
		for (auto& [id, cf] : columnFamilyMap) {
			res.push_back(cf);
		}
		return res;
	}

	size_t numPhysicalShards() const { return physicalShards.size(); };

	size_t numActiveShards() const { return activePhysicalShardIds.size(); };

	std::vector<std::pair<KeyRange, std::string>> getDataMapping() {
		std::vector<std::pair<KeyRange, std::string>> dataMap;
		for (auto it : dataShardMap.ranges()) {
			if (!it.value()) {
				continue;
			}
			dataMap.push_back(std::make_pair(it.range(), it.value()->physicalShard->id));
		}
		return dataMap;
	}

	CoalescedKeyRangeMap<std::string> getExistingRanges() {
		CoalescedKeyRangeMap<std::string> existingRanges;
		existingRanges.insert(allKeys, "");
		for (auto it : dataShardMap.intersectingRanges(allKeys)) {
			if (!it.value()) {
				continue;
			}

			if (it.value()->physicalShard->id == "kvs-metadata") {
				continue;
			}

			existingRanges.insert(it.range(), it.value()->physicalShard->id);
		}
		return existingRanges;
	}

	void validate() {
		if (SERVER_KNOBS->SHARDED_ROCKSDB_VALIDATE_MAPPING_RATIO <= 0 ||
		    deterministicRandom()->random01() > SERVER_KNOBS->SHARDED_ROCKSDB_VALIDATE_MAPPING_RATIO) {
			return;
		}

		TraceEvent(SevVerbose, "ShardedRocksValidateShardManager", this->logId);
		for (auto s = dataShardMap.ranges().begin(); s != dataShardMap.ranges().end(); ++s) {
			TraceEvent e(SevVerbose, "ShardedRocksValidateDataShardMap", this->logId);
			e.detail("Range", s->range());
			const DataShard* shard = s->value();
			e.detail("ShardAddress", reinterpret_cast<std::uintptr_t>(shard));
			if (shard != nullptr) {
				e.detail("PhysicalShard", shard->physicalShard->id);
			} else {
				e.detail("Shard", "Empty");
			}
			if (shard != nullptr) {
				if (shard->range != static_cast<KeyRangeRef>(s->range())) {
					TraceEvent(SevWarnAlways, "ShardRangeMismatch").detail("Range", s->range());
				}

				ASSERT(shard->range == static_cast<KeyRangeRef>(s->range()));
				ASSERT(shard->physicalShard != nullptr);
				auto it = shard->physicalShard->dataShards.find(shard->range.begin.toString());
				ASSERT(it != shard->physicalShard->dataShards.end());
				ASSERT(it->second.get() == shard);
			}
		}
	}

private:
	const std::string path;
	const UID logId;
	rocksdb::Options dbOptions;
	rocksdb::ColumnFamilyOptions cfOptions;
	rocksdb::DB* db = nullptr;
	std::unordered_map<std::string, std::shared_ptr<PhysicalShard>> physicalShards;
	std::unordered_set<std::string> activePhysicalShardIds;
	// Stores mapping between cf id and cf handle, used during compaction.
	std::unordered_map<uint32_t, rocksdb::ColumnFamilyHandle*> columnFamilyMap;
	std::unique_ptr<rocksdb::WriteBatch> writeBatch;
	std::unique_ptr<std::set<PhysicalShard*>> dirtyShards;
	KeyRangeMap<DataShard*> dataShardMap;
	std::deque<std::string> pendingDeletionShards;
	Counters* counters;
};

class RocksDBMetrics {
public:
	RocksDBMetrics(UID debugID, std::shared_ptr<rocksdb::Statistics> stats);
	void logStats(rocksdb::DB* db, std::string manifestDirectory);
	// PerfContext
	void resetPerfContext();
	void collectPerfContext(int index);
	void logPerfContext(bool ignoreZeroMetric);
	// For Readers
	Reference<Histogram> getReadRangeLatencyHistogram(int index);
	Reference<Histogram> getReadValueLatencyHistogram(int index);
	Reference<Histogram> getReadPrefixLatencyHistogram(int index);
	Reference<Histogram> getReadRangeActionHistogram(int index);
	Reference<Histogram> getReadValueActionHistogram(int index);
	Reference<Histogram> getReadPrefixActionHistogram(int index);
	Reference<Histogram> getReadRangeQueueWaitHistogram(int index);
	Reference<Histogram> getReadValueQueueWaitHistogram(int index);
	Reference<Histogram> getReadPrefixQueueWaitHistogram(int index);
	Reference<Histogram> getReadRangeNewIteratorHistogram(int index);
	Reference<Histogram> getReadValueGetHistogram(int index);
	Reference<Histogram> getReadPrefixGetHistogram(int index);
	// For Writer
	Reference<Histogram> getCommitLatencyHistogram();
	Reference<Histogram> getCommitActionHistogram();
	Reference<Histogram> getCommitQueueWaitHistogram();
	Reference<Histogram> getWriteHistogram();
	Reference<Histogram> getDeleteCompactRangeHistogram();
	// Stat for Memory Usage
	void logMemUsage(rocksdb::DB* db);
	std::vector<std::pair<std::string, int64_t>> getManifestBytes(std::string manifestDirectory);

private:
	const UID debugID;
	// Global Statistic Input to RocksDB DB instance
	std::shared_ptr<rocksdb::Statistics> stats;
	// Statistic Output from RocksDB
	std::vector<std::tuple<const char*, uint32_t, uint64_t>> tickerStats;
	std::vector<std::pair<const char*, std::string>> intPropertyStats;
	// Iterator Pool Stats
	std::unordered_map<std::string, uint64_t> readIteratorPoolStats;
	// PerfContext
	std::vector<std::tuple<const char*, int, std::vector<uint64_t>>> perfContextMetrics;
	// Readers Histogram
	std::vector<Reference<Histogram>> readRangeLatencyHistograms;
	std::vector<Reference<Histogram>> readValueLatencyHistograms;
	std::vector<Reference<Histogram>> readPrefixLatencyHistograms;
	std::vector<Reference<Histogram>> readRangeActionHistograms;
	std::vector<Reference<Histogram>> readValueActionHistograms;
	std::vector<Reference<Histogram>> readPrefixActionHistograms;
	std::vector<Reference<Histogram>> readRangeQueueWaitHistograms;
	std::vector<Reference<Histogram>> readValueQueueWaitHistograms;
	std::vector<Reference<Histogram>> readPrefixQueueWaitHistograms;
	std::vector<Reference<Histogram>> readRangeNewIteratorHistograms; // Zhe: haven't used?
	std::vector<Reference<Histogram>> readValueGetHistograms;
	std::vector<Reference<Histogram>> readPrefixGetHistograms;
	// Writer Histogram
	Reference<Histogram> commitLatencyHistogram;
	Reference<Histogram> commitActionHistogram;
	Reference<Histogram> commitQueueWaitHistogram;
	Reference<Histogram> writeHistogram;
	Reference<Histogram> deleteCompactRangeHistogram;

	uint64_t getRocksdbPerfcontextMetric(int metric);
};

std::vector<std::pair<std::string, int64_t>> RocksDBMetrics::getManifestBytes(std::string manifestDirectory) {
	std::vector<std::pair<std::string, int64_t>> res;
	std::vector<std::string> returnFiles = platform::listFiles(manifestDirectory, "");
	for (const auto& fileEntry : returnFiles) {
		if (fileEntry.find(manifestFilePrefix) != std::string::npos) {
			int64_t manifestSize = fileSize(manifestDirectory + "/" + fileEntry);
			res.push_back(std::make_pair(fileEntry, manifestSize));
		}
	}
	return res;
}

// We have 4 readers and 1 writer. Following input index denotes the
// id assigned to the reader thread when creating it
Reference<Histogram> RocksDBMetrics::getReadRangeLatencyHistogram(int index) {
	return readRangeLatencyHistograms[index];
}
Reference<Histogram> RocksDBMetrics::getReadValueLatencyHistogram(int index) {
	return readValueLatencyHistograms[index];
}
Reference<Histogram> RocksDBMetrics::getReadPrefixLatencyHistogram(int index) {
	return readPrefixLatencyHistograms[index];
}
Reference<Histogram> RocksDBMetrics::getReadRangeActionHistogram(int index) {
	return readRangeActionHistograms[index];
}
Reference<Histogram> RocksDBMetrics::getReadValueActionHistogram(int index) {
	return readValueActionHistograms[index];
}
Reference<Histogram> RocksDBMetrics::getReadPrefixActionHistogram(int index) {
	return readPrefixActionHistograms[index];
}
Reference<Histogram> RocksDBMetrics::getReadRangeQueueWaitHistogram(int index) {
	return readRangeQueueWaitHistograms[index];
}
Reference<Histogram> RocksDBMetrics::getReadValueQueueWaitHistogram(int index) {
	return readValueQueueWaitHistograms[index];
}
Reference<Histogram> RocksDBMetrics::getReadPrefixQueueWaitHistogram(int index) {
	return readPrefixQueueWaitHistograms[index];
}
Reference<Histogram> RocksDBMetrics::getReadRangeNewIteratorHistogram(int index) {
	return readRangeNewIteratorHistograms[index];
}
Reference<Histogram> RocksDBMetrics::getReadValueGetHistogram(int index) {
	return readValueGetHistograms[index];
}
Reference<Histogram> RocksDBMetrics::getReadPrefixGetHistogram(int index) {
	return readPrefixGetHistograms[index];
}
Reference<Histogram> RocksDBMetrics::getCommitLatencyHistogram() {
	return commitLatencyHistogram;
}
Reference<Histogram> RocksDBMetrics::getCommitActionHistogram() {
	return commitActionHistogram;
}
Reference<Histogram> RocksDBMetrics::getCommitQueueWaitHistogram() {
	return commitQueueWaitHistogram;
}
Reference<Histogram> RocksDBMetrics::getWriteHistogram() {
	return writeHistogram;
}
Reference<Histogram> RocksDBMetrics::getDeleteCompactRangeHistogram() {
	return deleteCompactRangeHistogram;
}

RocksDBMetrics::RocksDBMetrics(UID debugID, std::shared_ptr<rocksdb::Statistics> stats)
  : debugID(debugID), stats(stats) {
	tickerStats = {
		{ "StallMicros", rocksdb::STALL_MICROS, 0 },
		{ "BytesRead", rocksdb::BYTES_READ, 0 },
		{ "IterBytesRead", rocksdb::ITER_BYTES_READ, 0 },
		{ "BytesWritten", rocksdb::BYTES_WRITTEN, 0 },
		{ "BlockCacheMisses", rocksdb::BLOCK_CACHE_MISS, 0 },
		{ "BlockCacheHits", rocksdb::BLOCK_CACHE_HIT, 0 },
		{ "BloomFilterUseful", rocksdb::BLOOM_FILTER_USEFUL, 0 },
		{ "BloomFilterFullPositive", rocksdb::BLOOM_FILTER_FULL_POSITIVE, 0 },
		{ "BloomFilterTruePositive", rocksdb::BLOOM_FILTER_FULL_TRUE_POSITIVE, 0 },
		// Deprecated in RocksDB 8.0
		// { "BloomFilterMicros", rocksdb::BLOOM_FILTER_MICROS, 0 },
		{ "MemtableHit", rocksdb::MEMTABLE_HIT, 0 },
		{ "MemtableMiss", rocksdb::MEMTABLE_MISS, 0 },
		{ "GetHitL0", rocksdb::GET_HIT_L0, 0 },
		{ "GetHitL1", rocksdb::GET_HIT_L1, 0 },
		{ "GetHitL2AndUp", rocksdb::GET_HIT_L2_AND_UP, 0 },
		{ "CountKeysWritten", rocksdb::NUMBER_KEYS_WRITTEN, 0 },
		{ "CountKeysRead", rocksdb::NUMBER_KEYS_READ, 0 },
		{ "CountDBSeek", rocksdb::NUMBER_DB_SEEK, 0 },
		{ "CountDBNext", rocksdb::NUMBER_DB_NEXT, 0 },
		{ "CountDBPrev", rocksdb::NUMBER_DB_PREV, 0 },
		{ "BloomFilterPrefixChecked", rocksdb::BLOOM_FILTER_PREFIX_CHECKED, 0 },
		{ "BloomFilterPrefixUseful", rocksdb::BLOOM_FILTER_PREFIX_USEFUL, 0 },
		// Deprecated in RocksDB 8.0
		// { "BlockCacheCompressedMiss", rocksdb::BLOCK_CACHE_COMPRESSED_MISS, 0 },
		// { "BlockCacheCompressedHit", rocksdb::BLOCK_CACHE_COMPRESSED_HIT, 0 },
		{ "CountWalFileSyncs", rocksdb::WAL_FILE_SYNCED, 0 },
		{ "CountWalFileBytes", rocksdb::WAL_FILE_BYTES, 0 },
		{ "CompactReadBytes", rocksdb::COMPACT_READ_BYTES, 0 },
		{ "CompactWriteBytes", rocksdb::COMPACT_WRITE_BYTES, 0 },
		{ "FlushWriteBytes", rocksdb::FLUSH_WRITE_BYTES, 0 },
		{ "CountBlocksCompressed", rocksdb::NUMBER_BLOCK_COMPRESSED, 0 },
		{ "CountBlocksDecompressed", rocksdb::NUMBER_BLOCK_DECOMPRESSED, 0 },
		{ "RowCacheHit", rocksdb::ROW_CACHE_HIT, 0 },
		{ "RowCacheMiss", rocksdb::ROW_CACHE_MISS, 0 },
		{ "CountIterSkippedKeys", rocksdb::NUMBER_ITER_SKIP, 0 },

	};

	intPropertyStats = {
		{ "NumImmutableMemtables", rocksdb::DB::Properties::kNumImmutableMemTable },
		{ "NumImmutableMemtablesFlushed", rocksdb::DB::Properties::kNumImmutableMemTableFlushed },
		{ "IsMemtableFlushPending", rocksdb::DB::Properties::kMemTableFlushPending },
		{ "NumRunningFlushes", rocksdb::DB::Properties::kNumRunningFlushes },
		{ "IsCompactionPending", rocksdb::DB::Properties::kCompactionPending },
		{ "NumRunningCompactions", rocksdb::DB::Properties::kNumRunningCompactions },
		{ "CumulativeBackgroundErrors", rocksdb::DB::Properties::kBackgroundErrors },
		{ "CurrentSizeActiveMemtable", rocksdb::DB::Properties::kCurSizeActiveMemTable },
		{ "AllMemtablesBytes", rocksdb::DB::Properties::kCurSizeAllMemTables },
		{ "ActiveMemtableBytes", rocksdb::DB::Properties::kSizeAllMemTables },
		{ "CountEntriesActiveMemtable", rocksdb::DB::Properties::kNumEntriesActiveMemTable },
		{ "CountEntriesImmutMemtables", rocksdb::DB::Properties::kNumEntriesImmMemTables },
		{ "CountDeletesActiveMemtable", rocksdb::DB::Properties::kNumDeletesActiveMemTable },
		{ "CountDeletesImmutMemtables", rocksdb::DB::Properties::kNumDeletesImmMemTables },
		{ "EstimatedCountKeys", rocksdb::DB::Properties::kEstimateNumKeys },
		{ "EstimateSstReaderBytes", rocksdb::DB::Properties::kEstimateTableReadersMem },
		{ "CountActiveSnapshots", rocksdb::DB::Properties::kNumSnapshots },
		{ "OldestSnapshotTime", rocksdb::DB::Properties::kOldestSnapshotTime },
		{ "CountLiveVersions", rocksdb::DB::Properties::kNumLiveVersions },
		{ "EstimateLiveDataSize", rocksdb::DB::Properties::kEstimateLiveDataSize },
		{ "BaseLevel", rocksdb::DB::Properties::kBaseLevel },
		{ "EstPendCompactBytes", rocksdb::DB::Properties::kEstimatePendingCompactionBytes },
		{ "BlockCacheUsage", rocksdb::DB::Properties::kBlockCacheUsage },
		{ "BlockCachePinnedUsage", rocksdb::DB::Properties::kBlockCachePinnedUsage },
		{ "LiveSstFilesSize", rocksdb::DB::Properties::kLiveSstFilesSize },
	};

	perfContextMetrics = {
		{ "UserKeyComparisonCount", rocksdb_user_key_comparison_count, {} },
		{ "BlockCacheHitCount", rocksdb_block_cache_hit_count, {} },
		{ "BlockReadCount", rocksdb_block_read_count, {} },
		{ "BlockReadByte", rocksdb_block_read_byte, {} },
		{ "BlockReadTime", rocksdb_block_read_time, {} },
		{ "BlockChecksumTime", rocksdb_block_checksum_time, {} },
		{ "BlockDecompressTime", rocksdb_block_decompress_time, {} },
		{ "GetReadBytes", rocksdb_get_read_bytes, {} },
		{ "MultigetReadBytes", rocksdb_multiget_read_bytes, {} },
		{ "IterReadBytes", rocksdb_iter_read_bytes, {} },
		{ "InternalKeySkippedCount", rocksdb_internal_key_skipped_count, {} },
		{ "InternalDeleteSkippedCount", rocksdb_internal_delete_skipped_count, {} },
		{ "InternalRecentSkippedCount", rocksdb_internal_recent_skipped_count, {} },
		{ "InternalMergeCount", rocksdb_internal_merge_count, {} },
		{ "GetSnapshotTime", rocksdb_get_snapshot_time, {} },
		{ "GetFromMemtableTime", rocksdb_get_from_memtable_time, {} },
		{ "GetFromMemtableCount", rocksdb_get_from_memtable_count, {} },
		{ "GetPostProcessTime", rocksdb_get_post_process_time, {} },
		{ "GetFromOutputFilesTime", rocksdb_get_from_output_files_time, {} },
		{ "SeekOnMemtableTime", rocksdb_seek_on_memtable_time, {} },
		{ "SeekOnMemtableCount", rocksdb_seek_on_memtable_count, {} },
		{ "NextOnMemtableCount", rocksdb_next_on_memtable_count, {} },
		{ "PrevOnMemtableCount", rocksdb_prev_on_memtable_count, {} },
		{ "SeekChildSeekTime", rocksdb_seek_child_seek_time, {} },
		{ "SeekChildSeekCount", rocksdb_seek_child_seek_count, {} },
		{ "SeekMinHeapTime", rocksdb_seek_min_heap_time, {} },
		{ "SeekMaxHeapTime", rocksdb_seek_max_heap_time, {} },
		{ "SeekInternalSeekTime", rocksdb_seek_internal_seek_time, {} },
		{ "FindNextUserEntryTime", rocksdb_find_next_user_entry_time, {} },
		{ "WriteWalTime", rocksdb_write_wal_time, {} },
		{ "WriteMemtableTime", rocksdb_write_memtable_time, {} },
		{ "WriteDelayTime", rocksdb_write_delay_time, {} },
		{ "WritePreAndPostProcessTime", rocksdb_write_pre_and_post_process_time, {} },
		{ "DbMutexLockNanos", rocksdb_db_mutex_lock_nanos, {} },
		{ "DbConditionWaitNanos", rocksdb_db_condition_wait_nanos, {} },
		{ "MergeOperatorTimeNanos", rocksdb_merge_operator_time_nanos, {} },
		{ "ReadIndexBlockNanos", rocksdb_read_index_block_nanos, {} },
		{ "ReadFilterBlockNanos", rocksdb_read_filter_block_nanos, {} },
		{ "NewTableBlockIterNanos", rocksdb_new_table_block_iter_nanos, {} },
		{ "NewTableIteratorNanos", rocksdb_new_table_iterator_nanos, {} },
		{ "BlockSeekNanos", rocksdb_block_seek_nanos, {} },
		{ "FindTableNanos", rocksdb_find_table_nanos, {} },
		{ "BloomMemtableHitCount", rocksdb_bloom_memtable_hit_count, {} },
		{ "BloomMemtableMissCount", rocksdb_bloom_memtable_miss_count, {} },
		{ "BloomSstHitCount", rocksdb_bloom_sst_hit_count, {} },
		{ "BloomSstMissCount", rocksdb_bloom_sst_miss_count, {} },
		{ "KeyLockWaitTime", rocksdb_key_lock_wait_time, {} },
		{ "KeyLockWaitCount", rocksdb_key_lock_wait_count, {} },
		{ "EnvNewSequentialFileNanos", rocksdb_env_new_sequential_file_nanos, {} },
		{ "EnvNewRandomAccessFileNanos", rocksdb_env_new_random_access_file_nanos, {} },
		{ "EnvNewWritableFileNanos", rocksdb_env_new_writable_file_nanos, {} },
		{ "EnvReuseWritableFileNanos", rocksdb_env_reuse_writable_file_nanos, {} },
		{ "EnvNewRandomRwFileNanos", rocksdb_env_new_random_rw_file_nanos, {} },
		{ "EnvNewDirectoryNanos", rocksdb_env_new_directory_nanos, {} },
		{ "EnvFileExistsNanos", rocksdb_env_file_exists_nanos, {} },
		{ "EnvGetChildrenNanos", rocksdb_env_get_children_nanos, {} },
		{ "EnvGetChildrenFileAttributesNanos", rocksdb_env_get_children_file_attributes_nanos, {} },
		{ "EnvDeleteFileNanos", rocksdb_env_delete_file_nanos, {} },
		{ "EnvCreateDirNanos", rocksdb_env_create_dir_nanos, {} },
		{ "EnvCreateDirIfMissingNanos", rocksdb_env_create_dir_if_missing_nanos, {} },
		{ "EnvDeleteDirNanos", rocksdb_env_delete_dir_nanos, {} },
		{ "EnvGetFileSizeNanos", rocksdb_env_get_file_size_nanos, {} },
		{ "EnvGetFileModificationTimeNanos", rocksdb_env_get_file_modification_time_nanos, {} },
		{ "EnvRenameFileNanos", rocksdb_env_rename_file_nanos, {} },
		{ "EnvLinkFileNanos", rocksdb_env_link_file_nanos, {} },
		{ "EnvLockFileNanos", rocksdb_env_lock_file_nanos, {} },
		{ "EnvUnlockFileNanos", rocksdb_env_unlock_file_nanos, {} },
		{ "EnvNewLoggerNanos", rocksdb_env_new_logger_nanos, {} },
	};
	for (auto& [name, metric, vals] : perfContextMetrics) { // readers, then writer
		for (int i = 0; i < SERVER_KNOBS->ROCKSDB_READ_PARALLELISM; i++) {
			vals.push_back(0); // add reader
		}
		vals.push_back(0); // add writer
	}
	for (int i = 0; i < SERVER_KNOBS->ROCKSDB_READ_PARALLELISM; i++) {
		readRangeLatencyHistograms.push_back(Histogram::getHistogram(
		    ROCKSDBSTORAGE_HISTOGRAM_GROUP, ROCKSDB_READRANGE_LATENCY_HISTOGRAM, Histogram::Unit::milliseconds));
		readValueLatencyHistograms.push_back(Histogram::getHistogram(
		    ROCKSDBSTORAGE_HISTOGRAM_GROUP, ROCKSDB_READVALUE_LATENCY_HISTOGRAM, Histogram::Unit::milliseconds));
		readPrefixLatencyHistograms.push_back(Histogram::getHistogram(
		    ROCKSDBSTORAGE_HISTOGRAM_GROUP, ROCKSDB_READPREFIX_LATENCY_HISTOGRAM, Histogram::Unit::milliseconds));
		readRangeActionHistograms.push_back(Histogram::getHistogram(
		    ROCKSDBSTORAGE_HISTOGRAM_GROUP, ROCKSDB_READRANGE_ACTION_HISTOGRAM, Histogram::Unit::milliseconds));
		readValueActionHistograms.push_back(Histogram::getHistogram(
		    ROCKSDBSTORAGE_HISTOGRAM_GROUP, ROCKSDB_READVALUE_ACTION_HISTOGRAM, Histogram::Unit::milliseconds));
		readPrefixActionHistograms.push_back(Histogram::getHistogram(
		    ROCKSDBSTORAGE_HISTOGRAM_GROUP, ROCKSDB_READPREFIX_ACTION_HISTOGRAM, Histogram::Unit::milliseconds));
		readRangeQueueWaitHistograms.push_back(Histogram::getHistogram(
		    ROCKSDBSTORAGE_HISTOGRAM_GROUP, ROCKSDB_READRANGE_QUEUEWAIT_HISTOGRAM, Histogram::Unit::milliseconds));
		readValueQueueWaitHistograms.push_back(Histogram::getHistogram(
		    ROCKSDBSTORAGE_HISTOGRAM_GROUP, ROCKSDB_READVALUE_QUEUEWAIT_HISTOGRAM, Histogram::Unit::milliseconds));
		readPrefixQueueWaitHistograms.push_back(Histogram::getHistogram(
		    ROCKSDBSTORAGE_HISTOGRAM_GROUP, ROCKSDB_READPREFIX_QUEUEWAIT_HISTOGRAM, Histogram::Unit::milliseconds));
		readRangeNewIteratorHistograms.push_back(Histogram::getHistogram(
		    ROCKSDBSTORAGE_HISTOGRAM_GROUP, ROCKSDB_READRANGE_NEWITERATOR_HISTOGRAM, Histogram::Unit::milliseconds));
		readValueGetHistograms.push_back(Histogram::getHistogram(
		    ROCKSDBSTORAGE_HISTOGRAM_GROUP, ROCKSDB_READVALUE_GET_HISTOGRAM, Histogram::Unit::milliseconds));
		readPrefixGetHistograms.push_back(Histogram::getHistogram(
		    ROCKSDBSTORAGE_HISTOGRAM_GROUP, ROCKSDB_READPREFIX_GET_HISTOGRAM, Histogram::Unit::milliseconds));
	}
	commitLatencyHistogram = Histogram::getHistogram(
	    ROCKSDBSTORAGE_HISTOGRAM_GROUP, ROCKSDB_COMMIT_LATENCY_HISTOGRAM, Histogram::Unit::milliseconds);
	commitActionHistogram = Histogram::getHistogram(
	    ROCKSDBSTORAGE_HISTOGRAM_GROUP, ROCKSDB_COMMIT_ACTION_HISTOGRAM, Histogram::Unit::milliseconds);
	commitQueueWaitHistogram = Histogram::getHistogram(
	    ROCKSDBSTORAGE_HISTOGRAM_GROUP, ROCKSDB_COMMIT_QUEUEWAIT_HISTOGRAM, Histogram::Unit::milliseconds);
	writeHistogram =
	    Histogram::getHistogram(ROCKSDBSTORAGE_HISTOGRAM_GROUP, ROCKSDB_WRITE_HISTOGRAM, Histogram::Unit::milliseconds);
	deleteCompactRangeHistogram = Histogram::getHistogram(
	    ROCKSDBSTORAGE_HISTOGRAM_GROUP, ROCKSDB_DELETE_COMPACTRANGE_HISTOGRAM, Histogram::Unit::milliseconds);
}

void RocksDBMetrics::logStats(rocksdb::DB* db, std::string manifestDirectory) {
	TraceEvent e(SevInfo, "ShardedRocksDBMetrics", debugID);
	uint64_t stat;
	for (auto& [name, ticker, cumulation] : tickerStats) {
		stat = stats->getTickerCount(ticker);
		e.detail(name, stat - cumulation);
		cumulation = stat;
	}
	for (auto& [name, property] : intPropertyStats) {
		stat = 0;
		ASSERT(db->GetAggregatedIntProperty(property, &stat));
		e.detail(name, stat);
	}

	int64_t manifestBytesTotal = 0;
	auto manifests = getManifestBytes(manifestDirectory);
	int idx = 0;
	for (const auto& [fileName, fileBytes] : manifests) {
		e.detail(format("Manifest-%d", idx), format("%s-%lld", fileName.c_str(), fileBytes));
		manifestBytesTotal += fileBytes;
		idx++;
	}
	e.detail("ManifestBytes", manifestBytesTotal);

	std::string propValue = "";
	ASSERT(db->GetProperty(rocksdb::DB::Properties::kDBWriteStallStats, &propValue));
	TraceEvent(SevInfo, "DBWriteStallStats", debugID).detail("Stats", propValue);
}

void RocksDBMetrics::logMemUsage(rocksdb::DB* db) {
	TraceEvent e(SevInfo, "ShardedRocksDBMemMetrics", debugID);
	uint64_t stat;
	ASSERT(db != nullptr);
	ASSERT(db->GetAggregatedIntProperty(rocksdb::DB::Properties::kBlockCacheUsage, &stat));
	e.detail("BlockCacheUsage", stat);
	ASSERT(db->GetAggregatedIntProperty(rocksdb::DB::Properties::kEstimateTableReadersMem, &stat));
	e.detail("EstimateSstReaderBytes", stat);
	ASSERT(db->GetAggregatedIntProperty(rocksdb::DB::Properties::kCurSizeAllMemTables, &stat));
	e.detail("AllMemtablesBytes", stat);
	ASSERT(db->GetAggregatedIntProperty(rocksdb::DB::Properties::kBlockCachePinnedUsage, &stat));
	e.detail("BlockCachePinnedUsage", stat);
}

void RocksDBMetrics::resetPerfContext() {
	rocksdb::SetPerfLevel(rocksdb::PerfLevel::kEnableCount);
	rocksdb::get_perf_context()->Reset();
}

void RocksDBMetrics::collectPerfContext(int index) {
	for (auto& [name, metric, vals] : perfContextMetrics) {
		vals[index] = getRocksdbPerfcontextMetric(metric);
	}
}

void RocksDBMetrics::logPerfContext(bool ignoreZeroMetric) {
	TraceEvent e(SevInfo, "ShardedRocksDBPerfContextMetrics", debugID);
	e.setMaxEventLength(20000);
	for (auto& [name, metric, vals] : perfContextMetrics) {
		uint64_t s = 0;
		for (auto& v : vals) {
			s = s + v;
		}
		if (ignoreZeroMetric && s == 0)
			continue;
		e.detail(name, s);
	}
}

uint64_t RocksDBMetrics::getRocksdbPerfcontextMetric(int metric) {
	switch (metric) {
	case rocksdb_user_key_comparison_count:
		return rocksdb::get_perf_context()->user_key_comparison_count;
	case rocksdb_block_cache_hit_count:
		return rocksdb::get_perf_context()->block_cache_hit_count;
	case rocksdb_block_read_count:
		return rocksdb::get_perf_context()->block_read_count;
	case rocksdb_block_read_byte:
		return rocksdb::get_perf_context()->block_read_byte;
	case rocksdb_block_read_time:
		return rocksdb::get_perf_context()->block_read_time;
	case rocksdb_block_checksum_time:
		return rocksdb::get_perf_context()->block_checksum_time;
	case rocksdb_block_decompress_time:
		return rocksdb::get_perf_context()->block_decompress_time;
	case rocksdb_get_read_bytes:
		return rocksdb::get_perf_context()->get_read_bytes;
	case rocksdb_multiget_read_bytes:
		return rocksdb::get_perf_context()->multiget_read_bytes;
	case rocksdb_iter_read_bytes:
		return rocksdb::get_perf_context()->iter_read_bytes;
	case rocksdb_internal_key_skipped_count:
		return rocksdb::get_perf_context()->internal_key_skipped_count;
	case rocksdb_internal_delete_skipped_count:
		return rocksdb::get_perf_context()->internal_delete_skipped_count;
	case rocksdb_internal_recent_skipped_count:
		return rocksdb::get_perf_context()->internal_recent_skipped_count;
	case rocksdb_internal_merge_count:
		return rocksdb::get_perf_context()->internal_merge_count;
	case rocksdb_get_snapshot_time:
		return rocksdb::get_perf_context()->get_snapshot_time;
	case rocksdb_get_from_memtable_time:
		return rocksdb::get_perf_context()->get_from_memtable_time;
	case rocksdb_get_from_memtable_count:
		return rocksdb::get_perf_context()->get_from_memtable_count;
	case rocksdb_get_post_process_time:
		return rocksdb::get_perf_context()->get_post_process_time;
	case rocksdb_get_from_output_files_time:
		return rocksdb::get_perf_context()->get_from_output_files_time;
	case rocksdb_seek_on_memtable_time:
		return rocksdb::get_perf_context()->seek_on_memtable_time;
	case rocksdb_seek_on_memtable_count:
		return rocksdb::get_perf_context()->seek_on_memtable_count;
	case rocksdb_next_on_memtable_count:
		return rocksdb::get_perf_context()->next_on_memtable_count;
	case rocksdb_prev_on_memtable_count:
		return rocksdb::get_perf_context()->prev_on_memtable_count;
	case rocksdb_seek_child_seek_time:
		return rocksdb::get_perf_context()->seek_child_seek_time;
	case rocksdb_seek_child_seek_count:
		return rocksdb::get_perf_context()->seek_child_seek_count;
	case rocksdb_seek_min_heap_time:
		return rocksdb::get_perf_context()->seek_min_heap_time;
	case rocksdb_seek_max_heap_time:
		return rocksdb::get_perf_context()->seek_max_heap_time;
	case rocksdb_seek_internal_seek_time:
		return rocksdb::get_perf_context()->seek_internal_seek_time;
	case rocksdb_find_next_user_entry_time:
		return rocksdb::get_perf_context()->find_next_user_entry_time;
	case rocksdb_write_wal_time:
		return rocksdb::get_perf_context()->write_wal_time;
	case rocksdb_write_memtable_time:
		return rocksdb::get_perf_context()->write_memtable_time;
	case rocksdb_write_delay_time:
		return rocksdb::get_perf_context()->write_delay_time;
	case rocksdb_write_pre_and_post_process_time:
		return rocksdb::get_perf_context()->write_pre_and_post_process_time;
	case rocksdb_db_mutex_lock_nanos:
		return rocksdb::get_perf_context()->db_mutex_lock_nanos;
	case rocksdb_db_condition_wait_nanos:
		return rocksdb::get_perf_context()->db_condition_wait_nanos;
	case rocksdb_merge_operator_time_nanos:
		return rocksdb::get_perf_context()->merge_operator_time_nanos;
	case rocksdb_read_index_block_nanos:
		return rocksdb::get_perf_context()->read_index_block_nanos;
	case rocksdb_read_filter_block_nanos:
		return rocksdb::get_perf_context()->read_filter_block_nanos;
	case rocksdb_new_table_block_iter_nanos:
		return rocksdb::get_perf_context()->new_table_block_iter_nanos;
	case rocksdb_new_table_iterator_nanos:
		return rocksdb::get_perf_context()->new_table_iterator_nanos;
	case rocksdb_block_seek_nanos:
		return rocksdb::get_perf_context()->block_seek_nanos;
	case rocksdb_find_table_nanos:
		return rocksdb::get_perf_context()->find_table_nanos;
	case rocksdb_bloom_memtable_hit_count:
		return rocksdb::get_perf_context()->bloom_memtable_hit_count;
	case rocksdb_bloom_memtable_miss_count:
		return rocksdb::get_perf_context()->bloom_memtable_miss_count;
	case rocksdb_bloom_sst_hit_count:
		return rocksdb::get_perf_context()->bloom_sst_hit_count;
	case rocksdb_bloom_sst_miss_count:
		return rocksdb::get_perf_context()->bloom_sst_miss_count;
	case rocksdb_key_lock_wait_time:
		return rocksdb::get_perf_context()->key_lock_wait_time;
	case rocksdb_key_lock_wait_count:
		return rocksdb::get_perf_context()->key_lock_wait_count;
	case rocksdb_env_new_sequential_file_nanos:
		return rocksdb::get_perf_context()->env_new_sequential_file_nanos;
	case rocksdb_env_new_random_access_file_nanos:
		return rocksdb::get_perf_context()->env_new_random_access_file_nanos;
	case rocksdb_env_new_writable_file_nanos:
		return rocksdb::get_perf_context()->env_new_writable_file_nanos;
	case rocksdb_env_reuse_writable_file_nanos:
		return rocksdb::get_perf_context()->env_reuse_writable_file_nanos;
	case rocksdb_env_new_random_rw_file_nanos:
		return rocksdb::get_perf_context()->env_new_random_rw_file_nanos;
	case rocksdb_env_new_directory_nanos:
		return rocksdb::get_perf_context()->env_new_directory_nanos;
	case rocksdb_env_file_exists_nanos:
		return rocksdb::get_perf_context()->env_file_exists_nanos;
	case rocksdb_env_get_children_nanos:
		return rocksdb::get_perf_context()->env_get_children_nanos;
	case rocksdb_env_get_children_file_attributes_nanos:
		return rocksdb::get_perf_context()->env_get_children_file_attributes_nanos;
	case rocksdb_env_delete_file_nanos:
		return rocksdb::get_perf_context()->env_delete_file_nanos;
	case rocksdb_env_create_dir_nanos:
		return rocksdb::get_perf_context()->env_create_dir_nanos;
	case rocksdb_env_create_dir_if_missing_nanos:
		return rocksdb::get_perf_context()->env_create_dir_if_missing_nanos;
	case rocksdb_env_delete_dir_nanos:
		return rocksdb::get_perf_context()->env_delete_dir_nanos;
	case rocksdb_env_get_file_size_nanos:
		return rocksdb::get_perf_context()->env_get_file_size_nanos;
	case rocksdb_env_get_file_modification_time_nanos:
		return rocksdb::get_perf_context()->env_get_file_modification_time_nanos;
	case rocksdb_env_rename_file_nanos:
		return rocksdb::get_perf_context()->env_rename_file_nanos;
	case rocksdb_env_link_file_nanos:
		return rocksdb::get_perf_context()->env_link_file_nanos;
	case rocksdb_env_lock_file_nanos:
		return rocksdb::get_perf_context()->env_lock_file_nanos;
	case rocksdb_env_unlock_file_nanos:
		return rocksdb::get_perf_context()->env_unlock_file_nanos;
	case rocksdb_env_new_logger_nanos:
		return rocksdb::get_perf_context()->env_new_logger_nanos;
	default:
		break;
	}
	return 0;
}

ACTOR Future<Void> rocksDBAggregatedMetricsLogger(std::shared_ptr<ShardedRocksDBState> rState,
                                                  Future<Void> openFuture,
                                                  std::shared_ptr<RocksDBMetrics> rocksDBMetrics,
                                                  ShardManager* shardManager,
                                                  std::string manifestDirectory) {
	try {
		wait(openFuture);
		state rocksdb::DB* db = shardManager->getDb();
		loop {
			wait(delay(SERVER_KNOBS->ROCKSDB_METRICS_DELAY));
			if (rState->closing) {
				break;
			}
			rocksDBMetrics->logStats(db, manifestDirectory);
			rocksDBMetrics->logMemUsage(db);
			if (SERVER_KNOBS->ROCKSDB_PERFCONTEXT_SAMPLE_RATE != 0) {
				rocksDBMetrics->logPerfContext(true);
			}
		}
	} catch (Error& e) {
		if (e.code() != error_code_actor_cancelled) {
			TraceEvent(SevError, "ShardedRocksDBMetricsError").errorUnsuppressed(e);
		}
	}
	return Void();
}

struct ShardedRocksDBKeyValueStore : IKeyValueStore {
	using CF = rocksdb::ColumnFamilyHandle*;

	ACTOR static Future<Void> refreshReadIteratorPools(
	    std::shared_ptr<ShardedRocksDBState> rState,
	    Future<Void> readyToStart,
	    std::unordered_map<std::string, std::shared_ptr<PhysicalShard>>* physicalShards) {
		state Reference<Histogram> histogram = Histogram::getHistogram(
		    ROCKSDBSTORAGE_HISTOGRAM_GROUP, "TimeSpentRefreshIterators"_sr, Histogram::Unit::milliseconds);

		if (SERVER_KNOBS->ROCKSDB_READ_RANGE_REUSE_ITERATORS) {
			try {
				wait(readyToStart);
				loop {
					wait(delay(SERVER_KNOBS->ROCKSDB_READ_RANGE_ITERATOR_REFRESH_TIME));
					if (rState->closing) {
						break;
					}
					double startTime = timer_monotonic();
					for (auto& [_, shard] : *physicalShards) {
						if (shard->initialized()) {
							shard->refreshReadIteratorPool();
						}
					}
					histogram->sample(timer_monotonic() - startTime);
				}
			} catch (Error& e) {
				if (e.code() != error_code_actor_cancelled) {
					TraceEvent(SevError, "RefreshReadIteratorPoolError").errorUnsuppressed(e);
				}
			}
		}

		return Void();
	}

	ACTOR static Future<Void> refreshRocksDBBackgroundEventCounter(
	    std::shared_ptr<RocksDBEventListener> eventListener) {
		if (SERVER_KNOBS->LOGGING_ROCKSDB_BG_WORK_WHEN_IO_TIMEOUT ||
		    SERVER_KNOBS->LOGGING_ROCKSDB_BG_WORK_PROBABILITY > 0) {
			try {
				loop {
					wait(delay(SERVER_KNOBS->LOGGING_ROCKSDB_BG_WORK_PERIOD_SEC));
					eventListener->resetCounters();
				}
			} catch (Error& e) {
				if (e.code() != error_code_actor_cancelled) {
					TraceEvent(SevError, "RefreshRocksDBBackgroundEventCounter").errorUnsuppressed(e);
				}
			}
		}
		return Void();
	}

	ACTOR static Future<Void> doRestore(ShardedRocksDBKeyValueStore* self,
	                                    std::string shardId,
	                                    std::vector<KeyRange> ranges,
	                                    std::vector<CheckpointMetaData> checkpoints) {
		for (const KeyRange& range : ranges) {
			std::vector<DataShard*> shards = self->shardManager.getDataShardsByRange(range);
			if (!shards.empty()) {
				TraceEvent te(SevWarnAlways, "RestoreRangesNotEmpty", self->id);
				te.detail("Range", range);
				te.detail("RestoreShardID", shardId);
				for (int i = 0; i < shards.size(); ++i) {
					te.detail("DataShard-" + std::to_string(i), shards[i]->range);
				}
				te.log();
				throw failed_to_restore_checkpoint();
			}
		}
		for (const KeyRange& range : ranges) {
			self->shardManager.addRange(range, shardId);
		}
		const Severity sevDm = static_cast<Severity>(SERVER_KNOBS->PHYSICAL_SHARD_MOVE_LOG_SEVERITY);
		TraceEvent(sevDm, "ShardedRocksRestoreAddRange", self->id)
		    .detail("Ranges", describe(ranges))
		    .detail("ShardID", shardId)
		    .detail("Checkpoints", describe(checkpoints));
		PhysicalShard* ps = self->shardManager.getPhysicalShardForAllRanges(ranges);
		ASSERT(ps != nullptr);
		auto a = new Writer::RestoreAction(&self->shardManager, ps, self->path, shardId, ranges, checkpoints);
		auto res = a->done.getFuture();
		self->writeThread->post(a);

		try {
			wait(res);
		} catch (Error& e) {
			if (e.code() == error_code_actor_cancelled) {
				throw;
			}
			for (const KeyRange& range : ranges) {
				self->shardManager.removeRange(range);
			}
			throw;
		}

		return Void();
	}

<<<<<<< HEAD
=======
	struct CompactionWorker : IThreadPoolReceiver {
		const UID logId;
		explicit CompactionWorker(UID logId) : logId(logId) {}

		void init() override {}
		~CompactionWorker() override {}

		struct CompactShardsAction : TypedAction<CompactionWorker, CompactShardsAction> {
			std::vector<std::shared_ptr<PhysicalShard>> shards;
			std::shared_ptr<PhysicalShard> metadataShard;
			ThreadReturnPromise<Void> done;
			CompactShardsAction(std::vector<std::shared_ptr<PhysicalShard>> shards, PhysicalShard* metadataShard)
			  : shards(shards), metadataShard(metadataShard) {}
			double getTimeEstimate() const override { return SERVER_KNOBS->COMMIT_TIME_ESTIMATE; }
		};

		void action(CompactShardsAction& a) {
			auto start = now();
			ASSERT(a.metadataShard);
			auto db = a.metadataShard->db;
			int skipped = 0;
			for (auto& shard : a.shards) {
				if (shard->deletePending) {
					++skipped;
					continue;
				}
				std::string value;
				// TODO: Consider load last compaction time during shard init once rocksdb's start time is reduced.
				if (shard->lastCompactionTime <= 0.0) {
					auto s = db->Get(rocksdb::ReadOptions(),
					                 a.metadataShard->cf,
					                 compactionTimestampPrefix.toString() + shard->id,
					                 &value);
					if (s.ok()) {
						auto lastComapction = std::stod(value);
						if (start - lastComapction < SERVER_KNOBS->SHARDED_ROCKSDB_COMPACTION_PERIOD) {
							shard->lastCompactionTime = lastComapction;
							++skipped;
							continue;
						}
					} else if (!s.IsNotFound()) {
						TraceEvent(SevError, "ShardedRocksDBReadValueError", logId).detail("Description", s.ToString());
						a.done.sendError(internal_error());
						return;
					}
				}

				rocksdb::CompactRangeOptions compactOptions;
				// Force RocksDB to rewrite file to last level.
				compactOptions.bottommost_level_compaction = rocksdb::BottommostLevelCompaction::kForceOptimized;
				shard->db->CompactRange(compactOptions, shard->cf, /*begin=*/nullptr, /*end=*/nullptr);
				shard->db->Put(rocksdb::WriteOptions(),
				               a.metadataShard->cf,
				               compactionTimestampPrefix.toString() + shard->id,
				               std::to_string(start));
				shard->lastCompactionTime = start;
				TraceEvent("ManualCompaction", logId).detail("ShardId", shard->id);
			}

			TraceEvent("CompactionCompleted", logId)
			    .detail("NumShards", a.shards.size())
			    .detail("Skipped", skipped)
			    .detail("Duration", now() - start);
			a.done.send(Void());
		}
	};

>>>>>>> 3520bfba
	struct Writer : IThreadPoolReceiver {
		const UID logId;
		int threadIndex;
		std::unordered_map<uint32_t, rocksdb::ColumnFamilyHandle*>* columnFamilyMap;
		std::shared_ptr<RocksDBMetrics> rocksDBMetrics;
		double sampleStartTime;

		explicit Writer(UID logId,
		                int threadIndex,
		                std::unordered_map<uint32_t, rocksdb::ColumnFamilyHandle*>* columnFamilyMap,
		                std::shared_ptr<RocksDBMetrics> rocksDBMetrics)
		  : logId(logId), threadIndex(threadIndex), columnFamilyMap(columnFamilyMap), rocksDBMetrics(rocksDBMetrics),
		    sampleStartTime(now()) {}

		~Writer() override {}

		void init() override {}

		void sample() {
			if (SERVER_KNOBS->ROCKSDB_METRICS_SAMPLE_INTERVAL > 0 &&
			    now() - sampleStartTime >= SERVER_KNOBS->ROCKSDB_METRICS_SAMPLE_INTERVAL) {
				rocksDBMetrics->collectPerfContext(threadIndex);
				rocksDBMetrics->resetPerfContext();
				sampleStartTime = now();
			}
		}

		struct OpenAction : TypedAction<Writer, OpenAction> {
			ShardManager* shardManager;
			ThreadReturnPromise<Void> done;
			Optional<Future<Void>>& metrics;
			const FlowLock* readLock;
			const FlowLock* fetchLock;

			OpenAction(ShardManager* shardManager,
			           Optional<Future<Void>>& metrics,
			           const FlowLock* readLock,
			           const FlowLock* fetchLock)
			  : shardManager(shardManager), metrics(metrics), readLock(readLock), fetchLock(fetchLock) {}

			double getTimeEstimate() const override { return SERVER_KNOBS->COMMIT_TIME_ESTIMATE; }
		};

		void action(OpenAction& a) {
			auto status = a.shardManager->init();

			if (!status.ok()) {
				logRocksDBError(status, "Open");
				a.done.sendError(statusToError(status));
				return;
			}

			TraceEvent(SevInfo, "ShardedRocksDB").detail("Method", "Open");
			a.done.send(Void());
		}

		struct AddShardAction : TypedAction<Writer, AddShardAction> {
			PhysicalShard* shard;
			ThreadReturnPromise<Void> done;

			AddShardAction(PhysicalShard* shard) : shard(shard) { ASSERT(shard); }
			double getTimeEstimate() const override { return SERVER_KNOBS->COMMIT_TIME_ESTIMATE; }
		};

		void action(AddShardAction& a) {
			auto s = a.shard->init();
			if (!s.ok()) {
				TraceEvent(SevError, "AddShardError").detail("Status", s.ToString()).detail("ShardId", a.shard->id);
				a.done.sendError(statusToError(s));
				return;
			}
			ASSERT(a.shard->cf);
			(*columnFamilyMap)[a.shard->cf->GetID()] = a.shard->cf;
			a.done.send(Void());
		}

		struct RemoveShardAction : TypedAction<Writer, RemoveShardAction> {
			std::vector<std::shared_ptr<PhysicalShard>> shards;
			PhysicalShard* metadataShard;
			ThreadReturnPromise<Void> done;

			RemoveShardAction(std::vector<std::shared_ptr<PhysicalShard>>& shards, PhysicalShard* metadataShard)
			  : shards(shards), metadataShard(metadataShard) {}
			double getTimeEstimate() const override { return SERVER_KNOBS->COMMIT_TIME_ESTIMATE; }
		};

		void action(RemoveShardAction& a) {
			for (auto& shard : a.shards) {
				shard->deletePending = true;
				columnFamilyMap->erase(shard->cf->GetID());
				a.metadataShard->db->Delete(
				    rocksdb::WriteOptions(), a.metadataShard->cf, compactionTimestampPrefix.toString() + shard->id);
			}
			a.shards.clear();
			a.done.send(Void());
		}

		struct CommitAction : TypedAction<Writer, CommitAction> {
			rocksdb::DB* db;
			std::unique_ptr<rocksdb::WriteBatch> writeBatch;
			std::unique_ptr<std::set<PhysicalShard*>> dirtyShards;
			const std::unordered_map<uint32_t, rocksdb::ColumnFamilyHandle*>* columnFamilyMap;
			ThreadReturnPromise<Void> done;
			double startTime;
			bool getHistograms;
			bool logShardMemUsage;
			double getTimeEstimate() const override { return SERVER_KNOBS->COMMIT_TIME_ESTIMATE; }
			CommitAction(rocksdb::DB* db,
			             std::unique_ptr<rocksdb::WriteBatch> writeBatch,
			             std::unique_ptr<std::set<PhysicalShard*>> dirtyShards,
			             std::unordered_map<uint32_t, rocksdb::ColumnFamilyHandle*>* columnFamilyMap)
			  : db(db), writeBatch(std::move(writeBatch)), dirtyShards(std::move(dirtyShards)),
			    columnFamilyMap(columnFamilyMap) {
				if (deterministicRandom()->random01() < SERVER_KNOBS->ROCKSDB_HISTOGRAMS_SAMPLE_RATE) {
					getHistograms = true;
					startTime = timer_monotonic();
				} else {
					getHistograms = false;
				}
			}
		};

		struct DeleteVisitor : public rocksdb::WriteBatch::Handler {
			std::vector<std::pair<uint32_t, KeyRange>>* deletes;

			DeleteVisitor(std::vector<std::pair<uint32_t, KeyRange>>* deletes) : deletes(deletes) { ASSERT(deletes); }

			rocksdb::Status DeleteRangeCF(uint32_t column_family_id,
			                              const rocksdb::Slice& begin,
			                              const rocksdb::Slice& end) override {
				deletes->push_back(
				    std::make_pair(column_family_id, KeyRange(KeyRangeRef(toStringRef(begin), toStringRef(end)))));
				return rocksdb::Status::OK();
			}

			rocksdb::Status PutCF(uint32_t column_family_id,
			                      const rocksdb::Slice& key,
			                      const rocksdb::Slice& value) override {
				return rocksdb::Status::OK();
			}

			rocksdb::Status DeleteCF(uint32_t column_family_id, const rocksdb::Slice& key) override {
				return rocksdb::Status::OK();
			}

			rocksdb::Status SingleDeleteCF(uint32_t column_family_id, const rocksdb::Slice& key) override {
				return rocksdb::Status::OK();
			}

			rocksdb::Status MergeCF(uint32_t column_family_id,
			                        const rocksdb::Slice& key,
			                        const rocksdb::Slice& value) override {
				return rocksdb::Status::OK();
			}
		};

		rocksdb::Status doCommit(rocksdb::WriteBatch* batch,
		                         rocksdb::DB* db,
		                         std::vector<std::pair<uint32_t, KeyRange>>* deletes,
		                         bool sample) {
			if (SERVER_KNOBS->ROCKSDB_SUGGEST_COMPACT_CLEAR_RANGE) {
				DeleteVisitor dv(deletes);
				rocksdb::Status s = batch->Iterate(&dv);
				if (!s.ok()) {
					logRocksDBError(s, "CommitDeleteVisitor");
					return s;
				}

				// If there are any range deletes, we should have added them to be deleted.
				ASSERT(!deletes->empty() || !batch->HasDeleteRange());
			}

			rocksdb::WriteOptions options;
			options.sync = !SERVER_KNOBS->ROCKSDB_UNSAFE_AUTO_FSYNC;

			double writeBeginTime = sample ? timer_monotonic() : 0;
			rocksdb::Status s = db->Write(options, batch);
			if (sample) {
				rocksDBMetrics->getWriteHistogram()->sampleSeconds(timer_monotonic() - writeBeginTime);
			}
			if (!s.ok()) {
				logRocksDBError(s, "Commit");
				return s;
			}

			return s;
		}

		void action(CommitAction& a) {
			double commitBeginTime;
			if (a.getHistograms) {
				commitBeginTime = timer_monotonic();
				rocksDBMetrics->getCommitQueueWaitHistogram()->sampleSeconds(commitBeginTime - a.startTime);
			}
			std::vector<std::pair<uint32_t, KeyRange>> deletes;
			auto s = doCommit(a.writeBatch.get(), a.db, &deletes, a.getHistograms);
			if (!s.ok()) {
				TraceEvent(SevError, "CommitError").detail("Status", s.ToString());
				a.done.sendError(statusToError(s));
				return;
			}

			if (SERVER_KNOBS->ROCKSDB_READ_RANGE_REUSE_ITERATORS) {
				for (auto shard : *(a.dirtyShards)) {
					shard->readIterPool->update();
				}
			}

			if (SERVER_KNOBS->ROCKSDB_SUGGEST_COMPACT_CLEAR_RANGE) {
				for (const auto& [id, range] : deletes) {
					auto cf = columnFamilyMap->find(id);
					ASSERT(cf != columnFamilyMap->end());
					auto begin = toSlice(range.begin);
					auto end = toSlice(range.end);

					ASSERT(a.db->SuggestCompactRange(cf->second, &begin, &end).ok());
				}
			}

			// Check for number of range deletes in shards.
			// TODO: Disable this once RocksDB is upgraded to a version with range delete improvement.
			if (SERVER_KNOBS->ROCKSDB_CF_RANGE_DELETION_LIMIT > 0) {
				rocksdb::FlushOptions fOptions;
				fOptions.wait = SERVER_KNOBS->ROCKSDB_WAIT_ON_CF_FLUSH;
				fOptions.allow_write_stall = SERVER_KNOBS->ROCKSDB_ALLOW_WRITE_STALL_ON_FLUSH;

				for (auto shard : (*a.dirtyShards)) {
					if (shard->shouldFlush()) {
						TraceEvent("FlushCF")
						    .detail("PhysicalShardId", shard->id)
						    .detail("NumRangeDeletions", shard->numRangeDeletions);
						a.db->Flush(fOptions, shard->cf);
						shard->numRangeDeletions = 0;
					}
				}
			}

			if (a.getHistograms) {
				double currTime = timer_monotonic();
				rocksDBMetrics->getCommitActionHistogram()->sampleSeconds(currTime - commitBeginTime);
				rocksDBMetrics->getCommitLatencyHistogram()->sampleSeconds(currTime - a.startTime);
			}

			sample();

			a.done.send(Void());
		}

		struct CloseAction : TypedAction<Writer, CloseAction> {
			ShardManager* shardManager;
			ThreadReturnPromise<Void> done;
			bool deleteOnClose;
			CloseAction(ShardManager* shardManager, bool deleteOnClose)
			  : shardManager(shardManager), deleteOnClose(deleteOnClose) {}
			double getTimeEstimate() const override { return SERVER_KNOBS->COMMIT_TIME_ESTIMATE; }
		};

		void action(CloseAction& a) {
			if (a.deleteOnClose) {
				a.shardManager->destroyAllShards();
			} else {
				a.shardManager->closeAllShards();
			}
			TraceEvent(SevInfo, "ShardedRocksDB").detail("Method", "Close");
			a.done.send(Void());
		}

		struct CheckpointAction : TypedAction<Writer, CheckpointAction> {
			CheckpointAction(ShardManager* shardManager, const CheckpointRequest& request)
			  : shardManager(shardManager), request(request) {}

			double getTimeEstimate() const override { return SERVER_KNOBS->COMMIT_TIME_ESTIMATE; }

			ShardManager* shardManager;
			const CheckpointRequest request;
			ThreadReturnPromise<CheckpointMetaData> reply;
		};

		void action(CheckpointAction& a) {
			TraceEvent(SevInfo, "ShardedRocksCheckpointBegin", logId)
			    .detail("CheckpointID", a.request.checkpointID)
			    .detail("Version", a.request.version)
			    .detail("Ranges", describe(a.request.ranges))
			    .detail("Format", static_cast<int>(a.request.format))
			    .detail("CheckpointDir", a.request.checkpointDir);

			rocksdb::Status s;
			rocksdb::Checkpoint* checkpoint = nullptr;

			PhysicalShard* ps = a.shardManager->getPhysicalShardForAllRanges(a.request.ranges);
			if (ps == nullptr) {
				TraceEvent(SevInfo, "ShardedRocksCheckpointInvalidPhysicalShard", logId)
				    .detail("CheckpointID", a.request.checkpointID)
				    .detail("Version", a.request.version)
				    .detail("Ranges", describe(a.request.ranges))
				    .detail("Format", static_cast<int>(a.request.format))
				    .detail("CheckpointDir", a.request.checkpointDir);
				a.reply.sendError(failed_to_create_checkpoint());
				return;
			}

			TraceEvent(SevDebug, "ShardedRocksCheckpointCF", logId)
			    .detail("CFName", ps->cf->GetName())
			    .detail("CheckpointID", a.request.checkpointID)
			    .detail("Version", a.request.version)
			    .detail("Ranges", describe(a.request.ranges))
			    .detail("PhysicalShardRanges", describe(ps->getAllRanges()))
			    .detail("Format", static_cast<int>(a.request.format))
			    .detail("CheckpointDir", a.request.checkpointDir);

			rocksdb::PinnableSlice value;
			rocksdb::ReadOptions readOptions = getReadOptions();
			s = a.shardManager->getDb()->Get(
			    readOptions, a.shardManager->getSpecialKeysShard()->cf, toSlice(persistVersion), &value);

			if (!s.ok() && !s.IsNotFound()) {
				logRocksDBError(s, "ShardedRocksCheckpointReadPersistVersion");
				a.reply.sendError(failed_to_create_checkpoint());
				return;
			}

			const Version version = s.IsNotFound()
			                            ? latestVersion
			                            : BinaryReader::fromStringRef<Version>(toStringRef(value), Unversioned());

			TraceEvent(SevDebug, "ShardedRocksCheckpointVersion", logId)
			    .detail("CheckpointVersion", a.request.version)
			    .detail("PersistVersion", version);
			ASSERT(a.request.version == version || a.request.version == latestVersion);

			CheckpointMetaData res(a.request.ranges, version, a.request.format, a.request.checkpointID);
			s = rocksdb::Checkpoint::Create(a.shardManager->getDb(), &checkpoint);
			if (!s.ok()) {
				logRocksDBError(s, "CreateRocksDBCheckpoint");
				a.reply.sendError(failed_to_create_checkpoint());
				return;
			}

			const std::string& checkpointDir = abspath(a.request.checkpointDir);
			platform::eraseDirectoryRecursive(checkpointDir);
			if (a.request.format == DataMoveRocksCF) {
				rocksdb::ExportImportFilesMetaData* pMetadata = nullptr;
				s = checkpoint->ExportColumnFamily(ps->cf, checkpointDir, &pMetadata);
				if (!s.ok()) {
					logRocksDBError(s, "CheckpointExportColumnFamily");
					a.reply.sendError(failed_to_create_checkpoint());
					return;
				}

				populateMetaData(&res, pMetadata);
				rocksdb::ExportImportFilesMetaData metadata = *pMetadata;
				delete pMetadata;
				if (!metadata.files.empty() && SERVER_KNOBS->ROCKSDB_ENABLE_CHECKPOINT_VALIDATION) {
					rocksdb::ImportColumnFamilyOptions importOptions;
					importOptions.move_files = false;
					rocksdb::ColumnFamilyHandle* handle;
					const std::string cfName = deterministicRandom()->randomAlphaNumeric(8);
					s = a.shardManager->getDb()->CreateColumnFamilyWithImport(
					    getCFOptions(), cfName, importOptions, metadata, &handle);
					if (!s.ok()) {
						TraceEvent(SevError, "ShardedRocksCheckpointValidateImportError", logId)
						    .detail("Status", s.ToString())
						    .detail("CheckpointID", a.request.checkpointID)
						    .detail("Ranges", describe(a.request.ranges))
						    .detail("CheckDir", a.request.checkpointDir)
						    .detail("CheckpointVersion", a.request.version)
						    .detail("PersistVersion", version);
						a.reply.sendError(failed_to_create_checkpoint());
						return;
					}

					auto options = getReadOptions();
					rocksdb::Iterator* oriIter = a.shardManager->getDb()->NewIterator(options, ps->cf);
					rocksdb::Iterator* resIter = a.shardManager->getDb()->NewIterator(options, handle);
					oriIter->SeekToFirst();
					resIter->SeekToFirst();
					while (oriIter->Valid() && resIter->Valid()) {
						if (oriIter->key().compare(resIter->key()) != 0 ||
						    oriIter->value().compare(resIter->value()) != 0) {
							TraceEvent(SevError, "ShardedRocksCheckpointValidateError", logId)
							    .detail("KeyInDB", toStringRef(oriIter->key()))
							    .detail("ValueInDB", toStringRef(oriIter->value()))
							    .detail("KeyInCheckpoint", toStringRef(resIter->key()))
							    .detail("ValueInCheckpoint", toStringRef(resIter->value()));

							a.reply.sendError(failed_to_create_checkpoint());
							return;
						}
						oriIter->Next();
						resIter->Next();
					}
					if (oriIter->Valid() || resIter->Valid()) {
						a.reply.sendError(failed_to_create_checkpoint());
						return;
					}
					delete oriIter;
					delete resIter;

					s = a.shardManager->getDb()->DropColumnFamily(handle);
					if (!s.ok()) {
						logRocksDBError(s, "CheckpointDropColumnFamily");
						a.reply.sendError(failed_to_create_checkpoint());
						return;
					}
					s = a.shardManager->getDb()->DestroyColumnFamilyHandle(handle);
					if (!s.ok()) {
						logRocksDBError(s, "CheckpointDestroyColumnFamily");
						a.reply.sendError(failed_to_create_checkpoint());
						return;
					}
					TraceEvent(SevDebug, "ShardedRocksCheckpointValidateSuccess", logId)
					    .detail("CheckpointVersion", a.request.version)
					    .detail("PersistVersion", version);
				}
			} else {
				if (checkpoint != nullptr) {
					delete checkpoint;
				}
				a.reply.sendError(not_implemented());
				return;
			}

			res.setState(CheckpointMetaData::Complete);
			res.dir = a.request.checkpointDir;
			a.reply.send(res);

			if (checkpoint != nullptr) {
				delete checkpoint;
			}
			TraceEvent(SevInfo, "ShardedRocksCheckpointEnd", logId).detail("Checkpoint", res.toString());
		}

		struct RestoreAction : TypedAction<Writer, RestoreAction> {
			RestoreAction(ShardManager* shardManager,
			              PhysicalShard* ps,
			              const std::string& path,
			              const std::string& shardId,
			              const std::vector<KeyRange>& ranges,
			              const std::vector<CheckpointMetaData>& checkpoints)
			  : shardManager(shardManager), ps(ps), path(path), shardId(shardId), ranges(ranges),
			    checkpoints(checkpoints) {}

			double getTimeEstimate() const override { return SERVER_KNOBS->COMMIT_TIME_ESTIMATE; }

			ShardManager* shardManager;
			PhysicalShard* ps;
			const std::string path;
			const std::string shardId;
			std::vector<KeyRange> ranges;
			std::vector<CheckpointMetaData> checkpoints;
			ThreadReturnPromise<Void> done;
		};

		void action(RestoreAction& a) {
			TraceEvent(SevInfo, "ShardedRocksDBRestoreBegin", logId)
			    .detail("Path", a.path)
			    .detail("Checkpoints", describe(a.checkpoints));

			ASSERT(!a.checkpoints.empty());

			// PhysicalShard* ps = a.shardManager->getPhysicalShardForAllRanges(a.ranges);
			PhysicalShard* ps = a.ps;
			ASSERT(ps != nullptr);

			const CheckpointFormat format = a.checkpoints[0].getFormat();
			for (int i = 1; i < a.checkpoints.size(); ++i) {
				if (a.checkpoints[i].getFormat() != format) {
					throw invalid_checkpoint_format();
				}
			}

			rocksdb::Status status;
			rocksdb::WriteBatch writeBatch;
			rocksdb::WriteOptions options;
			options.sync = !SERVER_KNOBS->ROCKSDB_UNSAFE_AUTO_FSYNC;

			if (format == DataMoveRocksCF) {
				if (a.checkpoints.size() > 1) {
					TraceEvent(SevError, "ShardedRocksDBRestoreMultipleCFs", logId)
					    .detail("Path", a.path)
					    .detail("Checkpoints", describe(a.checkpoints));
					a.done.sendError(failed_to_restore_checkpoint());
					return;
				}
				CheckpointMetaData& checkpoint = a.checkpoints.front();
				std::sort(a.ranges.begin(), a.ranges.end(), KeyRangeRef::ArbitraryOrder());
				std::sort(checkpoint.ranges.begin(), checkpoint.ranges.end(), KeyRangeRef::ArbitraryOrder());
				if (a.ranges.empty() || checkpoint.ranges.empty() || a.ranges.size() > checkpoint.ranges.size() ||
				    a.ranges.front().begin != checkpoint.ranges.front().begin) {
					TraceEvent(SevError, "ShardedRocksDBRestoreFailed", logId)
					    .detail("Path", a.path)
					    .detail("Ranges", describe(a.ranges))
					    .detail("Checkpoints", describe(a.checkpoints));
					a.done.sendError(failed_to_restore_checkpoint());
					return;
				}

				for (int i = 0; i < a.ranges.size(); ++i) {
					if (a.ranges[i] != checkpoint.ranges[i] && i != a.ranges.size() - 1) {
						TraceEvent(SevError, "ShardedRocksDBRestoreFailed", logId)
						    .detail("Path", a.path)
						    .detail("Ranges", describe(a.ranges))
						    .detail("Checkpoints", describe(a.checkpoints));
						a.done.sendError(failed_to_restore_checkpoint());
						return;
					}
				}

				ASSERT(!ps->initialized());
				TraceEvent(SevDebug, "ShardedRocksRestoringCF", logId)
				    .detail("Path", a.path)
				    .detail("Checkpoints", describe(a.checkpoints))
				    .detail("RocksDBCF", getRocksCF(a.checkpoints[0]).toString());

				status = ps->restore(a.checkpoints[0]);

				if (!status.ok()) {
					a.done.sendError(failed_to_restore_checkpoint());
					return;
				} else {
					ASSERT(ps->initialized());
					(*columnFamilyMap)[ps->cf->GetID()] = ps->cf;
					TraceEvent(SevInfo, "RocksDBRestoreCFSuccess", logId)
					    .detail("Path", a.path)
					    .detail("ColumnFaminly", ps->cf->GetName())
					    .detail("Checkpoints", describe(a.checkpoints));

					// Remove the extra data.
					KeyRangeRef cRange(a.ranges.back().end, checkpoint.ranges.back().end);
					if (!cRange.empty()) {
						TraceEvent(SevInfo, "RocksDBRestoreCFRemoveExtraRange", logId)
						    .detail("Path", a.path)
						    .detail("Checkpoints", describe(a.checkpoints))
						    .detail("RestoreRanges", describe(a.ranges))
						    .detail("ClearExtraRange", cRange);
						writeBatch.DeleteRange(ps->cf, toSlice(cRange.begin), toSlice(cRange.end));
						status = a.shardManager->getDb()->Write(options, &writeBatch);
						if (!status.ok()) {
							logRocksDBError(status, "RestoreClearnExtraRanges");
							a.done.sendError(statusToError(status));
							return;
						}
					}
				}
			} else if (format == RocksDBKeyValues) {
				// Make sure the files are complete for the desired ranges.
				std::vector<KeyRange> fetchedRanges;
				std::vector<KeyRange> intendedRanges(a.ranges.begin(), a.ranges.end());
				std::vector<RocksDBCheckpointKeyValues> rkvs;
				for (const auto& checkpoint : a.checkpoints) {
					rkvs.push_back(getRocksKeyValuesCheckpoint(checkpoint));
					ASSERT(!rkvs.back().fetchedFiles.empty());
					for (const auto& file : rkvs.back().fetchedFiles) {
						fetchedRanges.push_back(file.range);
					}
				}
				// Verify that the collective fetchedRanges is the same as the collective intendedRanges.
				std::sort(fetchedRanges.begin(), fetchedRanges.end(), KeyRangeRef::ArbitraryOrder());
				std::sort(intendedRanges.begin(), intendedRanges.end(), KeyRangeRef::ArbitraryOrder());
				int i = 0, j = 0;
				while (i < fetchedRanges.size() && j < intendedRanges.size()) {
					if (fetchedRanges[i].begin != intendedRanges[j].begin) {
						break;
					} else if (fetchedRanges[i] == intendedRanges[j]) {
						++i;
						++j;
					} else if (fetchedRanges[i].contains(intendedRanges[j])) {
						fetchedRanges[i] = KeyRangeRef(intendedRanges[j].end, fetchedRanges[i].end);
						++j;
					} else if (intendedRanges[j].contains(fetchedRanges[i])) {
						intendedRanges[j] = KeyRangeRef(fetchedRanges[i].end, intendedRanges[j].end);
						++i;
					} else {
						break;
					}
				}
				if (i != fetchedRanges.size() || j != intendedRanges.size()) {
					TraceEvent(SevError, "ShardedRocksDBRestoreFailed", logId)
					    .detail("Reason", "RestoreFilesRangesMismatch")
					    .detail("Ranges", describe(a.ranges))
					    .setMaxFieldLength(1000)
					    .detail("FetchedFiles", describe(rkvs));
					a.done.sendError(failed_to_restore_checkpoint());
					return;
				}

				if (!ps->initialized()) {
					TraceEvent(SevDebug, "ShardedRocksRestoreInitPS", logId)
					    .detail("Path", a.path)
					    .detail("Checkpoints", describe(a.checkpoints))
					    .detail("PhysicalShard", ps->toString());
					status = ps->init();
					if (!status.ok()) {
						logRocksDBError(status, "RestoreInitPhysicalShard");
						a.done.sendError(statusToError(status));
						return;
					}
					(*columnFamilyMap)[ps->cf->GetID()] = ps->cf;
				}
				if (!status.ok()) {
					logRocksDBError(status, "RestoreInitPhysicalShard");
					a.done.sendError(statusToError(status));
					return;
				}

				for (const auto& checkpoint : a.checkpoints) {
					status = ps->restore(checkpoint);
					if (!status.ok()) {
						TraceEvent(SevWarnAlways, "ShardedRocksIngestFileError", logId)
						    .detail("Error", status.ToString())
						    .detail("Path", a.path)
						    .detail("Checkpoint", checkpoint.toString())
						    .detail("PhysicalShard", ps->toString());
						break;
					}
				}

				if (!status.ok()) {
					TraceEvent(SevWarnAlways, "ShardedRocksRestoreError", logId).detail("Status", status.ToString());
					for (const auto& range : a.ranges) {
						writeBatch.DeleteRange(ps->cf, toSlice(range.begin), toSlice(range.end));
					}
					TraceEvent(SevInfo, "ShardedRocksRevertRestore", logId)
					    .detail("Path", a.path)
					    .detail("Checkpoints", describe(a.checkpoints))
					    .detail("PhysicalShard", ps->toString())
					    .detail("RestoreRanges", describe(a.ranges));

					rocksdb::Status s = a.shardManager->getDb()->Write(options, &writeBatch);
					if (!s.ok()) {
						TraceEvent(SevError, "ShardedRocksRevertRestoreError", logId)
						    .detail("Error", s.ToString())
						    .detail("Path", a.path)
						    .detail("PhysicalShard", ps->toString())
						    .detail("RestoreRanges", describe(a.ranges));
					}
					a.done.sendError(failed_to_restore_checkpoint());
					return;
				}
			} else if (format == RocksDB) {
				a.done.sendError(not_implemented());
				return;
			}

			TraceEvent(SevInfo, "ShardedRocksDBRestoreEnd", logId)
			    .detail("Path", a.path)
			    .detail("Checkpoints", describe(a.checkpoints));
			a.done.send(Void());
		}
	};

	struct Reader : IThreadPoolReceiver {
		const UID logId;
		double readValueTimeout;
		double readValuePrefixTimeout;
		double readRangeTimeout;
		int threadIndex;
		std::shared_ptr<RocksDBMetrics> rocksDBMetrics;
		double sampleStartTime;

		explicit Reader(UID logId, int threadIndex, std::shared_ptr<RocksDBMetrics> rocksDBMetrics)
		  : logId(logId), threadIndex(threadIndex), rocksDBMetrics(rocksDBMetrics), sampleStartTime(now()) {
			readValueTimeout = SERVER_KNOBS->ROCKSDB_READ_VALUE_TIMEOUT;
			readValuePrefixTimeout = SERVER_KNOBS->ROCKSDB_READ_VALUE_PREFIX_TIMEOUT;
			readRangeTimeout = SERVER_KNOBS->ROCKSDB_READ_RANGE_TIMEOUT;
		}

		void init() override {}

		void sample() {
			if (SERVER_KNOBS->ROCKSDB_METRICS_SAMPLE_INTERVAL > 0 &&
			    now() - sampleStartTime >= SERVER_KNOBS->ROCKSDB_METRICS_SAMPLE_INTERVAL) {
				rocksDBMetrics->collectPerfContext(threadIndex);
				rocksDBMetrics->resetPerfContext();
				sampleStartTime = now();
			}
		}
		struct ReadValueAction : TypedAction<Reader, ReadValueAction> {
			Key key;
			PhysicalShard* shard;
			ReadType type;
			Optional<UID> debugID;
			double startTime;
			bool getHistograms;
			bool logShardMemUsage;
			ThreadReturnPromise<Optional<Value>> result;

			ReadValueAction(KeyRef key, PhysicalShard* shard, ReadType type, Optional<UID> debugID)
			  : key(key), shard(shard), type(type), debugID(debugID), startTime(timer_monotonic()),
			    getHistograms(
			        (deterministicRandom()->random01() < SERVER_KNOBS->ROCKSDB_HISTOGRAMS_SAMPLE_RATE) ? true : false) {
			}

			double getTimeEstimate() const override { return SERVER_KNOBS->READ_VALUE_TIME_ESTIMATE; }
		};

		void action(ReadValueAction& a) {
			double readBeginTime = timer_monotonic();
			if (a.getHistograms) {
				rocksDBMetrics->getReadValueQueueWaitHistogram(threadIndex)->sampleSeconds(readBeginTime - a.startTime);
			}
			Optional<TraceBatch> traceBatch;
			if (a.debugID.present()) {
				traceBatch = { TraceBatch{} };
				traceBatch.get().addEvent("GetValueDebug", a.debugID.get().first(), "Reader.Before");
			}
			if (shouldThrottle(a.type, a.key) && SERVER_KNOBS->ROCKSDB_SET_READ_TIMEOUT &&
			    readBeginTime - a.startTime > readValueTimeout) {
				TraceEvent(SevWarn, "ShardedRocksDBError")
				    .detail("Error", "Read value request timedout")
				    .detail("Method", "ReadValueAction")
				    .detail("Timeout value", readValueTimeout);
				if (SERVER_KNOBS->ROCKSDB_RETURN_OVERLOADED_ON_TIMEOUT) {
					a.result.sendError(server_overloaded());
				} else {
					a.result.sendError(key_value_store_deadline_exceeded());
				}
				return;
			}

			rocksdb::PinnableSlice value;
			auto options = getReadOptions();

			auto db = a.shard->db;
			if (shouldThrottle(a.type, a.key) && SERVER_KNOBS->ROCKSDB_SET_READ_TIMEOUT) {
				uint64_t deadlineMircos =
				    db->GetEnv()->NowMicros() + (readValueTimeout - (timer_monotonic() - a.startTime)) * 1000000;
				std::chrono::seconds deadlineSeconds(deadlineMircos / 1000000);
				options.deadline = std::chrono::duration_cast<std::chrono::microseconds>(deadlineSeconds);
			}
			double dbGetBeginTime = a.getHistograms ? timer_monotonic() : 0;
			auto s = db->Get(options, a.shard->cf, toSlice(a.key), &value);

			if (a.getHistograms) {
				rocksDBMetrics->getReadValueGetHistogram(threadIndex)
				    ->sampleSeconds(timer_monotonic() - dbGetBeginTime);
			}

			if (a.debugID.present()) {
				traceBatch.get().addEvent("GetValueDebug", a.debugID.get().first(), "Reader.After");
				traceBatch.get().dump();
			}
			if (s.ok()) {
				a.result.send(Value(toStringRef(value)));
			} else if (s.IsNotFound()) {
				a.result.send(Optional<Value>());
			} else {
				logRocksDBError(s, "ReadValue");
				a.result.sendError(statusToError(s));
			}

			if (a.getHistograms) {
				double currTime = timer_monotonic();
				rocksDBMetrics->getReadValueActionHistogram(threadIndex)->sampleSeconds(currTime - readBeginTime);
				rocksDBMetrics->getReadValueLatencyHistogram(threadIndex)->sampleSeconds(currTime - a.startTime);
			}

			sample();
		}

		struct ReadValuePrefixAction : TypedAction<Reader, ReadValuePrefixAction> {
			Key key;
			int maxLength;
			PhysicalShard* shard;
			ReadType type;
			Optional<UID> debugID;
			double startTime;
			bool getHistograms;
			bool logShardMemUsage;
			ThreadReturnPromise<Optional<Value>> result;

			ReadValuePrefixAction(Key key, int maxLength, PhysicalShard* shard, ReadType type, Optional<UID> debugID)
			  : key(key), maxLength(maxLength), shard(shard), type(type), debugID(debugID),
			    startTime(timer_monotonic()),
			    getHistograms((deterministicRandom()->random01() < SERVER_KNOBS->ROCKSDB_HISTOGRAMS_SAMPLE_RATE)
			                      ? true
			                      : false){};
			double getTimeEstimate() const override { return SERVER_KNOBS->READ_VALUE_TIME_ESTIMATE; }
		};

		void action(ReadValuePrefixAction& a) {
			double readBeginTime = timer_monotonic();
			if (a.getHistograms) {
				rocksDBMetrics->getReadPrefixQueueWaitHistogram(threadIndex)
				    ->sampleSeconds(readBeginTime - a.startTime);
			}
			Optional<TraceBatch> traceBatch;
			if (a.debugID.present()) {
				traceBatch = { TraceBatch{} };
				traceBatch.get().addEvent("GetValuePrefixDebug",
				                          a.debugID.get().first(),
				                          "Reader.Before"); //.detail("TaskID", g_network->getCurrentTask());
			}
			if (shouldThrottle(a.type, a.key) && SERVER_KNOBS->ROCKSDB_SET_READ_TIMEOUT &&
			    readBeginTime - a.startTime > readValuePrefixTimeout) {
				TraceEvent(SevWarn, "ShardedRocksDBError")
				    .detail("Error", "Read value prefix request timedout")
				    .detail("Method", "ReadValuePrefixAction")
				    .detail("Timeout value", readValuePrefixTimeout);

				if (SERVER_KNOBS->ROCKSDB_RETURN_OVERLOADED_ON_TIMEOUT) {
					a.result.sendError(server_overloaded());
				} else {
					a.result.sendError(key_value_store_deadline_exceeded());
				}
				return;
			}

			rocksdb::PinnableSlice value;
			auto options = getReadOptions();
			auto db = a.shard->db;
			if (shouldThrottle(a.type, a.key) && SERVER_KNOBS->ROCKSDB_SET_READ_TIMEOUT) {
				uint64_t deadlineMircos =
				    db->GetEnv()->NowMicros() + (readValuePrefixTimeout - (timer_monotonic() - a.startTime)) * 1000000;
				std::chrono::seconds deadlineSeconds(deadlineMircos / 1000000);
				options.deadline = std::chrono::duration_cast<std::chrono::microseconds>(deadlineSeconds);
			}

			double dbGetBeginTime = a.getHistograms ? timer_monotonic() : 0;
			auto s = db->Get(options, a.shard->cf, toSlice(a.key), &value);

			if (a.getHistograms) {
				rocksDBMetrics->getReadPrefixGetHistogram(threadIndex)
				    ->sampleSeconds(timer_monotonic() - dbGetBeginTime);
			}

			if (a.debugID.present()) {
				traceBatch.get().addEvent("GetValuePrefixDebug",
				                          a.debugID.get().first(),
				                          "Reader.After"); //.detail("TaskID", g_network->getCurrentTask());
				traceBatch.get().dump();
			}
			if (s.ok()) {
				a.result.send(Value(StringRef(reinterpret_cast<const uint8_t*>(value.data()),
				                              std::min(value.size(), size_t(a.maxLength)))));
			} else if (s.IsNotFound()) {
				a.result.send(Optional<Value>());
			} else {
				logRocksDBError(s, "ReadValuePrefix");
				a.result.sendError(statusToError(s));
			}
			if (a.getHistograms) {
				double currTime = timer_monotonic();
				rocksDBMetrics->getReadPrefixActionHistogram(threadIndex)->sampleSeconds(currTime - readBeginTime);
				rocksDBMetrics->getReadPrefixLatencyHistogram(threadIndex)->sampleSeconds(currTime - a.startTime);
			}

			sample();
		}

		struct ReadRangeAction : TypedAction<Reader, ReadRangeAction>, FastAllocated<ReadRangeAction> {
			KeyRange keys;
			std::vector<std::pair<PhysicalShard*, KeyRange>> shardRanges;
			int rowLimit, byteLimit;
			ReadType type;
			double startTime;
			bool getHistograms;
			bool logShardMemUsage;
			ThreadReturnPromise<RangeResult> result;
			ReadRangeAction(KeyRange keys, std::vector<DataShard*> shards, int rowLimit, int byteLimit, ReadType type)
			  : keys(keys), rowLimit(rowLimit), byteLimit(byteLimit), type(type), startTime(timer_monotonic()),
			    getHistograms(
			        (deterministicRandom()->random01() < SERVER_KNOBS->ROCKSDB_HISTOGRAMS_SAMPLE_RATE) ? true : false) {
				std::set<PhysicalShard*> usedShards;
				for (const DataShard* shard : shards) {
					ASSERT(shard);
					shardRanges.emplace_back(shard->physicalShard, keys & shard->range);
					usedShards.insert(shard->physicalShard);
				}
				if (usedShards.size() != shards.size()) {
					TraceEvent("ReadRangeMetrics")
					    .detail("NumPhysicalShards", usedShards.size())
					    .detail("NumDataShards", shards.size());
				}
			}
			double getTimeEstimate() const override { return SERVER_KNOBS->READ_RANGE_TIME_ESTIMATE; }
		};

		void action(ReadRangeAction& a) {
			double readBeginTime = timer_monotonic();
			if (a.getHistograms) {
				rocksDBMetrics->getReadRangeQueueWaitHistogram(threadIndex)->sampleSeconds(readBeginTime - a.startTime);
			}
			if (shouldThrottle(a.type, a.keys.begin) && SERVER_KNOBS->ROCKSDB_SET_READ_TIMEOUT &&
			    readBeginTime - a.startTime > readRangeTimeout) {
				TraceEvent(SevWarn, "ShardedRocksKVSReadTimeout")
				    .detail("Error", "Read range request timedout")
				    .detail("Method", "ReadRangeAction")
				    .detail("Timeout value", readRangeTimeout);

				if (SERVER_KNOBS->ROCKSDB_RETURN_OVERLOADED_ON_TIMEOUT) {
					a.result.sendError(server_overloaded());
				} else {
					a.result.sendError(key_value_store_deadline_exceeded());
				}
				return;
			}

			int rowLimit = a.rowLimit;
			int byteLimit = a.byteLimit;
			RangeResult result;

			if (rowLimit == 0 || byteLimit == 0) {
				a.result.send(result);
			}
			if (rowLimit < 0) {
				// Reverses the shard order so we could read range in reverse direction.
				std::reverse(a.shardRanges.begin(), a.shardRanges.end());
			}

			// TODO: consider multi-thread reads. It's possible to read multiple shards in parallel. However, the
			// number of rows to read needs to be calculated based on the previous read result. We may read more
			// than we expected when parallel read is used when the previous result is not available. It's unlikely
			// to get to performance improvement when the actual number of rows to read is very small.
			int accumulatedBytes = 0;
			int numShards = 0;
			for (auto& [shard, range] : a.shardRanges) {
				if (shard == nullptr || !shard->initialized()) {
					TraceEvent(SevWarn, "ShardedRocksReadRangeShardNotReady", logId)
					    .detail("Range", range)
					    .detail("Reason", shard == nullptr ? "Not Exist" : "Not Initialized");
					continue;
				}
				auto bytesRead = readRangeInDb(shard, range, rowLimit, byteLimit, &result);
				if (bytesRead < 0) {
					// Error reading an instance.
					a.result.sendError(internal_error());
					return;
				}
				byteLimit -= bytesRead;
				accumulatedBytes += bytesRead;
				++numShards;
				if (result.size() >= abs(a.rowLimit) || accumulatedBytes >= a.byteLimit) {
					break;
				}

				if (shouldThrottle(a.type, a.keys.begin) && SERVER_KNOBS->ROCKSDB_SET_READ_TIMEOUT &&
				    timer_monotonic() - a.startTime > readRangeTimeout) {
					TraceEvent(SevInfo, "ShardedRocksDBTimeout")
					    .detail("Action", "ReadRange")
					    .detail("ShardsRead", numShards)
					    .detail("BytesRead", accumulatedBytes);

					if (SERVER_KNOBS->ROCKSDB_RETURN_OVERLOADED_ON_TIMEOUT) {
						a.result.sendError(server_overloaded());
					} else {
						a.result.sendError(key_value_store_deadline_exceeded());
					}
					return;
				}
			}

			result.more =
			    (result.size() == a.rowLimit) || (result.size() == -a.rowLimit) || (accumulatedBytes >= a.byteLimit);
			a.result.send(result);
			if (a.getHistograms) {
				double currTime = timer_monotonic();
				rocksDBMetrics->getReadRangeActionHistogram(threadIndex)->sampleSeconds(currTime - readBeginTime);
				rocksDBMetrics->getReadRangeLatencyHistogram(threadIndex)->sampleSeconds(currTime - a.startTime);
				if (a.shardRanges.size() > 1) {
					TraceEvent(SevInfo, "ShardedRocksDB").detail("ReadRangeShards", a.shardRanges.size());
				}
			}

			sample();
		}
	};

	// Persist shard mappinng key range should not be in shardMap.
	explicit ShardedRocksDBKeyValueStore(const std::string& path, UID id)
	  : rState(std::make_shared<ShardedRocksDBState>()), path(path), id(id),
	    readSemaphore(SERVER_KNOBS->ROCKSDB_READ_QUEUE_SOFT_MAX),
	    fetchSemaphore(SERVER_KNOBS->ROCKSDB_FETCH_QUEUE_SOFT_MAX),
	    numReadWaiters(SERVER_KNOBS->ROCKSDB_READ_QUEUE_HARD_MAX - SERVER_KNOBS->ROCKSDB_READ_QUEUE_SOFT_MAX),
	    numFetchWaiters(SERVER_KNOBS->ROCKSDB_FETCH_QUEUE_HARD_MAX - SERVER_KNOBS->ROCKSDB_FETCH_QUEUE_SOFT_MAX),
	    errorListener(std::make_shared<RocksDBErrorListener>()),
	    eventListener(std::make_shared<RocksDBEventListener>(id)),
	    errorFuture(forwardError(errorListener->getFuture())), dbOptions(getOptions()),
	    shardManager(path, id, dbOptions, errorListener, eventListener, &counters),
	    rocksDBMetrics(std::make_shared<RocksDBMetrics>(id, dbOptions.statistics)) {
		// In simluation, run the reader/writer threads as Coro threads (i.e. in the network thread. The storage
		// engine is still multi-threaded as background compaction threads are still present. Reads/writes to disk
		// will also block the network thread in a way that would be unacceptable in production but is a necessary
		// evil here. When performing the reads in background threads in simulation, the event loop thinks there is
		// no work to do and advances time faster than 1 sec/sec. By the time the blocking read actually finishes,
		// simulation has advanced time by more than 5 seconds, so every read fails with a transaction_too_old
		// error. Doing blocking IO on the main thread solves this issue. There are almost certainly better fixes,
		// but my goal was to get a less invasive change merged first and work on a more realistic version if/when
		// we think that would provide substantially more confidence in the correctness.
		// TODO: Adapt the simulation framework to not advance time quickly when background reads/writes are
		// occurring.
		if (g_network->isSimulated()) {
			TraceEvent(SevDebug, "ShardedRocksDB").detail("Info", "Use Coro threads in simulation.");
			writeThread = CoroThreadPool::createThreadPool();
			compactionThread = CoroThreadPool::createThreadPool();
			readThreads = CoroThreadPool::createThreadPool();
		} else {
			writeThread = createGenericThreadPool(/*stackSize=*/0, SERVER_KNOBS->ROCKSDB_WRITER_THREAD_PRIORITY);
			compactionThread = createGenericThreadPool(0, SERVER_KNOBS->ROCKSDB_COMPACTION_THREAD_PRIORITY);
			readThreads = createGenericThreadPool(/*stackSize=*/0, SERVER_KNOBS->ROCKSDB_READER_THREAD_PRIORITY);
		}
		writeThread->addThread(new Writer(id, 0, shardManager.getColumnFamilyMap(), rocksDBMetrics), "fdb-rocksdb-wr");
		compactionThread->addThread(new CompactionWorker(id), "fdb-rocksdb-cw");
		TraceEvent("ShardedRocksDBReadThreads", id)
		    .detail("KnobRocksDBReadParallelism", SERVER_KNOBS->ROCKSDB_READ_PARALLELISM);
		for (unsigned i = 0; i < SERVER_KNOBS->ROCKSDB_READ_PARALLELISM; ++i) {
			readThreads->addThread(new Reader(id, i, rocksDBMetrics), "fdb-rocksdb-re");
		}
	}

	Future<Void> getError() const override { return errorFuture; }

	ACTOR static void doClose(ShardedRocksDBKeyValueStore* self, bool deleteOnClose) {
		self->rState->closing = true;
		// The metrics future retains a reference to the DB, so stop it before we delete it.
		self->metrics.reset();
		self->refreshHolder.cancel();
		self->refreshRocksDBBackgroundWorkHolder.cancel();
		self->cleanUpJob.cancel();
		self->counterLogger.cancel();

		try {
			wait(self->readThreads->stop());
		} catch (Error& e) {
			TraceEvent(SevError, "ShardedRocksCloseReadThreadError").errorUnsuppressed(e);
		}

		TraceEvent("CloseKeyValueStore").detail("DeleteKVS", deleteOnClose);
		auto a = new Writer::CloseAction(&self->shardManager, deleteOnClose);
		auto f = a->done.getFuture();
		self->writeThread->post(a);
		try {
			wait(f);
		} catch (Error& e) {
			TraceEvent(SevError, "ShardedRocksCloseActionError").errorUnsuppressed(e);
		}

		try {
			wait(self->writeThread->stop());
<<<<<<< HEAD
=======
			wait(self->compactionThread->stop());
>>>>>>> 3520bfba
		} catch (Error& e) {
			TraceEvent(SevError, "ShardedRocksCloseWriteThreadError").errorUnsuppressed(e);
		}

		if (deleteOnClose && directoryExists(self->path)) {
			TraceEvent(SevWarn, "DirectoryNotEmpty", self->id).detail("Path", self->path);
			platform::eraseDirectoryRecursive(self->path);
		}

		if (self->closePromise.canBeSet()) {
			self->closePromise.send(Void());
		}
		delete self;
	}

	Future<Void> onClosed() const override { return closePromise.getFuture(); }

	void dispose() override { doClose(this, true); }

	void close() override { doClose(this, false); }

	KeyValueStoreType getType() const override { return KeyValueStoreType(KeyValueStoreType::SSD_SHARDED_ROCKSDB); }

	bool shardAware() const override { return true; }

	Future<Void> init() override {
		if (openFuture.isValid()) {
			return openFuture;
			// Restore durable state if KVS is open. KVS will be re-initialized during rollback. To avoid the cost
			// of opening and closing multiple rocksdb instances, we reconcile the shard map using persist shard
			// mapping data.
		} else {
			auto a = std::make_unique<Writer::OpenAction>(&shardManager, metrics, &readSemaphore, &fetchSemaphore);
			openFuture = a->done.getFuture();
			this->metrics =
			    ShardManager::shardMetricsLogger(this->rState, openFuture, &shardManager) &&
			    rocksDBAggregatedMetricsLogger(this->rState, openFuture, rocksDBMetrics, &shardManager, this->path);
<<<<<<< HEAD
=======
			this->compactionJob = compactShards(this->rState, openFuture, &shardManager, compactionThread);
>>>>>>> 3520bfba
			this->refreshHolder = refreshReadIteratorPools(this->rState, openFuture, shardManager.getAllShards());
			this->refreshRocksDBBackgroundWorkHolder = refreshRocksDBBackgroundEventCounter(this->eventListener);
			this->cleanUpJob = emptyShardCleaner(this->rState, openFuture, &shardManager, writeThread);
			writeThread->post(a.release());
			counterLogger = counters.cc.traceCounters("RocksDBCounters", id, SERVER_KNOBS->ROCKSDB_METRICS_DELAY);
			return openFuture;
		}
	}

	Future<Void> addRange(KeyRangeRef range, std::string id) override {
		auto shard = shardManager.addRange(range, id);
		if (shard->initialized()) {
			return Void();
		}
		auto a = new Writer::AddShardAction(shard);
		Future<Void> res = a->done.getFuture();
		writeThread->post(a);
		return res;
	}

	void set(KeyValueRef kv, const Arena*) override {
		shardManager.put(kv.key, kv.value);
		if (SERVER_KNOBS->ROCKSDB_USE_POINT_DELETE_FOR_SYSTEM_KEYS && systemKeys.contains(kv.key)) {
			keysSet.insert(kv.key);
		}
	}

	void clear(KeyRangeRef range, const Arena*) override {
		if (range.singleKeyRange()) {
			shardManager.clear(range.begin);
			keysSet.erase(range.begin);
		} else {
			shardManager.clearRange(range, &keysSet);
		}
	}

	// Checks and waits for few seconds if rocskdb is overloaded.
	ACTOR Future<Void> checkRocksdbState(rocksdb::DB* db) {
		state uint64_t estPendCompactBytes;
		state int count = SERVER_KNOBS->ROCKSDB_CAN_COMMIT_DELAY_TIMES_ON_OVERLOAD;
		db->GetAggregatedIntProperty(rocksdb::DB::Properties::kEstimatePendingCompactionBytes, &estPendCompactBytes);
		while (count && estPendCompactBytes > SERVER_KNOBS->ROCKSDB_CAN_COMMIT_COMPACT_BYTES_LIMIT) {
			wait(delay(SERVER_KNOBS->ROCKSDB_CAN_COMMIT_DELAY_ON_OVERLOAD));
			count--;
			db->GetAggregatedIntProperty(rocksdb::DB::Properties::kEstimatePendingCompactionBytes,
			                             &estPendCompactBytes);
		}

		return Void();
	}

	Future<Void> canCommit() override { return checkRocksdbState(shardManager.getDb()); }

	Future<Void> commit(bool) override {
		auto a = new Writer::CommitAction(shardManager.getDb(),
		                                  shardManager.getWriteBatch(),
		                                  shardManager.getDirtyShards(),
		                                  shardManager.getColumnFamilyMap());
		keysSet.clear();
		auto res = a->done.getFuture();
		writeThread->post(a);
		return res;
	}

	void flushShard(std::string shardId) { return shardManager.flushShard(shardId); }

	void checkWaiters(const FlowLock& semaphore, int maxWaiters) {
		if (semaphore.waiters() > maxWaiters) {
			++counters.immediateThrottle;
			throw server_overloaded();
		}
	}

	// We don't throttle eager reads and reads to the FF keyspace because FDB struggles when those reads fail.
	// Thus far, they have been low enough volume to not cause an issue.
	static bool shouldThrottle(ReadType type, KeyRef key) {
		return type != ReadType::EAGER && !(key.startsWith(systemKeys.begin));
	}

	ACTOR template <class Action>
	static Future<Optional<Value>> read(Action* action, FlowLock* semaphore, IThreadPool* pool, Counter* counter) {
		state std::unique_ptr<Action> a(action);
		state Optional<Void> slot = wait(timeout(semaphore->take(), SERVER_KNOBS->ROCKSDB_READ_QUEUE_WAIT));
		if (!slot.present()) {
			++(*counter);
			throw server_overloaded();
		}

		state FlowLock::Releaser release(*semaphore);

		auto fut = a->result.getFuture();
		pool->post(a.release());
		Optional<Value> result = wait(fut);

		return result;
	}

	Future<Optional<Value>> readValue(KeyRef key, Optional<ReadOptions> options) override {
		auto* shard = shardManager.getDataShard(key);
		if (shard == nullptr || !shard->physicalShard->initialized()) {
			// TODO: read non-exist system key range should not cause an error.
			TraceEvent(SevWarn, "ShardedRocksDB", this->id)
			    .detail("Detail", "Read non-exist key range")
			    .detail("ReadKey", key);
			return Optional<Value>();
		}

		ReadType type = ReadType::NORMAL;
		Optional<UID> debugID;

		if (options.present()) {
			type = options.get().type;
			debugID = options.get().debugID;
		}

		if (!shouldThrottle(type, key)) {
			auto a = new Reader::ReadValueAction(key, shard->physicalShard, type, debugID);
			auto res = a->result.getFuture();
			readThreads->post(a);
			return res;
		}

		auto& semaphore = (type == ReadType::FETCH) ? fetchSemaphore : readSemaphore;
		int maxWaiters = (type == ReadType::FETCH) ? numFetchWaiters : numReadWaiters;

		checkWaiters(semaphore, maxWaiters);
		auto a = std::make_unique<Reader::ReadValueAction>(key, shard->physicalShard, type, debugID);
		return read(a.release(), &semaphore, readThreads.getPtr(), &counters.failedToAcquire);
	}

	Future<Optional<Value>> readValuePrefix(KeyRef key, int maxLength, Optional<ReadOptions> options) override {
		auto* shard = shardManager.getDataShard(key);
		if (shard == nullptr || !shard->physicalShard->initialized()) {
			// TODO: read non-exist system key range should not cause an error.
			TraceEvent(SevWarn, "ShardedRocksDB", this->id)
			    .detail("Detail", "Read non-exist key range")
			    .detail("ReadKey", key);
			return Optional<Value>();
		}

		ReadType type = ReadType::NORMAL;
		Optional<UID> debugID;

		if (options.present()) {
			type = options.get().type;
			debugID = options.get().debugID;
		}

		if (!shouldThrottle(type, key)) {
			auto a = new Reader::ReadValuePrefixAction(key, maxLength, shard->physicalShard, type, debugID);
			auto res = a->result.getFuture();
			readThreads->post(a);
			return res;
		}

		auto& semaphore = (type == ReadType::FETCH) ? fetchSemaphore : readSemaphore;
		int maxWaiters = (type == ReadType::FETCH) ? numFetchWaiters : numReadWaiters;

		checkWaiters(semaphore, maxWaiters);
		auto a = std::make_unique<Reader::ReadValuePrefixAction>(key, maxLength, shard->physicalShard, type, debugID);
		return read(a.release(), &semaphore, readThreads.getPtr(), &counters.failedToAcquire);
	}

	ACTOR static Future<Standalone<RangeResultRef>> read(Reader::ReadRangeAction* action,
	                                                     FlowLock* semaphore,
	                                                     IThreadPool* pool,
	                                                     Counter* counter) {
		state std::unique_ptr<Reader::ReadRangeAction> a(action);
		state Optional<Void> slot = wait(timeout(semaphore->take(), SERVER_KNOBS->ROCKSDB_READ_QUEUE_WAIT));
		if (!slot.present()) {
			++(*counter);
			throw server_overloaded();
		}

		state FlowLock::Releaser release(*semaphore);

		auto fut = a->result.getFuture();
		pool->post(a.release());
		Standalone<RangeResultRef> result = wait(fut);

		return result;
	}

	Future<RangeResult> readRange(KeyRangeRef keys,
	                              int rowLimit,
	                              int byteLimit,
	                              Optional<ReadOptions> options = Optional<ReadOptions>()) override {
		TraceEvent(SevVerbose, "ShardedRocksReadRangeBegin", this->id).detail("Range", keys);
		auto shards = shardManager.getDataShardsByRange(keys);

		ReadType type = ReadType::NORMAL;
		if (options.present()) {
			type = options.get().type;
		}

		if (!shouldThrottle(type, keys.begin)) {
			auto a = new Reader::ReadRangeAction(keys, shards, rowLimit, byteLimit, type);
			auto res = a->result.getFuture();
			readThreads->post(a);
			return res;
		}

		auto& semaphore = (type == ReadType::FETCH) ? fetchSemaphore : readSemaphore;
		int maxWaiters = (type == ReadType::FETCH) ? numFetchWaiters : numReadWaiters;
		checkWaiters(semaphore, maxWaiters);

		auto a = std::make_unique<Reader::ReadRangeAction>(keys, shards, rowLimit, byteLimit, type);
		return read(a.release(), &semaphore, readThreads.getPtr(), &counters.failedToAcquire);
	}

	ACTOR static Future<Void> compactShards(std::shared_ptr<ShardedRocksDBState> rState,
	                                        Future<Void> openFuture,
	                                        ShardManager* shardManager,
	                                        Reference<IThreadPool> thread) {
		try {
			wait(openFuture);
			state std::unordered_map<std::string, std::shared_ptr<PhysicalShard>>* physicalShards =
			    shardManager->getAllShards();
			loop {
				if (rState->closing) {
					break;
				}
				wait(delay(SERVER_KNOBS->SHARDED_ROCKSDB_COMPACTION_ACTOR_DELAY));
				int count = 0;
				double start = now();
				std::vector<std::shared_ptr<PhysicalShard>> shards;
				for (auto& [id, shard] : *physicalShards) {
					if (count > SERVER_KNOBS->SHARDED_ROCKSDB_COMPACTION_SHARD_LIMIT) {
						break;
					}
					if (!shard->initialized() || shard->deletePending) {
						continue;
					}
					if (shard->lastCompactionTime > 0.0 &&
					    start - shard->lastCompactionTime < SERVER_KNOBS->SHARDED_ROCKSDB_COMPACTION_PERIOD) {
						continue;
					}
					uint64_t liveDataSize = 0;
					ASSERT(shard->db->GetIntProperty(
					    shard->cf, rocksdb::DB::Properties::kEstimateLiveDataSize, &liveDataSize));

					rocksdb::ColumnFamilyMetaData cfMetadata;
					shard->db->GetColumnFamilyMetaData(shard->cf, &cfMetadata);
					if (cfMetadata.file_count <= 5) {
						continue;
					}
					if (liveDataSize / cfMetadata.file_count >= SERVER_KNOBS->SHARDED_ROCKSDB_AVERAGE_FILE_SIZE) {
						continue;
					}

					shards.push_back(shard);

					TraceEvent("CompactionScheduled")
					    .detail("ShardId", id)
					    .detail("NumFiles", cfMetadata.file_count)
					    .detail("ShardSize", liveDataSize);
					++count;
				}

				if (shards.size() > 0) {
					auto a = new CompactionWorker::CompactShardsAction(shards, shardManager->getMetaDataShard());
					auto res = a->done.getFuture();
					thread->post(a);
					wait(res);
				} else {
					TraceEvent("CompactionSkipped").detail("Reason", "NoCandidate");
				}
			}
		} catch (Error& e) {
			if (e.code() != error_code_actor_cancelled) {
				TraceEvent(SevError, "ShardedRocksDBCompactionActorError").errorUnsuppressed(e);
			}
		}
		return Void();
	}
	ACTOR static Future<Void> emptyShardCleaner(std::shared_ptr<ShardedRocksDBState> rState,
	                                            Future<Void> openFuture,
	                                            ShardManager* shardManager,
	                                            Reference<IThreadPool> writeThread) {
		state double cleanUpDelay = SERVER_KNOBS->ROCKSDB_PHYSICAL_SHARD_CLEAN_UP_DELAY;
		state double cleanUpPeriod = cleanUpDelay * 2;
		try {
			wait(openFuture);
			loop {
				wait(delay(cleanUpPeriod));
				if (rState->closing) {
					break;
				}
				auto shards = shardManager->getPendingDeletionShards(cleanUpDelay);
				if (shards.size() > 0) {
					auto a = new Writer::RemoveShardAction(shards, shardManager->getMetaDataShard());
					Future<Void> f = a->done.getFuture();
					writeThread->post(a);
					TraceEvent(SevInfo, "ShardedRocksDB").detail("DeleteEmptyShards", shards.size());
					wait(f);
				}
			}
		} catch (Error& e) {
			if (e.code() != error_code_actor_cancelled) {
				TraceEvent(SevError, "DeleteEmptyShardsError").errorUnsuppressed(e);
			}
		}
		return Void();
	}

	StorageBytes getStorageBytes() const override {
		uint64_t live = 0;
		ASSERT(shardManager.getDb()->GetAggregatedIntProperty(rocksdb::DB::Properties::kLiveSstFilesSize, &live));

		int64_t free;
		int64_t total;
		g_network->getDiskBytes(path, free, total);
		return StorageBytes(free, total, live, free);
	}

	Future<CheckpointMetaData> checkpoint(const CheckpointRequest& request) override {
		auto a = new Writer::CheckpointAction(&shardManager, request);

		auto res = a->reply.getFuture();
		writeThread->post(a);
		return res;
	}

	Future<Void> restore(const std::string& shardId,
	                     const std::vector<KeyRange>& ranges,
	                     const std::vector<CheckpointMetaData>& checkpoints) override {
		return doRestore(this, shardId, ranges, checkpoints);
	}

	std::vector<std::string> removeRange(KeyRangeRef range) override { return shardManager.removeRange(range); }

	void persistRangeMapping(KeyRangeRef range, bool isAdd) override {
		return shardManager.persistRangeMapping(range, isAdd);
	}

	// Used for debugging shard mapping issue.
	std::vector<std::pair<KeyRange, std::string>> getDataMapping() { return shardManager.getDataMapping(); }

	Future<EncryptionAtRestMode> encryptionMode() override {
		return EncryptionAtRestMode(EncryptionAtRestMode::DISABLED);
	}

	CoalescedKeyRangeMap<std::string> getExistingRanges() override { return shardManager.getExistingRanges(); }

	void logRecentRocksDBBackgroundWorkStats(UID ssId, std::string logReason) override {
		return eventListener->logRecentRocksDBBackgroundWorkStats(ssId, logReason);
	}

	std::shared_ptr<ShardedRocksDBState> rState;
	rocksdb::Options dbOptions;
	std::shared_ptr<RocksDBErrorListener> errorListener;
	std::shared_ptr<RocksDBEventListener> eventListener;
	ShardManager shardManager;
	std::shared_ptr<RocksDBMetrics> rocksDBMetrics;
	std::string path;
	UID id;
	std::set<Key> keysSet;
	Reference<IThreadPool> writeThread;
	Reference<IThreadPool> compactionThread;
	Reference<IThreadPool> readThreads;
	Future<Void> errorFuture;
	Promise<Void> closePromise;
	Future<Void> openFuture;
	Optional<Future<Void>> metrics;
	FlowLock readSemaphore;
	int numReadWaiters;
	FlowLock fetchSemaphore;
	int numFetchWaiters;
	Counters counters;
	Future<Void> compactionJob;
	Future<Void> refreshHolder;
	Future<Void> refreshRocksDBBackgroundWorkHolder;
	Future<Void> cleanUpJob;
	Future<Void> counterLogger;
};

ACTOR Future<Void> testCheckpointRestore(IKeyValueStore* kvStore, std::vector<KeyRange> ranges) {
	state std::string checkpointDir = "checkpoint" + deterministicRandom()->randomAlphaNumeric(5);
	platform::eraseDirectoryRecursive(checkpointDir);
	CheckpointRequest request(
	    latestVersion, ranges, DataMoveRocksCF, deterministicRandom()->randomUniqueID(), checkpointDir);
	state CheckpointMetaData checkpoint = wait(kvStore->checkpoint(request));
	RocksDBColumnFamilyCheckpoint rocksCF = getRocksCF(checkpoint);

	TraceEvent(SevDebug, "ShardedRocksCheckpointTest")
	    .detail("Checkpoint", checkpoint.toString())
	    .detail("ColumnFamily", rocksCF.toString());

	state std::string rocksDBRestoreDir = "sharded-rocks-restore" + deterministicRandom()->randomAlphaNumeric(5);
	platform::eraseDirectoryRecursive(rocksDBRestoreDir);
	state IKeyValueStore* restoreKv = keyValueStoreShardedRocksDB(
	    rocksDBRestoreDir, deterministicRandom()->randomUniqueID(), KeyValueStoreType::SSD_SHARDED_ROCKSDB);
	wait(restoreKv->init());
	try {
		const std::string shardId = "restoredShard";
		wait(restoreKv->restore(shardId, ranges, { checkpoint }));
	} catch (Error& e) {
		TraceEvent(SevWarnAlways, "TestRestoreCheckpointError")
		    .errorUnsuppressed(e)
		    .detail("Checkpoint", checkpoint.toString());
		throw;
	}

	state int i = 0;
	for (; i < ranges.size(); ++i) {
		state RangeResult restoreResult = wait(restoreKv->readRange(ranges[i]));
		RangeResult result = wait(kvStore->readRange(ranges[i]));
		ASSERT(!restoreResult.more && !result.more);
		ASSERT(restoreResult.size() == result.size());
		for (int i = 0; i < result.size(); ++i) {
			TraceEvent(SevDebug, "ReadKeyValueFromRestoredRocks")
			    .detail("Key", result[i].key)
			    .detail("Value", result[i].value)
			    .detail("RestoreKey", restoreResult[i].key)
			    .detail("RestoreValue", restoreResult[i].value);
			ASSERT(result[i].key == restoreResult[i].key);
			ASSERT(result[i].value == restoreResult[i].value);
		}
	}

	Future<Void> restoreKvClose = restoreKv->onClosed();
	restoreKv->close();
	wait(restoreKvClose);
	return Void();
}
} // namespace

#endif // SSD_ROCKSDB_EXPERIMENTAL

IKeyValueStore* keyValueStoreShardedRocksDB(std::string const& path,
                                            UID logID,
                                            KeyValueStoreType storeType,
                                            bool checkChecksums,
                                            bool checkIntegrity) {
#ifdef SSD_ROCKSDB_EXPERIMENTAL
	return new ShardedRocksDBKeyValueStore(path, logID);
#else
	TraceEvent(SevError, "ShardedRocksDBEngineInitFailure").detail("Reason", "Built without RocksDB");
	ASSERT(false);
	return nullptr;
#endif // SSD_ROCKSDB_EXPERIMENTAL
}

#ifdef SSD_ROCKSDB_EXPERIMENTAL
#include "flow/UnitTest.h"

namespace {
TEST_CASE("noSim/ShardedRocksDB/Initialization") {
	state const std::string rocksDBTestDir = "sharded-rocksdb-test-db";
	platform::eraseDirectoryRecursive(rocksDBTestDir);

	state IKeyValueStore* kvStore =
	    new ShardedRocksDBKeyValueStore(rocksDBTestDir, deterministicRandom()->randomUniqueID());
	wait(kvStore->init());

	Future<Void> closed = kvStore->onClosed();
	kvStore->dispose();
	wait(closed);
	ASSERT(!directoryExists(rocksDBTestDir));
	return Void();
}

TEST_CASE("noSim/ShardedRocksDB/SingleShardRead") {
	state const std::string rocksDBTestDir = "sharded-rocksdb-test-db";
	platform::eraseDirectoryRecursive(rocksDBTestDir);

	state IKeyValueStore* kvStore =
	    new ShardedRocksDBKeyValueStore(rocksDBTestDir, deterministicRandom()->randomUniqueID());
	wait(kvStore->init());

	KeyRangeRef range("a"_sr, "b"_sr);
	wait(kvStore->addRange(range, "shard-1"));

	kvStore->set({ "a"_sr, "foo"_sr });
	kvStore->set({ "ac"_sr, "bar"_sr });
	wait(kvStore->commit(false));

	Optional<Value> val = wait(kvStore->readValue("a"_sr));
	ASSERT(Optional<Value>("foo"_sr) == val);
	{
		Optional<Value> val = wait(kvStore->readValue("ac"_sr));
		ASSERT(Optional<Value>("bar"_sr) == val);
	}

	Future<Void> closed = kvStore->onClosed();
	kvStore->dispose();
	wait(closed);
	ASSERT(!directoryExists(rocksDBTestDir));
	return Void();
}

TEST_CASE("noSim/ShardedRocksDB/RangeOps") {
	state std::string rocksDBTestDir = "sharded-rocksdb-kvs-test-db";
	platform::eraseDirectoryRecursive(rocksDBTestDir);

	state IKeyValueStore* kvStore =
	    new ShardedRocksDBKeyValueStore(rocksDBTestDir, deterministicRandom()->randomUniqueID());
	wait(kvStore->init());

	std::vector<Future<Void>> addRangeFutures;
	addRangeFutures.push_back(kvStore->addRange(KeyRangeRef("0"_sr, "3"_sr), "shard-1"));
	addRangeFutures.push_back(kvStore->addRange(KeyRangeRef("4"_sr, "7"_sr), "shard-2"));

	wait(waitForAll(addRangeFutures));

	kvStore->persistRangeMapping(KeyRangeRef("0"_sr, "7"_sr), true);

	// write to shard 1
	state RangeResult expectedRows;
	for (int i = 0; i < 30; ++i) {
		std::string key = format("%02d", i);
		std::string value = std::to_string(i);
		kvStore->set({ key, value });
		expectedRows.push_back_deep(expectedRows.arena(), { key, value });
	}

	// write to shard 2
	for (int i = 40; i < 70; ++i) {
		std::string key = format("%02d", i);
		std::string value = std::to_string(i);
		kvStore->set({ key, value });
		expectedRows.push_back_deep(expectedRows.arena(), { key, value });
	}

	wait(kvStore->commit(false));
	Future<Void> closed = kvStore->onClosed();
	kvStore->close();
	wait(closed);
	kvStore = new ShardedRocksDBKeyValueStore(rocksDBTestDir, deterministicRandom()->randomUniqueID());
	wait(kvStore->init());

	// Point read
	state int i = 0;
	for (i = 0; i < expectedRows.size(); ++i) {
		Optional<Value> val = wait(kvStore->readValue(expectedRows[i].key));
		ASSERT(val == Optional<Value>(expectedRows[i].value));
	}

	// Range read
	// Read forward full range.
	RangeResult result = wait(kvStore->readRange(KeyRangeRef("0"_sr, ":"_sr), 1000, 10000));
	ASSERT_EQ(result.size(), expectedRows.size());
	for (int i = 0; i < expectedRows.size(); ++i) {
		ASSERT(result[i] == expectedRows[i]);
	}

	// Read backward full range.
	{
		RangeResult result = wait(kvStore->readRange(KeyRangeRef("0"_sr, ":"_sr), -1000, 10000));
		ASSERT_EQ(result.size(), expectedRows.size());
		for (int i = 0; i < expectedRows.size(); ++i) {
			ASSERT(result[i] == expectedRows[59 - i]);
		}
	}

	// Forward with row limit.
	{
		RangeResult result = wait(kvStore->readRange(KeyRangeRef("2"_sr, "6"_sr), 10, 10000));
		ASSERT_EQ(result.size(), 10);
		for (int i = 0; i < 10; ++i) {
			ASSERT(result[i] == expectedRows[20 + i]);
		}
	}

	// Add another range on shard-1.
	wait(kvStore->addRange(KeyRangeRef("7"_sr, "9"_sr), "shard-1"));
	kvStore->persistRangeMapping(KeyRangeRef("7"_sr, "9"_sr), true);

	for (i = 70; i < 90; ++i) {
		std::string key = format("%02d", i);
		std::string value = std::to_string(i);
		kvStore->set({ key, value });
		expectedRows.push_back_deep(expectedRows.arena(), { key, value });
	}

	wait(kvStore->commit(false));

	{
		Future<Void> closed = kvStore->onClosed();
		kvStore->close();
		wait(closed);
	}
	kvStore = new ShardedRocksDBKeyValueStore(rocksDBTestDir, deterministicRandom()->randomUniqueID());
	wait(kvStore->init());

	// Read all values.
	{
		RangeResult result = wait(kvStore->readRange(KeyRangeRef("0"_sr, ":"_sr), 1000, 10000));
		ASSERT_EQ(result.size(), expectedRows.size());
		for (int i = 0; i < expectedRows.size(); ++i) {
			ASSERT(result[i] == expectedRows[i]);
		}
	}

	// Read partial range with row limit
	{
		RangeResult result = wait(kvStore->readRange(KeyRangeRef("5"_sr, ":"_sr), 35, 10000));
		ASSERT_EQ(result.size(), 35);
		for (int i = 0; i < result.size(); ++i) {
			ASSERT(result[i] == expectedRows[40 + i]);
		}
	}

	// Clear a range on a single shard.
	kvStore->clear(KeyRangeRef("40"_sr, "45"_sr));
	wait(kvStore->commit(false));

	{
		RangeResult result = wait(kvStore->readRange(KeyRangeRef("4"_sr, "5"_sr), 20, 10000));
		ASSERT_EQ(result.size(), 5);
	}

	// Clear a single value.
	kvStore->clear(KeyRangeRef("01"_sr, keyAfter("01"_sr)));
	wait(kvStore->commit(false));

	Optional<Value> val = wait(kvStore->readValue("01"_sr));
	ASSERT(!val.present());

	// Clear a range spanning on multiple shards.
	kvStore->clear(KeyRangeRef("1"_sr, "8"_sr));
	wait(kvStore->commit(false));

	{
		Future<Void> closed = kvStore->onClosed();
		kvStore->close();
		wait(closed);
	}
	kvStore = new ShardedRocksDBKeyValueStore(rocksDBTestDir, deterministicRandom()->randomUniqueID());
	wait(kvStore->init());

	{
		RangeResult result = wait(kvStore->readRange(KeyRangeRef("1"_sr, "8"_sr), 1000, 10000));
		ASSERT_EQ(result.size(), 0);
	}

	{
		RangeResult result = wait(kvStore->readRange(KeyRangeRef("0"_sr, ":"_sr), 1000, 10000));
		ASSERT_EQ(result.size(), 19);
	}

	{
		Future<Void> closed = kvStore->onClosed();
		kvStore->dispose();
		wait(closed);
	}
	ASSERT(!directoryExists(rocksDBTestDir));
	return Void();
}

TEST_CASE("noSim/ShardedRocksDB/ShardOps") {
	state std::string rocksDBTestDir = "sharded-rocksdb-kvs-test-db";
	platform::eraseDirectoryRecursive(rocksDBTestDir);

	state ShardedRocksDBKeyValueStore* rocksdbStore =
	    new ShardedRocksDBKeyValueStore(rocksDBTestDir, deterministicRandom()->randomUniqueID());
	state IKeyValueStore* kvStore = rocksdbStore;
	wait(kvStore->init());

	// Add some ranges.
	{
		std::vector<Future<Void>> addRangeFutures;
		addRangeFutures.push_back(kvStore->addRange(KeyRangeRef("a"_sr, "c"_sr), "shard-1"));
		addRangeFutures.push_back(kvStore->addRange(KeyRangeRef("c"_sr, "f"_sr), "shard-2"));

		wait(waitForAll(addRangeFutures));
	}

	{
		std::vector<Future<Void>> addRangeFutures;
		addRangeFutures.push_back(kvStore->addRange(KeyRangeRef("x"_sr, "z"_sr), "shard-1"));
		addRangeFutures.push_back(kvStore->addRange(KeyRangeRef("l"_sr, "n"_sr), "shard-3"));

		wait(waitForAll(addRangeFutures));
	}

	// Remove single range.
	std::vector<std::string> shardsToCleanUp;
	auto shardIds = kvStore->removeRange(KeyRangeRef("b"_sr, "c"_sr));
	// Remove range didn't create empty shard.
	ASSERT_EQ(shardIds.size(), 0);

	// Remove range spanning on multiple shards.
	shardIds = kvStore->removeRange(KeyRangeRef("c"_sr, "m"_sr));
	sort(shardIds.begin(), shardIds.end());
	int count = std::unique(shardIds.begin(), shardIds.end()) - shardIds.begin();
	ASSERT_EQ(count, 1);
	ASSERT(shardIds[0] == "shard-2");

	// Add more ranges.
	std::vector<Future<Void>> addRangeFutures;
	addRangeFutures.push_back(kvStore->addRange(KeyRangeRef("b"_sr, "g"_sr), "shard-1"));
	addRangeFutures.push_back(kvStore->addRange(KeyRangeRef("l"_sr, "m"_sr), "shard-2"));
	addRangeFutures.push_back(kvStore->addRange(KeyRangeRef("u"_sr, "v"_sr), "shard-3"));

	wait(waitForAll(addRangeFutures));

	auto dataMap = rocksdbStore->getDataMapping();
	state std::vector<std::pair<KeyRange, std::string>> mapping;
	mapping.push_back(std::make_pair(KeyRange(KeyRangeRef("a"_sr, "b"_sr)), "shard-1"));
	mapping.push_back(std::make_pair(KeyRange(KeyRangeRef("b"_sr, "g"_sr)), "shard-1"));
	mapping.push_back(std::make_pair(KeyRange(KeyRangeRef("l"_sr, "m"_sr)), "shard-2"));
	mapping.push_back(std::make_pair(KeyRange(KeyRangeRef("m"_sr, "n"_sr)), "shard-3"));
	mapping.push_back(std::make_pair(KeyRange(KeyRangeRef("u"_sr, "v"_sr)), "shard-3"));
	mapping.push_back(std::make_pair(KeyRange(KeyRangeRef("x"_sr, "z"_sr)), "shard-1"));
	mapping.push_back(std::make_pair(specialKeys, DEFAULT_CF_NAME));

	for (auto it = dataMap.begin(); it != dataMap.end(); ++it) {
		std::cout << "Begin " << it->first.begin.toString() << ", End " << it->first.end.toString() << ", id "
		          << it->second << "\n";
	}
	ASSERT(dataMap == mapping);

	kvStore->persistRangeMapping(KeyRangeRef("a"_sr, "z"_sr), true);
	wait(kvStore->commit(false));

	// Restart.
	Future<Void> closed = kvStore->onClosed();
	kvStore->close();
	wait(closed);

	rocksdbStore = new ShardedRocksDBKeyValueStore(rocksDBTestDir, deterministicRandom()->randomUniqueID());
	kvStore = rocksdbStore;
	wait(kvStore->init());

	{
		auto dataMap = rocksdbStore->getDataMapping();
		for (auto it = dataMap.begin(); it != dataMap.end(); ++it) {
			std::cout << "Begin " << it->first.begin.toString() << ", End " << it->first.end.toString() << ", id "
			          << it->second << "\n";
		}
		ASSERT(dataMap == mapping);
	}

	// Remove all the ranges.
	{
		state std::vector<std::string> shardsToCleanUp = kvStore->removeRange(KeyRangeRef("a"_sr, "z"_sr));
		ASSERT_EQ(shardsToCleanUp.size(), 3);

		// Add another range to shard-2.
		wait(kvStore->addRange(KeyRangeRef("h"_sr, "i"_sr), "shard-2"));
	}
	{
		auto dataMap = rocksdbStore->getDataMapping();
		ASSERT_EQ(dataMap.size(), 2);
		ASSERT(dataMap[0].second == "shard-2");
	}

	{
		Future<Void> closed = kvStore->onClosed();
		kvStore->dispose();
		wait(closed);
	}
	ASSERT(!directoryExists(rocksDBTestDir));
	return Void();
}

TEST_CASE("noSim/ShardedRocksDB/Metadata") {
	state std::string rocksDBTestDir = "sharded-rocksdb-kvs-test-db";
	state Key testSpecialKey = "\xff\xff/TestKey"_sr;
	state Value testSpecialValue = "\xff\xff/TestValue"_sr;
	platform::eraseDirectoryRecursive(rocksDBTestDir);

	state ShardedRocksDBKeyValueStore* rocksdbStore =
	    new ShardedRocksDBKeyValueStore(rocksDBTestDir, deterministicRandom()->randomUniqueID());
	state IKeyValueStore* kvStore = rocksdbStore;
	wait(kvStore->init());

	Optional<Value> val = wait(kvStore->readValue(testSpecialKey));
	ASSERT(!val.present());

	kvStore->set(KeyValueRef(testSpecialKey, testSpecialValue));
	wait(kvStore->commit(false));

	{
		Optional<Value> val = wait(kvStore->readValue(testSpecialKey));
		ASSERT(val.get() == testSpecialValue);
	}

	// Add some ranges.
	std::vector<Future<Void>> addRangeFutures;
	addRangeFutures.push_back(kvStore->addRange(KeyRangeRef("a"_sr, "c"_sr), "shard-1"));
	addRangeFutures.push_back(kvStore->addRange(KeyRangeRef("c"_sr, "f"_sr), "shard-2"));
	kvStore->persistRangeMapping(KeyRangeRef("a"_sr, "f"_sr), true);

	wait(waitForAll(addRangeFutures));
	kvStore->set(KeyValueRef("a1"_sr, "foo"_sr));
	kvStore->set(KeyValueRef("d1"_sr, "bar"_sr));
	wait(kvStore->commit(false));

	// Restart.
	Future<Void> closed = kvStore->onClosed();
	kvStore->close();
	wait(closed);
	rocksdbStore = new ShardedRocksDBKeyValueStore(rocksDBTestDir, deterministicRandom()->randomUniqueID());
	kvStore = rocksdbStore;
	wait(kvStore->init());

	{
		Optional<Value> val = wait(kvStore->readValue(testSpecialKey));
		ASSERT(val.get() == testSpecialValue);
	}

	// Read value back.
	{
		Optional<Value> val = wait(kvStore->readValue("a1"_sr));
		ASSERT(val == Optional<Value>("foo"_sr));
	}
	{
		Optional<Value> val = wait(kvStore->readValue("d1"_sr));
		ASSERT(val == Optional<Value>("bar"_sr));
	}

	// Remove range containing a1.
	kvStore->persistRangeMapping(KeyRangeRef("a"_sr, "b"_sr), false);
	auto shardIds = kvStore->removeRange(KeyRangeRef("a"_sr, "b"_sr));
	wait(kvStore->commit(false));

	// Read a1.
	{
		Optional<Value> val = wait(kvStore->readValue("a1"_sr));
		ASSERT(!val.present());
	}

	// Restart.
	{
		Future<Void> closed = kvStore->onClosed();
		kvStore->close();
		wait(closed);
	}
	rocksdbStore = new ShardedRocksDBKeyValueStore(rocksDBTestDir, deterministicRandom()->randomUniqueID());
	kvStore = rocksdbStore;
	wait(kvStore->init());

	// Read again.
	{
		Optional<Value> val = wait(kvStore->readValue("a1"_sr));
		ASSERT(!val.present());
	}
	{
		Optional<Value> val = wait(kvStore->readValue("d1"_sr));
		ASSERT(val == Optional<Value>("bar"_sr));
	}

	auto mapping = rocksdbStore->getDataMapping();
	ASSERT(mapping.size() == 3);

	// Remove all the ranges.
	kvStore->removeRange(KeyRangeRef("a"_sr, "f"_sr));
	mapping = rocksdbStore->getDataMapping();
	ASSERT(mapping.size() == 1);

	// Restart.
	{
		Future<Void> closed = kvStore->onClosed();
		kvStore->close();
		wait(closed);
	}
	rocksdbStore = new ShardedRocksDBKeyValueStore(rocksDBTestDir, deterministicRandom()->randomUniqueID());
	kvStore = rocksdbStore;
	wait(kvStore->init());

	// Because range metadata was not committed, ranges should be restored.
	{
		auto mapping = rocksdbStore->getDataMapping();
		ASSERT(mapping.size() == 3);

		// Remove ranges again.
		kvStore->persistRangeMapping(KeyRangeRef("a"_sr, "f"_sr), false);
		kvStore->removeRange(KeyRangeRef("a"_sr, "f"_sr));

		mapping = rocksdbStore->getDataMapping();
		ASSERT(mapping.size() == 1);

		wait(kvStore->commit(false));
	}

	// Restart.
	{
		Future<Void> closed = kvStore->onClosed();
		kvStore->close();
		wait(closed);
	}

	rocksdbStore = new ShardedRocksDBKeyValueStore(rocksDBTestDir, deterministicRandom()->randomUniqueID());
	kvStore = rocksdbStore;
	wait(kvStore->init());

	// No range available.
	{
		auto mapping = rocksdbStore->getDataMapping();
		for (auto it = mapping.begin(); it != mapping.end(); ++it) {
			std::cout << "Begin " << it->first.begin.toString() << ", End " << it->first.end.toString() << ", id "
			          << it->second << "\n";
		}
		ASSERT(mapping.size() == 1);
	}

	{
		Future<Void> closed = kvStore->onClosed();
		kvStore->dispose();
		wait(closed);
	}
	ASSERT(!directoryExists(rocksDBTestDir));
	return Void();
}

TEST_CASE("noSim/ShardedRocksDB/CheckpointBasic") {
	state std::string rocksDBTestDir = "sharded-rocks-checkpoint-restore";
	state std::map<Key, Value> kvs({ { "a"_sr, "TestValueA"_sr },
	                                 { "ab"_sr, "TestValueAB"_sr },
	                                 { "ad"_sr, "TestValueAD"_sr },
	                                 { "b"_sr, "TestValueB"_sr },
	                                 { "ba"_sr, "TestValueBA"_sr },
	                                 { "c"_sr, "TestValueC"_sr },
	                                 { "d"_sr, "TestValueD"_sr },
	                                 { "e"_sr, "TestValueE"_sr },
	                                 { "h"_sr, "TestValueH"_sr },
	                                 { "ha"_sr, "TestValueHA"_sr } });
	platform::eraseDirectoryRecursive(rocksDBTestDir);
	state IKeyValueStore* kvStore =
	    new ShardedRocksDBKeyValueStore(rocksDBTestDir, deterministicRandom()->randomUniqueID());
	wait(kvStore->init());

	// Add some ranges.
	std::vector<Future<Void>> addRangeFutures;
	addRangeFutures.push_back(kvStore->addRange(KeyRangeRef("a"_sr, "c"_sr), "shard-1"));
	addRangeFutures.push_back(kvStore->addRange(KeyRangeRef("c"_sr, "f"_sr), "shard-2"));
	addRangeFutures.push_back(kvStore->addRange(KeyRangeRef("h"_sr, "k"_sr), "shard-1"));
	kvStore->persistRangeMapping(KeyRangeRef("a"_sr, "f"_sr), true);
	wait(waitForAll(addRangeFutures) && kvStore->commit(false));

	for (const auto& [k, v] : kvs) {
		kvStore->set(KeyValueRef(k, v));
	}
	wait(kvStore->commit(false));

	state std::string checkpointDir = "checkpoint";
	platform::eraseDirectoryRecursive(checkpointDir);

	// Checkpoint iterator returns only the desired keyrange, i.e., ["ab", "b"].
	CheckpointRequest request(latestVersion,
	                          { KeyRangeRef("a"_sr, "c"_sr), KeyRangeRef("h"_sr, "k"_sr) },
	                          DataMoveRocksCF,
	                          deterministicRandom()->randomUniqueID(),
	                          checkpointDir);
	CheckpointMetaData metaData = wait(kvStore->checkpoint(request));

	state Standalone<StringRef> token = BinaryWriter::toValue(KeyRangeRef("a"_sr, "k"_sr), IncludeVersion());
	state ICheckpointReader* cpReader =
	    newCheckpointReader(metaData, CheckpointAsKeyValues::True, deterministicRandom()->randomUniqueID());
	ASSERT(cpReader != nullptr);
	wait(cpReader->init(token));
	state KeyRange testRange(KeyRangeRef("ab"_sr, "b"_sr));
	state std::unique_ptr<ICheckpointIterator> iter0 = cpReader->getIterator(testRange);
	state int numKeys = 0;
	try {
		loop {
			RangeResult res = wait(iter0->nextBatch(CLIENT_KNOBS->REPLY_BYTE_LIMIT, CLIENT_KNOBS->REPLY_BYTE_LIMIT));
			for (const auto& kv : res) {
				ASSERT(testRange.contains(kv.key));
				ASSERT(kvs[kv.key] == kv.value);
				++numKeys;
			}
		}
	} catch (Error& e) {
		ASSERT(e.code() == error_code_end_of_stream);
		ASSERT(numKeys == 2);
	}

	testRange = KeyRangeRef("a"_sr, "k"_sr);
	state std::unique_ptr<ICheckpointIterator> iter1 = cpReader->getIterator(testRange);
	try {
		numKeys = 0;
		loop {
			RangeResult res = wait(iter1->nextBatch(CLIENT_KNOBS->REPLY_BYTE_LIMIT, CLIENT_KNOBS->REPLY_BYTE_LIMIT));
			for (const auto& kv : res) {
				ASSERT(testRange.contains(kv.key));
				ASSERT(kvs[kv.key] == kv.value);
				++numKeys;
			}
		}
	} catch (Error& e) {
		ASSERT(e.code() == error_code_end_of_stream);
		ASSERT(numKeys == 7);
	}

	iter0.reset();
	iter1.reset();
	ASSERT(!cpReader->inUse());
	TraceEvent(SevDebug, "ShardedRocksCheckpointReaaderTested");
	std::vector<Future<Void>> closes;
	closes.push_back(cpReader->close());
	closes.push_back(kvStore->onClosed());
	kvStore->dispose();
	wait(waitForAll(closes));

	platform::eraseDirectoryRecursive(rocksDBTestDir);
	platform::eraseDirectoryRecursive(checkpointDir);

	return Void();
}

TEST_CASE("noSim/ShardedRocksDB/CheckpointRestore") {
	state std::string rocksDBTestDir = "sharded-rocks-checkpoint" + deterministicRandom()->randomAlphaNumeric(5);
	state std::map<Key, Value> kvs({ { "ab"_sr, "TestValueAB"_sr },
	                                 { "ad"_sr, "TestValueAD"_sr },
	                                 { "b"_sr, "TestValueB"_sr },
	                                 { "ba"_sr, "TestValueBA"_sr },
	                                 { "c"_sr, "TestValueC"_sr },
	                                 { "d"_sr, "TestValueD"_sr },
	                                 { "e"_sr, "TestValueE"_sr },
	                                 { "h"_sr, "TestValueH"_sr },
	                                 { "ha"_sr, "TestValueHA"_sr } });
	platform::eraseDirectoryRecursive(rocksDBTestDir);
	state IKeyValueStore* kvStore =
	    new ShardedRocksDBKeyValueStore(rocksDBTestDir, deterministicRandom()->randomUniqueID());
	wait(kvStore->init());

	state std::string shardId = "shard_1";
	state std::string emptyShardId = "shard_2";
	state KeyRangeRef rangeK(""_sr, "k"_sr);
	state KeyRangeRef rangeKz("z1"_sr, "z3"_sr);
	// // Add some ranges.
	std::vector<Future<Void>> addRangeFutures;
	addRangeFutures.push_back(kvStore->addRange(rangeK, shardId));
	addRangeFutures.push_back(kvStore->addRange(rangeKz, emptyShardId));
	kvStore->persistRangeMapping(rangeK, true);
	kvStore->persistRangeMapping(rangeKz, true);
	wait(waitForAll(addRangeFutures));
	wait(kvStore->commit(false));

	for (const auto& [k, v] : kvs) {
		kvStore->set(KeyValueRef(k, v));
	}
	wait(kvStore->commit(false));
	kvStore->clear(KeyRangeRef(""_sr, "z"_sr));
	wait(kvStore->commit(false));

	state Error err;
	try {
		wait(testCheckpointRestore(kvStore, { rangeK }));
	} catch (Error& e) {
		TraceEvent(SevError, "TestCheckpointRestoreError").errorUnsuppressed(e);
		err = e;
	}
	// This will fail once RocksDB is upgraded to 8.1.
	// ASSERT(err.code() == error_code_failed_to_restore_checkpoint);

	try {
		wait(testCheckpointRestore(kvStore, { rangeKz }));
	} catch (Error& e) {
		TraceEvent("TestCheckpointRestoreError").errorUnsuppressed(e);
		err = e;
	}

	std::vector<Future<Void>> closes;
	closes.push_back(kvStore->onClosed());
	kvStore->close();
	wait(waitForAll(closes));

	platform::eraseDirectoryRecursive(rocksDBTestDir);

	return Void();
}

TEST_CASE("noSim/ShardedRocksDB/RocksDBSstFileWriter") {
	state std::string localFile = "rocksdb-sst-file-dump.sst";
	state std::unique_ptr<IRocksDBSstFileWriter> sstWriter = newRocksDBSstFileWriter();
	// Write nothing to sst file
	sstWriter->open(localFile);
	bool anyFileCreated = sstWriter->finish();
	ASSERT(!anyFileCreated);
	// Write kvs1 to sst file
	state std::map<Key, Value> kvs1({ { "a"_sr, "1"_sr },
	                                  { "ab"_sr, "12"_sr },
	                                  { "ad"_sr, "14"_sr },
	                                  { "b"_sr, "2"_sr },
	                                  { "ba"_sr, "21"_sr },
	                                  { "c"_sr, "3"_sr },
	                                  { "d"_sr, "4"_sr },
	                                  { "e"_sr, "5"_sr },
	                                  { "h"_sr, "8"_sr },
	                                  { "ha"_sr, "81"_sr } });
	sstWriter = newRocksDBSstFileWriter();
	sstWriter->open(localFile);
	for (const auto& [key, value] : kvs1) {
		sstWriter->write(key, value);
	}
	anyFileCreated = sstWriter->finish();
	ASSERT(anyFileCreated);
	// Write kvs2 to the same sst file where kvs2 keys are different from kvs1
	state std::map<Key, Value> kvs2({ { "fa"_sr, "61"_sr },
	                                  { "fab"_sr, "612"_sr },
	                                  { "fad"_sr, "614"_sr },
	                                  { "fb"_sr, "62"_sr },
	                                  { "fba"_sr, "621"_sr },
	                                  { "fc"_sr, "63"_sr },
	                                  { "fd"_sr, "64"_sr },
	                                  { "fe"_sr, "65"_sr },
	                                  { "fh"_sr, "68"_sr },
	                                  { "fha"_sr, "681"_sr } });
	sstWriter->open(localFile);
	for (const auto& [key, value] : kvs2) {
		sstWriter->write(key, value);
	}
	anyFileCreated = sstWriter->finish();
	ASSERT(anyFileCreated);
	// Write kvs3 to the same sst file where kvs3 modifies values of kvs2
	state std::map<Key, Value> kvs3({ { "fa"_sr, "1"_sr },
	                                  { "fab"_sr, "12"_sr },
	                                  { "fad"_sr, "14"_sr },
	                                  { "fb"_sr, "2"_sr },
	                                  { "fba"_sr, "21"_sr },
	                                  { "fc"_sr, "3"_sr },
	                                  { "fd"_sr, "4"_sr },
	                                  { "fe"_sr, "5"_sr },
	                                  { "fh"_sr, "8"_sr },
	                                  { "fha"_sr, "81"_sr } });
	sstWriter->open(localFile);
	for (const auto& [key, value] : kvs3) {
		sstWriter->write(key, value);
	}
	anyFileCreated = sstWriter->finish();
	ASSERT(anyFileCreated);
	// Check: sst only contains kv of kvs3
	rocksdb::Status status;
	rocksdb::IngestExternalFileOptions ingestOptions;
	rocksdb::DB* db;
	rocksdb::Options options;
	options.create_if_missing = true;
	status = rocksdb::DB::Open(options, "testdb", &db);
	ASSERT(status.ok());
	status = db->IngestExternalFile({ localFile }, ingestOptions);
	ASSERT(status.ok());
	std::string value;
	for (const auto& [key, targetValue] : kvs1) {
		status = db->Get(rocksdb::ReadOptions(), key.toString(), &value);
		ASSERT(status.IsNotFound());
	}
	for (const auto& [key, targetValue] : kvs2) {
		status = db->Get(rocksdb::ReadOptions(), key.toString(), &value);
		ASSERT(value != targetValue.toString());
	}
	for (const auto& [key, targetValue] : kvs3) {
		status = db->Get(rocksdb::ReadOptions(), key.toString(), &value);
		ASSERT(status.ok());
		ASSERT(value == targetValue.toString());
	}
	delete db;
	return Void();
}

TEST_CASE("perf/ShardedRocksDB/RangeClearSysKey") {
	state int deleteCount = params.getInt("deleteCount").orDefault(20000);
	std::cout << "delete count: " << deleteCount << "\n";

	state std::string rocksDBTestDir = "sharded-rocksdb-perf-db";
	platform::eraseDirectoryRecursive(rocksDBTestDir);

	state IKeyValueStore* kvStore =
	    new ShardedRocksDBKeyValueStore(rocksDBTestDir, deterministicRandom()->randomUniqueID());
	wait(kvStore->init());

	state KeyRef shardPrefix = "\xffprefix/"_sr;
	wait(kvStore->addRange(prefixRange(shardPrefix), "shard-1"));
	kvStore->persistRangeMapping(prefixRange(shardPrefix), true);
	state int i = 0;
	state std::string key1;
	state std::string key2;
	for (; i < deleteCount; ++i) {
		key1 = format("\xffprefix/%d", i);
		key2 = format("\xffprefix/%d", i + 1);

		kvStore->set({ key2, std::to_string(i) });
		kvStore->clear({ KeyRangeRef(shardPrefix, key1) });
		wait(kvStore->commit(false));
	}

	std::cout << "start flush\n";
	auto rocksdb = (ShardedRocksDBKeyValueStore*)kvStore;
	rocksdb->flushShard("shard-1");
	std::cout << "flush complete\n";

	{
		Future<Void> closed = kvStore->onClosed();
		kvStore->close();
		wait(closed);
	}

	kvStore = new ShardedRocksDBKeyValueStore(rocksDBTestDir, deterministicRandom()->randomUniqueID());
	wait(kvStore->init());

	std::cout << "Restarted.\n";
	i = 0;

	for (; i < deleteCount; ++i) {
		key1 = format("\xffprefix/%d", i);
		key2 = format("\xffprefix/%d", i + 1);

		kvStore->set({ key2, std::to_string(i) });
		RangeResult result = wait(kvStore->readRange(KeyRangeRef(shardPrefix, key1), 10000, 10000));
		kvStore->clear({ KeyRangeRef(shardPrefix, key1) });
		wait(kvStore->commit(false));
		if (i % 100 == 0) {
			std::cout << "Commit: " << i << "\n";
		}
	}
	Future<Void> closed = kvStore->onClosed();
	kvStore->dispose();
	wait(closed);
	ASSERT(!directoryExists(rocksDBTestDir));
	return Void();
}

TEST_CASE("perf/ShardedRocksDB/RangeClearUserKey") {
	state int deleteCount = params.getInt("deleteCount").orDefault(20000);
	std::cout << "delete count: " << deleteCount << "\n";

	state std::string rocksDBTestDir = "sharded-rocksdb-perf-db";
	platform::eraseDirectoryRecursive(rocksDBTestDir);

	state IKeyValueStore* kvStore =
	    new ShardedRocksDBKeyValueStore(rocksDBTestDir, deterministicRandom()->randomUniqueID());
	wait(kvStore->init());

	state KeyRef shardPrefix = "prefix/"_sr;
	wait(kvStore->addRange(prefixRange(shardPrefix), "shard-1"));
	kvStore->persistRangeMapping(prefixRange(shardPrefix), true);
	state int i = 0;
	state std::string key1;
	state std::string key2;
	for (; i < deleteCount; ++i) {
		key1 = format("prefix/%d", i);
		key2 = format("prefix/%d", i + 1);

		kvStore->set({ key2, std::to_string(i) });
		kvStore->clear({ KeyRangeRef(shardPrefix, key1) });
		wait(kvStore->commit(false));
	}

	std::cout << "start flush\n";
	auto rocksdb = (ShardedRocksDBKeyValueStore*)kvStore;
	rocksdb->flushShard("shard-1");
	std::cout << "flush complete\n";

	{
		Future<Void> closed = kvStore->onClosed();
		kvStore->close();
		wait(closed);
	}

	kvStore = new ShardedRocksDBKeyValueStore(rocksDBTestDir, deterministicRandom()->randomUniqueID());
	wait(kvStore->init());

	std::cout << "Restarted.\n";
	i = 0;
	for (; i < deleteCount; ++i) {
		key1 = format("prefix/%d", i);
		key2 = format("prefix/%d", i + 1);

		kvStore->set({ key2, std::to_string(i) });
		RangeResult result = wait(kvStore->readRange(KeyRangeRef(shardPrefix, key1), 10000, 10000));
		kvStore->clear({ KeyRangeRef(shardPrefix, key1) });
		wait(kvStore->commit(false));
		if (i % 100 == 0) {
			std::cout << "Commit: " << i << "\n";
		}
	}
	Future<Void> closed = kvStore->onClosed();
	kvStore->dispose();
	wait(closed);
	ASSERT(!directoryExists(rocksDBTestDir));
	return Void();
}
} // namespace

#endif // SSD_ROCKSDB_EXPERIMENTAL<|MERGE_RESOLUTION|>--- conflicted
+++ resolved
@@ -764,10 +764,7 @@
 
 	options.wal_recovery_mode = getWalRecoveryMode();
 	options.target_file_size_base = SERVER_KNOBS->ROCKSDB_TARGET_FILE_SIZE_BASE;
-<<<<<<< HEAD
-=======
 	options.target_file_size_multiplier = SERVER_KNOBS->ROCKSDB_TARGET_FILE_SIZE_MULTIPLIER;
->>>>>>> 3520bfba
 	options.max_open_files = SERVER_KNOBS->ROCKSDB_MAX_OPEN_FILES;
 	options.delete_obsolete_files_period_micros = SERVER_KNOBS->ROCKSDB_DELETE_OBSOLETE_FILE_PERIOD * 1000000;
 	options.max_total_wal_size = SERVER_KNOBS->ROCKSDB_MAX_TOTAL_WAL_SIZE;
@@ -1116,12 +1113,8 @@
 	bool deletePending = false;
 	std::atomic<bool> isInitialized;
 	uint64_t numRangeDeletions = 0;
-<<<<<<< HEAD
-	double deleteTimeSec;
-=======
 	double deleteTimeSec = 0.0;
 	double lastCompactionTime = 0.0;
->>>>>>> 3520bfba
 };
 
 int readRangeInDb(PhysicalShard* shard, const KeyRangeRef range, int rowLimit, int byteLimit, RangeResult* result) {
@@ -1235,32 +1228,14 @@
 					uint64_t liveDataSize = 0;
 					ASSERT(shard->db->GetIntProperty(
 					    shard->cf, rocksdb::DB::Properties::kEstimateLiveDataSize, &liveDataSize));
-<<<<<<< HEAD
-					TraceEvent(SevInfo, "PhysicalShardCFSize")
-					    .detail("ShardId", id)
-					    .detail("LiveDataSize", liveDataSize);
-
-					std::string propValue = "";
-					ASSERT(shard->db->GetProperty(shard->cf, rocksdb::DB::Properties::kCFStats, &propValue));
-					TraceEvent(SevInfo, "PhysicalShardCFStats")
-					    .detail("PhysicalShardID", id)
-					    .detail("Detail", propValue);
-=======
-
 					TraceEvent e(SevInfo, "PhysicalShardStats");
 					e.detail("ShardId", id).detail("LiveDataSize", liveDataSize);
->>>>>>> 3520bfba
 
 					// Get compression ratio for each level.
 					rocksdb::ColumnFamilyMetaData cfMetadata;
 					shard->db->GetColumnFamilyMetaData(shard->cf, &cfMetadata);
-<<<<<<< HEAD
-					TraceEvent e(SevInfo, "PhysicalShardLevelStats");
-					e.detail("ShardId", id);
-=======
 					e.detail("NumFiles", cfMetadata.file_count);
 					numSstFiles += cfMetadata.file_count;
->>>>>>> 3520bfba
 					std::string levelProp;
 					int numLevels = 0;
 					for (auto it = cfMetadata.levels.begin(); it != cfMetadata.levels.end(); ++it) {
@@ -2636,8 +2611,6 @@
 		return Void();
 	}
 
-<<<<<<< HEAD
-=======
 	struct CompactionWorker : IThreadPoolReceiver {
 		const UID logId;
 		explicit CompactionWorker(UID logId) : logId(logId) {}
@@ -2704,8 +2677,6 @@
 			a.done.send(Void());
 		}
 	};
-
->>>>>>> 3520bfba
 	struct Writer : IThreadPoolReceiver {
 		const UID logId;
 		int threadIndex;
@@ -3745,10 +3716,7 @@
 
 		try {
 			wait(self->writeThread->stop());
-<<<<<<< HEAD
-=======
 			wait(self->compactionThread->stop());
->>>>>>> 3520bfba
 		} catch (Error& e) {
 			TraceEvent(SevError, "ShardedRocksCloseWriteThreadError").errorUnsuppressed(e);
 		}
@@ -3786,10 +3754,7 @@
 			this->metrics =
 			    ShardManager::shardMetricsLogger(this->rState, openFuture, &shardManager) &&
 			    rocksDBAggregatedMetricsLogger(this->rState, openFuture, rocksDBMetrics, &shardManager, this->path);
-<<<<<<< HEAD
-=======
 			this->compactionJob = compactShards(this->rState, openFuture, &shardManager, compactionThread);
->>>>>>> 3520bfba
 			this->refreshHolder = refreshReadIteratorPools(this->rState, openFuture, shardManager.getAllShards());
 			this->refreshRocksDBBackgroundWorkHolder = refreshRocksDBBackgroundEventCounter(this->eventListener);
 			this->cleanUpJob = emptyShardCleaner(this->rState, openFuture, &shardManager, writeThread);
