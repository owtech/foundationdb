#include "fdbclient/FDBTypes.h"
#ifdef SSD_ROCKSDB_EXPERIMENTAL

#include "fdbclient/KeyRangeMap.h"
#include "fdbclient/SystemData.h"
#include "flow/flow.h"
#include "flow/serialize.h"
#include <rocksdb/c.h>
#include <rocksdb/cache.h>
#include <rocksdb/db.h>
#include <rocksdb/filter_policy.h>
#include <rocksdb/listener.h>
#include <rocksdb/metadata.h>
#include <rocksdb/options.h>
#include <rocksdb/perf_context.h>
#include <rocksdb/rate_limiter.h>
#include <rocksdb/advanced_options.h>
#include <rocksdb/slice_transform.h>
#include <rocksdb/statistics.h>
#include <rocksdb/table.h>
#include <rocksdb/utilities/checkpoint.h>
#include <rocksdb/utilities/table_properties_collectors.h>
#include <rocksdb/version.h>
#if defined __has_include
#if __has_include(<liburing.h>)
#include <liburing.h>
#endif
#endif
#include "fdbclient/SystemData.h"
#include "fdbserver/CoroFlow.h"
#include "fdbserver/FDBRocksDBVersion.h"
#include "flow/flow.h"
#include "flow/IThreadPool.h"
#include "flow/ThreadHelper.actor.h"
#include "flow/Histogram.h"
#include "flow/UnitTest.h"

#include <memory>
#include <tuple>
#include <vector>

#endif // SSD_ROCKSDB_EXPERIMENTAL

#include "fdbserver/IKeyValueStore.h"
#include "fdbserver/RocksDBCheckpointUtils.actor.h"
#include "flow/actorcompiler.h" // has to be last include

#ifdef SSD_ROCKSDB_EXPERIMENTAL

// Enforcing rocksdb version.
static_assert((ROCKSDB_MAJOR == FDB_ROCKSDB_MAJOR && ROCKSDB_MINOR == FDB_ROCKSDB_MINOR &&
               ROCKSDB_PATCH == FDB_ROCKSDB_PATCH),
              "Unsupported rocksdb version.");

const std::string rocksDataFolderSuffix = "-data";
const std::string METADATA_SHARD_ID = "kvs-metadata";
const std::string DEFAULT_CF_NAME = "default"; // `specialKeys` is stored in this culoumn family.
const KeyRef shardMappingPrefix("\xff\xff/ShardMapping/"_sr);
// TODO: move constants to a header file.
const KeyRef persistVersion = "\xff\xffVersion"_sr;
const StringRef ROCKSDBSTORAGE_HISTOGRAM_GROUP = "RocksDBStorage"_sr;
const StringRef ROCKSDB_COMMIT_LATENCY_HISTOGRAM = "RocksDBCommitLatency"_sr;
const StringRef ROCKSDB_COMMIT_ACTION_HISTOGRAM = "RocksDBCommitAction"_sr;
const StringRef ROCKSDB_COMMIT_QUEUEWAIT_HISTOGRAM = "RocksDBCommitQueueWait"_sr;
const StringRef ROCKSDB_WRITE_HISTOGRAM = "RocksDBWrite"_sr;
const StringRef ROCKSDB_DELETE_COMPACTRANGE_HISTOGRAM = "RocksDBDeleteCompactRange"_sr;
const StringRef ROCKSDB_READRANGE_LATENCY_HISTOGRAM = "RocksDBReadRangeLatency"_sr;
const StringRef ROCKSDB_READVALUE_LATENCY_HISTOGRAM = "RocksDBReadValueLatency"_sr;
const StringRef ROCKSDB_READPREFIX_LATENCY_HISTOGRAM = "RocksDBReadPrefixLatency"_sr;
const StringRef ROCKSDB_READRANGE_ACTION_HISTOGRAM = "RocksDBReadRangeAction"_sr;
const StringRef ROCKSDB_READVALUE_ACTION_HISTOGRAM = "RocksDBReadValueAction"_sr;
const StringRef ROCKSDB_READPREFIX_ACTION_HISTOGRAM = "RocksDBReadPrefixAction"_sr;
const StringRef ROCKSDB_READRANGE_QUEUEWAIT_HISTOGRAM = "RocksDBReadRangeQueueWait"_sr;
const StringRef ROCKSDB_READVALUE_QUEUEWAIT_HISTOGRAM = "RocksDBReadValueQueueWait"_sr;
const StringRef ROCKSDB_READPREFIX_QUEUEWAIT_HISTOGRAM = "RocksDBReadPrefixQueueWait"_sr;
const StringRef ROCKSDB_READRANGE_NEWITERATOR_HISTOGRAM = "RocksDBReadRangeNewIterator"_sr;
const StringRef ROCKSDB_READVALUE_GET_HISTOGRAM = "RocksDBReadValueGet"_sr;
const StringRef ROCKSDB_READPREFIX_GET_HISTOGRAM = "RocksDBReadPrefixGet"_sr;

namespace {
struct PhysicalShard;
struct DataShard;
struct ReadIterator;
struct ShardedRocksDBKeyValueStore;

using rocksdb::BackgroundErrorReason;

// Returns string representation of RocksDB background error reason.
// Error reason code:
// https://github.com/facebook/rocksdb/blob/12d798ac06bcce36be703b057d5f5f4dab3b270c/include/rocksdb/listener.h#L125
// This function needs to be updated when error code changes.
std::string getErrorReason(BackgroundErrorReason reason) {
	switch (reason) {
	case BackgroundErrorReason::kFlush:
		return format("%d Flush", reason);
	case BackgroundErrorReason::kCompaction:
		return format("%d Compaction", reason);
	case BackgroundErrorReason::kWriteCallback:
		return format("%d WriteCallback", reason);
	case BackgroundErrorReason::kMemTable:
		return format("%d MemTable", reason);
	case BackgroundErrorReason::kManifestWrite:
		return format("%d ManifestWrite", reason);
	case BackgroundErrorReason::kFlushNoWAL:
		return format("%d FlushNoWAL", reason);
	case BackgroundErrorReason::kManifestWriteNoWAL:
		return format("%d ManifestWriteNoWAL", reason);
	default:
		return format("%d Unknown", reason);
	}
}

// Background error handling is tested with Chaos test.
// TODO: Test background error in simulation. RocksDB doesn't use flow IO in simulation, which limits our ability to
// inject IO errors. We could implement rocksdb::FileSystem using flow IO to unblock simulation. Also, trace event is
// not available on background threads because trace event requires setting up special thread locals. Using trace event
// could potentially cause segmentation fault.
class RocksDBErrorListener : public rocksdb::EventListener {
public:
	RocksDBErrorListener(){};
	void OnBackgroundError(rocksdb::BackgroundErrorReason reason, rocksdb::Status* bg_error) override {
		if (!bg_error)
			return;
		TraceEvent(SevError, "ShardedRocksDBBGError")
		    .detail("Reason", getErrorReason(reason))
		    .detail("ShardedRocksDBSeverity", bg_error->severity())
		    .detail("Status", bg_error->ToString());

		std::unique_lock<std::mutex> lock(mutex);
		if (!errorPromise.isValid())
			return;
		// RocksDB generates two types of background errors, IO Error and Corruption
		// Error type and severity map could be found at
		// https://github.com/facebook/rocksdb/blob/2e09a54c4fb82e88bcaa3e7cfa8ccbbbbf3635d5/db/error_handler.cc#L138.
		// All background errors will be treated as storage engine failure. Send the error to storage server.
		if (bg_error->IsIOError()) {
			errorPromise.sendError(io_error());
		} else if (bg_error->IsCorruption()) {
			errorPromise.sendError(file_corrupt());
		} else {
			errorPromise.sendError(unknown_error());
		}
	}
	Future<Void> getFuture() {
		std::unique_lock<std::mutex> lock(mutex);
		return errorPromise.getFuture();
	}
	~RocksDBErrorListener() {
		std::unique_lock<std::mutex> lock(mutex);
		if (!errorPromise.isValid())
			return;
		errorPromise.send(Never());
	}

private:
	ThreadReturnPromise<Void> errorPromise;
	std::mutex mutex;
};

// Encapsulation of shared states.
struct ShardedRocksDBState {
	bool closing = false;
};

std::shared_ptr<rocksdb::Cache> rocksdb_block_cache = nullptr;

rocksdb::ExportImportFilesMetaData getMetaData(const CheckpointMetaData& checkpoint) {
	rocksdb::ExportImportFilesMetaData metaData;
	if (checkpoint.getFormat() != DataMoveRocksCF) {
		return metaData;
	}

	RocksDBColumnFamilyCheckpoint rocksCF = getRocksCF(checkpoint);
	metaData.db_comparator_name = rocksCF.dbComparatorName;

	for (const LiveFileMetaData& fileMetaData : rocksCF.sstFiles) {
		rocksdb::LiveFileMetaData liveFileMetaData;
		liveFileMetaData.relative_filename = fileMetaData.relative_filename;
		liveFileMetaData.directory = fileMetaData.directory;
		liveFileMetaData.file_number = fileMetaData.file_number;
		liveFileMetaData.file_type = static_cast<rocksdb::FileType>(fileMetaData.file_type);
		liveFileMetaData.size = fileMetaData.size;
		liveFileMetaData.temperature = static_cast<rocksdb::Temperature>(fileMetaData.temperature);
		liveFileMetaData.file_checksum = fileMetaData.file_checksum;
		liveFileMetaData.file_checksum_func_name = fileMetaData.file_checksum_func_name;
		liveFileMetaData.smallest_seqno = fileMetaData.smallest_seqno;
		liveFileMetaData.largest_seqno = fileMetaData.largest_seqno;
		liveFileMetaData.smallestkey = fileMetaData.smallestkey;
		liveFileMetaData.largestkey = fileMetaData.largestkey;
		liveFileMetaData.num_reads_sampled = fileMetaData.num_reads_sampled;
		liveFileMetaData.being_compacted = fileMetaData.being_compacted;
		liveFileMetaData.num_entries = fileMetaData.num_entries;
		liveFileMetaData.num_deletions = fileMetaData.num_deletions;
		liveFileMetaData.oldest_blob_file_number = fileMetaData.oldest_blob_file_number;
		liveFileMetaData.oldest_ancester_time = fileMetaData.oldest_ancester_time;
		liveFileMetaData.file_creation_time = fileMetaData.file_creation_time;
		liveFileMetaData.smallest = fileMetaData.smallest;
		liveFileMetaData.largest = fileMetaData.largest;
		liveFileMetaData.file_type = rocksdb::kTableFile;
		liveFileMetaData.epoch_number = fileMetaData.epoch_number;
		liveFileMetaData.name = fileMetaData.name;
		liveFileMetaData.db_path = fileMetaData.db_path;
		liveFileMetaData.column_family_name = fileMetaData.column_family_name;
		liveFileMetaData.level = fileMetaData.level;
		metaData.files.push_back(liveFileMetaData);
	}

	return metaData;
}

void populateMetaData(CheckpointMetaData* checkpoint, const rocksdb::ExportImportFilesMetaData* metaData) {
	RocksDBColumnFamilyCheckpoint rocksCF;
	if (metaData != nullptr) {
		rocksCF.dbComparatorName = metaData->db_comparator_name;
		for (const rocksdb::LiveFileMetaData& fileMetaData : metaData->files) {
			LiveFileMetaData liveFileMetaData;
			liveFileMetaData.relative_filename = fileMetaData.relative_filename;
			liveFileMetaData.directory = fileMetaData.directory;
			liveFileMetaData.file_number = fileMetaData.file_number;
			liveFileMetaData.file_type = static_cast<int>(fileMetaData.file_type);
			liveFileMetaData.size = fileMetaData.size;
			liveFileMetaData.temperature = static_cast<uint8_t>(fileMetaData.temperature);
			liveFileMetaData.file_checksum = fileMetaData.file_checksum;
			liveFileMetaData.file_checksum_func_name = fileMetaData.file_checksum_func_name;
			liveFileMetaData.smallest_seqno = fileMetaData.smallest_seqno;
			liveFileMetaData.largest_seqno = fileMetaData.largest_seqno;
			liveFileMetaData.smallestkey = fileMetaData.smallestkey;
			liveFileMetaData.largestkey = fileMetaData.largestkey;
			liveFileMetaData.num_reads_sampled = fileMetaData.num_reads_sampled;
			liveFileMetaData.being_compacted = fileMetaData.being_compacted;
			liveFileMetaData.num_entries = fileMetaData.num_entries;
			liveFileMetaData.num_deletions = fileMetaData.num_deletions;
			liveFileMetaData.oldest_blob_file_number = fileMetaData.oldest_blob_file_number;
			liveFileMetaData.oldest_ancester_time = fileMetaData.oldest_ancester_time;
			liveFileMetaData.file_creation_time = fileMetaData.file_creation_time;
			liveFileMetaData.smallest = fileMetaData.smallest;
			liveFileMetaData.largest = fileMetaData.largest;
			liveFileMetaData.epoch_number = fileMetaData.epoch_number;
			liveFileMetaData.name = fileMetaData.name;
			liveFileMetaData.db_path = fileMetaData.db_path;
			liveFileMetaData.column_family_name = fileMetaData.column_family_name;
			liveFileMetaData.level = fileMetaData.level;
			rocksCF.sstFiles.push_back(liveFileMetaData);
		}
	}
	checkpoint->setFormat(DataMoveRocksCF);
	checkpoint->serializedCheckpoint = ObjectWriter::toValue(rocksCF, IncludeVersion());
}

const rocksdb::Slice toSlice(StringRef s) {
	return rocksdb::Slice(reinterpret_cast<const char*>(s.begin()), s.size());
}

StringRef toStringRef(rocksdb::Slice s) {
	return StringRef(reinterpret_cast<const uint8_t*>(s.data()), s.size());
}

std::string getShardMappingKey(KeyRef key, StringRef prefix) {
	return prefix.toString() + key.toString();
}

void logRocksDBError(const rocksdb::Status& status, const std::string& method) {
	auto level = status.IsTimedOut() ? SevWarn : SevError;
	TraceEvent e(level, "ShardedRocksDBError");
	e.setMaxFieldLength(10000)
	    .detail("Error", status.ToString())
	    .detail("Method", method)
	    .detail("ShardedRocksDBSeverity", status.severity());
	if (status.IsIOError()) {
		e.detail("SubCode", status.subcode());
	}
}

// TODO: define shard ops.
enum class ShardOp {
	CREATE,
	OPEN,
	DESTROY,
	CLOSE,
	MODIFY_RANGE,
};

const char* ShardOpToString(ShardOp op) {
	switch (op) {
	case ShardOp::CREATE:
		return "CREATE";
	case ShardOp::OPEN:
		return "OPEN";
	case ShardOp::DESTROY:
		return "DESTROY";
	case ShardOp::CLOSE:
		return "CLOSE";
	case ShardOp::MODIFY_RANGE:
		return "MODIFY_RANGE";
	default:
		return "Unknown";
	}
}
void logShardEvent(StringRef name, ShardOp op, Severity severity = SevInfo, const std::string& message = "") {
	TraceEvent e(severity, "ShardedRocksDBKVSShardEvent");
	e.detail("ShardId", name).detail("Action", ShardOpToString(op));
	if (!message.empty()) {
		e.detail("Message", message);
	}
}
void logShardEvent(StringRef name,
                   KeyRangeRef range,
                   ShardOp op,
                   Severity severity = SevInfo,
                   const std::string& message = "") {
	TraceEvent e(severity, "ShardedRocksDBKVSShardEvent");
	e.detail("ShardId", name)
	    .detail("Action", ShardOpToString(op))
	    .detail("Begin", range.begin)
	    .detail("End", range.end);
	if (message != "") {
		e.detail("Message", message);
	}
}

Error statusToError(const rocksdb::Status& s) {
	if (s.IsIOError()) {
		return io_error();
	} else if (s.IsTimedOut()) {
		return key_value_store_deadline_exceeded();
	} else {
		return unknown_error();
	}
}

rocksdb::CompactionPri getCompactionPriority() {
	switch (SERVER_KNOBS->ROCKSDB_COMPACTION_PRI) {
	case 0:
		return rocksdb::CompactionPri::kByCompensatedSize;
	case 1:
		return rocksdb::CompactionPri::kOldestLargestSeqFirst;
	case 2:
		return rocksdb::CompactionPri::kOldestSmallestSeqFirst;
	case 3:
		return rocksdb::CompactionPri::kMinOverlappingRatio;
	case 4:
		return rocksdb::CompactionPri::kRoundRobin;
	default:
		TraceEvent(SevWarn, "InvalidCompactionPriority").detail("KnobValue", SERVER_KNOBS->ROCKSDB_COMPACTION_PRI);
		return rocksdb::CompactionPri::kMinOverlappingRatio;
	}
}

rocksdb::WALRecoveryMode getWalRecoveryMode() {
	switch (SERVER_KNOBS->ROCKSDB_WAL_RECOVERY_MODE) {
	case 0:
		return rocksdb::WALRecoveryMode::kTolerateCorruptedTailRecords;
	case 1:
		return rocksdb::WALRecoveryMode::kAbsoluteConsistency;
	case 2:
		return rocksdb::WALRecoveryMode::kPointInTimeRecovery;
	case 3:
		return rocksdb::WALRecoveryMode::kSkipAnyCorruptedRecords;
	default:
		TraceEvent(SevWarn, "InvalidWalRecoveryMode").detail("KnobValue", SERVER_KNOBS->ROCKSDB_WAL_RECOVERY_MODE);
		return rocksdb::WALRecoveryMode::kPointInTimeRecovery;
	}
}

rocksdb::ColumnFamilyOptions getCFOptions() {
	rocksdb::ColumnFamilyOptions options;
	options.disable_auto_compactions = SERVER_KNOBS->ROCKSDB_DISABLE_AUTO_COMPACTIONS;
	options.level_compaction_dynamic_level_bytes = SERVER_KNOBS->ROCKSDB_LEVEL_COMPACTION_DYNAMIC_LEVEL_BYTES;
	options.OptimizeLevelStyleCompaction(SERVER_KNOBS->ROCKSDB_MEMTABLE_BYTES);
	if (SERVER_KNOBS->ROCKSDB_PERIODIC_COMPACTION_SECONDS > 0) {
		options.periodic_compaction_seconds = SERVER_KNOBS->ROCKSDB_PERIODIC_COMPACTION_SECONDS;
	}
<<<<<<< HEAD
=======

	options.disable_auto_compactions = SERVER_KNOBS->ROCKSDB_DISABLE_AUTO_COMPACTIONS;
	if (SERVER_KNOBS->SHARD_SOFT_PENDING_COMPACT_BYTES_LIMIT > 0) {
		options.soft_pending_compaction_bytes_limit = SERVER_KNOBS->SHARD_SOFT_PENDING_COMPACT_BYTES_LIMIT;
	}
	if (SERVER_KNOBS->SHARD_HARD_PENDING_COMPACT_BYTES_LIMIT > 0) {
		options.hard_pending_compaction_bytes_limit = SERVER_KNOBS->SHARD_HARD_PENDING_COMPACT_BYTES_LIMIT;
	}
>>>>>>> a836471c
	options.paranoid_file_checks = SERVER_KNOBS->ROCKSDB_PARANOID_FILE_CHECKS;

	// Compact sstables when there's too much deleted stuff.
	if (SERVER_KNOBS->ROCKSDB_ENABLE_COMPACT_ON_DELETION) {
		// Creates a factory of a table property collector that marks a SST
		// file as need-compaction when it observe at least "D" deletion
		// entries in any "N" consecutive entries, or the ratio of tombstone
		// entries >= deletion_ratio.

		// @param sliding_window_size "N". Note that this number will be
		//     round up to the smallest multiple of 128 that is no less
		//     than the specified size.
		// @param deletion_trigger "D".  Note that even when "N" is changed,
		//     the specified number for "D" will not be changed.
		// @param deletion_ratio, if <= 0 or > 1, disable triggering compaction
		//     based on deletion ratio. Disabled by default.
		options.table_properties_collector_factories = { rocksdb::NewCompactOnDeletionCollectorFactory(
			SERVER_KNOBS->ROCKSDB_CDCF_SLIDING_WINDOW_SIZE,
			SERVER_KNOBS->ROCKSDB_CDCF_DELETION_TRIGGER,
			SERVER_KNOBS->ROCKSDB_CDCF_DELETION_RATIO) };
	}

	rocksdb::BlockBasedTableOptions bbOpts;
	// TODO: Add a knob for the block cache size. (Default is 8 MB)
	if (SERVER_KNOBS->ROCKSDB_PREFIX_LEN > 0) {
		// Prefix blooms are used during Seek.
		options.prefix_extractor.reset(rocksdb::NewFixedPrefixTransform(SERVER_KNOBS->ROCKSDB_PREFIX_LEN));

		// Also turn on bloom filters in the memtable.
		// TODO: Make a knob for this as well.
		options.memtable_prefix_bloom_size_ratio = 0.1;

		// 5 -- Can be read by RocksDB's versions since 6.6.0. Full and partitioned
		// filters use a generally faster and more accurate Bloom filter
		// implementation, with a different schema.
		// https://github.com/facebook/rocksdb/blob/b77569f18bfc77fb1d8a0b3218f6ecf571bc4988/include/rocksdb/table.h#L391
		bbOpts.format_version = 5;

		// Create and apply a bloom filter using the 10 bits
		// which should yield a ~1% false positive rate:
		// https://github.com/facebook/rocksdb/wiki/RocksDB-Bloom-Filter#full-filters-new-format
		bbOpts.filter_policy.reset(rocksdb::NewBloomFilterPolicy(10));

		// The whole key blooms are only used for point lookups.
		// https://github.com/facebook/rocksdb/wiki/RocksDB-Bloom-Filter#prefix-vs-whole-key
		bbOpts.whole_key_filtering = false;
	}

	if (rocksdb_block_cache == nullptr && SERVER_KNOBS->ROCKSDB_BLOCK_CACHE_SIZE > 0) {
		rocksdb_block_cache = rocksdb::NewLRUCache(SERVER_KNOBS->ROCKSDB_BLOCK_CACHE_SIZE);
	}
	bbOpts.block_cache = rocksdb_block_cache;

	options.table_factory.reset(rocksdb::NewBlockBasedTableFactory(bbOpts));

	options.compaction_pri = getCompactionPriority();

	return options;
}

rocksdb::Options getOptions() {
	rocksdb::Options options;
	options.avoid_unnecessary_blocking_io = true;
	options.create_if_missing = true;
	options.atomic_flush = SERVER_KNOBS->ROCKSDB_ATOMIC_FLUSH;
	if (SERVER_KNOBS->ROCKSDB_BACKGROUND_PARALLELISM > 0) {
		options.IncreaseParallelism(SERVER_KNOBS->ROCKSDB_BACKGROUND_PARALLELISM);
	}

	options.wal_recovery_mode = getWalRecoveryMode();
	options.target_file_size_base = SERVER_KNOBS->ROCKSDB_TARGET_FILE_SIZE_BASE;
	options.max_open_files = SERVER_KNOBS->ROCKSDB_MAX_OPEN_FILES;
	options.delete_obsolete_files_period_micros = SERVER_KNOBS->ROCKSDB_DELETE_OBSOLETE_FILE_PERIOD * 1000000;
	options.max_total_wal_size = SERVER_KNOBS->ROCKSDB_MAX_TOTAL_WAL_SIZE;
	options.max_subcompactions = SERVER_KNOBS->ROCKSDB_MAX_SUBCOMPACTIONS;
	options.max_background_jobs = SERVER_KNOBS->ROCKSDB_MAX_BACKGROUND_JOBS;

	// The following two fields affect how archived logs will be deleted.
	// 1. If both set to 0, logs will be deleted asap and will not get into
	//    the archive.
	// 2. If WAL_ttl_seconds is 0 and WAL_size_limit_MB is not 0,
	//    WAL files will be checked every 10 min and if total size is greater
	//    then WAL_size_limit_MB, they will be deleted starting with the
	//    earliest until size_limit is met. All empty files will be deleted.
	// 3. If WAL_ttl_seconds is not 0 and WAL_size_limit_MB is 0, then
	//    WAL files will be checked every WAL_ttl_seconds / 2 and those that
	//    are older than WAL_ttl_seconds will be deleted.
	// 4. If both are not 0, WAL files will be checked every 10 min and both
	//    checks will be performed with ttl being first.
	options.WAL_ttl_seconds = SERVER_KNOBS->ROCKSDB_WAL_TTL_SECONDS;
	options.WAL_size_limit_MB = SERVER_KNOBS->ROCKSDB_WAL_SIZE_LIMIT_MB;

	options.db_write_buffer_size = SERVER_KNOBS->ROCKSDB_WRITE_BUFFER_SIZE;
	options.write_buffer_size = SERVER_KNOBS->ROCKSDB_CF_WRITE_BUFFER_SIZE;
	options.statistics = rocksdb::CreateDBStatistics();
	options.statistics->set_stats_level(rocksdb::kExceptHistogramOrTimers);
	options.db_log_dir = g_network->isSimulated() ? "" : SERVER_KNOBS->LOG_DIRECTORY;
	options.max_log_file_size = SERVER_KNOBS->ROCKSDB_MAX_LOG_FILE_SIZE;
	options.keep_log_file_num = SERVER_KNOBS->ROCKSDB_KEEP_LOG_FILE_NUM;
	if (SERVER_KNOBS->ROCKSDB_LOG_LEVEL_DEBUG) {
		options.info_log_level = rocksdb::InfoLogLevel::DEBUG_LEVEL;
	}

	options.skip_stats_update_on_db_open = SERVER_KNOBS->ROCKSDB_SKIP_STATS_UPDATE_ON_OPEN;
	options.skip_checking_sst_file_sizes_on_db_open = SERVER_KNOBS->ROCKSDB_SKIP_FILE_SIZE_CHECK_ON_OPEN;
	return options;
}

// Set some useful defaults desired for all reads.
rocksdb::ReadOptions getReadOptions() {
	rocksdb::ReadOptions options;
	options.background_purge_on_iterator_cleanup = true;
	options.auto_prefix_mode = (SERVER_KNOBS->ROCKSDB_PREFIX_LEN > 0);
	return options;
}

struct ReadIterator {
	uint64_t index; // incrementing counter to uniquely identify read iterator.
	bool inUse;
	std::shared_ptr<rocksdb::Iterator> iter;
	double creationTime;
	KeyRange keyRange;
	std::shared_ptr<rocksdb::Slice> beginSlice, endSlice;

	ReadIterator(rocksdb::ColumnFamilyHandle* cf, uint64_t index, rocksdb::DB* db)
	  : index(index), inUse(true), creationTime(now()), iter(db->NewIterator(getReadOptions(), cf)) {}
	ReadIterator(rocksdb::ColumnFamilyHandle* cf, uint64_t index, rocksdb::DB* db, const KeyRange& range)
	  : index(index), inUse(true), creationTime(now()), keyRange(range) {
		auto options = getReadOptions();
		beginSlice = std::shared_ptr<rocksdb::Slice>(new rocksdb::Slice(toSlice(keyRange.begin)));
		options.iterate_lower_bound = beginSlice.get();
		endSlice = std::shared_ptr<rocksdb::Slice>(new rocksdb::Slice(toSlice(keyRange.end)));
		options.iterate_upper_bound = endSlice.get();
		iter = std::shared_ptr<rocksdb::Iterator>(db->NewIterator(options, cf));
	}
};

/*
ReadIteratorPool: Collection of iterators. Reuses iterators on non-concurrent multiple read operations,
instead of creating and deleting for every read.

Read: IteratorPool provides an unused iterator if exists or creates and gives a new iterator.
Returns back the iterator after the read is done.

Write: Iterators in the pool are deleted, forcing new iterator creation on next reads. The iterators
which are currently used by the reads can continue using the iterator as it is a shared_ptr. Once
the read is processed, shared_ptr goes out of scope and gets deleted. Eventually the iterator object
gets deleted as the ref count becomes 0.
*/
class ReadIteratorPool {
public:
	ReadIteratorPool(rocksdb::DB* db, rocksdb::ColumnFamilyHandle* cf, const std::string& path)
	  : db(db), cf(cf), index(0), iteratorsReuseCount(0) {
		ASSERT(db);
		ASSERT(cf);
		TraceEvent(SevVerbose, "ShardedRocksReadIteratorPool")
		    .detail("Path", path)
		    .detail("KnobRocksDBReadRangeReuseIterators", SERVER_KNOBS->ROCKSDB_READ_RANGE_REUSE_ITERATORS)
		    .detail("KnobRocksDBPrefixLen", SERVER_KNOBS->ROCKSDB_PREFIX_LEN);
	}

	// Called on every db commit.
	void update() {
		if (SERVER_KNOBS->ROCKSDB_READ_RANGE_REUSE_ITERATORS) {
			std::lock_guard<std::mutex> lock(mutex);
			iteratorsMap.clear();
		}
	}

	// Called on every read operation.
	ReadIterator getIterator(const KeyRange& range) {
		// Shared iterators are not bounded.
		if (SERVER_KNOBS->ROCKSDB_READ_RANGE_REUSE_ITERATORS) {
			std::lock_guard<std::mutex> lock(mutex);
			for (it = iteratorsMap.begin(); it != iteratorsMap.end(); it++) {
				if (!it->second.inUse) {
					it->second.inUse = true;
					iteratorsReuseCount++;
					return it->second;
				}
			}
			index++;
			ReadIterator iter(cf, index, db);
			iteratorsMap.insert({ index, iter });
			return iter;
		} else {
			index++;
			ReadIterator iter(cf, index, db, range);
			return iter;
		}
	}

	// Called on every read operation, after the keys are collected.
	void returnIterator(ReadIterator& iter) {
		if (SERVER_KNOBS->ROCKSDB_READ_RANGE_REUSE_ITERATORS) {
			std::lock_guard<std::mutex> lock(mutex);
			it = iteratorsMap.find(iter.index);
			// iterator found: put the iterator back to the pool(inUse=false).
			// iterator not found: update would have removed the iterator from pool, so nothing to do.
			if (it != iteratorsMap.end()) {
				ASSERT(it->second.inUse);
				it->second.inUse = false;
			}
		}
	}

	// Called for every ROCKSDB_READ_RANGE_ITERATOR_REFRESH_TIME seconds in a loop.
	void refreshIterators() {
		std::lock_guard<std::mutex> lock(mutex);
		it = iteratorsMap.begin();
		while (it != iteratorsMap.end()) {
			if (now() - it->second.creationTime > SERVER_KNOBS->ROCKSDB_READ_RANGE_ITERATOR_REFRESH_TIME) {
				it = iteratorsMap.erase(it);
			} else {
				it++;
			}
		}
	}

	uint64_t numReadIteratorsCreated() { return index; }

	uint64_t numTimesReadIteratorsReused() { return iteratorsReuseCount; }

private:
	std::unordered_map<int, ReadIterator> iteratorsMap;
	std::unordered_map<int, ReadIterator>::iterator it;
	rocksdb::DB* db;
	rocksdb::ColumnFamilyHandle* cf;
	std::mutex mutex;
	// incrementing counter for every new iterator creation, to uniquely identify the iterator in returnIterator().
	uint64_t index;
	uint64_t iteratorsReuseCount;
};

ACTOR Future<Void> flowLockLogger(const FlowLock* readLock, const FlowLock* fetchLock) {
	loop {
		wait(delay(SERVER_KNOBS->ROCKSDB_METRICS_DELAY));
		TraceEvent e("ShardedRocksDBFlowLock");
		e.detail("ReadAvailable", readLock->available());
		e.detail("ReadActivePermits", readLock->activePermits());
		e.detail("ReadWaiters", readLock->waiters());
		e.detail("FetchAvailable", fetchLock->available());
		e.detail("FetchActivePermits", fetchLock->activePermits());
		e.detail("FetchWaiters", fetchLock->waiters());
	}
}

// DataShard represents a key range (logical shard) in FDB. A DataShard is assigned to a specific physical shard.
struct DataShard {
	DataShard(KeyRange range, PhysicalShard* physicalShard) : range(range), physicalShard(physicalShard) {}

	bool initialized() const;

	KeyRange range;
	PhysicalShard* physicalShard;
};

// PhysicalShard represent a collection of logical shards. A PhysicalShard could have one or more DataShards. A
// PhysicalShard is stored as a column family in rocksdb. Each PhysicalShard has its own iterator pool.
struct PhysicalShard {
	PhysicalShard(rocksdb::DB* db, std::string id, const rocksdb::ColumnFamilyOptions& options)
	  : db(db), id(id), cfOptions(options), isInitialized(false) {}
	PhysicalShard(rocksdb::DB* db, std::string id, rocksdb::ColumnFamilyHandle* handle)
	  : db(db), id(id), cf(handle), isInitialized(true) {
		ASSERT(cf);
		readIterPool = std::make_shared<ReadIteratorPool>(db, cf, id);
	}

	rocksdb::Status init() {
		if (cf) {
			return rocksdb::Status::OK();
		}
		auto status = db->CreateColumnFamily(cfOptions, id, &cf);
		if (!status.ok()) {
			logRocksDBError(status, "AddCF");
			return status;
		}
		logShardEvent(id, ShardOp::OPEN);
		readIterPool = std::make_shared<ReadIteratorPool>(db, cf, id);
		this->isInitialized.store(true);
		return status;
	}

	// Restore from the checkpoint.
	rocksdb::Status restore(const CheckpointMetaData& checkpoint) {
		const CheckpointFormat format = checkpoint.getFormat();
		rocksdb::Status status;
		if (format == DataMoveRocksCF) {
			rocksdb::ExportImportFilesMetaData metaData = getMetaData(checkpoint);
			if (metaData.files.empty()) {
				TraceEvent(SevInfo, "RocksDBRestoreEmptyShard")
<<<<<<< HEAD
				    .detail("Shard", id)
=======
				    .detail("ShardId", id)
>>>>>>> a836471c
				    .detail("CheckpointID", checkpoint.checkpointID);
				status = db->CreateColumnFamily(getCFOptions(), id, &cf);
			} else {
				TraceEvent(SevInfo, "RocksDBRestoreCF");
				rocksdb::ImportColumnFamilyOptions importOptions;
				importOptions.move_files = SERVER_KNOBS->ROCKSDB_IMPORT_MOVE_FILES;
				status = db->CreateColumnFamilyWithImport(getCFOptions(), id, importOptions, metaData, &cf);
				TraceEvent(SevInfo, "RocksDBRestoreCFEnd").detail("Status", status.ToString());
			}
		} else if (format == RocksDBKeyValues) {
			ASSERT(cf != nullptr);
			std::vector<std::string> sstFiles;
			const RocksDBCheckpointKeyValues rcp = getRocksKeyValuesCheckpoint(checkpoint);
			for (const auto& file : rcp.fetchedFiles) {
				if (file.path != emptySstFilePath) {
					sstFiles.push_back(file.path);
				}
			}

			TraceEvent(SevDebug, "RocksDBRestoreFiles")
			    .detail("Shard", id)
			    .detail("CheckpointID", checkpoint.checkpointID)
			    .detail("Files", describe(sstFiles));

			if (!sstFiles.empty()) {
				rocksdb::IngestExternalFileOptions ingestOptions;
				ingestOptions.move_files = SERVER_KNOBS->ROCKSDB_IMPORT_MOVE_FILES;
				ingestOptions.verify_checksums_before_ingest = SERVER_KNOBS->ROCKSDB_VERIFY_CHECKSUM_BEFORE_RESTORE;
				status = db->IngestExternalFile(cf, sstFiles, ingestOptions);
			} else {
				TraceEvent(SevWarn, "RocksDBServeRestoreEmptyRange")
				    .detail("ShardId", id)
				    .detail("RocksKeyValuesCheckpoint", rcp.toString())
				    .detail("Checkpoint", checkpoint.toString());
			}
<<<<<<< HEAD
			TraceEvent(SevInfo, "RocksDBServeRestoreFiles")
			    .detail("Shard", id)
=======
			TraceEvent(SevInfo, "PhysicalShardRestoredFiles")
			    .detail("ShardId", id)
>>>>>>> a836471c
			    .detail("CFName", cf->GetName())
			    .detail("Checkpoint", checkpoint.toString())
			    .detail("RestoredFiles", describe(sstFiles));
		} else {
			throw not_implemented();
		}

		TraceEvent(status.ok() ? SevInfo : SevWarnAlways, "PhysicalShardRestoreEnd")
		    .detail("Status", status.ToString())
		    .detail("Shard", id)
		    .detail("CFName", cf == nullptr ? "" : cf->GetName())
		    .detail("Checkpoint", checkpoint.toString());
		if (status.ok()) {
			if (!this->isInitialized) {
				readIterPool = std::make_shared<ReadIteratorPool>(db, cf, id);
				this->isInitialized.store(true);
<<<<<<< HEAD
			} else {
				refreshReadIteratorPool();
=======
			} else if (SERVER_KNOBS->ROCKSDB_READ_RANGE_REUSE_ITERATORS) {
				this->readIterPool->update();
>>>>>>> a836471c
			}
		}

		return status;
	}

	bool initialized() { return this->isInitialized.load(); }

	void refreshReadIteratorPool() {
		ASSERT(this->readIterPool != nullptr);
		this->readIterPool->refreshIterators();
	}

	std::vector<KeyRange> getAllRanges() const {
		std::vector<KeyRange> res;
		for (const auto& [key, shard] : dataShards) {
			if (shard != nullptr) {
				res.push_back(shard->range);
			}
		}
		return res;
	}

	bool shouldFlush() {
		return SERVER_KNOBS->ROCKSDB_CF_RANGE_DELETION_LIMIT > 0 &&
		       numRangeDeletions > SERVER_KNOBS->ROCKSDB_CF_RANGE_DELETION_LIMIT;
	}

	std::string toString() {
		std::string ret = "[ID]: " + this->id + ", [CF]: ";
		if (initialized()) {
			ret += std::to_string(this->cf->GetID());
		} else {
			ret += "Not initialized";
		}
		return ret;
	}

	~PhysicalShard() {
		logShardEvent(id, ShardOp::CLOSE);
		isInitialized.store(false);
		readIterPool.reset();

		// Deleting default column family is not allowed.
		if (deletePending && id != DEFAULT_CF_NAME) {
			auto s = db->DropColumnFamily(cf);
			if (!s.ok()) {
				logRocksDBError(s, "DestroyShard");
				logShardEvent(id, ShardOp::DESTROY, SevError, s.ToString());
				return;
			}
		}
		auto s = db->DestroyColumnFamilyHandle(cf);
		if (!s.ok()) {
			logRocksDBError(s, "DestroyCFHandle");
			logShardEvent(id, ShardOp::DESTROY, SevError, s.ToString());
			return;
		}
		logShardEvent(id, ShardOp::DESTROY);
	}

	rocksdb::DB* db;
	std::string id;
	rocksdb::ColumnFamilyOptions cfOptions;
	rocksdb::ColumnFamilyHandle* cf = nullptr;
	std::unordered_map<std::string, std::unique_ptr<DataShard>> dataShards;
	std::shared_ptr<ReadIteratorPool> readIterPool;
	bool deletePending = false;
	std::atomic<bool> isInitialized;
	uint64_t numRangeDeletions = 0;
	double deleteTimeSec;
};

int readRangeInDb(PhysicalShard* shard, const KeyRangeRef range, int rowLimit, int byteLimit, RangeResult* result) {
	if (rowLimit == 0 || byteLimit == 0) {
		return 0;
	}

	int accumulatedBytes = 0;
	rocksdb::Status s;

	// When using a prefix extractor, ensure that keys are returned in order even if they cross
	// a prefix boundary.
	if (rowLimit >= 0) {
		ReadIterator readIter = shard->readIterPool->getIterator(range);
		auto cursor = readIter.iter;
		cursor->Seek(toSlice(range.begin));
		while (cursor->Valid() && toStringRef(cursor->key()) < range.end) {
			KeyValueRef kv(toStringRef(cursor->key()), toStringRef(cursor->value()));
			accumulatedBytes += sizeof(KeyValueRef) + kv.expectedSize();
			result->push_back_deep(result->arena(), kv);
			// Calling `cursor->Next()` is potentially expensive, so short-circut here just in case.
			if (result->size() >= rowLimit || accumulatedBytes >= byteLimit) {
				break;
			}
			cursor->Next();
		}
		s = cursor->status();
		shard->readIterPool->returnIterator(readIter);
	} else {
		ReadIterator readIter = shard->readIterPool->getIterator(range);
		auto cursor = readIter.iter;
		cursor->SeekForPrev(toSlice(range.end));
		if (cursor->Valid() && toStringRef(cursor->key()) == range.end) {
			cursor->Prev();
		}
		while (cursor->Valid() && toStringRef(cursor->key()) >= range.begin) {
			KeyValueRef kv(toStringRef(cursor->key()), toStringRef(cursor->value()));
			accumulatedBytes += sizeof(KeyValueRef) + kv.expectedSize();
			result->push_back_deep(result->arena(), kv);
			// Calling `cursor->Prev()` is potentially expensive, so short-circut here just in case.
			if (result->size() >= -rowLimit || accumulatedBytes >= byteLimit) {
				break;
			}
			cursor->Prev();
		}
		s = cursor->status();
		shard->readIterPool->returnIterator(readIter);
	}

	if (!s.ok()) {
		logRocksDBError(s, "ReadRange");
		// The data writen to the arena is not erased, which will leave RangeResult in a dirty state. The RangeResult
		// should never be returned to user.
		return -1;
	}
	return accumulatedBytes;
}

struct Counters {
	CounterCollection cc;
	Counter immediateThrottle;
	Counter failedToAcquire;
	Counter convertedRangeDeletions;

	Counters()
	  : cc("RocksDBThrottle"), immediateThrottle("ImmediateThrottle", cc), failedToAcquire("failedToAcquire", cc),
	    convertedRangeDeletions("ConvertedRangeDeletions", cc) {}
};

// Manages physical shards and maintains logical shard mapping.
class ShardManager {
public:
	ShardManager(std::string path,
	             UID logId,
	             const rocksdb::Options& options,
	             std::shared_ptr<RocksDBErrorListener> errorListener,
	             Counters* cc)
	  : path(path), logId(logId), dbOptions(options), cfOptions(getCFOptions()), dataShardMap(nullptr, specialKeys.end),
	    counters(cc) {
		dbOptions.listeners.push_back(errorListener);
	}

	ACTOR static Future<Void> shardMetricsLogger(std::shared_ptr<ShardedRocksDBState> rState,
	                                             Future<Void> openFuture,
	                                             ShardManager* shardManager) {
		state std::unordered_map<std::string, std::shared_ptr<PhysicalShard>>* physicalShards =
		    shardManager->getAllShards();

		try {
			wait(openFuture);
			loop {
				wait(delay(SERVER_KNOBS->ROCKSDB_CF_METRICS_DELAY));
				if (rState->closing) {
					break;
				}
				TraceEvent(SevInfo, "ShardedRocksKVSPhysialShardMetrics")
				    .detail("NumActiveShards", shardManager->numActiveShards())
				    .detail("TotalPhysicalShards", shardManager->numPhysicalShards());

				for (auto& [id, shard] : *physicalShards) {
					if (!shard->initialized()) {
						continue;
					}
					uint64_t liveDataSize = 0;
					ASSERT(shard->db->GetIntProperty(
					    shard->cf, rocksdb::DB::Properties::kEstimateLiveDataSize, &liveDataSize));
					TraceEvent(SevInfo, "PhysicalShardCFSize")
					    .detail("ShardId", id)
					    .detail("LiveDataSize", liveDataSize);

					std::string propValue = "";
					ASSERT(shard->db->GetProperty(shard->cf, rocksdb::DB::Properties::kCFStats, &propValue));
					TraceEvent(SevInfo, "PhysicalShardCFStats")
					    .detail("PhysicalShardID", id)
					    .detail("Detail", propValue);

					// Get compression ratio for each level.
					rocksdb::ColumnFamilyMetaData cfMetadata;
					shard->db->GetColumnFamilyMetaData(shard->cf, &cfMetadata);
					TraceEvent e(SevInfo, "PhysicalShardLevelStats");
					e.detail("ShardId", id);
					std::string levelProp;
					for (auto it = cfMetadata.levels.begin(); it != cfMetadata.levels.end(); ++it) {
						std::string propValue = "";
						ASSERT(shard->db->GetProperty(shard->cf,
						                              rocksdb::DB::Properties::kCompressionRatioAtLevelPrefix +
						                                  std::to_string(it->level),
						                              &propValue));
						e.detail("Level" + std::to_string(it->level), std::to_string(it->size) + " " + propValue);
					}
				}
			}
		} catch (Error& e) {
			if (e.code() != error_code_actor_cancelled) {
				TraceEvent(SevError, "ShardedRocksShardMetricsLoggerError").errorUnsuppressed(e);
			}
		}
		return Void();
	}

	rocksdb::Status init() {
		const double start = now();
		// Open instance.
		TraceEvent(SevInfo, "ShardedRocksDBInitBegin", this->logId).detail("DataPath", path);
		if (SERVER_KNOBS->ROCKSDB_WRITE_RATE_LIMITER_BYTES_PER_SEC > 0) {
			// Set rate limiter to a higher rate to avoid blocking storage engine initialization.
			auto rateLimiter = rocksdb::NewGenericRateLimiter((int64_t)5 << 30, // 5GB
			                                                  100 * 1000, // refill_period_us
			                                                  10, // fairness
			                                                  rocksdb::RateLimiter::Mode::kWritesOnly,
			                                                  SERVER_KNOBS->ROCKSDB_WRITE_RATE_LIMITER_AUTO_TUNE);
			dbOptions.rate_limiter = std::shared_ptr<rocksdb::RateLimiter>(rateLimiter);
		}
		std::vector<std::string> columnFamilies;
		rocksdb::Status status = rocksdb::DB::ListColumnFamilies(dbOptions, path, &columnFamilies);

		std::vector<rocksdb::ColumnFamilyDescriptor> descriptors;
		bool foundMetadata = false;
		for (const auto& name : columnFamilies) {
			if (name == METADATA_SHARD_ID) {
				foundMetadata = true;
			}
			descriptors.push_back(rocksdb::ColumnFamilyDescriptor(name, cfOptions));
		}

		// Add default column family if it's a newly opened database.
		if (descriptors.size() == 0) {
			descriptors.push_back(rocksdb::ColumnFamilyDescriptor("default", cfOptions));
		}

		std::vector<rocksdb::ColumnFamilyHandle*> handles;
		status = rocksdb::DB::Open(dbOptions, path, descriptors, &handles, &db);
		if (!status.ok()) {
			logRocksDBError(status, "Open");
			return status;
		}

		TraceEvent("ShardedRocksDBOpen").detail("Duraton", now() - start).detail("NumCFs", descriptors.size());

		if (foundMetadata) {
			TraceEvent(SevInfo, "ShardedRocksInitLoadPhysicalShards", this->logId)
			    .detail("PhysicalShardCount", handles.size());

			std::shared_ptr<PhysicalShard> metadataShard = nullptr;
			for (auto handle : handles) {
				auto shard = std::make_shared<PhysicalShard>(db, handle->GetName(), handle);
				if (shard->id == METADATA_SHARD_ID) {
					metadataShard = shard;
				}
				physicalShards[shard->id] = shard;
				columnFamilyMap[handle->GetID()] = handle;
				TraceEvent(SevVerbose, "ShardedRocksInitPhysicalShard", this->logId).detail("ShardId", shard->id);
			}

			std::set<std::string> unusedShards(columnFamilies.begin(), columnFamilies.end());
			unusedShards.erase(METADATA_SHARD_ID);
			unusedShards.erase(DEFAULT_CF_NAME);

			KeyRange keyRange = prefixRange(shardMappingPrefix);
			while (true) {
				RangeResult metadata;
				const int bytes = readRangeInDb(metadataShard.get(),
				                                keyRange,
				                                std::max(2, SERVER_KNOBS->ROCKSDB_READ_RANGE_ROW_LIMIT),
				                                SERVER_KNOBS->SHARD_METADATA_SCAN_BYTES_LIMIT,
				                                &metadata);
				if (bytes <= 0) {
					break;
				}

				ASSERT_GT(metadata.size(), 0);
				for (int i = 0; i < metadata.size() - 1; ++i) {
					const std::string name = metadata[i].value.toString();
					KeyRangeRef range(metadata[i].key.removePrefix(shardMappingPrefix),
					                  metadata[i + 1].key.removePrefix(shardMappingPrefix));
					TraceEvent(SevVerbose, "DecodeShardMapping", this->logId)
					    .detail("Range", range)
					    .detail("ShardId", name);

					// Empty name indicates the shard doesn't belong to the SS/KVS.
					if (name.empty()) {
						continue;
					}

					auto it = physicalShards.find(name);
					// Raise error if physical shard is missing.
					if (it == physicalShards.end()) {
						TraceEvent(SevError, "ShardedRocksDB", this->logId).detail("MissingShard", name);
						return rocksdb::Status::NotFound();
					}

					std::unique_ptr<DataShard> dataShard = std::make_unique<DataShard>(range, it->second.get());
					dataShardMap.insert(range, dataShard.get());
					it->second->dataShards[range.begin.toString()] = std::move(dataShard);
					activePhysicalShardIds.emplace(name);
					unusedShards.erase(name);
				}

				if (metadata.back().key.removePrefix(shardMappingPrefix) == specialKeys.end) {
					TraceEvent(SevVerbose, "ShardedRocksLoadShardMappingEnd", this->logId);
					break;
				}

				// Read from the current last key since the shard begining with it hasn't been processed.
				if (metadata.size() == 1 && metadata.back().value.toString().empty()) {
					// Should not happen, just being paranoid.
					keyRange = KeyRangeRef(keyAfter(metadata.back().key), keyRange.end);
				} else {
					keyRange = KeyRangeRef(metadata.back().key, keyRange.end);
				}
			}

			for (const auto& name : unusedShards) {
				auto it = physicalShards.find(name);
				ASSERT(it != physicalShards.end());
				auto shard = it->second;
				if (shard->dataShards.size() == 0) {
					shard->deleteTimeSec = now();
					pendingDeletionShards.push_back(name);
					TraceEvent(SevInfo, "UnusedPhysicalShard", logId).detail("ShardId", name);
				}
			}
			if (unusedShards.size() > 0) {
				TraceEvent("ShardedRocksDB", logId).detail("CleanUpUnusedShards", unusedShards.size());
			}
		} else {
			// DB is opened with default shard.
			ASSERT(handles.size() == 1);
			// Clear the entire key space.
			rocksdb::WriteOptions options;
			db->DeleteRange(options, handles[0], toSlice(allKeys.begin), toSlice(specialKeys.end));

			// Add SpecialKeys range. This range should not be modified.
			std::shared_ptr<PhysicalShard> defaultShard =
			    std::make_shared<PhysicalShard>(db, DEFAULT_CF_NAME, handles[0]);
			columnFamilyMap[defaultShard->cf->GetID()] = defaultShard->cf;
			std::unique_ptr<DataShard> dataShard = std::make_unique<DataShard>(specialKeys, defaultShard.get());
			dataShardMap.insert(specialKeys, dataShard.get());
			defaultShard->dataShards[specialKeys.begin.toString()] = std::move(dataShard);
			physicalShards[defaultShard->id] = defaultShard;

			// Create metadata shard.
			auto metadataShard = std::make_shared<PhysicalShard>(db, METADATA_SHARD_ID, cfOptions);
			metadataShard->init();
			columnFamilyMap[metadataShard->cf->GetID()] = metadataShard->cf;
			physicalShards[METADATA_SHARD_ID] = metadataShard;

			// Write special key range metadata.
			writeBatch = std::make_unique<rocksdb::WriteBatch>();
			dirtyShards = std::make_unique<std::set<PhysicalShard*>>();
			persistRangeMapping(specialKeys, true);
			status = db->Write(options, writeBatch.get());
			if (!status.ok()) {
				return status;
			}
			metadataShard->readIterPool->update();
			TraceEvent(SevInfo, "ShardedRocksInitializeMetaDataShard", this->logId)
			    .detail("MetadataShardCF", metadataShard->cf->GetID());
		}

		writeBatch = std::make_unique<rocksdb::WriteBatch>();
		dirtyShards = std::make_unique<std::set<PhysicalShard*>>();

		if (SERVER_KNOBS->ROCKSDB_WRITE_RATE_LIMITER_BYTES_PER_SEC > 0) {
			dbOptions.rate_limiter->SetBytesPerSecond(SERVER_KNOBS->ROCKSDB_WRITE_RATE_LIMITER_BYTES_PER_SEC);
		}
		TraceEvent(SevInfo, "ShardedRocksDBInitEnd", this->logId)
		    .detail("DataPath", path)
		    .detail("Duration", now() - start);
		return status;
	}

	DataShard* getDataShard(KeyRef key) {
		DataShard* shard = dataShardMap[key];
		ASSERT(shard == nullptr || shard->range.contains(key));
		return shard;
	}

	PhysicalShard* getSpecialKeysShard() {
		auto it = physicalShards.find(DEFAULT_CF_NAME);
		ASSERT(it != physicalShards.end());
		return it->second.get();
	}

	PhysicalShard* getMetaDataShard() {
		auto it = physicalShards.find(METADATA_SHARD_ID);
		ASSERT(it != physicalShards.end());
		return it->second.get();
	}

	// Returns the physical shard that hosting all `ranges`; Returns nullptr if such a physical shard does not exists.
	PhysicalShard* getPhysicalShardForAllRanges(std::vector<KeyRange> ranges) {
		PhysicalShard* result = nullptr;
		for (const auto& range : ranges) {
			auto rangeIterator = this->dataShardMap.intersectingRanges(range);
			for (auto it = rangeIterator.begin(); it != rangeIterator.end(); ++it) {
				if (it.value() == nullptr) {
					TraceEvent(SevWarn, "ShardedRocksDBRangeNotInKVS", logId).detail("Range", range);
					return nullptr;
				} else {
					ASSERT(it.value()->physicalShard != nullptr);
					PhysicalShard* ps = it.value()->physicalShard;
					if (result == nullptr) {
						result = ps;
					} else if (ps != result) {
						TraceEvent(SevWarn, "ShardedRocksDBRangeOnMultipleShards", logId)
						    .detail("Ranges", describe(ranges))
						    .detail("PhysicalShard", result->id)
						    .detail("SecondPhysicalShard", ps->id);
						return nullptr;
					}
				}
			}
		}

		return result;
	}

	std::vector<DataShard*> getDataShardsByRange(KeyRangeRef range) {
		std::vector<DataShard*> result;
		auto rangeIterator = dataShardMap.intersectingRanges(range);

		for (auto it = rangeIterator.begin(); it != rangeIterator.end(); ++it) {
			if (it.value() == nullptr) {
				TraceEvent(SevVerbose, "ShardedRocksDB")
				    .detail("Info", "ShardNotFound")
				    .detail("BeginKey", range.begin)
				    .detail("EndKey", range.end);
				continue;
			}
			result.push_back(it.value());
		}
		return result;
	}

	PhysicalShard* addRange(KeyRange range, std::string id) {
		TraceEvent(SevVerbose, "ShardedRocksAddRangeBegin", this->logId).detail("Range", range).detail("ShardId", id);

		// Newly added range should not overlap with any existing range.
		auto ranges = dataShardMap.intersectingRanges(range);

		for (auto it = ranges.begin(); it != ranges.end(); ++it) {
			if (it.value()) {
				if (it.value()->physicalShard->id == id) {
					TraceEvent(SevError, "ShardedRocksDBAddRange")
					    .detail("ErrorType", "RangeAlreadyExist")
					    .detail("IntersectingRange", it->range())
					    .detail("DataShardRange", it->value()->range)
					    .detail("ExpectedShardId", id)
					    .detail("PhysicalShardID", it->value()->physicalShard->toString());
				} else {
					TraceEvent(SevError, "ShardedRocksDBAddRange")
					    .detail("ErrorType", "ConflictingRange")
					    .detail("IntersectingRange", it->range())
					    .detail("DataShardRange", it->value()->range)
					    .detail("ExpectedShardId", id)
					    .detail("PhysicalShardID", it->value()->physicalShard->toString());
				}
				return nullptr;
			}
		}

		auto [it, inserted] = physicalShards.emplace(id, std::make_shared<PhysicalShard>(db, id, cfOptions));
		std::shared_ptr<PhysicalShard>& shard = it->second;

		activePhysicalShardIds.emplace(id);

		auto dataShard = std::make_unique<DataShard>(range, shard.get());
		dataShardMap.insert(range, dataShard.get());
		shard->dataShards[range.begin.toString()] = std::move(dataShard);

		validate();

		TraceEvent(SevInfo, "ShardedRocksDBRangeAdded", this->logId).detail("Range", range).detail("ShardId", id);

		return shard.get();
	}

	std::vector<std::string> removeRange(KeyRange range) {
		TraceEvent(SevVerbose, "ShardedRocksRemoveRangeBegin", this->logId).detail("Range", range);
		std::vector<std::string> shardIds;

		std::vector<DataShard*> newShards;
		auto ranges = dataShardMap.intersectingRanges(range);

		for (auto it = ranges.begin(); it != ranges.end(); ++it) {
			if (!it.value()) {
				TraceEvent(SevDebug, "ShardedRocksDB")
				    .detail("Info", "RemoveNonExistentRange")
				    .detail("BeginKey", range.begin)
				    .detail("EndKey", range.end);
				continue;
			}
			auto existingShard = it.value()->physicalShard;
			auto shardRange = it.range();

			if (SERVER_KNOBS->ROCKSDB_EMPTY_RANGE_CHECK && existingShard->initialized()) {
				// Enable consistency validation.
				RangeResult rangeResult;
				auto bytesRead = readRangeInDb(existingShard, range, 1, UINT16_MAX, &rangeResult);
				if (bytesRead > 0) {
					TraceEvent(SevError, "ShardedRocksDBRangeNotEmpty")
					    .detail("ShardId", existingShard->toString())
					    .detail("Range", range)
					    .detail("DataShardRange", shardRange);
					// Force clear range.
					writeBatch->DeleteRange(it.value()->physicalShard->cf, toSlice(range.begin), toSlice(range.end));
					dirtyShards->insert(it.value()->physicalShard);
				}
			}
			ASSERT(it.value()->range == shardRange); // Ranges should be consistent.

			if (range.contains(shardRange)) {
				existingShard->dataShards.erase(shardRange.begin.toString());
				TraceEvent(SevInfo, "ShardedRocksRemovedRange")
				    .detail("Range", range)
				    .detail("RemovedRange", shardRange)
				    .detail("ShardId", existingShard->toString());
				if (existingShard->dataShards.size() == 0) {
					TraceEvent(SevInfo, "ShardedRocksDBEmptyShard").detail("ShardId", existingShard->id);
					shardIds.push_back(existingShard->id);
					existingShard->deleteTimeSec = now();
					pendingDeletionShards.push_back(existingShard->id);
					activePhysicalShardIds.erase(existingShard->id);
				}
				continue;
			}

			// Range modification could result in more than one segments. Remove the original segment key here.
			existingShard->dataShards.erase(shardRange.begin.toString());
			if (shardRange.begin < range.begin) {
				auto dataShard =
				    std::make_unique<DataShard>(KeyRange(KeyRangeRef(shardRange.begin, range.begin)), existingShard);

				newShards.push_back(dataShard.get());
				const std::string msg = "Shrink shard from " + Traceable<KeyRangeRef>::toString(shardRange) + " to " +
				                        Traceable<KeyRangeRef>::toString(dataShard->range);

				existingShard->dataShards[shardRange.begin.toString()] = std::move(dataShard);
				logShardEvent(existingShard->id, shardRange, ShardOp::MODIFY_RANGE, SevInfo, msg);
			}

			if (shardRange.end > range.end) {
				auto dataShard =
				    std::make_unique<DataShard>(KeyRange(KeyRangeRef(range.end, shardRange.end)), existingShard);

				newShards.push_back(dataShard.get());
				const std::string msg = "Shrink shard from " + Traceable<KeyRangeRef>::toString(shardRange) + " to " +
				                        Traceable<KeyRangeRef>::toString(dataShard->range);

				existingShard->dataShards[range.end.toString()] = std::move(dataShard);
				logShardEvent(existingShard->id, shardRange, ShardOp::MODIFY_RANGE, SevInfo, msg);
			}
		}

		dataShardMap.insert(range, nullptr);
		for (DataShard* shard : newShards) {
			dataShardMap.insert(shard->range, shard);
		}

		validate();

		TraceEvent(SevInfo, "ShardedRocksRemoveRangeEnd", this->logId).detail("Range", range);

		return shardIds;
	}

	std::vector<std::shared_ptr<PhysicalShard>> getPendingDeletionShards(double cleanUpDelay) {
		std::vector<std::shared_ptr<PhysicalShard>> emptyShards;
		double currentTime = now();

		TraceEvent(SevInfo, "ShardedRocksDB", logId)
		    .detail("PendingDeletionShardQueueSize", pendingDeletionShards.size());
		while (!pendingDeletionShards.empty()) {
			const auto id = pendingDeletionShards.front();
			auto it = physicalShards.find(id);
			if (it == physicalShards.end() || it->second->dataShards.size() != 0) {
				pendingDeletionShards.pop_front();
				continue;
			}
			if (currentTime - it->second->deleteTimeSec > cleanUpDelay) {
				pendingDeletionShards.pop_front();
				emptyShards.push_back(it->second);
				physicalShards.erase(id);
			} else {
				break;
			}
		}
		return emptyShards;
	}

	void put(KeyRef key, ValueRef value) {
		auto it = dataShardMap.rangeContaining(key);
		if (!it.value()) {
			TraceEvent(SevError, "ShardedRocksDB").detail("Error", "write to non-exist shard").detail("WriteKey", key);
			return;
		}
		TraceEvent(SevVerbose, "ShardedRocksShardManagerPut", this->logId)
		    .detail("WriteKey", key)
		    .detail("Value", value)
		    .detail("MapRange", it.range())
		    .detail("ShardRange", it.value()->range);
		ASSERT(it.value()->range == (KeyRangeRef)it.range());
		ASSERT(writeBatch != nullptr);
		ASSERT(dirtyShards != nullptr);
		writeBatch->Put(it.value()->physicalShard->cf, toSlice(key), toSlice(value));
		dirtyShards->insert(it.value()->physicalShard);
		TraceEvent(SevVerbose, "ShardedRocksShardManagerPutEnd", this->logId)
		    .detail("WriteKey", key)
		    .detail("Value", value);
	}

	void clear(KeyRef key) {
		auto it = dataShardMap.rangeContaining(key);
		if (!it.value()) {
			return;
		}
		writeBatch->Delete(it.value()->physicalShard->cf, toSlice(key));
		dirtyShards->insert(it.value()->physicalShard);
	}

	void clearRange(KeyRangeRef range, std::set<Key>* keysSet) {
		auto rangeIterator = dataShardMap.intersectingRanges(range);

		for (auto it = rangeIterator.begin(); it != rangeIterator.end(); ++it) {
			if (it.value() == nullptr) {
				TraceEvent(SevDebug, "ShardedRocksDB").detail("ClearNonExistentRange", it.range());
				continue;
			}

			auto physicalShard = it.value()->physicalShard;

			// TODO: Disable this once RocksDB is upgraded to a version with range delete improvement.
			if (SERVER_KNOBS->ROCKSDB_USE_POINT_DELETE_FOR_SYSTEM_KEYS && systemKeys.contains(range)) {
				auto scanRange = it.range() & range;
				auto beginSlice = toSlice(scanRange.begin);
				auto endSlice = toSlice(scanRange.end);

				rocksdb::ReadOptions options = getReadOptions();
				options.iterate_lower_bound = &beginSlice;
				options.iterate_upper_bound = &endSlice;
				auto cursor = std::unique_ptr<rocksdb::Iterator>(db->NewIterator(options, physicalShard->cf));
				cursor->Seek(beginSlice);
				while (cursor->Valid() && toStringRef(cursor->key()) < toStringRef(endSlice)) {
					writeBatch->Delete(physicalShard->cf, cursor->key());
					cursor->Next();
				}
				if (!cursor->status().ok()) {
					// if readrange iteration fails, then do a deleteRange.
					writeBatch->DeleteRange(physicalShard->cf, beginSlice, endSlice);
				} else {

					auto key = keysSet->lower_bound(scanRange.begin);
					while (key != keysSet->end() && *key < scanRange.end) {
						writeBatch->Delete(physicalShard->cf, toSlice(*key));
						++key;
					}
				}
				++counters->convertedRangeDeletions;
			} else {
				writeBatch->DeleteRange(physicalShard->cf, toSlice(range.begin), toSlice(range.end));
				++physicalShard->numRangeDeletions;
			}

			// TODO: Skip clear range and compaction when entire CF is cleared.
			dirtyShards->insert(it.value()->physicalShard);
		}
	}

	void populateRangeMappingMutations(rocksdb::WriteBatch* writeBatch, KeyRangeRef range, bool isAdd) {
		TraceEvent(SevDebug, "ShardedRocksDB", this->logId)
		    .detail("Info", "RangeToPersist")
		    .detail("BeginKey", range.begin)
		    .detail("EndKey", range.end);
		PhysicalShard* metadataShard = getMetaDataShard();

		writeBatch->DeleteRange(metadataShard->cf,
		                        getShardMappingKey(range.begin, shardMappingPrefix),
		                        getShardMappingKey(range.end, shardMappingPrefix));

		KeyRef lastKey = range.end;
		if (isAdd) {
			auto ranges = dataShardMap.intersectingRanges(range);
			for (auto it = ranges.begin(); it != ranges.end(); ++it) {
				if (it.value()) {
					ASSERT(it.range() == it.value()->range);
					// Non-empty range.
					writeBatch->Put(metadataShard->cf,
					                getShardMappingKey(it.range().begin, shardMappingPrefix),
					                it.value()->physicalShard->id);
					TraceEvent(SevDebug, "ShardedRocksDB", this->logId)
					    .detail("Action", "PersistRangeMapping")
					    .detail("BeginKey", it.range().begin)
					    .detail("EndKey", it.range().end)
					    .detail("ShardId", it.value()->physicalShard->id);

				} else {
					// Empty range.
					writeBatch->Put(metadataShard->cf, getShardMappingKey(it.range().begin, shardMappingPrefix), "");
					TraceEvent(SevDebug, "ShardedRocksDB", this->logId)
					    .detail("Action", "PersistRangeMapping")
					    .detail("BeginKey", it.range().begin)
					    .detail("EndKey", it.range().end)
					    .detail("ShardId", "None");
				}
				lastKey = it.range().end;
			}
		} else {
			writeBatch->Put(metadataShard->cf, getShardMappingKey(range.begin, shardMappingPrefix), "");
			TraceEvent(SevDebug, "ShardedRocksDB", this->logId)
			    .detail("Action", "PersistRangeMapping")
			    .detail("RemoveRange", "True")
			    .detail("BeginKey", range.begin)
			    .detail("EndKey", range.end);
		}

		DataShard* nextShard = nullptr;
		if (lastKey <= allKeys.end) {
			nextShard = dataShardMap.rangeContaining(lastKey).value();
		}
		writeBatch->Put(metadataShard->cf,
		                getShardMappingKey(lastKey, shardMappingPrefix),
		                nextShard == nullptr ? "" : nextShard->physicalShard->id);
		TraceEvent(SevDebug, "ShardedRocksDB", this->logId)
		    .detail("Action", "PersistRangeMappingEnd")
		    .detail("NextShardKey", lastKey)
		    .detail("Value", nextShard == nullptr ? "" : nextShard->physicalShard->id);
	}

	void persistRangeMapping(KeyRangeRef range, bool isAdd) {
		populateRangeMappingMutations(writeBatch.get(), range, isAdd);
		dirtyShards->insert(getMetaDataShard());
	}

	std::unique_ptr<rocksdb::WriteBatch> getWriteBatch() {
		std::unique_ptr<rocksdb::WriteBatch> existingWriteBatch = std::move(writeBatch);
		writeBatch = std::make_unique<rocksdb::WriteBatch>();
		return existingWriteBatch;
	}

	std::unique_ptr<std::set<PhysicalShard*>> getDirtyShards() {
		std::unique_ptr<std::set<PhysicalShard*>> existingShards = std::move(dirtyShards);
		dirtyShards = std::make_unique<std::set<PhysicalShard*>>();
		return existingShards;
	}

	void flushShard(std::string shardId) {
		auto it = physicalShards.find(shardId);
		if (it == physicalShards.end()) {
			return;
		}
		rocksdb::FlushOptions fOptions;
		fOptions.wait = SERVER_KNOBS->ROCKSDB_WAIT_ON_CF_FLUSH;
		fOptions.allow_write_stall = SERVER_KNOBS->ROCKSDB_ALLOW_WRITE_STALL_ON_FLUSH;

		db->Flush(fOptions, it->second->cf);
	}

	void closeAllShards() {
		if (dbOptions.rate_limiter != nullptr) {
			dbOptions.rate_limiter->SetBytesPerSecond((int64_t)5 << 30);
		}
		columnFamilyMap.clear();
		physicalShards.clear();
		// Close DB.
		auto s = db->Close();
		if (!s.ok()) {
			logRocksDBError(s, "Close");
			return;
		}
		TraceEvent("ShardedRocksDB", this->logId).detail("Info", "DBClosed");
	}

	void destroyAllShards() {
		if (dbOptions.rate_limiter != nullptr) {
			dbOptions.rate_limiter->SetBytesPerSecond((int64_t)5 << 30);
		}
		auto metadataShard = getMetaDataShard();
		KeyRange metadataRange = prefixRange(shardMappingPrefix);
		rocksdb::WriteOptions options;
		db->DeleteRange(options, physicalShards["default"]->cf, toSlice(allKeys.begin), toSlice(specialKeys.end));
		db->DeleteRange(options, metadataShard->cf, toSlice(metadataRange.begin), toSlice(metadataRange.end));

		columnFamilyMap.clear();
		physicalShards.clear();
		// Close DB.
		auto s = db->Close();
		if (!s.ok()) {
			logRocksDBError(s, "Close");
			return;
		}
		s = rocksdb::DestroyDB(path, dbOptions);
		if (!s.ok()) {
			logRocksDBError(s, "DestroyDB");
		}
		TraceEvent("ShardedRocksDB", this->logId).detail("Info", "DBDestroyed");
	}

	rocksdb::DB* getDb() const { return db; }

	std::unordered_map<std::string, std::shared_ptr<PhysicalShard>>* getAllShards() { return &physicalShards; }

	std::unordered_map<uint32_t, rocksdb::ColumnFamilyHandle*>* getColumnFamilyMap() { return &columnFamilyMap; }

	std::vector<rocksdb::ColumnFamilyHandle*> getColumnFamilies() {
		std::vector<rocksdb::ColumnFamilyHandle*> res;
		for (auto& [id, cf] : columnFamilyMap) {
			res.push_back(cf);
		}
		return res;
	}

	size_t numPhysicalShards() const { return physicalShards.size(); };

	size_t numActiveShards() const { return activePhysicalShardIds.size(); };

	std::vector<std::pair<KeyRange, std::string>> getDataMapping() {
		std::vector<std::pair<KeyRange, std::string>> dataMap;
		for (auto it : dataShardMap.ranges()) {
			if (!it.value()) {
				continue;
			}
			dataMap.push_back(std::make_pair(it.range(), it.value()->physicalShard->id));
		}
		return dataMap;
	}

	CoalescedKeyRangeMap<std::string> getExistingRanges() {
		CoalescedKeyRangeMap<std::string> existingRanges;
		existingRanges.insert(allKeys, "");
		for (auto it : dataShardMap.intersectingRanges(allKeys)) {
			if (!it.value()) {
				continue;
			}

			if (it.value()->physicalShard->id == "kvs-metadata") {
				continue;
			}

			existingRanges.insert(it.range(), it.value()->physicalShard->id);
		}
		return existingRanges;
	}

	void validate() {
		if (SERVER_KNOBS->SHARDED_ROCKSDB_VALIDATE_MAPPING_RATIO <= 0 ||
		    deterministicRandom()->random01() > SERVER_KNOBS->SHARDED_ROCKSDB_VALIDATE_MAPPING_RATIO) {
			return;
		}

		TraceEvent(SevVerbose, "ShardedRocksValidateShardManager", this->logId);
		for (auto s = dataShardMap.ranges().begin(); s != dataShardMap.ranges().end(); ++s) {
			TraceEvent e(SevVerbose, "ShardedRocksValidateDataShardMap", this->logId);
			e.detail("Range", s->range());
			const DataShard* shard = s->value();
			e.detail("ShardAddress", reinterpret_cast<std::uintptr_t>(shard));
			if (shard != nullptr) {
				e.detail("PhysicalShard", shard->physicalShard->id);
			} else {
				e.detail("Shard", "Empty");
			}
			if (shard != nullptr) {
				if (shard->range != static_cast<KeyRangeRef>(s->range())) {
					TraceEvent(SevWarnAlways, "ShardRangeMismatch").detail("Range", s->range());
				}

				ASSERT(shard->range == static_cast<KeyRangeRef>(s->range()));
				ASSERT(shard->physicalShard != nullptr);
				auto it = shard->physicalShard->dataShards.find(shard->range.begin.toString());
				ASSERT(it != shard->physicalShard->dataShards.end());
				ASSERT(it->second.get() == shard);
			}
		}
	}

private:
	const std::string path;
	const UID logId;
	rocksdb::Options dbOptions;
	rocksdb::ColumnFamilyOptions cfOptions;
	rocksdb::DB* db = nullptr;
	std::unordered_map<std::string, std::shared_ptr<PhysicalShard>> physicalShards;
	std::unordered_set<std::string> activePhysicalShardIds;
	// Stores mapping between cf id and cf handle, used during compaction.
	std::unordered_map<uint32_t, rocksdb::ColumnFamilyHandle*> columnFamilyMap;
	std::unique_ptr<rocksdb::WriteBatch> writeBatch;
	std::unique_ptr<std::set<PhysicalShard*>> dirtyShards;
	KeyRangeMap<DataShard*> dataShardMap;
	std::deque<std::string> pendingDeletionShards;
	Counters* counters;
};

class RocksDBMetrics {
public:
	RocksDBMetrics(UID debugID, std::shared_ptr<rocksdb::Statistics> stats);
	void logStats(rocksdb::DB* db);
	// PerfContext
	void resetPerfContext();
	void collectPerfContext(int index);
	void logPerfContext(bool ignoreZeroMetric);
	// For Readers
	Reference<Histogram> getReadRangeLatencyHistogram(int index);
	Reference<Histogram> getReadValueLatencyHistogram(int index);
	Reference<Histogram> getReadPrefixLatencyHistogram(int index);
	Reference<Histogram> getReadRangeActionHistogram(int index);
	Reference<Histogram> getReadValueActionHistogram(int index);
	Reference<Histogram> getReadPrefixActionHistogram(int index);
	Reference<Histogram> getReadRangeQueueWaitHistogram(int index);
	Reference<Histogram> getReadValueQueueWaitHistogram(int index);
	Reference<Histogram> getReadPrefixQueueWaitHistogram(int index);
	Reference<Histogram> getReadRangeNewIteratorHistogram(int index);
	Reference<Histogram> getReadValueGetHistogram(int index);
	Reference<Histogram> getReadPrefixGetHistogram(int index);
	// For Writer
	Reference<Histogram> getCommitLatencyHistogram();
	Reference<Histogram> getCommitActionHistogram();
	Reference<Histogram> getCommitQueueWaitHistogram();
	Reference<Histogram> getWriteHistogram();
	Reference<Histogram> getDeleteCompactRangeHistogram();
	// Stat for Memory Usage
	void logMemUsage(rocksdb::DB* db);

private:
	const UID debugID;
	// Global Statistic Input to RocksDB DB instance
	std::shared_ptr<rocksdb::Statistics> stats;
	// Statistic Output from RocksDB
	std::vector<std::tuple<const char*, uint32_t, uint64_t>> tickerStats;
	std::vector<std::pair<const char*, std::string>> intPropertyStats;
	// Iterator Pool Stats
	std::unordered_map<std::string, uint64_t> readIteratorPoolStats;
	// PerfContext
	std::vector<std::tuple<const char*, int, std::vector<uint64_t>>> perfContextMetrics;
	// Readers Histogram
	std::vector<Reference<Histogram>> readRangeLatencyHistograms;
	std::vector<Reference<Histogram>> readValueLatencyHistograms;
	std::vector<Reference<Histogram>> readPrefixLatencyHistograms;
	std::vector<Reference<Histogram>> readRangeActionHistograms;
	std::vector<Reference<Histogram>> readValueActionHistograms;
	std::vector<Reference<Histogram>> readPrefixActionHistograms;
	std::vector<Reference<Histogram>> readRangeQueueWaitHistograms;
	std::vector<Reference<Histogram>> readValueQueueWaitHistograms;
	std::vector<Reference<Histogram>> readPrefixQueueWaitHistograms;
	std::vector<Reference<Histogram>> readRangeNewIteratorHistograms; // Zhe: haven't used?
	std::vector<Reference<Histogram>> readValueGetHistograms;
	std::vector<Reference<Histogram>> readPrefixGetHistograms;
	// Writer Histogram
	Reference<Histogram> commitLatencyHistogram;
	Reference<Histogram> commitActionHistogram;
	Reference<Histogram> commitQueueWaitHistogram;
	Reference<Histogram> writeHistogram;
	Reference<Histogram> deleteCompactRangeHistogram;

	uint64_t getRocksdbPerfcontextMetric(int metric);
};

// We have 4 readers and 1 writer. Following input index denotes the
// id assigned to the reader thread when creating it
Reference<Histogram> RocksDBMetrics::getReadRangeLatencyHistogram(int index) {
	return readRangeLatencyHistograms[index];
}
Reference<Histogram> RocksDBMetrics::getReadValueLatencyHistogram(int index) {
	return readValueLatencyHistograms[index];
}
Reference<Histogram> RocksDBMetrics::getReadPrefixLatencyHistogram(int index) {
	return readPrefixLatencyHistograms[index];
}
Reference<Histogram> RocksDBMetrics::getReadRangeActionHistogram(int index) {
	return readRangeActionHistograms[index];
}
Reference<Histogram> RocksDBMetrics::getReadValueActionHistogram(int index) {
	return readValueActionHistograms[index];
}
Reference<Histogram> RocksDBMetrics::getReadPrefixActionHistogram(int index) {
	return readPrefixActionHistograms[index];
}
Reference<Histogram> RocksDBMetrics::getReadRangeQueueWaitHistogram(int index) {
	return readRangeQueueWaitHistograms[index];
}
Reference<Histogram> RocksDBMetrics::getReadValueQueueWaitHistogram(int index) {
	return readValueQueueWaitHistograms[index];
}
Reference<Histogram> RocksDBMetrics::getReadPrefixQueueWaitHistogram(int index) {
	return readPrefixQueueWaitHistograms[index];
}
Reference<Histogram> RocksDBMetrics::getReadRangeNewIteratorHistogram(int index) {
	return readRangeNewIteratorHistograms[index];
}
Reference<Histogram> RocksDBMetrics::getReadValueGetHistogram(int index) {
	return readValueGetHistograms[index];
}
Reference<Histogram> RocksDBMetrics::getReadPrefixGetHistogram(int index) {
	return readPrefixGetHistograms[index];
}
Reference<Histogram> RocksDBMetrics::getCommitLatencyHistogram() {
	return commitLatencyHistogram;
}
Reference<Histogram> RocksDBMetrics::getCommitActionHistogram() {
	return commitActionHistogram;
}
Reference<Histogram> RocksDBMetrics::getCommitQueueWaitHistogram() {
	return commitQueueWaitHistogram;
}
Reference<Histogram> RocksDBMetrics::getWriteHistogram() {
	return writeHistogram;
}
Reference<Histogram> RocksDBMetrics::getDeleteCompactRangeHistogram() {
	return deleteCompactRangeHistogram;
}

RocksDBMetrics::RocksDBMetrics(UID debugID, std::shared_ptr<rocksdb::Statistics> stats)
  : debugID(debugID), stats(stats) {
	tickerStats = {
		{ "StallMicros", rocksdb::STALL_MICROS, 0 },
		{ "BytesRead", rocksdb::BYTES_READ, 0 },
		{ "IterBytesRead", rocksdb::ITER_BYTES_READ, 0 },
		{ "BytesWritten", rocksdb::BYTES_WRITTEN, 0 },
		{ "BlockCacheMisses", rocksdb::BLOCK_CACHE_MISS, 0 },
		{ "BlockCacheHits", rocksdb::BLOCK_CACHE_HIT, 0 },
		{ "BloomFilterUseful", rocksdb::BLOOM_FILTER_USEFUL, 0 },
		{ "BloomFilterFullPositive", rocksdb::BLOOM_FILTER_FULL_POSITIVE, 0 },
		{ "BloomFilterTruePositive", rocksdb::BLOOM_FILTER_FULL_TRUE_POSITIVE, 0 },
		// Deprecated in RocksDB 8.0
		// { "BloomFilterMicros", rocksdb::BLOOM_FILTER_MICROS, 0 },
		{ "MemtableHit", rocksdb::MEMTABLE_HIT, 0 },
		{ "MemtableMiss", rocksdb::MEMTABLE_MISS, 0 },
		{ "GetHitL0", rocksdb::GET_HIT_L0, 0 },
		{ "GetHitL1", rocksdb::GET_HIT_L1, 0 },
		{ "GetHitL2AndUp", rocksdb::GET_HIT_L2_AND_UP, 0 },
		{ "CountKeysWritten", rocksdb::NUMBER_KEYS_WRITTEN, 0 },
		{ "CountKeysRead", rocksdb::NUMBER_KEYS_READ, 0 },
		{ "CountDBSeek", rocksdb::NUMBER_DB_SEEK, 0 },
		{ "CountDBNext", rocksdb::NUMBER_DB_NEXT, 0 },
		{ "CountDBPrev", rocksdb::NUMBER_DB_PREV, 0 },
		{ "BloomFilterPrefixChecked", rocksdb::BLOOM_FILTER_PREFIX_CHECKED, 0 },
		{ "BloomFilterPrefixUseful", rocksdb::BLOOM_FILTER_PREFIX_USEFUL, 0 },
		// Deprecated in RocksDB 8.0
		// { "BlockCacheCompressedMiss", rocksdb::BLOCK_CACHE_COMPRESSED_MISS, 0 },
		// { "BlockCacheCompressedHit", rocksdb::BLOCK_CACHE_COMPRESSED_HIT, 0 },
		{ "CountWalFileSyncs", rocksdb::WAL_FILE_SYNCED, 0 },
		{ "CountWalFileBytes", rocksdb::WAL_FILE_BYTES, 0 },
		{ "CompactReadBytes", rocksdb::COMPACT_READ_BYTES, 0 },
		{ "CompactWriteBytes", rocksdb::COMPACT_WRITE_BYTES, 0 },
		{ "FlushWriteBytes", rocksdb::FLUSH_WRITE_BYTES, 0 },
		{ "CountBlocksCompressed", rocksdb::NUMBER_BLOCK_COMPRESSED, 0 },
		{ "CountBlocksDecompressed", rocksdb::NUMBER_BLOCK_DECOMPRESSED, 0 },
		{ "RowCacheHit", rocksdb::ROW_CACHE_HIT, 0 },
		{ "RowCacheMiss", rocksdb::ROW_CACHE_MISS, 0 },
		{ "CountIterSkippedKeys", rocksdb::NUMBER_ITER_SKIP, 0 },

	};

	intPropertyStats = {
		{ "NumImmutableMemtables", rocksdb::DB::Properties::kNumImmutableMemTable },
		{ "NumImmutableMemtablesFlushed", rocksdb::DB::Properties::kNumImmutableMemTableFlushed },
		{ "IsMemtableFlushPending", rocksdb::DB::Properties::kMemTableFlushPending },
		{ "NumRunningFlushes", rocksdb::DB::Properties::kNumRunningFlushes },
		{ "IsCompactionPending", rocksdb::DB::Properties::kCompactionPending },
		{ "NumRunningCompactions", rocksdb::DB::Properties::kNumRunningCompactions },
		{ "CumulativeBackgroundErrors", rocksdb::DB::Properties::kBackgroundErrors },
		{ "CurrentSizeActiveMemtable", rocksdb::DB::Properties::kCurSizeActiveMemTable },
		{ "AllMemtablesBytes", rocksdb::DB::Properties::kCurSizeAllMemTables },
		{ "ActiveMemtableBytes", rocksdb::DB::Properties::kSizeAllMemTables },
		{ "CountEntriesActiveMemtable", rocksdb::DB::Properties::kNumEntriesActiveMemTable },
		{ "CountEntriesImmutMemtables", rocksdb::DB::Properties::kNumEntriesImmMemTables },
		{ "CountDeletesActiveMemtable", rocksdb::DB::Properties::kNumDeletesActiveMemTable },
		{ "CountDeletesImmutMemtables", rocksdb::DB::Properties::kNumDeletesImmMemTables },
		{ "EstimatedCountKeys", rocksdb::DB::Properties::kEstimateNumKeys },
		{ "EstimateSstReaderBytes", rocksdb::DB::Properties::kEstimateTableReadersMem },
		{ "CountActiveSnapshots", rocksdb::DB::Properties::kNumSnapshots },
		{ "OldestSnapshotTime", rocksdb::DB::Properties::kOldestSnapshotTime },
		{ "CountLiveVersions", rocksdb::DB::Properties::kNumLiveVersions },
		{ "EstimateLiveDataSize", rocksdb::DB::Properties::kEstimateLiveDataSize },
		{ "BaseLevel", rocksdb::DB::Properties::kBaseLevel },
		{ "EstPendCompactBytes", rocksdb::DB::Properties::kEstimatePendingCompactionBytes },
		{ "BlockCacheUsage", rocksdb::DB::Properties::kBlockCacheUsage },
		{ "BlockCachePinnedUsage", rocksdb::DB::Properties::kBlockCachePinnedUsage },
		{ "LiveSstFilesSize", rocksdb::DB::Properties::kLiveSstFilesSize },
	};

	perfContextMetrics = {
		{ "UserKeyComparisonCount", rocksdb_user_key_comparison_count, {} },
		{ "BlockCacheHitCount", rocksdb_block_cache_hit_count, {} },
		{ "BlockReadCount", rocksdb_block_read_count, {} },
		{ "BlockReadByte", rocksdb_block_read_byte, {} },
		{ "BlockReadTime", rocksdb_block_read_time, {} },
		{ "BlockChecksumTime", rocksdb_block_checksum_time, {} },
		{ "BlockDecompressTime", rocksdb_block_decompress_time, {} },
		{ "GetReadBytes", rocksdb_get_read_bytes, {} },
		{ "MultigetReadBytes", rocksdb_multiget_read_bytes, {} },
		{ "IterReadBytes", rocksdb_iter_read_bytes, {} },
		{ "InternalKeySkippedCount", rocksdb_internal_key_skipped_count, {} },
		{ "InternalDeleteSkippedCount", rocksdb_internal_delete_skipped_count, {} },
		{ "InternalRecentSkippedCount", rocksdb_internal_recent_skipped_count, {} },
		{ "InternalMergeCount", rocksdb_internal_merge_count, {} },
		{ "GetSnapshotTime", rocksdb_get_snapshot_time, {} },
		{ "GetFromMemtableTime", rocksdb_get_from_memtable_time, {} },
		{ "GetFromMemtableCount", rocksdb_get_from_memtable_count, {} },
		{ "GetPostProcessTime", rocksdb_get_post_process_time, {} },
		{ "GetFromOutputFilesTime", rocksdb_get_from_output_files_time, {} },
		{ "SeekOnMemtableTime", rocksdb_seek_on_memtable_time, {} },
		{ "SeekOnMemtableCount", rocksdb_seek_on_memtable_count, {} },
		{ "NextOnMemtableCount", rocksdb_next_on_memtable_count, {} },
		{ "PrevOnMemtableCount", rocksdb_prev_on_memtable_count, {} },
		{ "SeekChildSeekTime", rocksdb_seek_child_seek_time, {} },
		{ "SeekChildSeekCount", rocksdb_seek_child_seek_count, {} },
		{ "SeekMinHeapTime", rocksdb_seek_min_heap_time, {} },
		{ "SeekMaxHeapTime", rocksdb_seek_max_heap_time, {} },
		{ "SeekInternalSeekTime", rocksdb_seek_internal_seek_time, {} },
		{ "FindNextUserEntryTime", rocksdb_find_next_user_entry_time, {} },
		{ "WriteWalTime", rocksdb_write_wal_time, {} },
		{ "WriteMemtableTime", rocksdb_write_memtable_time, {} },
		{ "WriteDelayTime", rocksdb_write_delay_time, {} },
		{ "WritePreAndPostProcessTime", rocksdb_write_pre_and_post_process_time, {} },
		{ "DbMutexLockNanos", rocksdb_db_mutex_lock_nanos, {} },
		{ "DbConditionWaitNanos", rocksdb_db_condition_wait_nanos, {} },
		{ "MergeOperatorTimeNanos", rocksdb_merge_operator_time_nanos, {} },
		{ "ReadIndexBlockNanos", rocksdb_read_index_block_nanos, {} },
		{ "ReadFilterBlockNanos", rocksdb_read_filter_block_nanos, {} },
		{ "NewTableBlockIterNanos", rocksdb_new_table_block_iter_nanos, {} },
		{ "NewTableIteratorNanos", rocksdb_new_table_iterator_nanos, {} },
		{ "BlockSeekNanos", rocksdb_block_seek_nanos, {} },
		{ "FindTableNanos", rocksdb_find_table_nanos, {} },
		{ "BloomMemtableHitCount", rocksdb_bloom_memtable_hit_count, {} },
		{ "BloomMemtableMissCount", rocksdb_bloom_memtable_miss_count, {} },
		{ "BloomSstHitCount", rocksdb_bloom_sst_hit_count, {} },
		{ "BloomSstMissCount", rocksdb_bloom_sst_miss_count, {} },
		{ "KeyLockWaitTime", rocksdb_key_lock_wait_time, {} },
		{ "KeyLockWaitCount", rocksdb_key_lock_wait_count, {} },
		{ "EnvNewSequentialFileNanos", rocksdb_env_new_sequential_file_nanos, {} },
		{ "EnvNewRandomAccessFileNanos", rocksdb_env_new_random_access_file_nanos, {} },
		{ "EnvNewWritableFileNanos", rocksdb_env_new_writable_file_nanos, {} },
		{ "EnvReuseWritableFileNanos", rocksdb_env_reuse_writable_file_nanos, {} },
		{ "EnvNewRandomRwFileNanos", rocksdb_env_new_random_rw_file_nanos, {} },
		{ "EnvNewDirectoryNanos", rocksdb_env_new_directory_nanos, {} },
		{ "EnvFileExistsNanos", rocksdb_env_file_exists_nanos, {} },
		{ "EnvGetChildrenNanos", rocksdb_env_get_children_nanos, {} },
		{ "EnvGetChildrenFileAttributesNanos", rocksdb_env_get_children_file_attributes_nanos, {} },
		{ "EnvDeleteFileNanos", rocksdb_env_delete_file_nanos, {} },
		{ "EnvCreateDirNanos", rocksdb_env_create_dir_nanos, {} },
		{ "EnvCreateDirIfMissingNanos", rocksdb_env_create_dir_if_missing_nanos, {} },
		{ "EnvDeleteDirNanos", rocksdb_env_delete_dir_nanos, {} },
		{ "EnvGetFileSizeNanos", rocksdb_env_get_file_size_nanos, {} },
		{ "EnvGetFileModificationTimeNanos", rocksdb_env_get_file_modification_time_nanos, {} },
		{ "EnvRenameFileNanos", rocksdb_env_rename_file_nanos, {} },
		{ "EnvLinkFileNanos", rocksdb_env_link_file_nanos, {} },
		{ "EnvLockFileNanos", rocksdb_env_lock_file_nanos, {} },
		{ "EnvUnlockFileNanos", rocksdb_env_unlock_file_nanos, {} },
		{ "EnvNewLoggerNanos", rocksdb_env_new_logger_nanos, {} },
	};
	for (auto& [name, metric, vals] : perfContextMetrics) { // readers, then writer
		for (int i = 0; i < SERVER_KNOBS->ROCKSDB_READ_PARALLELISM; i++) {
			vals.push_back(0); // add reader
		}
		vals.push_back(0); // add writer
	}
	for (int i = 0; i < SERVER_KNOBS->ROCKSDB_READ_PARALLELISM; i++) {
		readRangeLatencyHistograms.push_back(Histogram::getHistogram(
		    ROCKSDBSTORAGE_HISTOGRAM_GROUP, ROCKSDB_READRANGE_LATENCY_HISTOGRAM, Histogram::Unit::milliseconds));
		readValueLatencyHistograms.push_back(Histogram::getHistogram(
		    ROCKSDBSTORAGE_HISTOGRAM_GROUP, ROCKSDB_READVALUE_LATENCY_HISTOGRAM, Histogram::Unit::milliseconds));
		readPrefixLatencyHistograms.push_back(Histogram::getHistogram(
		    ROCKSDBSTORAGE_HISTOGRAM_GROUP, ROCKSDB_READPREFIX_LATENCY_HISTOGRAM, Histogram::Unit::milliseconds));
		readRangeActionHistograms.push_back(Histogram::getHistogram(
		    ROCKSDBSTORAGE_HISTOGRAM_GROUP, ROCKSDB_READRANGE_ACTION_HISTOGRAM, Histogram::Unit::milliseconds));
		readValueActionHistograms.push_back(Histogram::getHistogram(
		    ROCKSDBSTORAGE_HISTOGRAM_GROUP, ROCKSDB_READVALUE_ACTION_HISTOGRAM, Histogram::Unit::milliseconds));
		readPrefixActionHistograms.push_back(Histogram::getHistogram(
		    ROCKSDBSTORAGE_HISTOGRAM_GROUP, ROCKSDB_READPREFIX_ACTION_HISTOGRAM, Histogram::Unit::milliseconds));
		readRangeQueueWaitHistograms.push_back(Histogram::getHistogram(
		    ROCKSDBSTORAGE_HISTOGRAM_GROUP, ROCKSDB_READRANGE_QUEUEWAIT_HISTOGRAM, Histogram::Unit::milliseconds));
		readValueQueueWaitHistograms.push_back(Histogram::getHistogram(
		    ROCKSDBSTORAGE_HISTOGRAM_GROUP, ROCKSDB_READVALUE_QUEUEWAIT_HISTOGRAM, Histogram::Unit::milliseconds));
		readPrefixQueueWaitHistograms.push_back(Histogram::getHistogram(
		    ROCKSDBSTORAGE_HISTOGRAM_GROUP, ROCKSDB_READPREFIX_QUEUEWAIT_HISTOGRAM, Histogram::Unit::milliseconds));
		readRangeNewIteratorHistograms.push_back(Histogram::getHistogram(
		    ROCKSDBSTORAGE_HISTOGRAM_GROUP, ROCKSDB_READRANGE_NEWITERATOR_HISTOGRAM, Histogram::Unit::milliseconds));
		readValueGetHistograms.push_back(Histogram::getHistogram(
		    ROCKSDBSTORAGE_HISTOGRAM_GROUP, ROCKSDB_READVALUE_GET_HISTOGRAM, Histogram::Unit::milliseconds));
		readPrefixGetHistograms.push_back(Histogram::getHistogram(
		    ROCKSDBSTORAGE_HISTOGRAM_GROUP, ROCKSDB_READPREFIX_GET_HISTOGRAM, Histogram::Unit::milliseconds));
	}
	commitLatencyHistogram = Histogram::getHistogram(
	    ROCKSDBSTORAGE_HISTOGRAM_GROUP, ROCKSDB_COMMIT_LATENCY_HISTOGRAM, Histogram::Unit::milliseconds);
	commitActionHistogram = Histogram::getHistogram(
	    ROCKSDBSTORAGE_HISTOGRAM_GROUP, ROCKSDB_COMMIT_ACTION_HISTOGRAM, Histogram::Unit::milliseconds);
	commitQueueWaitHistogram = Histogram::getHistogram(
	    ROCKSDBSTORAGE_HISTOGRAM_GROUP, ROCKSDB_COMMIT_QUEUEWAIT_HISTOGRAM, Histogram::Unit::milliseconds);
	writeHistogram =
	    Histogram::getHistogram(ROCKSDBSTORAGE_HISTOGRAM_GROUP, ROCKSDB_WRITE_HISTOGRAM, Histogram::Unit::milliseconds);
	deleteCompactRangeHistogram = Histogram::getHistogram(
	    ROCKSDBSTORAGE_HISTOGRAM_GROUP, ROCKSDB_DELETE_COMPACTRANGE_HISTOGRAM, Histogram::Unit::milliseconds);
}

void RocksDBMetrics::logStats(rocksdb::DB* db) {
	TraceEvent e(SevInfo, "ShardedRocksDBMetrics", debugID);
	uint64_t stat;
	for (auto& [name, ticker, cumulation] : tickerStats) {
		stat = stats->getTickerCount(ticker);
		e.detail(name, stat - cumulation);
		cumulation = stat;
	}
	for (auto& [name, property] : intPropertyStats) {
		stat = 0;
		ASSERT(db->GetAggregatedIntProperty(property, &stat));
		e.detail(name, stat);
	}
}

void RocksDBMetrics::logMemUsage(rocksdb::DB* db) {
	TraceEvent e(SevInfo, "ShardedRocksDBMemMetrics", debugID);
	uint64_t stat;
	ASSERT(db != nullptr);
	ASSERT(db->GetAggregatedIntProperty(rocksdb::DB::Properties::kBlockCacheUsage, &stat));
	e.detail("BlockCacheUsage", stat);
	ASSERT(db->GetAggregatedIntProperty(rocksdb::DB::Properties::kEstimateTableReadersMem, &stat));
	e.detail("EstimateSstReaderBytes", stat);
	ASSERT(db->GetAggregatedIntProperty(rocksdb::DB::Properties::kCurSizeAllMemTables, &stat));
	e.detail("AllMemtablesBytes", stat);
	ASSERT(db->GetAggregatedIntProperty(rocksdb::DB::Properties::kBlockCachePinnedUsage, &stat));
	e.detail("BlockCachePinnedUsage", stat);
}

void RocksDBMetrics::resetPerfContext() {
	rocksdb::SetPerfLevel(rocksdb::PerfLevel::kEnableCount);
	rocksdb::get_perf_context()->Reset();
}

void RocksDBMetrics::collectPerfContext(int index) {
	for (auto& [name, metric, vals] : perfContextMetrics) {
		vals[index] = getRocksdbPerfcontextMetric(metric);
	}
}

void RocksDBMetrics::logPerfContext(bool ignoreZeroMetric) {
	TraceEvent e(SevInfo, "ShardedRocksDBPerfContextMetrics", debugID);
	e.setMaxEventLength(20000);
	for (auto& [name, metric, vals] : perfContextMetrics) {
		uint64_t s = 0;
		for (auto& v : vals) {
			s = s + v;
		}
		if (ignoreZeroMetric && s == 0)
			continue;
		e.detail(name, s);
	}
}

uint64_t RocksDBMetrics::getRocksdbPerfcontextMetric(int metric) {
	switch (metric) {
	case rocksdb_user_key_comparison_count:
		return rocksdb::get_perf_context()->user_key_comparison_count;
	case rocksdb_block_cache_hit_count:
		return rocksdb::get_perf_context()->block_cache_hit_count;
	case rocksdb_block_read_count:
		return rocksdb::get_perf_context()->block_read_count;
	case rocksdb_block_read_byte:
		return rocksdb::get_perf_context()->block_read_byte;
	case rocksdb_block_read_time:
		return rocksdb::get_perf_context()->block_read_time;
	case rocksdb_block_checksum_time:
		return rocksdb::get_perf_context()->block_checksum_time;
	case rocksdb_block_decompress_time:
		return rocksdb::get_perf_context()->block_decompress_time;
	case rocksdb_get_read_bytes:
		return rocksdb::get_perf_context()->get_read_bytes;
	case rocksdb_multiget_read_bytes:
		return rocksdb::get_perf_context()->multiget_read_bytes;
	case rocksdb_iter_read_bytes:
		return rocksdb::get_perf_context()->iter_read_bytes;
	case rocksdb_internal_key_skipped_count:
		return rocksdb::get_perf_context()->internal_key_skipped_count;
	case rocksdb_internal_delete_skipped_count:
		return rocksdb::get_perf_context()->internal_delete_skipped_count;
	case rocksdb_internal_recent_skipped_count:
		return rocksdb::get_perf_context()->internal_recent_skipped_count;
	case rocksdb_internal_merge_count:
		return rocksdb::get_perf_context()->internal_merge_count;
	case rocksdb_get_snapshot_time:
		return rocksdb::get_perf_context()->get_snapshot_time;
	case rocksdb_get_from_memtable_time:
		return rocksdb::get_perf_context()->get_from_memtable_time;
	case rocksdb_get_from_memtable_count:
		return rocksdb::get_perf_context()->get_from_memtable_count;
	case rocksdb_get_post_process_time:
		return rocksdb::get_perf_context()->get_post_process_time;
	case rocksdb_get_from_output_files_time:
		return rocksdb::get_perf_context()->get_from_output_files_time;
	case rocksdb_seek_on_memtable_time:
		return rocksdb::get_perf_context()->seek_on_memtable_time;
	case rocksdb_seek_on_memtable_count:
		return rocksdb::get_perf_context()->seek_on_memtable_count;
	case rocksdb_next_on_memtable_count:
		return rocksdb::get_perf_context()->next_on_memtable_count;
	case rocksdb_prev_on_memtable_count:
		return rocksdb::get_perf_context()->prev_on_memtable_count;
	case rocksdb_seek_child_seek_time:
		return rocksdb::get_perf_context()->seek_child_seek_time;
	case rocksdb_seek_child_seek_count:
		return rocksdb::get_perf_context()->seek_child_seek_count;
	case rocksdb_seek_min_heap_time:
		return rocksdb::get_perf_context()->seek_min_heap_time;
	case rocksdb_seek_max_heap_time:
		return rocksdb::get_perf_context()->seek_max_heap_time;
	case rocksdb_seek_internal_seek_time:
		return rocksdb::get_perf_context()->seek_internal_seek_time;
	case rocksdb_find_next_user_entry_time:
		return rocksdb::get_perf_context()->find_next_user_entry_time;
	case rocksdb_write_wal_time:
		return rocksdb::get_perf_context()->write_wal_time;
	case rocksdb_write_memtable_time:
		return rocksdb::get_perf_context()->write_memtable_time;
	case rocksdb_write_delay_time:
		return rocksdb::get_perf_context()->write_delay_time;
	case rocksdb_write_pre_and_post_process_time:
		return rocksdb::get_perf_context()->write_pre_and_post_process_time;
	case rocksdb_db_mutex_lock_nanos:
		return rocksdb::get_perf_context()->db_mutex_lock_nanos;
	case rocksdb_db_condition_wait_nanos:
		return rocksdb::get_perf_context()->db_condition_wait_nanos;
	case rocksdb_merge_operator_time_nanos:
		return rocksdb::get_perf_context()->merge_operator_time_nanos;
	case rocksdb_read_index_block_nanos:
		return rocksdb::get_perf_context()->read_index_block_nanos;
	case rocksdb_read_filter_block_nanos:
		return rocksdb::get_perf_context()->read_filter_block_nanos;
	case rocksdb_new_table_block_iter_nanos:
		return rocksdb::get_perf_context()->new_table_block_iter_nanos;
	case rocksdb_new_table_iterator_nanos:
		return rocksdb::get_perf_context()->new_table_iterator_nanos;
	case rocksdb_block_seek_nanos:
		return rocksdb::get_perf_context()->block_seek_nanos;
	case rocksdb_find_table_nanos:
		return rocksdb::get_perf_context()->find_table_nanos;
	case rocksdb_bloom_memtable_hit_count:
		return rocksdb::get_perf_context()->bloom_memtable_hit_count;
	case rocksdb_bloom_memtable_miss_count:
		return rocksdb::get_perf_context()->bloom_memtable_miss_count;
	case rocksdb_bloom_sst_hit_count:
		return rocksdb::get_perf_context()->bloom_sst_hit_count;
	case rocksdb_bloom_sst_miss_count:
		return rocksdb::get_perf_context()->bloom_sst_miss_count;
	case rocksdb_key_lock_wait_time:
		return rocksdb::get_perf_context()->key_lock_wait_time;
	case rocksdb_key_lock_wait_count:
		return rocksdb::get_perf_context()->key_lock_wait_count;
	case rocksdb_env_new_sequential_file_nanos:
		return rocksdb::get_perf_context()->env_new_sequential_file_nanos;
	case rocksdb_env_new_random_access_file_nanos:
		return rocksdb::get_perf_context()->env_new_random_access_file_nanos;
	case rocksdb_env_new_writable_file_nanos:
		return rocksdb::get_perf_context()->env_new_writable_file_nanos;
	case rocksdb_env_reuse_writable_file_nanos:
		return rocksdb::get_perf_context()->env_reuse_writable_file_nanos;
	case rocksdb_env_new_random_rw_file_nanos:
		return rocksdb::get_perf_context()->env_new_random_rw_file_nanos;
	case rocksdb_env_new_directory_nanos:
		return rocksdb::get_perf_context()->env_new_directory_nanos;
	case rocksdb_env_file_exists_nanos:
		return rocksdb::get_perf_context()->env_file_exists_nanos;
	case rocksdb_env_get_children_nanos:
		return rocksdb::get_perf_context()->env_get_children_nanos;
	case rocksdb_env_get_children_file_attributes_nanos:
		return rocksdb::get_perf_context()->env_get_children_file_attributes_nanos;
	case rocksdb_env_delete_file_nanos:
		return rocksdb::get_perf_context()->env_delete_file_nanos;
	case rocksdb_env_create_dir_nanos:
		return rocksdb::get_perf_context()->env_create_dir_nanos;
	case rocksdb_env_create_dir_if_missing_nanos:
		return rocksdb::get_perf_context()->env_create_dir_if_missing_nanos;
	case rocksdb_env_delete_dir_nanos:
		return rocksdb::get_perf_context()->env_delete_dir_nanos;
	case rocksdb_env_get_file_size_nanos:
		return rocksdb::get_perf_context()->env_get_file_size_nanos;
	case rocksdb_env_get_file_modification_time_nanos:
		return rocksdb::get_perf_context()->env_get_file_modification_time_nanos;
	case rocksdb_env_rename_file_nanos:
		return rocksdb::get_perf_context()->env_rename_file_nanos;
	case rocksdb_env_link_file_nanos:
		return rocksdb::get_perf_context()->env_link_file_nanos;
	case rocksdb_env_lock_file_nanos:
		return rocksdb::get_perf_context()->env_lock_file_nanos;
	case rocksdb_env_unlock_file_nanos:
		return rocksdb::get_perf_context()->env_unlock_file_nanos;
	case rocksdb_env_new_logger_nanos:
		return rocksdb::get_perf_context()->env_new_logger_nanos;
	default:
		break;
	}
	return 0;
}

ACTOR Future<Void> rocksDBAggregatedMetricsLogger(std::shared_ptr<ShardedRocksDBState> rState,
                                                  Future<Void> openFuture,
                                                  std::shared_ptr<RocksDBMetrics> rocksDBMetrics,
                                                  ShardManager* shardManager) {
	try {
		wait(openFuture);
		state rocksdb::DB* db = shardManager->getDb();
		loop {
			wait(delay(SERVER_KNOBS->ROCKSDB_METRICS_DELAY));
			if (rState->closing) {
				break;
			}
			rocksDBMetrics->logStats(db);
			rocksDBMetrics->logMemUsage(db);
			if (SERVER_KNOBS->ROCKSDB_PERFCONTEXT_SAMPLE_RATE != 0) {
				rocksDBMetrics->logPerfContext(true);
			}
		}
	} catch (Error& e) {
		if (e.code() != error_code_actor_cancelled) {
			TraceEvent(SevError, "ShardedRocksDBMetricsError").errorUnsuppressed(e);
		}
	}
	return Void();
}

struct ShardedRocksDBKeyValueStore : IKeyValueStore {
	using CF = rocksdb::ColumnFamilyHandle*;

	ACTOR static Future<Void> refreshReadIteratorPools(
	    std::shared_ptr<ShardedRocksDBState> rState,
	    Future<Void> readyToStart,
	    std::unordered_map<std::string, std::shared_ptr<PhysicalShard>>* physicalShards) {
		state Reference<Histogram> histogram = Histogram::getHistogram(
		    ROCKSDBSTORAGE_HISTOGRAM_GROUP, "TimeSpentRefreshIterators"_sr, Histogram::Unit::milliseconds);

		if (SERVER_KNOBS->ROCKSDB_READ_RANGE_REUSE_ITERATORS) {
			try {
				wait(readyToStart);
				loop {
					wait(delay(SERVER_KNOBS->ROCKSDB_READ_RANGE_ITERATOR_REFRESH_TIME));
					if (rState->closing) {
						break;
					}
					double startTime = timer_monotonic();
					for (auto& [_, shard] : *physicalShards) {
						if (shard->initialized()) {
							shard->refreshReadIteratorPool();
						}
					}
					histogram->sample(timer_monotonic() - startTime);
				}
			} catch (Error& e) {
				if (e.code() != error_code_actor_cancelled) {
					TraceEvent(SevError, "RefreshReadIteratorPoolError").errorUnsuppressed(e);
				}
			}
		}

		return Void();
	}

	ACTOR static Future<Void> doRestore(ShardedRocksDBKeyValueStore* self,
	                                    std::string shardId,
	                                    std::vector<KeyRange> ranges,
	                                    std::vector<CheckpointMetaData> checkpoints) {
		for (const KeyRange& range : ranges) {
			std::vector<DataShard*> shards = self->shardManager.getDataShardsByRange(range);
			if (!shards.empty()) {
				TraceEvent te(SevWarnAlways, "RestoreRangesNotEmpty", self->id);
				te.detail("Range", range);
				te.detail("RestoreShardID", shardId);
				for (int i = 0; i < shards.size(); ++i) {
					te.detail("DataShard-" + std::to_string(i), shards[i]->range);
				}
				te.log();
				throw failed_to_restore_checkpoint();
			}
		}
		for (const KeyRange& range : ranges) {
			self->shardManager.addRange(range, shardId);
		}
<<<<<<< HEAD
		TraceEvent(SevDebug, "ShardedRocksRestoreAddRange", self->id)
		    .detail("Ranges", describe(ranges))
		    .detail("ShardID", shardId)
		    .detail("Checkpoints", describe(checkpoints));
		auto a = new Writer::RestoreAction(&self->shardManager, self->path, shardId, ranges, checkpoints);
=======
		const Severity sevDm = static_cast<Severity>(SERVER_KNOBS->PHYSICAL_SHARD_MOVE_LOG_SEVERITY);
		TraceEvent(sevDm, "ShardedRocksRestoreAddRange", self->id)
		    .detail("Ranges", describe(ranges))
		    .detail("ShardID", shardId)
		    .detail("Checkpoints", describe(checkpoints));
		PhysicalShard* ps = self->shardManager.getPhysicalShardForAllRanges(ranges);
		ASSERT(ps != nullptr);
		auto a = new Writer::RestoreAction(&self->shardManager, ps, self->path, shardId, ranges, checkpoints);
>>>>>>> a836471c
		auto res = a->done.getFuture();
		self->writeThread->post(a);

		try {
			wait(res);
		} catch (Error& e) {
<<<<<<< HEAD
=======
			if (e.code() == error_code_actor_cancelled) {
				throw;
			}
>>>>>>> a836471c
			for (const KeyRange& range : ranges) {
				self->shardManager.removeRange(range);
			}
			throw;
		}

		return Void();
	}

	struct Writer : IThreadPoolReceiver {
		const UID logId;
		int threadIndex;
		std::unordered_map<uint32_t, rocksdb::ColumnFamilyHandle*>* columnFamilyMap;
		std::shared_ptr<RocksDBMetrics> rocksDBMetrics;
		double sampleStartTime;

		explicit Writer(UID logId,
		                int threadIndex,
		                std::unordered_map<uint32_t, rocksdb::ColumnFamilyHandle*>* columnFamilyMap,
		                std::shared_ptr<RocksDBMetrics> rocksDBMetrics)
		  : logId(logId), threadIndex(threadIndex), columnFamilyMap(columnFamilyMap), rocksDBMetrics(rocksDBMetrics),
		    sampleStartTime(now()) {}

		~Writer() override {}

		void init() override {}

		void sample() {
			if (SERVER_KNOBS->ROCKSDB_METRICS_SAMPLE_INTERVAL > 0 &&
			    now() - sampleStartTime >= SERVER_KNOBS->ROCKSDB_METRICS_SAMPLE_INTERVAL) {
				rocksDBMetrics->collectPerfContext(threadIndex);
				rocksDBMetrics->resetPerfContext();
				sampleStartTime = now();
			}
		}

		struct OpenAction : TypedAction<Writer, OpenAction> {
			ShardManager* shardManager;
			ThreadReturnPromise<Void> done;
			Optional<Future<Void>>& metrics;
			const FlowLock* readLock;
			const FlowLock* fetchLock;

			OpenAction(ShardManager* shardManager,
			           Optional<Future<Void>>& metrics,
			           const FlowLock* readLock,
			           const FlowLock* fetchLock)
			  : shardManager(shardManager), metrics(metrics), readLock(readLock), fetchLock(fetchLock) {}

			double getTimeEstimate() const override { return SERVER_KNOBS->COMMIT_TIME_ESTIMATE; }
		};

		void action(OpenAction& a) {
			auto status = a.shardManager->init();

			if (!status.ok()) {
				logRocksDBError(status, "Open");
				a.done.sendError(statusToError(status));
				return;
			}

			TraceEvent(SevInfo, "ShardedRocksDB").detail("Method", "Open");
			a.done.send(Void());
		}

		struct AddShardAction : TypedAction<Writer, AddShardAction> {
			PhysicalShard* shard;
			ThreadReturnPromise<Void> done;

			AddShardAction(PhysicalShard* shard) : shard(shard) { ASSERT(shard); }
			double getTimeEstimate() const override { return SERVER_KNOBS->COMMIT_TIME_ESTIMATE; }
		};

		void action(AddShardAction& a) {
			auto s = a.shard->init();
			if (!s.ok()) {
				a.done.sendError(statusToError(s));
				return;
			}
			ASSERT(a.shard->cf);
			(*columnFamilyMap)[a.shard->cf->GetID()] = a.shard->cf;
			a.done.send(Void());
		}

		struct RemoveShardAction : TypedAction<Writer, RemoveShardAction> {
			std::vector<std::shared_ptr<PhysicalShard>> shards;
			ThreadReturnPromise<Void> done;

			RemoveShardAction(std::vector<std::shared_ptr<PhysicalShard>>& shards) : shards(shards) {}
			double getTimeEstimate() const override { return SERVER_KNOBS->COMMIT_TIME_ESTIMATE; }
		};

		void action(RemoveShardAction& a) {
			for (auto& shard : a.shards) {
				shard->deletePending = true;
				columnFamilyMap->erase(shard->cf->GetID());
			}
			a.shards.clear();
			a.done.send(Void());
		}

		struct CommitAction : TypedAction<Writer, CommitAction> {
			rocksdb::DB* db;
			std::unique_ptr<rocksdb::WriteBatch> writeBatch;
			std::unique_ptr<std::set<PhysicalShard*>> dirtyShards;
			const std::unordered_map<uint32_t, rocksdb::ColumnFamilyHandle*>* columnFamilyMap;
			ThreadReturnPromise<Void> done;
			double startTime;
			bool getHistograms;
			bool logShardMemUsage;
			double getTimeEstimate() const override { return SERVER_KNOBS->COMMIT_TIME_ESTIMATE; }
			CommitAction(rocksdb::DB* db,
			             std::unique_ptr<rocksdb::WriteBatch> writeBatch,
			             std::unique_ptr<std::set<PhysicalShard*>> dirtyShards,
			             std::unordered_map<uint32_t, rocksdb::ColumnFamilyHandle*>* columnFamilyMap)
			  : db(db), writeBatch(std::move(writeBatch)), dirtyShards(std::move(dirtyShards)),
			    columnFamilyMap(columnFamilyMap) {
				if (deterministicRandom()->random01() < SERVER_KNOBS->ROCKSDB_HISTOGRAMS_SAMPLE_RATE) {
					getHistograms = true;
					startTime = timer_monotonic();
				} else {
					getHistograms = false;
				}
			}
		};

		struct DeleteVisitor : public rocksdb::WriteBatch::Handler {
			std::vector<std::pair<uint32_t, KeyRange>>* deletes;

			DeleteVisitor(std::vector<std::pair<uint32_t, KeyRange>>* deletes) : deletes(deletes) { ASSERT(deletes); }

			rocksdb::Status DeleteRangeCF(uint32_t column_family_id,
			                              const rocksdb::Slice& begin,
			                              const rocksdb::Slice& end) override {
				deletes->push_back(
				    std::make_pair(column_family_id, KeyRange(KeyRangeRef(toStringRef(begin), toStringRef(end)))));
				return rocksdb::Status::OK();
			}

			rocksdb::Status PutCF(uint32_t column_family_id,
			                      const rocksdb::Slice& key,
			                      const rocksdb::Slice& value) override {
				return rocksdb::Status::OK();
			}

			rocksdb::Status DeleteCF(uint32_t column_family_id, const rocksdb::Slice& key) override {
				return rocksdb::Status::OK();
			}

			rocksdb::Status SingleDeleteCF(uint32_t column_family_id, const rocksdb::Slice& key) override {
				return rocksdb::Status::OK();
			}

			rocksdb::Status MergeCF(uint32_t column_family_id,
			                        const rocksdb::Slice& key,
			                        const rocksdb::Slice& value) override {
				return rocksdb::Status::OK();
			}
		};

		rocksdb::Status doCommit(rocksdb::WriteBatch* batch,
		                         rocksdb::DB* db,
		                         std::vector<std::pair<uint32_t, KeyRange>>* deletes,
		                         bool sample) {
			if (SERVER_KNOBS->ROCKSDB_SUGGEST_COMPACT_CLEAR_RANGE) {
				DeleteVisitor dv(deletes);
				rocksdb::Status s = batch->Iterate(&dv);
				if (!s.ok()) {
					logRocksDBError(s, "CommitDeleteVisitor");
					return s;
				}

				// If there are any range deletes, we should have added them to be deleted.
				ASSERT(!deletes->empty() || !batch->HasDeleteRange());
			}

			rocksdb::WriteOptions options;
			options.sync = !SERVER_KNOBS->ROCKSDB_UNSAFE_AUTO_FSYNC;

			double writeBeginTime = sample ? timer_monotonic() : 0;
			rocksdb::Status s = db->Write(options, batch);
			if (sample) {
				rocksDBMetrics->getWriteHistogram()->sampleSeconds(timer_monotonic() - writeBeginTime);
			}
			if (!s.ok()) {
				logRocksDBError(s, "Commit");
				return s;
			}

			return s;
		}

		void action(CommitAction& a) {
			double commitBeginTime;
			if (a.getHistograms) {
				commitBeginTime = timer_monotonic();
				rocksDBMetrics->getCommitQueueWaitHistogram()->sampleSeconds(commitBeginTime - a.startTime);
			}
			std::vector<std::pair<uint32_t, KeyRange>> deletes;
			auto s = doCommit(a.writeBatch.get(), a.db, &deletes, a.getHistograms);
			if (!s.ok()) {
				a.done.sendError(statusToError(s));
				return;
			}

			if (SERVER_KNOBS->ROCKSDB_READ_RANGE_REUSE_ITERATORS) {
				for (auto shard : *(a.dirtyShards)) {
					shard->readIterPool->update();
				}
			}

			if (SERVER_KNOBS->ROCKSDB_SUGGEST_COMPACT_CLEAR_RANGE) {
				for (const auto& [id, range] : deletes) {
					auto cf = columnFamilyMap->find(id);
					ASSERT(cf != columnFamilyMap->end());
					auto begin = toSlice(range.begin);
					auto end = toSlice(range.end);

					ASSERT(a.db->SuggestCompactRange(cf->second, &begin, &end).ok());
				}
			}

			// Check for number of range deletes in shards.
			// TODO: Disable this once RocksDB is upgraded to a version with range delete improvement.
			if (SERVER_KNOBS->ROCKSDB_CF_RANGE_DELETION_LIMIT > 0) {
				rocksdb::FlushOptions fOptions;
				fOptions.wait = SERVER_KNOBS->ROCKSDB_WAIT_ON_CF_FLUSH;
				fOptions.allow_write_stall = SERVER_KNOBS->ROCKSDB_ALLOW_WRITE_STALL_ON_FLUSH;

				for (auto shard : (*a.dirtyShards)) {
					if (shard->shouldFlush()) {
						TraceEvent("FlushCF")
						    .detail("PhysicalShardId", shard->id)
						    .detail("NumRangeDeletions", shard->numRangeDeletions);
						a.db->Flush(fOptions, shard->cf);
						shard->numRangeDeletions = 0;
					}
				}
			}

			if (a.getHistograms) {
				double currTime = timer_monotonic();
				rocksDBMetrics->getCommitActionHistogram()->sampleSeconds(currTime - commitBeginTime);
				rocksDBMetrics->getCommitLatencyHistogram()->sampleSeconds(currTime - a.startTime);
			}

			sample();

			a.done.send(Void());
		}

		struct CloseAction : TypedAction<Writer, CloseAction> {
			ShardManager* shardManager;
			ThreadReturnPromise<Void> done;
			bool deleteOnClose;
			CloseAction(ShardManager* shardManager, bool deleteOnClose)
			  : shardManager(shardManager), deleteOnClose(deleteOnClose) {}
			double getTimeEstimate() const override { return SERVER_KNOBS->COMMIT_TIME_ESTIMATE; }
		};

		void action(CloseAction& a) {
			if (a.deleteOnClose) {
				a.shardManager->destroyAllShards();
			} else {
				a.shardManager->closeAllShards();
			}
			TraceEvent(SevInfo, "ShardedRocksDB").detail("Method", "Close");
			a.done.send(Void());
		}

		struct CheckpointAction : TypedAction<Writer, CheckpointAction> {
			CheckpointAction(ShardManager* shardManager, const CheckpointRequest& request)
			  : shardManager(shardManager), request(request) {}

			double getTimeEstimate() const override { return SERVER_KNOBS->COMMIT_TIME_ESTIMATE; }

			ShardManager* shardManager;
			const CheckpointRequest request;
			ThreadReturnPromise<CheckpointMetaData> reply;
		};

		void action(CheckpointAction& a) {
			TraceEvent(SevInfo, "ShardedRocksCheckpointBegin", logId)
			    .detail("CheckpointID", a.request.checkpointID)
			    .detail("Version", a.request.version)
			    .detail("Ranges", describe(a.request.ranges))
			    .detail("Format", static_cast<int>(a.request.format))
			    .detail("CheckpointDir", a.request.checkpointDir);

			rocksdb::Status s;
			rocksdb::Checkpoint* checkpoint = nullptr;

			PhysicalShard* ps = a.shardManager->getPhysicalShardForAllRanges(a.request.ranges);
			if (ps == nullptr) {
				TraceEvent(SevInfo, "ShardedRocksCheckpointInvalidPhysicalShard", logId)
				    .detail("CheckpointID", a.request.checkpointID)
				    .detail("Version", a.request.version)
				    .detail("Ranges", describe(a.request.ranges))
				    .detail("Format", static_cast<int>(a.request.format))
				    .detail("CheckpointDir", a.request.checkpointDir);
				a.reply.sendError(failed_to_create_checkpoint());
				return;
			}

			TraceEvent(SevDebug, "ShardedRocksCheckpointCF", logId)
			    .detail("CFName", ps->cf->GetName())
			    .detail("CheckpointID", a.request.checkpointID)
			    .detail("Version", a.request.version)
			    .detail("Ranges", describe(a.request.ranges))
			    .detail("PhysicalShardRanges", describe(ps->getAllRanges()))
			    .detail("Format", static_cast<int>(a.request.format))
			    .detail("CheckpointDir", a.request.checkpointDir);

			rocksdb::PinnableSlice value;
			rocksdb::ReadOptions readOptions = getReadOptions();
			s = a.shardManager->getDb()->Get(
			    readOptions, a.shardManager->getSpecialKeysShard()->cf, toSlice(persistVersion), &value);

			if (!s.ok() && !s.IsNotFound()) {
				logRocksDBError(s, "ShardedRocksCheckpointReadPersistVersion");
				a.reply.sendError(failed_to_create_checkpoint());
				return;
			}

			const Version version = s.IsNotFound()
			                            ? latestVersion
			                            : BinaryReader::fromStringRef<Version>(toStringRef(value), Unversioned());

			TraceEvent(SevDebug, "ShardedRocksCheckpointVersion", logId)
			    .detail("CheckpointVersion", a.request.version)
			    .detail("PersistVersion", version);
			ASSERT(a.request.version == version || a.request.version == latestVersion);

<<<<<<< HEAD
			CheckpointMetaData res(ps->getAllRanges(), version, a.request.format, a.request.checkpointID);
=======
			CheckpointMetaData res(a.request.ranges, version, a.request.format, a.request.checkpointID);
>>>>>>> a836471c
			s = rocksdb::Checkpoint::Create(a.shardManager->getDb(), &checkpoint);
			if (!s.ok()) {
				logRocksDBError(s, "CreateRocksDBCheckpoint");
				a.reply.sendError(failed_to_create_checkpoint());
				return;
			}

			const std::string& checkpointDir = abspath(a.request.checkpointDir);
			platform::eraseDirectoryRecursive(checkpointDir);
			if (a.request.format == DataMoveRocksCF) {
				rocksdb::ExportImportFilesMetaData* pMetadata = nullptr;
				s = checkpoint->ExportColumnFamily(ps->cf, checkpointDir, &pMetadata);
				if (!s.ok()) {
					logRocksDBError(s, "CheckpointExportColumnFamily");
					a.reply.sendError(failed_to_create_checkpoint());
					return;
				}

				populateMetaData(&res, pMetadata);
				rocksdb::ExportImportFilesMetaData metadata = *pMetadata;
				delete pMetadata;
<<<<<<< HEAD
				if (SERVER_KNOBS->ROCKSDB_ENABLE_CHECKPOINT_VALIDATION) {
=======
				if (!metadata.files.empty() && SERVER_KNOBS->ROCKSDB_ENABLE_CHECKPOINT_VALIDATION) {
>>>>>>> a836471c
					rocksdb::ImportColumnFamilyOptions importOptions;
					importOptions.move_files = false;
					rocksdb::ColumnFamilyHandle* handle;
					const std::string cfName = deterministicRandom()->randomAlphaNumeric(8);
					s = a.shardManager->getDb()->CreateColumnFamilyWithImport(
					    getCFOptions(), cfName, importOptions, metadata, &handle);
					if (!s.ok()) {
						TraceEvent(SevError, "ShardedRocksCheckpointValidateImportError", logId)
						    .detail("Status", s.ToString())
						    .detail("CheckpointID", a.request.checkpointID)
						    .detail("Ranges", describe(a.request.ranges))
						    .detail("CheckDir", a.request.checkpointDir)
						    .detail("CheckpointVersion", a.request.version)
						    .detail("PersistVersion", version);
						a.reply.sendError(failed_to_create_checkpoint());
						return;
					}

					auto options = getReadOptions();
					rocksdb::Iterator* oriIter = a.shardManager->getDb()->NewIterator(options, ps->cf);
					rocksdb::Iterator* resIter = a.shardManager->getDb()->NewIterator(options, handle);
					oriIter->SeekToFirst();
					resIter->SeekToFirst();
					while (oriIter->Valid() && resIter->Valid()) {
						if (oriIter->key().compare(resIter->key()) != 0 ||
						    oriIter->value().compare(resIter->value()) != 0) {
							TraceEvent(SevError, "ShardedRocksCheckpointValidateError", logId)
							    .detail("KeyInDB", toStringRef(oriIter->key()))
							    .detail("ValueInDB", toStringRef(oriIter->value()))
							    .detail("KeyInCheckpoint", toStringRef(resIter->key()))
							    .detail("ValueInCheckpoint", toStringRef(resIter->value()));

							a.reply.sendError(failed_to_create_checkpoint());
							return;
						}
						oriIter->Next();
						resIter->Next();
					}
					if (oriIter->Valid() || resIter->Valid()) {
						a.reply.sendError(failed_to_create_checkpoint());
						return;
					}
					delete oriIter;
					delete resIter;

					s = a.shardManager->getDb()->DropColumnFamily(handle);
					if (!s.ok()) {
						logRocksDBError(s, "CheckpointDropColumnFamily");
						a.reply.sendError(failed_to_create_checkpoint());
						return;
					}
					s = a.shardManager->getDb()->DestroyColumnFamilyHandle(handle);
					if (!s.ok()) {
						logRocksDBError(s, "CheckpointDestroyColumnFamily");
						a.reply.sendError(failed_to_create_checkpoint());
						return;
					}
					TraceEvent(SevDebug, "ShardedRocksCheckpointValidateSuccess", logId)
					    .detail("CheckpointVersion", a.request.version)
					    .detail("PersistVersion", version);
				}
			} else {
				if (checkpoint != nullptr) {
					delete checkpoint;
				}
				a.reply.sendError(not_implemented());
				return;
			}

			res.setState(CheckpointMetaData::Complete);
			res.dir = a.request.checkpointDir;
			a.reply.send(res);

			if (checkpoint != nullptr) {
				delete checkpoint;
			}
			TraceEvent(SevInfo, "ShardedRocksCheckpointEnd", logId).detail("Checkpoint", res.toString());
		}

		struct RestoreAction : TypedAction<Writer, RestoreAction> {
			RestoreAction(ShardManager* shardManager,
			              PhysicalShard* ps,
			              const std::string& path,
			              const std::string& shardId,
			              const std::vector<KeyRange>& ranges,
			              const std::vector<CheckpointMetaData>& checkpoints)
			  : shardManager(shardManager), ps(ps), path(path), shardId(shardId), ranges(ranges),
			    checkpoints(checkpoints) {}

			double getTimeEstimate() const override { return SERVER_KNOBS->COMMIT_TIME_ESTIMATE; }

			ShardManager* shardManager;
			PhysicalShard* ps;
			const std::string path;
			const std::string shardId;
			std::vector<KeyRange> ranges;
			std::vector<CheckpointMetaData> checkpoints;
			ThreadReturnPromise<Void> done;
		};

		void action(RestoreAction& a) {
			TraceEvent(SevInfo, "ShardedRocksDBRestoreBegin", logId)
			    .detail("Path", a.path)
			    .detail("Checkpoints", describe(a.checkpoints));

			ASSERT(!a.checkpoints.empty());

			// PhysicalShard* ps = a.shardManager->getPhysicalShardForAllRanges(a.ranges);
			PhysicalShard* ps = a.ps;
			ASSERT(ps != nullptr);

			const CheckpointFormat format = a.checkpoints[0].getFormat();
			for (int i = 1; i < a.checkpoints.size(); ++i) {
				if (a.checkpoints[i].getFormat() != format) {
					throw invalid_checkpoint_format();
				}
			}

			rocksdb::Status status;
			rocksdb::WriteBatch writeBatch;
			rocksdb::WriteOptions options;
			options.sync = !SERVER_KNOBS->ROCKSDB_UNSAFE_AUTO_FSYNC;

			if (format == DataMoveRocksCF) {
				if (a.checkpoints.size() > 1) {
					TraceEvent(SevError, "ShardedRocksDBRestoreMultipleCFs", logId)
					    .detail("Path", a.path)
					    .detail("Checkpoints", describe(a.checkpoints));
					a.done.sendError(failed_to_restore_checkpoint());
					return;
				}
				CheckpointMetaData& checkpoint = a.checkpoints.front();
				std::sort(a.ranges.begin(), a.ranges.end(), KeyRangeRef::ArbitraryOrder());
				std::sort(checkpoint.ranges.begin(), checkpoint.ranges.end(), KeyRangeRef::ArbitraryOrder());
				if (a.ranges.empty() || checkpoint.ranges.empty() || a.ranges.size() > checkpoint.ranges.size() ||
				    a.ranges.front().begin != checkpoint.ranges.front().begin) {
					TraceEvent(SevError, "ShardedRocksDBRestoreFailed", logId)
					    .detail("Path", a.path)
					    .detail("Ranges", describe(a.ranges))
					    .detail("Checkpoints", describe(a.checkpoints));
					a.done.sendError(failed_to_restore_checkpoint());
					return;
				}

				for (int i = 0; i < a.ranges.size(); ++i) {
					if (a.ranges[i] != checkpoint.ranges[i] && i != a.ranges.size() - 1) {
						TraceEvent(SevError, "ShardedRocksDBRestoreFailed", logId)
						    .detail("Path", a.path)
						    .detail("Ranges", describe(a.ranges))
						    .detail("Checkpoints", describe(a.checkpoints));
						a.done.sendError(failed_to_restore_checkpoint());
						return;
					}
				}

				ASSERT(!ps->initialized());
				TraceEvent(SevDebug, "ShardedRocksRestoringCF", logId)
				    .detail("Path", a.path)
				    .detail("Checkpoints", describe(a.checkpoints))
				    .detail("RocksDBCF", getRocksCF(a.checkpoints[0]).toString());

				status = ps->restore(a.checkpoints[0]);

				if (!status.ok()) {
					a.done.sendError(failed_to_restore_checkpoint());
					return;
				} else {
					ASSERT(ps->initialized());
					(*columnFamilyMap)[ps->cf->GetID()] = ps->cf;
					TraceEvent(SevInfo, "RocksDBRestoreCFSuccess", logId)
					    .detail("Path", a.path)
					    .detail("ColumnFaminly", ps->cf->GetName())
					    .detail("Checkpoints", describe(a.checkpoints));

					// Remove the extra data.
					KeyRangeRef cRange(a.ranges.back().end, checkpoint.ranges.back().end);
					if (!cRange.empty()) {
						TraceEvent(SevInfo, "RocksDBRestoreCFRemoveExtraRange", logId)
						    .detail("Path", a.path)
						    .detail("Checkpoints", describe(a.checkpoints))
						    .detail("RestoreRanges", describe(a.ranges))
						    .detail("ClearExtraRange", cRange);
						writeBatch.DeleteRange(ps->cf, toSlice(cRange.begin), toSlice(cRange.end));
						status = a.shardManager->getDb()->Write(options, &writeBatch);
						if (!status.ok()) {
							logRocksDBError(status, "RestoreClearnExtraRanges");
							a.done.sendError(statusToError(status));
							return;
						}
					}
				}
			} else if (format == RocksDBKeyValues) {
				// Make sure the files are complete for the desired ranges.
				std::vector<KeyRange> fetchedRanges;
				std::vector<KeyRange> intendedRanges(a.ranges.begin(), a.ranges.end());
				std::vector<RocksDBCheckpointKeyValues> rkvs;
				for (const auto& checkpoint : a.checkpoints) {
					rkvs.push_back(getRocksKeyValuesCheckpoint(checkpoint));
					ASSERT(!rkvs.back().fetchedFiles.empty());
					for (const auto& file : rkvs.back().fetchedFiles) {
						fetchedRanges.push_back(file.range);
					}
				}
				// Verify that the collective fetchedRanges is the same as the collective intendedRanges.
				std::sort(fetchedRanges.begin(), fetchedRanges.end(), KeyRangeRef::ArbitraryOrder());
				std::sort(intendedRanges.begin(), intendedRanges.end(), KeyRangeRef::ArbitraryOrder());
				int i = 0, j = 0;
				while (i < fetchedRanges.size() && j < intendedRanges.size()) {
					if (fetchedRanges[i].begin != intendedRanges[j].begin) {
						break;
					} else if (fetchedRanges[i] == intendedRanges[j]) {
						++i;
						++j;
					} else if (fetchedRanges[i].contains(intendedRanges[j])) {
						fetchedRanges[i] = KeyRangeRef(intendedRanges[j].end, fetchedRanges[i].end);
						++j;
					} else if (intendedRanges[j].contains(fetchedRanges[i])) {
						intendedRanges[j] = KeyRangeRef(fetchedRanges[i].end, intendedRanges[j].end);
						++i;
					} else {
						break;
					}
				}
				if (i != fetchedRanges.size() || j != intendedRanges.size()) {
					TraceEvent(SevError, "ShardedRocksDBRestoreFailed", logId)
					    .detail("Reason", "RestoreFilesRangesMismatch")
					    .detail("Ranges", describe(a.ranges))
					    .setMaxFieldLength(1000)
					    .detail("FetchedFiles", describe(rkvs));
					a.done.sendError(failed_to_restore_checkpoint());
					return;
				}

				if (!ps->initialized()) {
					TraceEvent(SevDebug, "ShardedRocksRestoreInitPS", logId)
					    .detail("Path", a.path)
					    .detail("Checkpoints", describe(a.checkpoints))
					    .detail("PhysicalShard", ps->toString());
					status = ps->init();
					if (!status.ok()) {
						logRocksDBError(status, "RestoreInitPhysicalShard");
						a.done.sendError(statusToError(status));
						return;
					}
					(*columnFamilyMap)[ps->cf->GetID()] = ps->cf;
				}
				if (!status.ok()) {
					logRocksDBError(status, "RestoreInitPhysicalShard");
					a.done.sendError(statusToError(status));
					return;
				}

				for (const auto& checkpoint : a.checkpoints) {
					status = ps->restore(checkpoint);
					if (!status.ok()) {
						TraceEvent(SevWarnAlways, "ShardedRocksIngestFileError", logId)
						    .detail("Error", status.ToString())
						    .detail("Path", a.path)
						    .detail("Checkpoint", checkpoint.toString())
						    .detail("PhysicalShard", ps->toString());
						break;
					}
				}

				if (!status.ok()) {
					TraceEvent(SevWarnAlways, "ShardedRocksRestoreError", logId).detail("Status", status.ToString());
					for (const auto& range : a.ranges) {
						writeBatch.DeleteRange(ps->cf, toSlice(range.begin), toSlice(range.end));
					}
					TraceEvent(SevInfo, "ShardedRocksRevertRestore", logId)
					    .detail("Path", a.path)
					    .detail("Checkpoints", describe(a.checkpoints))
					    .detail("PhysicalShard", ps->toString())
					    .detail("RestoreRanges", describe(a.ranges));

					rocksdb::Status s = a.shardManager->getDb()->Write(options, &writeBatch);
					if (!s.ok()) {
						TraceEvent(SevError, "ShardedRocksRevertRestoreError", logId)
						    .detail("Error", s.ToString())
						    .detail("Path", a.path)
						    .detail("PhysicalShard", ps->toString())
						    .detail("RestoreRanges", describe(a.ranges));
					}
					a.done.sendError(failed_to_restore_checkpoint());
					return;
				}
			} else if (format == RocksDB) {
				a.done.sendError(not_implemented());
				return;
			}

			TraceEvent(SevInfo, "ShardedRocksDBRestoreEnd", logId)
			    .detail("Path", a.path)
			    .detail("Checkpoints", describe(a.checkpoints));
			a.done.send(Void());
		}
	};

	struct Reader : IThreadPoolReceiver {
		const UID logId;
		double readValueTimeout;
		double readValuePrefixTimeout;
		double readRangeTimeout;
		int threadIndex;
		std::shared_ptr<RocksDBMetrics> rocksDBMetrics;
		double sampleStartTime;

		explicit Reader(UID logId, int threadIndex, std::shared_ptr<RocksDBMetrics> rocksDBMetrics)
		  : logId(logId), threadIndex(threadIndex), rocksDBMetrics(rocksDBMetrics), sampleStartTime(now()) {
			readValueTimeout = SERVER_KNOBS->ROCKSDB_READ_VALUE_TIMEOUT;
			readValuePrefixTimeout = SERVER_KNOBS->ROCKSDB_READ_VALUE_PREFIX_TIMEOUT;
			readRangeTimeout = SERVER_KNOBS->ROCKSDB_READ_RANGE_TIMEOUT;
		}

		void init() override {}

		void sample() {
			if (SERVER_KNOBS->ROCKSDB_METRICS_SAMPLE_INTERVAL > 0 &&
			    now() - sampleStartTime >= SERVER_KNOBS->ROCKSDB_METRICS_SAMPLE_INTERVAL) {
				rocksDBMetrics->collectPerfContext(threadIndex);
				rocksDBMetrics->resetPerfContext();
				sampleStartTime = now();
			}
		}
		struct ReadValueAction : TypedAction<Reader, ReadValueAction> {
			Key key;
			PhysicalShard* shard;
			ReadType type;
			Optional<UID> debugID;
			double startTime;
			bool getHistograms;
			bool logShardMemUsage;
			ThreadReturnPromise<Optional<Value>> result;

			ReadValueAction(KeyRef key, PhysicalShard* shard, ReadType type, Optional<UID> debugID)
			  : key(key), shard(shard), type(type), debugID(debugID), startTime(timer_monotonic()),
			    getHistograms(
			        (deterministicRandom()->random01() < SERVER_KNOBS->ROCKSDB_HISTOGRAMS_SAMPLE_RATE) ? true : false) {
			}

			double getTimeEstimate() const override { return SERVER_KNOBS->READ_VALUE_TIME_ESTIMATE; }
		};

		void action(ReadValueAction& a) {
			double readBeginTime = timer_monotonic();
			if (a.getHistograms) {
				rocksDBMetrics->getReadValueQueueWaitHistogram(threadIndex)->sampleSeconds(readBeginTime - a.startTime);
			}
			Optional<TraceBatch> traceBatch;
			if (a.debugID.present()) {
				traceBatch = { TraceBatch{} };
				traceBatch.get().addEvent("GetValueDebug", a.debugID.get().first(), "Reader.Before");
			}
			if (shouldThrottle(a.type, a.key) && SERVER_KNOBS->ROCKSDB_SET_READ_TIMEOUT &&
			    readBeginTime - a.startTime > readValueTimeout) {
				TraceEvent(SevWarn, "ShardedRocksDBError")
				    .detail("Error", "Read value request timedout")
				    .detail("Method", "ReadValueAction")
				    .detail("Timeout value", readValueTimeout);
				if (SERVER_KNOBS->ROCKSDB_RETURN_OVERLOADED_ON_TIMEOUT) {
					a.result.sendError(server_overloaded());
				} else {
					a.result.sendError(key_value_store_deadline_exceeded());
				}
				return;
			}

			rocksdb::PinnableSlice value;
			auto options = getReadOptions();

			auto db = a.shard->db;
			if (shouldThrottle(a.type, a.key) && SERVER_KNOBS->ROCKSDB_SET_READ_TIMEOUT) {
				uint64_t deadlineMircos =
				    db->GetEnv()->NowMicros() + (readValueTimeout - (timer_monotonic() - a.startTime)) * 1000000;
				std::chrono::seconds deadlineSeconds(deadlineMircos / 1000000);
				options.deadline = std::chrono::duration_cast<std::chrono::microseconds>(deadlineSeconds);
			}
			double dbGetBeginTime = a.getHistograms ? timer_monotonic() : 0;
			auto s = db->Get(options, a.shard->cf, toSlice(a.key), &value);

			if (a.getHistograms) {
				rocksDBMetrics->getReadValueGetHistogram(threadIndex)
				    ->sampleSeconds(timer_monotonic() - dbGetBeginTime);
			}

			if (a.debugID.present()) {
				traceBatch.get().addEvent("GetValueDebug", a.debugID.get().first(), "Reader.After");
				traceBatch.get().dump();
			}
			if (s.ok()) {
				a.result.send(Value(toStringRef(value)));
			} else if (s.IsNotFound()) {
				a.result.send(Optional<Value>());
			} else {
				logRocksDBError(s, "ReadValue");
				a.result.sendError(statusToError(s));
			}

			if (a.getHistograms) {
				double currTime = timer_monotonic();
				rocksDBMetrics->getReadValueActionHistogram(threadIndex)->sampleSeconds(currTime - readBeginTime);
				rocksDBMetrics->getReadValueLatencyHistogram(threadIndex)->sampleSeconds(currTime - a.startTime);
			}

			sample();
		}

		struct ReadValuePrefixAction : TypedAction<Reader, ReadValuePrefixAction> {
			Key key;
			int maxLength;
			PhysicalShard* shard;
			ReadType type;
			Optional<UID> debugID;
			double startTime;
			bool getHistograms;
			bool logShardMemUsage;
			ThreadReturnPromise<Optional<Value>> result;

			ReadValuePrefixAction(Key key, int maxLength, PhysicalShard* shard, ReadType type, Optional<UID> debugID)
			  : key(key), maxLength(maxLength), shard(shard), type(type), debugID(debugID),
			    startTime(timer_monotonic()),
			    getHistograms((deterministicRandom()->random01() < SERVER_KNOBS->ROCKSDB_HISTOGRAMS_SAMPLE_RATE)
			                      ? true
			                      : false){};
			double getTimeEstimate() const override { return SERVER_KNOBS->READ_VALUE_TIME_ESTIMATE; }
		};

		void action(ReadValuePrefixAction& a) {
			double readBeginTime = timer_monotonic();
			if (a.getHistograms) {
				rocksDBMetrics->getReadPrefixQueueWaitHistogram(threadIndex)
				    ->sampleSeconds(readBeginTime - a.startTime);
			}
			Optional<TraceBatch> traceBatch;
			if (a.debugID.present()) {
				traceBatch = { TraceBatch{} };
				traceBatch.get().addEvent("GetValuePrefixDebug",
				                          a.debugID.get().first(),
				                          "Reader.Before"); //.detail("TaskID", g_network->getCurrentTask());
			}
			if (shouldThrottle(a.type, a.key) && SERVER_KNOBS->ROCKSDB_SET_READ_TIMEOUT &&
			    readBeginTime - a.startTime > readValuePrefixTimeout) {
				TraceEvent(SevWarn, "ShardedRocksDBError")
				    .detail("Error", "Read value prefix request timedout")
				    .detail("Method", "ReadValuePrefixAction")
				    .detail("Timeout value", readValuePrefixTimeout);

				if (SERVER_KNOBS->ROCKSDB_RETURN_OVERLOADED_ON_TIMEOUT) {
					a.result.sendError(server_overloaded());
				} else {
					a.result.sendError(key_value_store_deadline_exceeded());
				}
				return;
			}

			rocksdb::PinnableSlice value;
			auto options = getReadOptions();
			auto db = a.shard->db;
			if (shouldThrottle(a.type, a.key) && SERVER_KNOBS->ROCKSDB_SET_READ_TIMEOUT) {
				uint64_t deadlineMircos =
				    db->GetEnv()->NowMicros() + (readValuePrefixTimeout - (timer_monotonic() - a.startTime)) * 1000000;
				std::chrono::seconds deadlineSeconds(deadlineMircos / 1000000);
				options.deadline = std::chrono::duration_cast<std::chrono::microseconds>(deadlineSeconds);
			}

			double dbGetBeginTime = a.getHistograms ? timer_monotonic() : 0;
			auto s = db->Get(options, a.shard->cf, toSlice(a.key), &value);

			if (a.getHistograms) {
				rocksDBMetrics->getReadPrefixGetHistogram(threadIndex)
				    ->sampleSeconds(timer_monotonic() - dbGetBeginTime);
			}

			if (a.debugID.present()) {
				traceBatch.get().addEvent("GetValuePrefixDebug",
				                          a.debugID.get().first(),
				                          "Reader.After"); //.detail("TaskID", g_network->getCurrentTask());
				traceBatch.get().dump();
			}
			if (s.ok()) {
				a.result.send(Value(StringRef(reinterpret_cast<const uint8_t*>(value.data()),
				                              std::min(value.size(), size_t(a.maxLength)))));
			} else if (s.IsNotFound()) {
				a.result.send(Optional<Value>());
			} else {
				logRocksDBError(s, "ReadValuePrefix");
				a.result.sendError(statusToError(s));
			}
			if (a.getHistograms) {
				double currTime = timer_monotonic();
				rocksDBMetrics->getReadPrefixActionHistogram(threadIndex)->sampleSeconds(currTime - readBeginTime);
				rocksDBMetrics->getReadPrefixLatencyHistogram(threadIndex)->sampleSeconds(currTime - a.startTime);
			}

			sample();
		}

		struct ReadRangeAction : TypedAction<Reader, ReadRangeAction>, FastAllocated<ReadRangeAction> {
			KeyRange keys;
			std::vector<std::pair<PhysicalShard*, KeyRange>> shardRanges;
			int rowLimit, byteLimit;
			ReadType type;
			double startTime;
			bool getHistograms;
			bool logShardMemUsage;
			ThreadReturnPromise<RangeResult> result;
			ReadRangeAction(KeyRange keys, std::vector<DataShard*> shards, int rowLimit, int byteLimit, ReadType type)
			  : keys(keys), rowLimit(rowLimit), byteLimit(byteLimit), type(type), startTime(timer_monotonic()),
			    getHistograms(
			        (deterministicRandom()->random01() < SERVER_KNOBS->ROCKSDB_HISTOGRAMS_SAMPLE_RATE) ? true : false) {
				std::set<PhysicalShard*> usedShards;
				for (const DataShard* shard : shards) {
					ASSERT(shard);
					shardRanges.emplace_back(shard->physicalShard, keys & shard->range);
					usedShards.insert(shard->physicalShard);
				}
				if (usedShards.size() != shards.size()) {
					TraceEvent("ReadRangeMetrics")
					    .detail("NumPhysicalShards", usedShards.size())
					    .detail("NumDataShards", shards.size());
				}
			}
			double getTimeEstimate() const override { return SERVER_KNOBS->READ_RANGE_TIME_ESTIMATE; }
		};

		void action(ReadRangeAction& a) {
			double readBeginTime = timer_monotonic();
			if (a.getHistograms) {
				rocksDBMetrics->getReadRangeQueueWaitHistogram(threadIndex)->sampleSeconds(readBeginTime - a.startTime);
			}
			if (shouldThrottle(a.type, a.keys.begin) && SERVER_KNOBS->ROCKSDB_SET_READ_TIMEOUT &&
			    readBeginTime - a.startTime > readRangeTimeout) {
				TraceEvent(SevWarn, "ShardedRocksKVSReadTimeout")
				    .detail("Error", "Read range request timedout")
				    .detail("Method", "ReadRangeAction")
				    .detail("Timeout value", readRangeTimeout);

				if (SERVER_KNOBS->ROCKSDB_RETURN_OVERLOADED_ON_TIMEOUT) {
					a.result.sendError(server_overloaded());
				} else {
					a.result.sendError(key_value_store_deadline_exceeded());
				}
				return;
			}

			int rowLimit = a.rowLimit;
			int byteLimit = a.byteLimit;
			RangeResult result;

			if (rowLimit == 0 || byteLimit == 0) {
				a.result.send(result);
			}
			if (rowLimit < 0) {
				// Reverses the shard order so we could read range in reverse direction.
				std::reverse(a.shardRanges.begin(), a.shardRanges.end());
			}

			// TODO: consider multi-thread reads. It's possible to read multiple shards in parallel. However, the
			// number of rows to read needs to be calculated based on the previous read result. We may read more
			// than we expected when parallel read is used when the previous result is not available. It's unlikely
			// to get to performance improvement when the actual number of rows to read is very small.
			int accumulatedBytes = 0;
			int numShards = 0;
			for (auto& [shard, range] : a.shardRanges) {
				if (shard == nullptr || !shard->initialized()) {
					TraceEvent(SevWarn, "ShardedRocksReadRangeShardNotReady", logId)
					    .detail("Range", range)
					    .detail("Reason", shard == nullptr ? "Not Exist" : "Not Initialized");
					continue;
				}
				auto bytesRead = readRangeInDb(shard, range, rowLimit, byteLimit, &result);
				if (bytesRead < 0) {
					// Error reading an instance.
					a.result.sendError(internal_error());
					return;
				}
				byteLimit -= bytesRead;
				accumulatedBytes += bytesRead;
				++numShards;
				if (result.size() >= abs(a.rowLimit) || accumulatedBytes >= a.byteLimit) {
					break;
				}

				if (shouldThrottle(a.type, a.keys.begin) && SERVER_KNOBS->ROCKSDB_SET_READ_TIMEOUT &&
				    timer_monotonic() - a.startTime > readRangeTimeout) {
					TraceEvent(SevInfo, "ShardedRocksDBTimeout")
					    .detail("Action", "ReadRange")
					    .detail("ShardsRead", numShards)
					    .detail("BytesRead", accumulatedBytes);

					if (SERVER_KNOBS->ROCKSDB_RETURN_OVERLOADED_ON_TIMEOUT) {
						a.result.sendError(server_overloaded());
					} else {
						a.result.sendError(key_value_store_deadline_exceeded());
					}
					return;
				}
			}

			result.more =
			    (result.size() == a.rowLimit) || (result.size() == -a.rowLimit) || (accumulatedBytes >= a.byteLimit);
			a.result.send(result);
			if (a.getHistograms) {
				double currTime = timer_monotonic();
				rocksDBMetrics->getReadRangeActionHistogram(threadIndex)->sampleSeconds(currTime - readBeginTime);
				rocksDBMetrics->getReadRangeLatencyHistogram(threadIndex)->sampleSeconds(currTime - a.startTime);
				if (a.shardRanges.size() > 1) {
					TraceEvent(SevInfo, "ShardedRocksDB").detail("ReadRangeShards", a.shardRanges.size());
				}
			}

			sample();
		}
	};

	// Persist shard mappinng key range should not be in shardMap.
	explicit ShardedRocksDBKeyValueStore(const std::string& path, UID id)
	  : rState(std::make_shared<ShardedRocksDBState>()), path(path), id(id),
	    readSemaphore(SERVER_KNOBS->ROCKSDB_READ_QUEUE_SOFT_MAX),
	    fetchSemaphore(SERVER_KNOBS->ROCKSDB_FETCH_QUEUE_SOFT_MAX),
	    numReadWaiters(SERVER_KNOBS->ROCKSDB_READ_QUEUE_HARD_MAX - SERVER_KNOBS->ROCKSDB_READ_QUEUE_SOFT_MAX),
	    numFetchWaiters(SERVER_KNOBS->ROCKSDB_FETCH_QUEUE_HARD_MAX - SERVER_KNOBS->ROCKSDB_FETCH_QUEUE_SOFT_MAX),
	    errorListener(std::make_shared<RocksDBErrorListener>()), errorFuture(errorListener->getFuture()),
	    dbOptions(getOptions()), shardManager(path, id, dbOptions, errorListener, &counters),
	    rocksDBMetrics(std::make_shared<RocksDBMetrics>(id, dbOptions.statistics)) {
		// In simluation, run the reader/writer threads as Coro threads (i.e. in the network thread. The storage
		// engine is still multi-threaded as background compaction threads are still present. Reads/writes to disk
		// will also block the network thread in a way that would be unacceptable in production but is a necessary
		// evil here. When performing the reads in background threads in simulation, the event loop thinks there is
		// no work to do and advances time faster than 1 sec/sec. By the time the blocking read actually finishes,
		// simulation has advanced time by more than 5 seconds, so every read fails with a transaction_too_old
		// error. Doing blocking IO on the main thread solves this issue. There are almost certainly better fixes,
		// but my goal was to get a less invasive change merged first and work on a more realistic version if/when
		// we think that would provide substantially more confidence in the correctness.
		// TODO: Adapt the simulation framework to not advance time quickly when background reads/writes are
		// occurring.
		if (g_network->isSimulated()) {
			TraceEvent(SevDebug, "ShardedRocksDB").detail("Info", "Use Coro threads in simulation.");
			writeThread = CoroThreadPool::createThreadPool();
			readThreads = CoroThreadPool::createThreadPool();
		} else {
			writeThread = createGenericThreadPool(/*stackSize=*/0, SERVER_KNOBS->ROCKSDB_WRITER_THREAD_PRIORITY);
			readThreads = createGenericThreadPool(/*stackSize=*/0, SERVER_KNOBS->ROCKSDB_READER_THREAD_PRIORITY);
		}
		writeThread->addThread(new Writer(id, 0, shardManager.getColumnFamilyMap(), rocksDBMetrics), "fdb-rocksdb-wr");
		TraceEvent("ShardedRocksDBReadThreads", id)
		    .detail("KnobRocksDBReadParallelism", SERVER_KNOBS->ROCKSDB_READ_PARALLELISM);
		for (unsigned i = 0; i < SERVER_KNOBS->ROCKSDB_READ_PARALLELISM; ++i) {
			readThreads->addThread(new Reader(id, i, rocksDBMetrics), "fdb-rocksdb-re");
		}
	}

	Future<Void> getError() const override { return errorFuture; }

	ACTOR static void doClose(ShardedRocksDBKeyValueStore* self, bool deleteOnClose) {
		self->rState->closing = true;
		// The metrics future retains a reference to the DB, so stop it before we delete it.
		self->metrics.reset();
		self->refreshHolder.cancel();
		self->cleanUpJob.cancel();

		try {
			wait(self->readThreads->stop());
		} catch (Error& e) {
			TraceEvent(SevError, "ShardedRocksCloseReadThreadError").errorUnsuppressed(e);
		}

		TraceEvent("CloseKeyValueStore").detail("DeleteKVS", deleteOnClose);
		auto a = new Writer::CloseAction(&self->shardManager, deleteOnClose);
		auto f = a->done.getFuture();
		self->writeThread->post(a);
		try {
			wait(f);
		} catch (Error& e) {
			TraceEvent(SevError, "ShardedRocksCloseActionError").errorUnsuppressed(e);
		}

		try {
			wait(self->writeThread->stop());
		} catch (Error& e) {
			TraceEvent(SevError, "ShardedRocksCloseWriteThreadError").errorUnsuppressed(e);
		}

		if (deleteOnClose && directoryExists(self->path)) {
			TraceEvent(SevWarn, "DirectoryNotEmpty", self->id).detail("Path", self->path);
			platform::eraseDirectoryRecursive(self->path);
		}

		if (self->closePromise.canBeSet()) {
			self->closePromise.send(Void());
		}
		delete self;
	}

	Future<Void> onClosed() const override { return closePromise.getFuture(); }

	void dispose() override { doClose(this, true); }

	void close() override { doClose(this, false); }

	KeyValueStoreType getType() const override { return KeyValueStoreType(KeyValueStoreType::SSD_SHARDED_ROCKSDB); }

	bool shardAware() const override { return true; }

	Future<Void> init() override {
		if (openFuture.isValid()) {
			return openFuture;
			// Restore durable state if KVS is open. KVS will be re-initialized during rollback. To avoid the cost
			// of opening and closing multiple rocksdb instances, we reconcile the shard map using persist shard
			// mapping data.
		} else {
			auto a = std::make_unique<Writer::OpenAction>(&shardManager, metrics, &readSemaphore, &fetchSemaphore);
			openFuture = a->done.getFuture();
			this->metrics = ShardManager::shardMetricsLogger(this->rState, openFuture, &shardManager) &&
			                rocksDBAggregatedMetricsLogger(this->rState, openFuture, rocksDBMetrics, &shardManager);
			this->refreshHolder = refreshReadIteratorPools(this->rState, openFuture, shardManager.getAllShards());
			this->cleanUpJob = emptyShardCleaner(this->rState, openFuture, &shardManager, writeThread);
			writeThread->post(a.release());
			return openFuture;
		}
	}

	Future<Void> addRange(KeyRangeRef range, std::string id) override {
		auto shard = shardManager.addRange(range, id);
		if (shard->initialized()) {
			return Void();
		}
		auto a = new Writer::AddShardAction(shard);
		Future<Void> res = a->done.getFuture();
		writeThread->post(a);
		return res;
	}

	void set(KeyValueRef kv, const Arena*) override {
		shardManager.put(kv.key, kv.value);
		if (SERVER_KNOBS->ROCKSDB_USE_POINT_DELETE_FOR_SYSTEM_KEYS && systemKeys.contains(kv.key)) {
			keysSet.insert(kv.key);
		}
	}

	void clear(KeyRangeRef range, const Arena*) override {
		if (range.singleKeyRange()) {
			shardManager.clear(range.begin);
			keysSet.erase(range.begin);
		} else {
			shardManager.clearRange(range, &keysSet);
		}
	}

	// Checks and waits for few seconds if rocskdb is overloaded.
	ACTOR Future<Void> checkRocksdbState(rocksdb::DB* db) {
		state uint64_t estPendCompactBytes;
		state int count = SERVER_KNOBS->ROCKSDB_CAN_COMMIT_DELAY_TIMES_ON_OVERLOAD;
		db->GetAggregatedIntProperty(rocksdb::DB::Properties::kEstimatePendingCompactionBytes, &estPendCompactBytes);
		while (count && estPendCompactBytes > SERVER_KNOBS->ROCKSDB_CAN_COMMIT_COMPACT_BYTES_LIMIT) {
			wait(delay(SERVER_KNOBS->ROCKSDB_CAN_COMMIT_DELAY_ON_OVERLOAD));
			count--;
			db->GetAggregatedIntProperty(rocksdb::DB::Properties::kEstimatePendingCompactionBytes,
			                             &estPendCompactBytes);
		}

		return Void();
	}

	Future<Void> canCommit() override { return checkRocksdbState(shardManager.getDb()); }

	Future<Void> commit(bool) override {
		auto a = new Writer::CommitAction(shardManager.getDb(),
		                                  shardManager.getWriteBatch(),
		                                  shardManager.getDirtyShards(),
		                                  shardManager.getColumnFamilyMap());
		keysSet.clear();
		auto res = a->done.getFuture();
		writeThread->post(a);
		return res;
	}

	void flushShard(std::string shardId) { return shardManager.flushShard(shardId); }

	void checkWaiters(const FlowLock& semaphore, int maxWaiters) {
		if (semaphore.waiters() > maxWaiters) {
			++counters.immediateThrottle;
			throw server_overloaded();
		}
	}

	// We don't throttle eager reads and reads to the FF keyspace because FDB struggles when those reads fail.
	// Thus far, they have been low enough volume to not cause an issue.
	static bool shouldThrottle(ReadType type, KeyRef key) {
		return type != ReadType::EAGER && !(key.startsWith(systemKeys.begin));
	}

	ACTOR template <class Action>
	static Future<Optional<Value>> read(Action* action, FlowLock* semaphore, IThreadPool* pool, Counter* counter) {
		state std::unique_ptr<Action> a(action);
		state Optional<Void> slot = wait(timeout(semaphore->take(), SERVER_KNOBS->ROCKSDB_READ_QUEUE_WAIT));
		if (!slot.present()) {
			++(*counter);
			throw server_overloaded();
		}

		state FlowLock::Releaser release(*semaphore);

		auto fut = a->result.getFuture();
		pool->post(a.release());
		Optional<Value> result = wait(fut);

		return result;
	}

	Future<Optional<Value>> readValue(KeyRef key, Optional<ReadOptions> options) override {
		auto* shard = shardManager.getDataShard(key);
		if (shard == nullptr || !shard->physicalShard->initialized()) {
			// TODO: read non-exist system key range should not cause an error.
			TraceEvent(SevWarn, "ShardedRocksDB", this->id)
			    .detail("Detail", "Read non-exist key range")
			    .detail("ReadKey", key);
			return Optional<Value>();
		}

		ReadType type = ReadType::NORMAL;
		Optional<UID> debugID;

		if (options.present()) {
			type = options.get().type;
			debugID = options.get().debugID;
		}

		if (!shouldThrottle(type, key)) {
			auto a = new Reader::ReadValueAction(key, shard->physicalShard, type, debugID);
			auto res = a->result.getFuture();
			readThreads->post(a);
			return res;
		}

		auto& semaphore = (type == ReadType::FETCH) ? fetchSemaphore : readSemaphore;
		int maxWaiters = (type == ReadType::FETCH) ? numFetchWaiters : numReadWaiters;

		checkWaiters(semaphore, maxWaiters);
		auto a = std::make_unique<Reader::ReadValueAction>(key, shard->physicalShard, type, debugID);
		return read(a.release(), &semaphore, readThreads.getPtr(), &counters.failedToAcquire);
	}

	Future<Optional<Value>> readValuePrefix(KeyRef key, int maxLength, Optional<ReadOptions> options) override {
		auto* shard = shardManager.getDataShard(key);
		if (shard == nullptr || !shard->physicalShard->initialized()) {
			// TODO: read non-exist system key range should not cause an error.
			TraceEvent(SevWarn, "ShardedRocksDB", this->id)
			    .detail("Detail", "Read non-exist key range")
			    .detail("ReadKey", key);
			return Optional<Value>();
		}

		ReadType type = ReadType::NORMAL;
		Optional<UID> debugID;

		if (options.present()) {
			type = options.get().type;
			debugID = options.get().debugID;
		}

		if (!shouldThrottle(type, key)) {
			auto a = new Reader::ReadValuePrefixAction(key, maxLength, shard->physicalShard, type, debugID);
			auto res = a->result.getFuture();
			readThreads->post(a);
			return res;
		}

		auto& semaphore = (type == ReadType::FETCH) ? fetchSemaphore : readSemaphore;
		int maxWaiters = (type == ReadType::FETCH) ? numFetchWaiters : numReadWaiters;

		checkWaiters(semaphore, maxWaiters);
		auto a = std::make_unique<Reader::ReadValuePrefixAction>(key, maxLength, shard->physicalShard, type, debugID);
		return read(a.release(), &semaphore, readThreads.getPtr(), &counters.failedToAcquire);
	}

	ACTOR static Future<Standalone<RangeResultRef>> read(Reader::ReadRangeAction* action,
	                                                     FlowLock* semaphore,
	                                                     IThreadPool* pool,
	                                                     Counter* counter) {
		state std::unique_ptr<Reader::ReadRangeAction> a(action);
		state Optional<Void> slot = wait(timeout(semaphore->take(), SERVER_KNOBS->ROCKSDB_READ_QUEUE_WAIT));
		if (!slot.present()) {
			++(*counter);
			throw server_overloaded();
		}

		state FlowLock::Releaser release(*semaphore);

		auto fut = a->result.getFuture();
		pool->post(a.release());
		Standalone<RangeResultRef> result = wait(fut);

		return result;
	}

	Future<RangeResult> readRange(KeyRangeRef keys,
	                              int rowLimit,
	                              int byteLimit,
	                              Optional<ReadOptions> options = Optional<ReadOptions>()) override {
		TraceEvent(SevVerbose, "ShardedRocksReadRangeBegin", this->id).detail("Range", keys);
		auto shards = shardManager.getDataShardsByRange(keys);

		ReadType type = ReadType::NORMAL;
		if (options.present()) {
			type = options.get().type;
		}

		if (!shouldThrottle(type, keys.begin)) {
			auto a = new Reader::ReadRangeAction(keys, shards, rowLimit, byteLimit, type);
			auto res = a->result.getFuture();
			readThreads->post(a);
			return res;
		}

		auto& semaphore = (type == ReadType::FETCH) ? fetchSemaphore : readSemaphore;
		int maxWaiters = (type == ReadType::FETCH) ? numFetchWaiters : numReadWaiters;
		checkWaiters(semaphore, maxWaiters);

		auto a = std::make_unique<Reader::ReadRangeAction>(keys, shards, rowLimit, byteLimit, type);
		return read(a.release(), &semaphore, readThreads.getPtr(), &counters.failedToAcquire);
	}

	ACTOR static Future<Void> emptyShardCleaner(std::shared_ptr<ShardedRocksDBState> rState,
	                                            Future<Void> openFuture,
	                                            ShardManager* shardManager,
	                                            Reference<IThreadPool> writeThread) {
		state double cleanUpDelay = SERVER_KNOBS->ROCKSDB_PHYSICAL_SHARD_CLEAN_UP_DELAY;
		state double cleanUpPeriod = cleanUpDelay * 2;
		try {
			wait(openFuture);
			loop {
				wait(delay(cleanUpPeriod));
				if (rState->closing) {
					break;
				}
				auto shards = shardManager->getPendingDeletionShards(cleanUpDelay);
				if (shards.size() > 0) {
					auto a = new Writer::RemoveShardAction(shards);
					Future<Void> f = a->done.getFuture();
					writeThread->post(a);
					TraceEvent(SevInfo, "ShardedRocksDB").detail("DeleteEmptyShards", shards.size());
					wait(f);
				}
			}
		} catch (Error& e) {
			if (e.code() != error_code_actor_cancelled) {
				TraceEvent(SevError, "DeleteEmptyShardsError").errorUnsuppressed(e);
			}
		}
		return Void();
	}

	StorageBytes getStorageBytes() const override {
		uint64_t live = 0;
		ASSERT(shardManager.getDb()->GetAggregatedIntProperty(rocksdb::DB::Properties::kLiveSstFilesSize, &live));

		int64_t free;
		int64_t total;
		g_network->getDiskBytes(path, free, total);
		return StorageBytes(free, total, live, free);
	}

	Future<CheckpointMetaData> checkpoint(const CheckpointRequest& request) override {
		auto a = new Writer::CheckpointAction(&shardManager, request);

		auto res = a->reply.getFuture();
		writeThread->post(a);
		return res;
	}

	Future<Void> restore(const std::string& shardId,
	                     const std::vector<KeyRange>& ranges,
	                     const std::vector<CheckpointMetaData>& checkpoints) override {
		return doRestore(this, shardId, ranges, checkpoints);
	}

	std::vector<std::string> removeRange(KeyRangeRef range) override { return shardManager.removeRange(range); }

	void persistRangeMapping(KeyRangeRef range, bool isAdd) override {
		return shardManager.persistRangeMapping(range, isAdd);
	}

	// Used for debugging shard mapping issue.
	std::vector<std::pair<KeyRange, std::string>> getDataMapping() { return shardManager.getDataMapping(); }

	Future<EncryptionAtRestMode> encryptionMode() override {
		return EncryptionAtRestMode(EncryptionAtRestMode::DISABLED);
	}

	CoalescedKeyRangeMap<std::string> getExistingRanges() override { return shardManager.getExistingRanges(); }

	std::shared_ptr<ShardedRocksDBState> rState;
	rocksdb::Options dbOptions;
	std::shared_ptr<RocksDBErrorListener> errorListener;
	ShardManager shardManager;
	std::shared_ptr<RocksDBMetrics> rocksDBMetrics;
	std::string path;
	UID id;
	std::set<Key> keysSet;
	Reference<IThreadPool> writeThread;
	Reference<IThreadPool> readThreads;
	Future<Void> errorFuture;
	Promise<Void> closePromise;
	Future<Void> openFuture;
	Optional<Future<Void>> metrics;
	FlowLock readSemaphore;
	int numReadWaiters;
	FlowLock fetchSemaphore;
	int numFetchWaiters;
	Counters counters;
	Future<Void> refreshHolder;
	Future<Void> cleanUpJob;
};

ACTOR Future<Void> testCheckpointRestore(IKeyValueStore* kvStore, std::vector<KeyRange> ranges) {
	state std::string checkpointDir = "checkpoint" + deterministicRandom()->randomAlphaNumeric(5);
	platform::eraseDirectoryRecursive(checkpointDir);
	CheckpointRequest request(
	    latestVersion, ranges, DataMoveRocksCF, deterministicRandom()->randomUniqueID(), checkpointDir);
	state CheckpointMetaData checkpoint = wait(kvStore->checkpoint(request));
	RocksDBColumnFamilyCheckpoint rocksCF = getRocksCF(checkpoint);

	TraceEvent(SevDebug, "ShardedRocksCheckpointTest")
	    .detail("Checkpoint", checkpoint.toString())
	    .detail("ColumnFamily", rocksCF.toString());

	state std::string rocksDBRestoreDir = "sharded-rocks-restore" + deterministicRandom()->randomAlphaNumeric(5);
	platform::eraseDirectoryRecursive(rocksDBRestoreDir);
	state IKeyValueStore* restoreKv = keyValueStoreShardedRocksDB(
	    rocksDBRestoreDir, deterministicRandom()->randomUniqueID(), KeyValueStoreType::SSD_SHARDED_ROCKSDB);
	wait(restoreKv->init());
	try {
		const std::string shardId = "restoredShard";
		wait(restoreKv->restore(shardId, ranges, { checkpoint }));
	} catch (Error& e) {
		TraceEvent(SevWarnAlways, "TestRestoreCheckpointError")
		    .errorUnsuppressed(e)
		    .detail("Checkpoint", checkpoint.toString());
		throw;
	}

	state int i = 0;
	for (; i < ranges.size(); ++i) {
		state RangeResult restoreResult = wait(restoreKv->readRange(ranges[i]));
		RangeResult result = wait(kvStore->readRange(ranges[i]));
		ASSERT(!restoreResult.more && !result.more);
		ASSERT(restoreResult.size() == result.size());
		for (int i = 0; i < result.size(); ++i) {
			TraceEvent(SevDebug, "ReadKeyValueFromRestoredRocks")
			    .detail("Key", result[i].key)
			    .detail("Value", result[i].value)
			    .detail("RestoreKey", restoreResult[i].key)
			    .detail("RestoreValue", restoreResult[i].value);
			ASSERT(result[i].key == restoreResult[i].key);
			ASSERT(result[i].value == restoreResult[i].value);
		}
	}

	Future<Void> restoreKvClose = restoreKv->onClosed();
	restoreKv->close();
	wait(restoreKvClose);
	return Void();
}
} // namespace

#endif // SSD_ROCKSDB_EXPERIMENTAL

IKeyValueStore* keyValueStoreShardedRocksDB(std::string const& path,
                                            UID logID,
                                            KeyValueStoreType storeType,
                                            bool checkChecksums,
                                            bool checkIntegrity) {
#ifdef SSD_ROCKSDB_EXPERIMENTAL
	return new ShardedRocksDBKeyValueStore(path, logID);
#else
	TraceEvent(SevError, "ShardedRocksDBEngineInitFailure").detail("Reason", "Built without RocksDB");
	ASSERT(false);
	return nullptr;
#endif // SSD_ROCKSDB_EXPERIMENTAL
}

#ifdef SSD_ROCKSDB_EXPERIMENTAL
#include "flow/UnitTest.h"

namespace {
TEST_CASE("noSim/ShardedRocksDB/Initialization") {
	state const std::string rocksDBTestDir = "sharded-rocksdb-test-db";
	platform::eraseDirectoryRecursive(rocksDBTestDir);

	state IKeyValueStore* kvStore =
	    new ShardedRocksDBKeyValueStore(rocksDBTestDir, deterministicRandom()->randomUniqueID());
	wait(kvStore->init());

	Future<Void> closed = kvStore->onClosed();
	kvStore->dispose();
	wait(closed);
	ASSERT(!directoryExists(rocksDBTestDir));
	return Void();
}

TEST_CASE("noSim/ShardedRocksDB/SingleShardRead") {
	state const std::string rocksDBTestDir = "sharded-rocksdb-test-db";
	platform::eraseDirectoryRecursive(rocksDBTestDir);

	state IKeyValueStore* kvStore =
	    new ShardedRocksDBKeyValueStore(rocksDBTestDir, deterministicRandom()->randomUniqueID());
	wait(kvStore->init());

	KeyRangeRef range("a"_sr, "b"_sr);
	wait(kvStore->addRange(range, "shard-1"));

	kvStore->set({ "a"_sr, "foo"_sr });
	kvStore->set({ "ac"_sr, "bar"_sr });
	wait(kvStore->commit(false));

	Optional<Value> val = wait(kvStore->readValue("a"_sr));
	ASSERT(Optional<Value>("foo"_sr) == val);
	{
		Optional<Value> val = wait(kvStore->readValue("ac"_sr));
		ASSERT(Optional<Value>("bar"_sr) == val);
	}

	Future<Void> closed = kvStore->onClosed();
	kvStore->dispose();
	wait(closed);
	ASSERT(!directoryExists(rocksDBTestDir));
	return Void();
}

TEST_CASE("noSim/ShardedRocksDB/RangeOps") {
	state std::string rocksDBTestDir = "sharded-rocksdb-kvs-test-db";
	platform::eraseDirectoryRecursive(rocksDBTestDir);

	state IKeyValueStore* kvStore =
	    new ShardedRocksDBKeyValueStore(rocksDBTestDir, deterministicRandom()->randomUniqueID());
	wait(kvStore->init());

	std::vector<Future<Void>> addRangeFutures;
	addRangeFutures.push_back(kvStore->addRange(KeyRangeRef("0"_sr, "3"_sr), "shard-1"));
	addRangeFutures.push_back(kvStore->addRange(KeyRangeRef("4"_sr, "7"_sr), "shard-2"));

	wait(waitForAll(addRangeFutures));

	kvStore->persistRangeMapping(KeyRangeRef("0"_sr, "7"_sr), true);

	// write to shard 1
	state RangeResult expectedRows;
	for (int i = 0; i < 30; ++i) {
		std::string key = format("%02d", i);
		std::string value = std::to_string(i);
		kvStore->set({ key, value });
		expectedRows.push_back_deep(expectedRows.arena(), { key, value });
	}

	// write to shard 2
	for (int i = 40; i < 70; ++i) {
		std::string key = format("%02d", i);
		std::string value = std::to_string(i);
		kvStore->set({ key, value });
		expectedRows.push_back_deep(expectedRows.arena(), { key, value });
	}

	wait(kvStore->commit(false));
	Future<Void> closed = kvStore->onClosed();
	kvStore->close();
	wait(closed);
	kvStore = new ShardedRocksDBKeyValueStore(rocksDBTestDir, deterministicRandom()->randomUniqueID());
	wait(kvStore->init());

	// Point read
	state int i = 0;
	for (i = 0; i < expectedRows.size(); ++i) {
		Optional<Value> val = wait(kvStore->readValue(expectedRows[i].key));
		ASSERT(val == Optional<Value>(expectedRows[i].value));
	}

	// Range read
	// Read forward full range.
	RangeResult result = wait(kvStore->readRange(KeyRangeRef("0"_sr, ":"_sr), 1000, 10000));
	ASSERT_EQ(result.size(), expectedRows.size());
	for (int i = 0; i < expectedRows.size(); ++i) {
		ASSERT(result[i] == expectedRows[i]);
	}

	// Read backward full range.
	{
		RangeResult result = wait(kvStore->readRange(KeyRangeRef("0"_sr, ":"_sr), -1000, 10000));
		ASSERT_EQ(result.size(), expectedRows.size());
		for (int i = 0; i < expectedRows.size(); ++i) {
			ASSERT(result[i] == expectedRows[59 - i]);
		}
	}

	// Forward with row limit.
	{
		RangeResult result = wait(kvStore->readRange(KeyRangeRef("2"_sr, "6"_sr), 10, 10000));
		ASSERT_EQ(result.size(), 10);
		for (int i = 0; i < 10; ++i) {
			ASSERT(result[i] == expectedRows[20 + i]);
		}
	}

	// Add another range on shard-1.
	wait(kvStore->addRange(KeyRangeRef("7"_sr, "9"_sr), "shard-1"));
	kvStore->persistRangeMapping(KeyRangeRef("7"_sr, "9"_sr), true);

	for (i = 70; i < 90; ++i) {
		std::string key = format("%02d", i);
		std::string value = std::to_string(i);
		kvStore->set({ key, value });
		expectedRows.push_back_deep(expectedRows.arena(), { key, value });
	}

	wait(kvStore->commit(false));

	{
		Future<Void> closed = kvStore->onClosed();
		kvStore->close();
		wait(closed);
	}
	kvStore = new ShardedRocksDBKeyValueStore(rocksDBTestDir, deterministicRandom()->randomUniqueID());
	wait(kvStore->init());

	// Read all values.
	{
		RangeResult result = wait(kvStore->readRange(KeyRangeRef("0"_sr, ":"_sr), 1000, 10000));
		ASSERT_EQ(result.size(), expectedRows.size());
		for (int i = 0; i < expectedRows.size(); ++i) {
			ASSERT(result[i] == expectedRows[i]);
		}
	}

	// Read partial range with row limit
	{
		RangeResult result = wait(kvStore->readRange(KeyRangeRef("5"_sr, ":"_sr), 35, 10000));
		ASSERT_EQ(result.size(), 35);
		for (int i = 0; i < result.size(); ++i) {
			ASSERT(result[i] == expectedRows[40 + i]);
		}
	}

	// Clear a range on a single shard.
	kvStore->clear(KeyRangeRef("40"_sr, "45"_sr));
	wait(kvStore->commit(false));

	{
		RangeResult result = wait(kvStore->readRange(KeyRangeRef("4"_sr, "5"_sr), 20, 10000));
		ASSERT_EQ(result.size(), 5);
	}

	// Clear a single value.
	kvStore->clear(KeyRangeRef("01"_sr, keyAfter("01"_sr)));
	wait(kvStore->commit(false));

	Optional<Value> val = wait(kvStore->readValue("01"_sr));
	ASSERT(!val.present());

	// Clear a range spanning on multiple shards.
	kvStore->clear(KeyRangeRef("1"_sr, "8"_sr));
	wait(kvStore->commit(false));

	{
		Future<Void> closed = kvStore->onClosed();
		kvStore->close();
		wait(closed);
	}
	kvStore = new ShardedRocksDBKeyValueStore(rocksDBTestDir, deterministicRandom()->randomUniqueID());
	wait(kvStore->init());

	{
		RangeResult result = wait(kvStore->readRange(KeyRangeRef("1"_sr, "8"_sr), 1000, 10000));
		ASSERT_EQ(result.size(), 0);
	}

	{
		RangeResult result = wait(kvStore->readRange(KeyRangeRef("0"_sr, ":"_sr), 1000, 10000));
		ASSERT_EQ(result.size(), 19);
	}

	{
		Future<Void> closed = kvStore->onClosed();
		kvStore->dispose();
		wait(closed);
	}
	ASSERT(!directoryExists(rocksDBTestDir));
	return Void();
}

TEST_CASE("noSim/ShardedRocksDB/ShardOps") {
	state std::string rocksDBTestDir = "sharded-rocksdb-kvs-test-db";
	platform::eraseDirectoryRecursive(rocksDBTestDir);

	state ShardedRocksDBKeyValueStore* rocksdbStore =
	    new ShardedRocksDBKeyValueStore(rocksDBTestDir, deterministicRandom()->randomUniqueID());
	state IKeyValueStore* kvStore = rocksdbStore;
	wait(kvStore->init());

	// Add some ranges.
	{
		std::vector<Future<Void>> addRangeFutures;
		addRangeFutures.push_back(kvStore->addRange(KeyRangeRef("a"_sr, "c"_sr), "shard-1"));
		addRangeFutures.push_back(kvStore->addRange(KeyRangeRef("c"_sr, "f"_sr), "shard-2"));

		wait(waitForAll(addRangeFutures));
	}

	{
		std::vector<Future<Void>> addRangeFutures;
		addRangeFutures.push_back(kvStore->addRange(KeyRangeRef("x"_sr, "z"_sr), "shard-1"));
		addRangeFutures.push_back(kvStore->addRange(KeyRangeRef("l"_sr, "n"_sr), "shard-3"));

		wait(waitForAll(addRangeFutures));
	}

	// Remove single range.
	std::vector<std::string> shardsToCleanUp;
	auto shardIds = kvStore->removeRange(KeyRangeRef("b"_sr, "c"_sr));
	// Remove range didn't create empty shard.
	ASSERT_EQ(shardIds.size(), 0);

	// Remove range spanning on multiple shards.
	shardIds = kvStore->removeRange(KeyRangeRef("c"_sr, "m"_sr));
	sort(shardIds.begin(), shardIds.end());
	int count = std::unique(shardIds.begin(), shardIds.end()) - shardIds.begin();
	ASSERT_EQ(count, 1);
	ASSERT(shardIds[0] == "shard-2");

	// Add more ranges.
	std::vector<Future<Void>> addRangeFutures;
	addRangeFutures.push_back(kvStore->addRange(KeyRangeRef("b"_sr, "g"_sr), "shard-1"));
	addRangeFutures.push_back(kvStore->addRange(KeyRangeRef("l"_sr, "m"_sr), "shard-2"));
	addRangeFutures.push_back(kvStore->addRange(KeyRangeRef("u"_sr, "v"_sr), "shard-3"));

	wait(waitForAll(addRangeFutures));

	auto dataMap = rocksdbStore->getDataMapping();
	state std::vector<std::pair<KeyRange, std::string>> mapping;
	mapping.push_back(std::make_pair(KeyRange(KeyRangeRef("a"_sr, "b"_sr)), "shard-1"));
	mapping.push_back(std::make_pair(KeyRange(KeyRangeRef("b"_sr, "g"_sr)), "shard-1"));
	mapping.push_back(std::make_pair(KeyRange(KeyRangeRef("l"_sr, "m"_sr)), "shard-2"));
	mapping.push_back(std::make_pair(KeyRange(KeyRangeRef("m"_sr, "n"_sr)), "shard-3"));
	mapping.push_back(std::make_pair(KeyRange(KeyRangeRef("u"_sr, "v"_sr)), "shard-3"));
	mapping.push_back(std::make_pair(KeyRange(KeyRangeRef("x"_sr, "z"_sr)), "shard-1"));
	mapping.push_back(std::make_pair(specialKeys, DEFAULT_CF_NAME));

	for (auto it = dataMap.begin(); it != dataMap.end(); ++it) {
		std::cout << "Begin " << it->first.begin.toString() << ", End " << it->first.end.toString() << ", id "
		          << it->second << "\n";
	}
	ASSERT(dataMap == mapping);

	kvStore->persistRangeMapping(KeyRangeRef("a"_sr, "z"_sr), true);
	wait(kvStore->commit(false));

	// Restart.
	Future<Void> closed = kvStore->onClosed();
	kvStore->close();
	wait(closed);

	rocksdbStore = new ShardedRocksDBKeyValueStore(rocksDBTestDir, deterministicRandom()->randomUniqueID());
	kvStore = rocksdbStore;
	wait(kvStore->init());

	{
		auto dataMap = rocksdbStore->getDataMapping();
		for (auto it = dataMap.begin(); it != dataMap.end(); ++it) {
			std::cout << "Begin " << it->first.begin.toString() << ", End " << it->first.end.toString() << ", id "
			          << it->second << "\n";
		}
		ASSERT(dataMap == mapping);
	}

	// Remove all the ranges.
	{
		state std::vector<std::string> shardsToCleanUp = kvStore->removeRange(KeyRangeRef("a"_sr, "z"_sr));
		ASSERT_EQ(shardsToCleanUp.size(), 3);

		// Add another range to shard-2.
		wait(kvStore->addRange(KeyRangeRef("h"_sr, "i"_sr), "shard-2"));
	}
	{
		auto dataMap = rocksdbStore->getDataMapping();
		ASSERT_EQ(dataMap.size(), 2);
		ASSERT(dataMap[0].second == "shard-2");
	}

	{
		Future<Void> closed = kvStore->onClosed();
		kvStore->dispose();
		wait(closed);
	}
	ASSERT(!directoryExists(rocksDBTestDir));
	return Void();
}

TEST_CASE("noSim/ShardedRocksDB/Metadata") {
	state std::string rocksDBTestDir = "sharded-rocksdb-kvs-test-db";
	state Key testSpecialKey = "\xff\xff/TestKey"_sr;
	state Value testSpecialValue = "\xff\xff/TestValue"_sr;
	platform::eraseDirectoryRecursive(rocksDBTestDir);

	state ShardedRocksDBKeyValueStore* rocksdbStore =
	    new ShardedRocksDBKeyValueStore(rocksDBTestDir, deterministicRandom()->randomUniqueID());
	state IKeyValueStore* kvStore = rocksdbStore;
	wait(kvStore->init());

	Optional<Value> val = wait(kvStore->readValue(testSpecialKey));
	ASSERT(!val.present());

	kvStore->set(KeyValueRef(testSpecialKey, testSpecialValue));
	wait(kvStore->commit(false));

	{
		Optional<Value> val = wait(kvStore->readValue(testSpecialKey));
		ASSERT(val.get() == testSpecialValue);
	}

	// Add some ranges.
	std::vector<Future<Void>> addRangeFutures;
	addRangeFutures.push_back(kvStore->addRange(KeyRangeRef("a"_sr, "c"_sr), "shard-1"));
	addRangeFutures.push_back(kvStore->addRange(KeyRangeRef("c"_sr, "f"_sr), "shard-2"));
	kvStore->persistRangeMapping(KeyRangeRef("a"_sr, "f"_sr), true);

	wait(waitForAll(addRangeFutures));
	kvStore->set(KeyValueRef("a1"_sr, "foo"_sr));
	kvStore->set(KeyValueRef("d1"_sr, "bar"_sr));
	wait(kvStore->commit(false));

	// Restart.
	Future<Void> closed = kvStore->onClosed();
	kvStore->close();
	wait(closed);
	rocksdbStore = new ShardedRocksDBKeyValueStore(rocksDBTestDir, deterministicRandom()->randomUniqueID());
	kvStore = rocksdbStore;
	wait(kvStore->init());

	{
		Optional<Value> val = wait(kvStore->readValue(testSpecialKey));
		ASSERT(val.get() == testSpecialValue);
	}

	// Read value back.
	{
		Optional<Value> val = wait(kvStore->readValue("a1"_sr));
		ASSERT(val == Optional<Value>("foo"_sr));
	}
	{
		Optional<Value> val = wait(kvStore->readValue("d1"_sr));
		ASSERT(val == Optional<Value>("bar"_sr));
	}

	// Remove range containing a1.
	kvStore->persistRangeMapping(KeyRangeRef("a"_sr, "b"_sr), false);
	auto shardIds = kvStore->removeRange(KeyRangeRef("a"_sr, "b"_sr));
	wait(kvStore->commit(false));

	// Read a1.
	{
		Optional<Value> val = wait(kvStore->readValue("a1"_sr));
		ASSERT(!val.present());
	}

	// Restart.
	{
		Future<Void> closed = kvStore->onClosed();
		kvStore->close();
		wait(closed);
	}
	rocksdbStore = new ShardedRocksDBKeyValueStore(rocksDBTestDir, deterministicRandom()->randomUniqueID());
	kvStore = rocksdbStore;
	wait(kvStore->init());

	// Read again.
	{
		Optional<Value> val = wait(kvStore->readValue("a1"_sr));
		ASSERT(!val.present());
	}
	{
		Optional<Value> val = wait(kvStore->readValue("d1"_sr));
		ASSERT(val == Optional<Value>("bar"_sr));
	}

	auto mapping = rocksdbStore->getDataMapping();
	ASSERT(mapping.size() == 3);

	// Remove all the ranges.
	kvStore->removeRange(KeyRangeRef("a"_sr, "f"_sr));
	mapping = rocksdbStore->getDataMapping();
	ASSERT(mapping.size() == 1);

	// Restart.
	{
		Future<Void> closed = kvStore->onClosed();
		kvStore->close();
		wait(closed);
	}
	rocksdbStore = new ShardedRocksDBKeyValueStore(rocksDBTestDir, deterministicRandom()->randomUniqueID());
	kvStore = rocksdbStore;
	wait(kvStore->init());

	// Because range metadata was not committed, ranges should be restored.
	{
		auto mapping = rocksdbStore->getDataMapping();
		ASSERT(mapping.size() == 3);

		// Remove ranges again.
		kvStore->persistRangeMapping(KeyRangeRef("a"_sr, "f"_sr), false);
		kvStore->removeRange(KeyRangeRef("a"_sr, "f"_sr));

		mapping = rocksdbStore->getDataMapping();
		ASSERT(mapping.size() == 1);

		wait(kvStore->commit(false));
	}

	// Restart.
	{
		Future<Void> closed = kvStore->onClosed();
		kvStore->close();
		wait(closed);
	}

	rocksdbStore = new ShardedRocksDBKeyValueStore(rocksDBTestDir, deterministicRandom()->randomUniqueID());
	kvStore = rocksdbStore;
	wait(kvStore->init());

	// No range available.
	{
		auto mapping = rocksdbStore->getDataMapping();
		for (auto it = mapping.begin(); it != mapping.end(); ++it) {
			std::cout << "Begin " << it->first.begin.toString() << ", End " << it->first.end.toString() << ", id "
			          << it->second << "\n";
		}
		ASSERT(mapping.size() == 1);
	}

	{
		Future<Void> closed = kvStore->onClosed();
		kvStore->dispose();
		wait(closed);
	}
	ASSERT(!directoryExists(rocksDBTestDir));
	return Void();
}

TEST_CASE("noSim/ShardedRocksDB/CheckpointBasic") {
	state std::string rocksDBTestDir = "sharded-rocks-checkpoint-restore";
	state std::map<Key, Value> kvs({ { "a"_sr, "TestValueA"_sr },
	                                 { "ab"_sr, "TestValueAB"_sr },
	                                 { "ad"_sr, "TestValueAD"_sr },
	                                 { "b"_sr, "TestValueB"_sr },
	                                 { "ba"_sr, "TestValueBA"_sr },
	                                 { "c"_sr, "TestValueC"_sr },
	                                 { "d"_sr, "TestValueD"_sr },
	                                 { "e"_sr, "TestValueE"_sr },
	                                 { "h"_sr, "TestValueH"_sr },
	                                 { "ha"_sr, "TestValueHA"_sr } });
	platform::eraseDirectoryRecursive(rocksDBTestDir);
	state IKeyValueStore* kvStore =
	    new ShardedRocksDBKeyValueStore(rocksDBTestDir, deterministicRandom()->randomUniqueID());
	wait(kvStore->init());

	// Add some ranges.
	std::vector<Future<Void>> addRangeFutures;
	addRangeFutures.push_back(kvStore->addRange(KeyRangeRef("a"_sr, "c"_sr), "shard-1"));
	addRangeFutures.push_back(kvStore->addRange(KeyRangeRef("c"_sr, "f"_sr), "shard-2"));
	addRangeFutures.push_back(kvStore->addRange(KeyRangeRef("h"_sr, "k"_sr), "shard-1"));
	kvStore->persistRangeMapping(KeyRangeRef("a"_sr, "f"_sr), true);
	wait(waitForAll(addRangeFutures) && kvStore->commit(false));

	for (const auto& [k, v] : kvs) {
		kvStore->set(KeyValueRef(k, v));
	}
	wait(kvStore->commit(false));

	state std::string checkpointDir = "checkpoint";
	platform::eraseDirectoryRecursive(checkpointDir);

	// Checkpoint iterator returns only the desired keyrange, i.e., ["ab", "b"].
	CheckpointRequest request(latestVersion,
	                          { KeyRangeRef("a"_sr, "c"_sr), KeyRangeRef("h"_sr, "k"_sr) },
	                          DataMoveRocksCF,
	                          deterministicRandom()->randomUniqueID(),
	                          checkpointDir);
	CheckpointMetaData metaData = wait(kvStore->checkpoint(request));

	state Standalone<StringRef> token = BinaryWriter::toValue(KeyRangeRef("a"_sr, "k"_sr), IncludeVersion());
	state ICheckpointReader* cpReader =
	    newCheckpointReader(metaData, CheckpointAsKeyValues::True, deterministicRandom()->randomUniqueID());
	ASSERT(cpReader != nullptr);
	wait(cpReader->init(token));
	state KeyRange testRange(KeyRangeRef("ab"_sr, "b"_sr));
	state std::unique_ptr<ICheckpointIterator> iter0 = cpReader->getIterator(testRange);
	state int numKeys = 0;
	try {
		loop {
			RangeResult res = wait(iter0->nextBatch(CLIENT_KNOBS->REPLY_BYTE_LIMIT, CLIENT_KNOBS->REPLY_BYTE_LIMIT));
			for (const auto& kv : res) {
				ASSERT(testRange.contains(kv.key));
				ASSERT(kvs[kv.key] == kv.value);
				++numKeys;
			}
		}
	} catch (Error& e) {
		ASSERT(e.code() == error_code_end_of_stream);
		ASSERT(numKeys == 2);
	}

	testRange = KeyRangeRef("a"_sr, "k"_sr);
	state std::unique_ptr<ICheckpointIterator> iter1 = cpReader->getIterator(testRange);
	try {
		numKeys = 0;
		loop {
			RangeResult res = wait(iter1->nextBatch(CLIENT_KNOBS->REPLY_BYTE_LIMIT, CLIENT_KNOBS->REPLY_BYTE_LIMIT));
			for (const auto& kv : res) {
				ASSERT(testRange.contains(kv.key));
				ASSERT(kvs[kv.key] == kv.value);
				++numKeys;
			}
		}
	} catch (Error& e) {
		ASSERT(e.code() == error_code_end_of_stream);
		ASSERT(numKeys == 7);
	}

	iter0.reset();
	iter1.reset();
	ASSERT(!cpReader->inUse());
	TraceEvent(SevDebug, "ShardedRocksCheckpointReaaderTested");
	std::vector<Future<Void>> closes;
	closes.push_back(cpReader->close());
	closes.push_back(kvStore->onClosed());
	kvStore->dispose();
	wait(waitForAll(closes));

	platform::eraseDirectoryRecursive(rocksDBTestDir);
	platform::eraseDirectoryRecursive(checkpointDir);

	return Void();
}

TEST_CASE("noSim/ShardedRocksDB/CheckpointRestore") {
	state std::string rocksDBTestDir = "sharded-rocks-checkpoint" + deterministicRandom()->randomAlphaNumeric(5);
	state std::map<Key, Value> kvs({ { "ab"_sr, "TestValueAB"_sr },
	                                 { "ad"_sr, "TestValueAD"_sr },
	                                 { "b"_sr, "TestValueB"_sr },
	                                 { "ba"_sr, "TestValueBA"_sr },
	                                 { "c"_sr, "TestValueC"_sr },
	                                 { "d"_sr, "TestValueD"_sr },
	                                 { "e"_sr, "TestValueE"_sr },
	                                 { "h"_sr, "TestValueH"_sr },
	                                 { "ha"_sr, "TestValueHA"_sr } });
	platform::eraseDirectoryRecursive(rocksDBTestDir);
	state IKeyValueStore* kvStore =
	    new ShardedRocksDBKeyValueStore(rocksDBTestDir, deterministicRandom()->randomUniqueID());
	wait(kvStore->init());

	state std::string shardId = "shard_1";
	state std::string emptyShardId = "shard_2";
	state KeyRangeRef rangeK(""_sr, "k"_sr);
	state KeyRangeRef rangeKz("z1"_sr, "z3"_sr);
	// // Add some ranges.
	std::vector<Future<Void>> addRangeFutures;
	addRangeFutures.push_back(kvStore->addRange(rangeK, shardId));
	addRangeFutures.push_back(kvStore->addRange(rangeKz, emptyShardId));
	kvStore->persistRangeMapping(rangeK, true);
	kvStore->persistRangeMapping(rangeKz, true);
	wait(waitForAll(addRangeFutures));
	wait(kvStore->commit(false));

	for (const auto& [k, v] : kvs) {
		kvStore->set(KeyValueRef(k, v));
	}
	wait(kvStore->commit(false));
	kvStore->clear(KeyRangeRef(""_sr, "z"_sr));
	wait(kvStore->commit(false));

	state Error err;
	try {
		wait(testCheckpointRestore(kvStore, { rangeK }));
	} catch (Error& e) {
		TraceEvent(SevError, "TestCheckpointRestoreError").errorUnsuppressed(e);
		err = e;
	}
	// This will fail once RocksDB is upgraded to 8.1.
	// ASSERT(err.code() == error_code_failed_to_restore_checkpoint);

	try {
		wait(testCheckpointRestore(kvStore, { rangeKz }));
	} catch (Error& e) {
		TraceEvent("TestCheckpointRestoreError").errorUnsuppressed(e);
		err = e;
	}

	std::vector<Future<Void>> closes;
	closes.push_back(kvStore->onClosed());
	kvStore->close();
	wait(waitForAll(closes));

	platform::eraseDirectoryRecursive(rocksDBTestDir);

	return Void();
}

TEST_CASE("noSim/ShardedRocksDB/RocksDBSstFileWriter") {
	state std::string localFile = "rocksdb-sst-file-dump.sst";
	state std::unique_ptr<IRocksDBSstFileWriter> sstWriter = newRocksDBSstFileWriter();
	// Write nothing to sst file
	sstWriter->open(localFile);
	bool anyFileCreated = sstWriter->finish();
	ASSERT(!anyFileCreated);
	// Write kvs1 to sst file
	state std::map<Key, Value> kvs1({ { "a"_sr, "1"_sr },
	                                  { "ab"_sr, "12"_sr },
	                                  { "ad"_sr, "14"_sr },
	                                  { "b"_sr, "2"_sr },
	                                  { "ba"_sr, "21"_sr },
	                                  { "c"_sr, "3"_sr },
	                                  { "d"_sr, "4"_sr },
	                                  { "e"_sr, "5"_sr },
	                                  { "h"_sr, "8"_sr },
	                                  { "ha"_sr, "81"_sr } });
	sstWriter = newRocksDBSstFileWriter();
	sstWriter->open(localFile);
	for (const auto& [key, value] : kvs1) {
		sstWriter->write(key, value);
	}
	anyFileCreated = sstWriter->finish();
	ASSERT(anyFileCreated);
	// Write kvs2 to the same sst file where kvs2 keys are different from kvs1
	state std::map<Key, Value> kvs2({ { "fa"_sr, "61"_sr },
	                                  { "fab"_sr, "612"_sr },
	                                  { "fad"_sr, "614"_sr },
	                                  { "fb"_sr, "62"_sr },
	                                  { "fba"_sr, "621"_sr },
	                                  { "fc"_sr, "63"_sr },
	                                  { "fd"_sr, "64"_sr },
	                                  { "fe"_sr, "65"_sr },
	                                  { "fh"_sr, "68"_sr },
	                                  { "fha"_sr, "681"_sr } });
	sstWriter->open(localFile);
	for (const auto& [key, value] : kvs2) {
		sstWriter->write(key, value);
	}
	anyFileCreated = sstWriter->finish();
	ASSERT(anyFileCreated);
	// Write kvs3 to the same sst file where kvs3 modifies values of kvs2
	state std::map<Key, Value> kvs3({ { "fa"_sr, "1"_sr },
	                                  { "fab"_sr, "12"_sr },
	                                  { "fad"_sr, "14"_sr },
	                                  { "fb"_sr, "2"_sr },
	                                  { "fba"_sr, "21"_sr },
	                                  { "fc"_sr, "3"_sr },
	                                  { "fd"_sr, "4"_sr },
	                                  { "fe"_sr, "5"_sr },
	                                  { "fh"_sr, "8"_sr },
	                                  { "fha"_sr, "81"_sr } });
	sstWriter->open(localFile);
	for (const auto& [key, value] : kvs3) {
		sstWriter->write(key, value);
	}
	anyFileCreated = sstWriter->finish();
	ASSERT(anyFileCreated);
	// Check: sst only contains kv of kvs3
	rocksdb::Status status;
	rocksdb::IngestExternalFileOptions ingestOptions;
	rocksdb::DB* db;
	rocksdb::Options options;
	options.create_if_missing = true;
	status = rocksdb::DB::Open(options, "testdb", &db);
	ASSERT(status.ok());
	status = db->IngestExternalFile({ localFile }, ingestOptions);
	ASSERT(status.ok());
	std::string value;
	for (const auto& [key, targetValue] : kvs1) {
		status = db->Get(rocksdb::ReadOptions(), key.toString(), &value);
		ASSERT(status.IsNotFound());
	}
	for (const auto& [key, targetValue] : kvs2) {
		status = db->Get(rocksdb::ReadOptions(), key.toString(), &value);
		ASSERT(value != targetValue.toString());
	}
	for (const auto& [key, targetValue] : kvs3) {
		status = db->Get(rocksdb::ReadOptions(), key.toString(), &value);
		ASSERT(status.ok());
		ASSERT(value == targetValue.toString());
	}
	delete db;
	return Void();
}

TEST_CASE("perf/ShardedRocksDB/RangeClearSysKey") {
	state int deleteCount = params.getInt("deleteCount").orDefault(20000);
	std::cout << "delete count: " << deleteCount << "\n";

	state std::string rocksDBTestDir = "sharded-rocksdb-perf-db";
	platform::eraseDirectoryRecursive(rocksDBTestDir);

	state IKeyValueStore* kvStore =
	    new ShardedRocksDBKeyValueStore(rocksDBTestDir, deterministicRandom()->randomUniqueID());
	wait(kvStore->init());

	state KeyRef shardPrefix = "\xffprefix/"_sr;
	wait(kvStore->addRange(prefixRange(shardPrefix), "shard-1"));
	kvStore->persistRangeMapping(prefixRange(shardPrefix), true);
	state int i = 0;
	state std::string key1;
	state std::string key2;
	for (; i < deleteCount; ++i) {
		key1 = format("\xffprefix/%d", i);
		key2 = format("\xffprefix/%d", i + 1);

		kvStore->set({ key2, std::to_string(i) });
		kvStore->clear({ KeyRangeRef(shardPrefix, key1) });
		wait(kvStore->commit(false));
	}

	std::cout << "start flush\n";
	auto rocksdb = (ShardedRocksDBKeyValueStore*)kvStore;
	rocksdb->flushShard("shard-1");
	std::cout << "flush complete\n";

	{
		Future<Void> closed = kvStore->onClosed();
		kvStore->close();
		wait(closed);
	}

	kvStore = new ShardedRocksDBKeyValueStore(rocksDBTestDir, deterministicRandom()->randomUniqueID());
	wait(kvStore->init());

	std::cout << "Restarted.\n";
	i = 0;

	for (; i < deleteCount; ++i) {
		key1 = format("\xffprefix/%d", i);
		key2 = format("\xffprefix/%d", i + 1);

		kvStore->set({ key2, std::to_string(i) });
		RangeResult result = wait(kvStore->readRange(KeyRangeRef(shardPrefix, key1), 10000, 10000));
		kvStore->clear({ KeyRangeRef(shardPrefix, key1) });
		wait(kvStore->commit(false));
		if (i % 100 == 0) {
			std::cout << "Commit: " << i << "\n";
		}
	}
	Future<Void> closed = kvStore->onClosed();
	kvStore->dispose();
	wait(closed);
	ASSERT(!directoryExists(rocksDBTestDir));
	return Void();
}

TEST_CASE("perf/ShardedRocksDB/RangeClearUserKey") {
	state int deleteCount = params.getInt("deleteCount").orDefault(20000);
	std::cout << "delete count: " << deleteCount << "\n";

	state std::string rocksDBTestDir = "sharded-rocksdb-perf-db";
	platform::eraseDirectoryRecursive(rocksDBTestDir);

	state IKeyValueStore* kvStore =
	    new ShardedRocksDBKeyValueStore(rocksDBTestDir, deterministicRandom()->randomUniqueID());
	wait(kvStore->init());

	state KeyRef shardPrefix = "prefix/"_sr;
	wait(kvStore->addRange(prefixRange(shardPrefix), "shard-1"));
	kvStore->persistRangeMapping(prefixRange(shardPrefix), true);
	state int i = 0;
	state std::string key1;
	state std::string key2;
	for (; i < deleteCount; ++i) {
		key1 = format("prefix/%d", i);
		key2 = format("prefix/%d", i + 1);

		kvStore->set({ key2, std::to_string(i) });
		kvStore->clear({ KeyRangeRef(shardPrefix, key1) });
		wait(kvStore->commit(false));
	}

	std::cout << "start flush\n";
	auto rocksdb = (ShardedRocksDBKeyValueStore*)kvStore;
	rocksdb->flushShard("shard-1");
	std::cout << "flush complete\n";

	{
		Future<Void> closed = kvStore->onClosed();
		kvStore->close();
		wait(closed);
	}

	kvStore = new ShardedRocksDBKeyValueStore(rocksDBTestDir, deterministicRandom()->randomUniqueID());
	wait(kvStore->init());

	std::cout << "Restarted.\n";
	i = 0;
	for (; i < deleteCount; ++i) {
		key1 = format("prefix/%d", i);
		key2 = format("prefix/%d", i + 1);

		kvStore->set({ key2, std::to_string(i) });
		RangeResult result = wait(kvStore->readRange(KeyRangeRef(shardPrefix, key1), 10000, 10000));
		kvStore->clear({ KeyRangeRef(shardPrefix, key1) });
		wait(kvStore->commit(false));
		if (i % 100 == 0) {
			std::cout << "Commit: " << i << "\n";
		}
	}
	Future<Void> closed = kvStore->onClosed();
	kvStore->dispose();
	wait(closed);
	ASSERT(!directoryExists(rocksDBTestDir));
	return Void();
}
} // namespace

#endif // SSD_ROCKSDB_EXPERIMENTAL<|MERGE_RESOLUTION|>--- conflicted
+++ resolved
@@ -370,9 +370,6 @@
 	if (SERVER_KNOBS->ROCKSDB_PERIODIC_COMPACTION_SECONDS > 0) {
 		options.periodic_compaction_seconds = SERVER_KNOBS->ROCKSDB_PERIODIC_COMPACTION_SECONDS;
 	}
-<<<<<<< HEAD
-=======
-
 	options.disable_auto_compactions = SERVER_KNOBS->ROCKSDB_DISABLE_AUTO_COMPACTIONS;
 	if (SERVER_KNOBS->SHARD_SOFT_PENDING_COMPACT_BYTES_LIMIT > 0) {
 		options.soft_pending_compaction_bytes_limit = SERVER_KNOBS->SHARD_SOFT_PENDING_COMPACT_BYTES_LIMIT;
@@ -380,7 +377,6 @@
 	if (SERVER_KNOBS->SHARD_HARD_PENDING_COMPACT_BYTES_LIMIT > 0) {
 		options.hard_pending_compaction_bytes_limit = SERVER_KNOBS->SHARD_HARD_PENDING_COMPACT_BYTES_LIMIT;
 	}
->>>>>>> a836471c
 	options.paranoid_file_checks = SERVER_KNOBS->ROCKSDB_PARANOID_FILE_CHECKS;
 
 	// Compact sstables when there's too much deleted stuff.
@@ -672,11 +668,7 @@
 			rocksdb::ExportImportFilesMetaData metaData = getMetaData(checkpoint);
 			if (metaData.files.empty()) {
 				TraceEvent(SevInfo, "RocksDBRestoreEmptyShard")
-<<<<<<< HEAD
-				    .detail("Shard", id)
-=======
 				    .detail("ShardId", id)
->>>>>>> a836471c
 				    .detail("CheckpointID", checkpoint.checkpointID);
 				status = db->CreateColumnFamily(getCFOptions(), id, &cf);
 			} else {
@@ -712,13 +704,8 @@
 				    .detail("RocksKeyValuesCheckpoint", rcp.toString())
 				    .detail("Checkpoint", checkpoint.toString());
 			}
-<<<<<<< HEAD
-			TraceEvent(SevInfo, "RocksDBServeRestoreFiles")
-			    .detail("Shard", id)
-=======
 			TraceEvent(SevInfo, "PhysicalShardRestoredFiles")
 			    .detail("ShardId", id)
->>>>>>> a836471c
 			    .detail("CFName", cf->GetName())
 			    .detail("Checkpoint", checkpoint.toString())
 			    .detail("RestoredFiles", describe(sstFiles));
@@ -735,13 +722,8 @@
 			if (!this->isInitialized) {
 				readIterPool = std::make_shared<ReadIteratorPool>(db, cf, id);
 				this->isInitialized.store(true);
-<<<<<<< HEAD
 			} else {
 				refreshReadIteratorPool();
-=======
-			} else if (SERVER_KNOBS->ROCKSDB_READ_RANGE_REUSE_ITERATORS) {
-				this->readIterPool->update();
->>>>>>> a836471c
 			}
 		}
 
@@ -2227,13 +2209,6 @@
 		for (const KeyRange& range : ranges) {
 			self->shardManager.addRange(range, shardId);
 		}
-<<<<<<< HEAD
-		TraceEvent(SevDebug, "ShardedRocksRestoreAddRange", self->id)
-		    .detail("Ranges", describe(ranges))
-		    .detail("ShardID", shardId)
-		    .detail("Checkpoints", describe(checkpoints));
-		auto a = new Writer::RestoreAction(&self->shardManager, self->path, shardId, ranges, checkpoints);
-=======
 		const Severity sevDm = static_cast<Severity>(SERVER_KNOBS->PHYSICAL_SHARD_MOVE_LOG_SEVERITY);
 		TraceEvent(sevDm, "ShardedRocksRestoreAddRange", self->id)
 		    .detail("Ranges", describe(ranges))
@@ -2242,19 +2217,12 @@
 		PhysicalShard* ps = self->shardManager.getPhysicalShardForAllRanges(ranges);
 		ASSERT(ps != nullptr);
 		auto a = new Writer::RestoreAction(&self->shardManager, ps, self->path, shardId, ranges, checkpoints);
->>>>>>> a836471c
 		auto res = a->done.getFuture();
 		self->writeThread->post(a);
 
 		try {
 			wait(res);
 		} catch (Error& e) {
-<<<<<<< HEAD
-=======
-			if (e.code() == error_code_actor_cancelled) {
-				throw;
-			}
->>>>>>> a836471c
 			for (const KeyRange& range : ranges) {
 				self->shardManager.removeRange(range);
 			}
@@ -2588,11 +2556,7 @@
 			    .detail("PersistVersion", version);
 			ASSERT(a.request.version == version || a.request.version == latestVersion);
 
-<<<<<<< HEAD
-			CheckpointMetaData res(ps->getAllRanges(), version, a.request.format, a.request.checkpointID);
-=======
 			CheckpointMetaData res(a.request.ranges, version, a.request.format, a.request.checkpointID);
->>>>>>> a836471c
 			s = rocksdb::Checkpoint::Create(a.shardManager->getDb(), &checkpoint);
 			if (!s.ok()) {
 				logRocksDBError(s, "CreateRocksDBCheckpoint");
@@ -2614,11 +2578,7 @@
 				populateMetaData(&res, pMetadata);
 				rocksdb::ExportImportFilesMetaData metadata = *pMetadata;
 				delete pMetadata;
-<<<<<<< HEAD
-				if (SERVER_KNOBS->ROCKSDB_ENABLE_CHECKPOINT_VALIDATION) {
-=======
 				if (!metadata.files.empty() && SERVER_KNOBS->ROCKSDB_ENABLE_CHECKPOINT_VALIDATION) {
->>>>>>> a836471c
 					rocksdb::ImportColumnFamilyOptions importOptions;
 					importOptions.move_files = false;
 					rocksdb::ColumnFamilyHandle* handle;
