/*
 * KeyValueStoreMemory.actor.cpp
 *
 * This source file is part of the FoundationDB open source project
 *
 * Copyright 2013-2018 Apple Inc. and the FoundationDB project authors
 *
 * Licensed under the Apache License, Version 2.0 (the "License");
 * you may not use this file except in compliance with the License.
 * You may obtain a copy of the License at
 *
 *     http://www.apache.org/licenses/LICENSE-2.0
 *
 * Unless required by applicable law or agreed to in writing, software
 * distributed under the License is distributed on an "AS IS" BASIS,
 * WITHOUT WARRANTIES OR CONDITIONS OF ANY KIND, either express or implied.
 * See the License for the specific language governing permissions and
 * limitations under the License.
 */

#include "fdbserver/IKeyValueStore.h"
#include "fdbserver/IDiskQueue.h"
#include "flow/IKeyValueContainer.h"
#include "flow/RadixTree.h"
#include "flow/ActorCollection.h"
#include "fdbclient/Notified.h"
#include "fdbclient/SystemData.h"
#include "flow/actorcompiler.h"  // This must be the last #include.

#define OP_DISK_OVERHEAD (sizeof(OpHeader) + 1)

extern bool noUnseed;

template <typename Container>
class KeyValueStoreMemory : public IKeyValueStore, NonCopyable {
public:
	KeyValueStoreMemory(IDiskQueue* log, UID id, int64_t memoryLimit, KeyValueStoreType storeType, bool disableSnapshot,
	                    bool replaceContent, bool exactRecovery);

	// IClosable
	virtual Future<Void> getError() { return log->getError(); }
	virtual Future<Void> onClosed() { return log->onClosed(); }
	virtual void dispose() {
		recovering.cancel();
		log->dispose();
		if (reserved_buffer != nullptr) {
			delete[] reserved_buffer;
			reserved_buffer = nullptr;
		}
		delete this;
	}
	virtual void close() {
		recovering.cancel();
		log->close();
		if (reserved_buffer != nullptr) {
			delete[] reserved_buffer;
			reserved_buffer = nullptr;
		}
		delete this;
	}

	// IKeyValueStore
	virtual KeyValueStoreType getType() { return type; }

	virtual std::tuple<size_t, size_t, size_t> getSize() { return data.size(); }

	int64_t getAvailableSize() {
		int64_t residentSize = data.sumTo(data.end()) + queue.totalSize() + // doesn't account for overhead in queue
		                       transactionSize;

		return memoryLimit - residentSize;
	}

	virtual StorageBytes getStorageBytes() {
		StorageBytes diskQueueBytes = log->getStorageBytes();

		// Try to bound how many in-memory bytes we might need to write to disk if we commit() now
		int64_t uncommittedBytes = queue.totalSize() + transactionSize;

		// Check that we have enough space in memory and on disk
		int64_t freeSize = std::min(getAvailableSize(), diskQueueBytes.free / 4 - uncommittedBytes);
		int64_t availableSize = std::min(getAvailableSize(), diskQueueBytes.available / 4 - uncommittedBytes);
		int64_t totalSize = std::min(memoryLimit, diskQueueBytes.total / 4 - uncommittedBytes);

		return StorageBytes(std::max((int64_t)0, freeSize), std::max((int64_t)0, totalSize), diskQueueBytes.used,
		                    std::max((int64_t)0, availableSize));
	}

	void semiCommit() {
		transactionSize += queue.totalSize();
		if (transactionSize > 0.5 * committedDataSize) {
			transactionIsLarge = true;
			TraceEvent("KVSMemSwitchingToLargeTransactionMode", id)
			    .detail("TransactionSize", transactionSize)
			    .detail("DataSize", committedDataSize);
			TEST(true); // KeyValueStoreMemory switching to large transaction mode
			TEST(committedDataSize >
			     1e3); // KeyValueStoreMemory switching to large transaction mode with committed data
		}

		int64_t bytesWritten = commit_queue(queue, true);
		committedWriteBytes += bytesWritten;
	}

	virtual void set(KeyValueRef keyValue, const Arena* arena) {
		// A commit that occurs with no available space returns Never, so we can throw out all modifications
		if (getAvailableSize() <= 0) return;

		if (transactionIsLarge) {
			data.insert(keyValue.key, keyValue.value);
		} else {
			queue.set(keyValue, arena);
			if (recovering.isReady() && !disableSnapshot) {
				semiCommit();
			}
		}
	}

	virtual void clear(KeyRangeRef range, const Arena* arena) {
		// A commit that occurs with no available space returns Never, so we can throw out all modifications
		if (getAvailableSize() <= 0) return;

		if (transactionIsLarge) {
			data.erase(data.lower_bound(range.begin), data.lower_bound(range.end));
		} else {
			queue.clear(range, arena);
			if (recovering.isReady() && !disableSnapshot) {
				semiCommit();
			}
		}
	}

	virtual Future<Void> commit(bool sequential) {
		if(getAvailableSize() <= 0) {
			TraceEvent(SevError, "KeyValueStoreMemory_OutOfSpace", id);
			return Never();
		}

		if (recovering.isError()) throw recovering.getError();
		if (!recovering.isReady()) return waitAndCommit(this, sequential);

		if (!disableSnapshot && replaceContent && !firstCommitWithSnapshot) {
			transactionSize += SERVER_KNOBS->REPLACE_CONTENTS_BYTES;
			committedWriteBytes += SERVER_KNOBS->REPLACE_CONTENTS_BYTES;
			semiCommit();
		}

		if (transactionIsLarge) {
			fullSnapshot(data);
			resetSnapshot = true;
			committedWriteBytes = notifiedCommittedWriteBytes.get();
			overheadWriteBytes = 0;

			if (disableSnapshot) {
				return Void();
			}
			log_op(OpCommit, StringRef(), StringRef());
		} else {
			int64_t bytesWritten = commit_queue(queue, !disableSnapshot, sequential);

			if (disableSnapshot) {
				return Void();
			}

			if (bytesWritten > 0 || committedWriteBytes > notifiedCommittedWriteBytes.get()) {
				committedWriteBytes += bytesWritten + overheadWriteBytes +
				                       OP_DISK_OVERHEAD; // OP_DISK_OVERHEAD is for the following log_op(OpCommit)
				notifiedCommittedWriteBytes.set(committedWriteBytes); // This set will cause snapshot items to be
				                                                      // written, so it must happen before the OpCommit
				log_op(OpCommit, StringRef(), StringRef());
				overheadWriteBytes = log->getCommitOverhead();
			}
		}

		auto c = log->commit();

		committedDataSize = data.sumTo(data.end());
		transactionSize = 0;
		transactionIsLarge = false;
		firstCommitWithSnapshot = false;

		addActor.send(commitAndUpdateVersions(this, c, previousSnapshotEnd));
		return c;
	}

	virtual Future<Optional<Value>> readValue(KeyRef key, Optional<UID> debugID = Optional<UID>()) {
		if (recovering.isError()) throw recovering.getError();
		if (!recovering.isReady()) return waitAndReadValue(this, key);

		auto it = data.find(key);
		if (it == data.end()) return Optional<Value>();
		return Optional<Value>(it.getValue());
	}

	virtual Future<Optional<Value>> readValuePrefix(KeyRef key, int maxLength,
	                                                Optional<UID> debugID = Optional<UID>()) {
		if (recovering.isError()) throw recovering.getError();
		if (!recovering.isReady()) return waitAndReadValuePrefix(this, key, maxLength);

		auto it = data.find(key);
		if (it == data.end()) return Optional<Value>();
		auto val = it.getValue();
		if (maxLength < val.size()) {
			return Optional<Value>(val.substr(0, maxLength));
		} else {
			return Optional<Value>(val);
		}
	}

	// If rowLimit>=0, reads first rows sorted ascending, otherwise reads last rows sorted descending
	// The total size of the returned value (less the last entry) will be less than byteLimit
<<<<<<< HEAD
	virtual Future<Standalone<VectorRef<KeyValueRef>>> readRange(KeyRangeRef keys, int rowLimit = 1 << 30,
	                                                             int byteLimit = 1 << 30) {
		if (recovering.isError()) throw recovering.getError();
=======
	virtual Future<Standalone<RangeResultRef>> readRange( KeyRangeRef keys, int rowLimit = 1<<30, int byteLimit = 1<<30 ) {
		if(recovering.isError()) throw recovering.getError();
>>>>>>> 12ac5bbe
		if (!recovering.isReady()) return waitAndReadRange(this, keys, rowLimit, byteLimit);

		Standalone<RangeResultRef> result;
		if (rowLimit == 0) {
			return result;
		} 
		
		if (rowLimit > 0) {
			auto it = data.lower_bound(keys.begin);
<<<<<<< HEAD
			while (it != data.end() && rowLimit && byteLimit >= 0) {
				StringRef tempKey = it.getKey(reserved_buffer);
				if (tempKey >= keys.end) break;

				byteLimit -= sizeof(KeyValueRef) + tempKey.size() + it.getValue().size();
				result.push_back_deep(result.arena(), KeyValueRef(tempKey, it.getValue()));
=======
			while (it!=data.end() && it->key < keys.end && rowLimit && byteLimit>0) {
				byteLimit -= sizeof(KeyValueRef) + it->key.size() + it->value.size();
				result.push_back_deep( result.arena(), KeyValueRef(it->key, it->value) );
>>>>>>> 12ac5bbe
				++it;
				--rowLimit;
			}
		} else {
			rowLimit = -rowLimit;
<<<<<<< HEAD
			auto it = data.previous(data.lower_bound(keys.end));
			while (it != data.end() && rowLimit && byteLimit >= 0) {
				StringRef tempKey = it.getKey(reserved_buffer);
				if (tempKey < keys.begin) break;

				byteLimit -= sizeof(KeyValueRef) + tempKey.size() + it.getValue().size();
				result.push_back_deep(result.arena(), KeyValueRef(tempKey, it.getValue()));
=======
			auto it = data.previous( data.lower_bound(keys.end) );
			while (it!=data.end() && it->key >= keys.begin && rowLimit && byteLimit>0) {
				byteLimit -= sizeof(KeyValueRef) + it->key.size() + it->value.size();
				result.push_back_deep( result.arena(), KeyValueRef(it->key, it->value) );
>>>>>>> 12ac5bbe
				it = data.previous(it);
				--rowLimit;
			}
		}

		result.more = rowLimit == 0 || byteLimit <= 0;
		if(result.more) {
			ASSERT(result.size() > 0);
			result.readThrough = result[result.size()-1].key;
		}
		return result;
	}

	virtual void resyncLog() {
		ASSERT(recovering.isReady());
		resetSnapshot = true;
		log_op(OpSnapshotAbort, StringRef(), StringRef());
	}

	virtual void enableSnapshot() { disableSnapshot = false; }

private:
	enum OpType {
		OpSet,
		OpClear,
		OpClearToEnd,
		OpSnapshotItem,
		OpSnapshotEnd,
		OpSnapshotAbort, // terminate an in progress snapshot in order to start a full snapshot
		OpCommit, // only in log, not in queue
		OpRollback // only in log, not in queue
	};

	struct OpRef {
		OpType op;
		StringRef p1, p2;
		OpRef() {}
		OpRef(Arena& a, OpRef const& o) : op(o.op), p1(a, o.p1), p2(a, o.p2) {}
		size_t expectedSize() { return p1.expectedSize() + p2.expectedSize(); }
	};
	struct OpHeader {
		int op;
		int len1, len2;
	};

	struct OpQueue {
		OpQueue() : numBytes(0) {}

		int totalSize() const { return numBytes; }

		void clear() {
			numBytes = 0;
			operations = Standalone<VectorRef<OpRef>>();
			arenas.clear();
		}

		void rollback() { clear(); }

		void set(KeyValueRef keyValue, const Arena* arena = NULL) {
			queue_op(OpSet, keyValue.key, keyValue.value, arena);
		}

		void clear(KeyRangeRef range, const Arena* arena = NULL) { queue_op(OpClear, range.begin, range.end, arena); }

		void clear_to_end(StringRef fromKey, const Arena* arena = NULL) {
			queue_op(OpClearToEnd, fromKey, StringRef(), arena);
		}

		void queue_op(OpType op, StringRef p1, StringRef p2, const Arena* arena) {
			numBytes += p1.size() + p2.size() + sizeof(OpHeader) + sizeof(OpRef);

			OpRef r;
			r.op = op;
			r.p1 = p1;
			r.p2 = p2;
			if (arena == NULL) {
				operations.push_back_deep(operations.arena(), r);
			} else {
				operations.push_back(operations.arena(), r);
				arenas.push_back(*arena);
			}
		}

		const OpRef* begin() { return operations.begin(); }

		const OpRef* end() { return operations.end(); }

	private:
		Standalone<VectorRef<OpRef>> operations;
		uint64_t numBytes;
		std::vector<Arena> arenas;
	};
	KeyValueStoreType type;
	UID id;

	Container data;
	// reserved buffer for snapshot/fullsnapshot
	uint8_t* reserved_buffer;

	OpQueue queue; // mutations not yet commit()ted
	IDiskQueue* log;
	Future<Void> recovering, snapshotting;
	int64_t committedWriteBytes;
	int64_t overheadWriteBytes;
	NotifiedVersion notifiedCommittedWriteBytes;
	Key recoveredSnapshotKey; // After recovery, the next key in the currently uncompleted snapshot
	IDiskQueue::location
	    currentSnapshotEnd; // The end of the most recently completed snapshot (this snapshot cannot be discarded)
	IDiskQueue::location previousSnapshotEnd; // The end of the second most recently completed snapshot (on commit, this
	                                          // snapshot can be discarded)
	PromiseStream<Future<Void>> addActor;
	Future<Void> commitActors;

	int64_t committedDataSize;
	int64_t transactionSize;
	bool transactionIsLarge;

	bool resetSnapshot; // Set to true after a fullSnapshot is performed.  This causes the regular snapshot mechanism to
	                    // restart
	bool disableSnapshot;
	bool replaceContent;
	bool firstCommitWithSnapshot;
	int snapshotCount;

	int64_t memoryLimit; // The upper limit on the memory used by the store (excluding, possibly, some clear operations)
	std::vector<std::pair<KeyValueMapPair, uint64_t>> dataSets;

	int64_t commit_queue(OpQueue& ops, bool log, bool sequential = false) {
		int64_t total = 0, count = 0;
		IDiskQueue::location log_location = 0;

		for (auto o = ops.begin(); o != ops.end(); ++o) {
			++count;
			total += o->p1.size() + o->p2.size() + OP_DISK_OVERHEAD;
			if (o->op == OpSet) {
				if (sequential) {
					KeyValueMapPair pair(o->p1, o->p2);
					dataSets.push_back(std::make_pair(pair, pair.arena.getSize() + data.getElementBytes()));
				} else {
					data.insert(o->p1, o->p2);
				}
			} else if (o->op == OpClear) {
				if (sequential) {
					data.insert(dataSets);
					dataSets.clear();
				}
				data.erase(data.lower_bound(o->p1), data.lower_bound(o->p2));
			} else if (o->op == OpClearToEnd) {
				if (sequential) {
					data.insert(dataSets);
					dataSets.clear();
				}
				data.erase(data.lower_bound(o->p1), data.end());
			} else
				ASSERT(false);
			if (log) log_location = log_op(o->op, o->p1, o->p2);
		}
		if (sequential) {
			data.insert(dataSets);
			dataSets.clear();
		}

		bool ok = count < 1e6;
		if( !ok ) {
			TraceEvent(/*ok ? SevInfo : */SevWarnAlways, "KVSMemCommitQueue", id)
				.detail("Bytes", total)
				.detail("Log", log)
				.detail("Ops", count)
				.detail("LastLoggedLocation", log_location)
				.detail("Details", count);
		}

		ops.clear();
		return total;
	}

	IDiskQueue::location log_op(OpType op, StringRef v1, StringRef v2) {
		OpHeader h = { (int)op, v1.size(), v2.size() };
		log->push(StringRef((const uint8_t*)&h, sizeof(h)));
		log->push(v1);
		log->push(v2);
		return log->push(LiteralStringRef("\x01")); // Changes here should be reflected in OP_DISK_OVERHEAD
	}

	ACTOR static Future<Void> recover( KeyValueStoreMemory* self, bool exactRecovery ) {
		loop {
			// 'uncommitted' variables track something that might be rolled back by an OpRollback, and are copied into permanent variables
			// (in self) in OpCommit.  OpRollback does the reverse (copying the permanent versions over the uncommitted versions)
			// the uncommitted and committed variables should be equal initially (to whatever makes sense if there are no committed transactions recovered)
			state Key uncommittedNextKey = self->recoveredSnapshotKey;
			state IDiskQueue::location uncommittedPrevSnapshotEnd = self->previousSnapshotEnd = self->log->getNextReadLocation();  // not really, but popping up to here does nothing
			state IDiskQueue::location uncommittedSnapshotEnd = self->currentSnapshotEnd = uncommittedPrevSnapshotEnd;

			state int zeroFillSize = 0;
			state int dbgSnapshotItemCount=0;
			state int dbgSnapshotEndCount=0;
			state int dbgMutationCount=0;
			state int dbgCommitCount=0;
			state double startt = now();
			state UID dbgid = self->id;

			state Future<Void> loggingDelay = delay(1.0);

			state OpQueue recoveryQueue;
			state OpHeader h;

			TraceEvent("KVSMemRecoveryStarted", self->id)
				.detail("SnapshotEndLocation", uncommittedSnapshotEnd);

			try {
				loop {
					{
						Standalone<StringRef> data = wait( self->log->readNext( sizeof(OpHeader) ) );
						if (data.size() != sizeof(OpHeader)) {
							if (data.size()) {
								TEST(true);  // zero fill partial header in KeyValueStoreMemory
								memset(&h, 0, sizeof(OpHeader));
								memcpy(&h, data.begin(), data.size());
								zeroFillSize = sizeof(OpHeader)-data.size() + h.len1 + h.len2 + 1;
							}
							TraceEvent("KVSMemRecoveryComplete", self->id)
								.detail("Reason", "Non-header sized data read")
								.detail("DataSize", data.size())
								.detail("ZeroFillSize", zeroFillSize)
								.detail("SnapshotEndLocation", uncommittedSnapshotEnd)
								.detail("NextReadLoc", self->log->getNextReadLocation());
							break;
						}
						h = *(OpHeader*)data.begin();
					}
					Standalone<StringRef> data = wait( self->log->readNext( h.len1 + h.len2+1 ) );
					if (data.size() != h.len1 + h.len2 + 1) {
						zeroFillSize = h.len1 + h.len2 + 1 - data.size();
						TraceEvent("KVSMemRecoveryComplete", self->id)
							.detail("Reason", "data specified by header does not exist")
							.detail("DataSize", data.size())
							.detail("ZeroFillSize", zeroFillSize)
							.detail("SnapshotEndLocation", uncommittedSnapshotEnd)
							.detail("OpCode", h.op)
							.detail("NextReadLoc", self->log->getNextReadLocation());
						break;
					}

					if (data[data.size()-1]) {
						StringRef p1 = data.substr(0, h.len1);
						StringRef p2 = data.substr(h.len1, h.len2);

						if (h.op == OpSnapshotItem) { // snapshot data item
							/*if (p1 < uncommittedNextKey) {
								TraceEvent(SevError, "RecSnapshotBack", self->id)
									.detail("NextKey", uncommittedNextKey)
									.detail("P1", p1)
									.detail("Nextlocation", self->log->getNextReadLocation());
							}
							ASSERT( p1 >= uncommittedNextKey );*/
							if( p1 >= uncommittedNextKey )
								recoveryQueue.clear( KeyRangeRef(uncommittedNextKey, p1), &uncommittedNextKey.arena() ); //FIXME: Not sure what this line is for, is it necessary?
							recoveryQueue.set( KeyValueRef(p1, p2), &data.arena() );
							uncommittedNextKey = keyAfter(p1);
							++dbgSnapshotItemCount;
						} else if (h.op == OpSnapshotEnd || h.op == OpSnapshotAbort) { // snapshot complete
							TraceEvent("RecSnapshotEnd", self->id)
								.detail("NextKey", uncommittedNextKey)
								.detail("Nextlocation", self->log->getNextReadLocation())
								.detail("IsSnapshotEnd", h.op == OpSnapshotEnd);

							if(h.op == OpSnapshotEnd) {
								uncommittedPrevSnapshotEnd = uncommittedSnapshotEnd;
								uncommittedSnapshotEnd = self->log->getNextReadLocation();
								recoveryQueue.clear_to_end( uncommittedNextKey, &uncommittedNextKey.arena() );
							}

							uncommittedNextKey = Key();
							++dbgSnapshotEndCount;
						} else if (h.op == OpSet) { // set mutation
							recoveryQueue.set( KeyValueRef(p1,p2), &data.arena() );
							++dbgMutationCount;
						} else if (h.op == OpClear) { // clear mutation
							recoveryQueue.clear( KeyRangeRef(p1,p2), &data.arena() );
							++dbgMutationCount;
						} else if (h.op == OpClearToEnd) { //clear all data from begin key to end
							recoveryQueue.clear_to_end( p1, &data.arena() );
						} else if (h.op == OpCommit) { // commit previous transaction
							self->commit_queue(recoveryQueue, false);
							++dbgCommitCount;
							self->recoveredSnapshotKey = uncommittedNextKey;
							self->previousSnapshotEnd = uncommittedPrevSnapshotEnd;
							self->currentSnapshotEnd = uncommittedSnapshotEnd;
						} else if (h.op == OpRollback) { // rollback previous transaction
							recoveryQueue.rollback();
							TraceEvent("KVSMemRecSnapshotRollback", self->id)
								.detail("NextKey", uncommittedNextKey);
							uncommittedNextKey = self->recoveredSnapshotKey;
							uncommittedPrevSnapshotEnd = self->previousSnapshotEnd;
							uncommittedSnapshotEnd = self->currentSnapshotEnd;
						} else
							ASSERT(false);
					} else {
						TraceEvent("KVSMemRecoverySkippedZeroFill", self->id)
							.detail("PayloadSize", data.size())
							.detail("ExpectedSize", h.len1 + h.len2 + 1)
							.detail("OpCode", h.op)
							.detail("EndsAt", self->log->getNextReadLocation());
					}

					if (loggingDelay.isReady()) {
						TraceEvent("KVSMemRecoveryLogSnap", self->id)
							.detail("SnapshotItems", dbgSnapshotItemCount)
							.detail("SnapshotEnd", dbgSnapshotEndCount)
							.detail("Mutations", dbgMutationCount)
							.detail("Commits", dbgCommitCount)
							.detail("EndsAt", self->log->getNextReadLocation());
						loggingDelay = delay(1.0);
					}

					wait( yield() );
				}

				if (zeroFillSize) {
					if( exactRecovery ) {
						TraceEvent(SevError, "KVSMemExpectedExact", self->id);
						ASSERT(false);
					}

					TEST( true );  // Fixing a partial commit at the end of the KeyValueStoreMemory log
					for(int i=0; i<zeroFillSize; i++)
						self->log->push( StringRef((const uint8_t*)"",1) );
				}
				//self->rollback(); not needed, since we are about to discard anything left in the recoveryQueue
				//TraceEvent("KVSMemRecRollback", self->id).detail("QueueEmpty", data.size() == 0);
				// make sure that before any new operations are added to the log that all uncommitted operations are "rolled back"
				self->log_op( OpRollback, StringRef(), StringRef() );  // rollback previous transaction

				self->committedDataSize = self->data.sumTo(self->data.end());

				TraceEvent("KVSMemRecovered", self->id)
					.detail("SnapshotItems", dbgSnapshotItemCount)
					.detail("SnapshotEnd", dbgSnapshotEndCount)
					.detail("Mutations", dbgMutationCount)
					.detail("Commits", dbgCommitCount)
					.detail("TimeTaken", now()-startt);

				self->semiCommit();
				return Void();
			} catch( Error &e ) {
				bool ok = e.code() == error_code_operation_cancelled || e.code() == error_code_file_not_found || e.code() == error_code_disk_adapter_reset;
				TraceEvent(ok ? SevInfo : SevError, "ErrorDuringRecovery", dbgid).error(e, true);
				if(e.code() != error_code_disk_adapter_reset) {
					throw e;
				}
				self->data.clear();
				self->dataSets.clear();
			}
		}
	}

	// Snapshots an entire data set
	void fullSnapshot(Container& snapshotData) {
		previousSnapshotEnd = log_op(OpSnapshotAbort, StringRef(), StringRef());
		replaceContent = false;

		// Clear everything since we are about to write the whole database
		log_op(OpClearToEnd, allKeys.begin, StringRef());

		int count = 0;
		int64_t snapshotSize = 0;
		for (auto kv = snapshotData.begin(); kv != snapshotData.end(); ++kv) {
			StringRef tempKey = kv.getKey(reserved_buffer);
			log_op(OpSnapshotItem, tempKey, kv.getValue());
			snapshotSize += tempKey.size() + kv.getValue().size() + OP_DISK_OVERHEAD;
			++count;
		}

		TraceEvent("FullSnapshotEnd", id)
		    .detail("PreviousSnapshotEndLoc", previousSnapshotEnd)
		    .detail("SnapshotSize", snapshotSize)
		    .detail("SnapshotElements", count);

		currentSnapshotEnd = log_op(OpSnapshotEnd, StringRef(), StringRef());
	}

	ACTOR static Future<Void> snapshot( KeyValueStoreMemory* self ) {
		wait(self->recovering);

		state Key nextKey = self->recoveredSnapshotKey;
		state bool nextKeyAfter = false; // setting this to true is equilvent to setting nextKey = keyAfter(nextKey)
		state uint64_t snapshotTotalWrittenBytes = 0;
		state int lastDiff = 0;
		state int snapItems = 0;
		state uint64_t snapshotBytes = 0;

		TraceEvent("KVSMemStartingSnapshot", self->id).detail("StartKey", nextKey);

		loop {
			wait( self->notifiedCommittedWriteBytes.whenAtLeast( snapshotTotalWrittenBytes + 1 ) );

			if (self->resetSnapshot) {
				nextKey = Key();
				nextKeyAfter = false;
				snapItems = 0;
				snapshotBytes = 0;
				self->resetSnapshot = false;
			}

			auto next = nextKeyAfter ? self->data.upper_bound(nextKey) : self->data.lower_bound(nextKey);
			int diff = self->notifiedCommittedWriteBytes.get() - snapshotTotalWrittenBytes;
			if (diff > lastDiff && diff > 5e7)
				TraceEvent(SevWarnAlways, "ManyWritesAtOnce", self->id)
				    .detail("CommittedWrites", self->notifiedCommittedWriteBytes.get())
				    .detail("SnapshotWrites", snapshotTotalWrittenBytes)
				    .detail("Diff", diff)
				    .detail("LastOperationWasASnapshot", nextKey == Key() && !nextKeyAfter);
			lastDiff = diff;

			if (next == self->data.end()) {
				auto thisSnapshotEnd = self->log_op(OpSnapshotEnd, StringRef(), StringRef());
				//TraceEvent("SnapshotEnd", self->id)
				//	.detail("LastKey", lastKey.present() ? lastKey.get() : LiteralStringRef("<none>"))
				//	.detail("CurrentSnapshotEndLoc", self->currentSnapshotEnd)
				//	.detail("PreviousSnapshotEndLoc", self->previousSnapshotEnd)
				//	.detail("ThisSnapshotEnd", thisSnapshotEnd)
				//	.detail("Items", snapItems)
				//	.detail("CommittedWrites", self->notifiedCommittedWriteBytes.get())
				//	.detail("SnapshotSize", snapshotBytes);

				ASSERT(thisSnapshotEnd >= self->currentSnapshotEnd);
				self->previousSnapshotEnd = self->currentSnapshotEnd;
				self->currentSnapshotEnd = thisSnapshotEnd;

				if (++self->snapshotCount == 2) {
					self->replaceContent = false;
				}
				nextKey = Key();
				nextKeyAfter = false;
				snapItems = 0;

				snapshotBytes = 0;

				snapshotTotalWrittenBytes += OP_DISK_OVERHEAD;
			} else {
				StringRef tempKey = next.getKey(self->reserved_buffer);
				self->log_op(OpSnapshotItem, tempKey, next.getValue());
				nextKey = tempKey;
				nextKeyAfter = true;
				snapItems++;
				uint64_t opBytes = tempKey.size() + next.getValue().size() + OP_DISK_OVERHEAD;
				snapshotBytes += opBytes;
				snapshotTotalWrittenBytes += opBytes;
			}
		}
	}

	ACTOR static Future<Optional<Value>> waitAndReadValue( KeyValueStoreMemory* self, Key key ) {
		wait( self->recovering );
		return self->readValue(key).get();
	}
	ACTOR static Future<Optional<Value>> waitAndReadValuePrefix( KeyValueStoreMemory* self, Key key, int maxLength) {
		wait( self->recovering );
		return self->readValuePrefix(key, maxLength).get();
	}
	ACTOR static Future<Standalone<RangeResultRef>> waitAndReadRange( KeyValueStoreMemory* self, KeyRange keys, int rowLimit, int byteLimit ) {
		wait( self->recovering );
		return self->readRange(keys, rowLimit, byteLimit).get();
	}
	ACTOR static Future<Void> waitAndCommit(KeyValueStoreMemory* self, bool sequential) {
		wait(self->recovering);
		wait(self->commit(sequential));
		return Void();
	}
	ACTOR static Future<Void> commitAndUpdateVersions( KeyValueStoreMemory* self, Future<Void> commit, IDiskQueue::location location ) {
		wait( commit );
		self->log->pop(location);
		return Void();
	}
};

template <typename Container>
KeyValueStoreMemory<Container>::KeyValueStoreMemory(IDiskQueue* log, UID id, int64_t memoryLimit,
                                                    KeyValueStoreType storeType, bool disableSnapshot,
                                                    bool replaceContent, bool exactRecovery)
  : log(log), id(id), type(storeType), previousSnapshotEnd(-1), currentSnapshotEnd(-1), resetSnapshot(false),
    memoryLimit(memoryLimit), committedWriteBytes(0), overheadWriteBytes(0), committedDataSize(0), transactionSize(0),
    transactionIsLarge(false), disableSnapshot(disableSnapshot), replaceContent(replaceContent), snapshotCount(0),
    firstCommitWithSnapshot(true) {
	// create reserved buffer for radixtree store type
	this->reserved_buffer =
	    (storeType == KeyValueStoreType::MEMORY) ? nullptr : new uint8_t[CLIENT_KNOBS->SYSTEM_KEY_SIZE_LIMIT];
	if (this->reserved_buffer != nullptr) memset(this->reserved_buffer, 0, CLIENT_KNOBS->SYSTEM_KEY_SIZE_LIMIT);

	recovering = recover(this, exactRecovery);
	snapshotting = snapshot(this);
	commitActors = actorCollection(addActor.getFuture());
}

IKeyValueStore* keyValueStoreMemory(std::string const& basename, UID logID, int64_t memoryLimit, std::string ext,
                                    KeyValueStoreType storeType) {
	TraceEvent("KVSMemOpening", logID)
	    .detail("Basename", basename)
	    .detail("MemoryLimit", memoryLimit)
	    .detail("StoreType", storeType);

	IDiskQueue *log = openDiskQueue( basename, ext, logID, DiskQueueVersion::V1 );
	if(storeType == KeyValueStoreType::MEMORY_RADIXTREE){
		return new KeyValueStoreMemory<radix_tree>(log, logID, memoryLimit, storeType, false, false, false);
	} else {
		return new KeyValueStoreMemory<IKeyValueContainer>(log, logID, memoryLimit, storeType, false, false, false);
	}
}

IKeyValueStore* keyValueStoreLogSystem( class IDiskQueue* queue, UID logID, int64_t memoryLimit, bool disableSnapshot, bool replaceContent, bool exactRecovery ) {
	return new KeyValueStoreMemory<IKeyValueContainer>(queue, logID, memoryLimit, KeyValueStoreType::MEMORY,
	                                                   disableSnapshot, replaceContent, exactRecovery);
}<|MERGE_RESOLUTION|>--- conflicted
+++ resolved
@@ -209,14 +209,8 @@
 
 	// If rowLimit>=0, reads first rows sorted ascending, otherwise reads last rows sorted descending
 	// The total size of the returned value (less the last entry) will be less than byteLimit
-<<<<<<< HEAD
-	virtual Future<Standalone<VectorRef<KeyValueRef>>> readRange(KeyRangeRef keys, int rowLimit = 1 << 30,
-	                                                             int byteLimit = 1 << 30) {
-		if (recovering.isError()) throw recovering.getError();
-=======
 	virtual Future<Standalone<RangeResultRef>> readRange( KeyRangeRef keys, int rowLimit = 1<<30, int byteLimit = 1<<30 ) {
 		if(recovering.isError()) throw recovering.getError();
->>>>>>> 12ac5bbe
 		if (!recovering.isReady()) return waitAndReadRange(this, keys, rowLimit, byteLimit);
 
 		Standalone<RangeResultRef> result;
@@ -226,37 +220,24 @@
 		
 		if (rowLimit > 0) {
 			auto it = data.lower_bound(keys.begin);
-<<<<<<< HEAD
-			while (it != data.end() && rowLimit && byteLimit >= 0) {
+			while (it != data.end() && rowLimit && byteLimit > 0) {
 				StringRef tempKey = it.getKey(reserved_buffer);
 				if (tempKey >= keys.end) break;
 
 				byteLimit -= sizeof(KeyValueRef) + tempKey.size() + it.getValue().size();
 				result.push_back_deep(result.arena(), KeyValueRef(tempKey, it.getValue()));
-=======
-			while (it!=data.end() && it->key < keys.end && rowLimit && byteLimit>0) {
-				byteLimit -= sizeof(KeyValueRef) + it->key.size() + it->value.size();
-				result.push_back_deep( result.arena(), KeyValueRef(it->key, it->value) );
->>>>>>> 12ac5bbe
 				++it;
 				--rowLimit;
 			}
 		} else {
 			rowLimit = -rowLimit;
-<<<<<<< HEAD
 			auto it = data.previous(data.lower_bound(keys.end));
-			while (it != data.end() && rowLimit && byteLimit >= 0) {
+			while (it != data.end() && rowLimit && byteLimit > 0) {
 				StringRef tempKey = it.getKey(reserved_buffer);
 				if (tempKey < keys.begin) break;
 
 				byteLimit -= sizeof(KeyValueRef) + tempKey.size() + it.getValue().size();
 				result.push_back_deep(result.arena(), KeyValueRef(tempKey, it.getValue()));
-=======
-			auto it = data.previous( data.lower_bound(keys.end) );
-			while (it!=data.end() && it->key >= keys.begin && rowLimit && byteLimit>0) {
-				byteLimit -= sizeof(KeyValueRef) + it->key.size() + it->value.size();
-				result.push_back_deep( result.arena(), KeyValueRef(it->key, it->value) );
->>>>>>> 12ac5bbe
 				it = data.previous(it);
 				--rowLimit;
 			}
