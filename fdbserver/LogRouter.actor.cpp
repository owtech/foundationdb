--- conflicted
+++ resolved
@@ -267,12 +267,8 @@
 	return Void();
 }
 
-<<<<<<< HEAD
 // Log router (LR) asynchronously pull data from satellite tLogs (preferred) or primary tLogs at tag (self->routerTag)
 // for the version range from the LR's current version (exclusive) to its epoch's end version or recovery version.
-=======
-// Log router pull data from satellite tLog
->>>>>>> 5b2d1710
 ACTOR Future<Void> pullAsyncData( LogRouterData *self ) {
 	state Future<Void> dbInfoChange = Void();
 	state Reference<ILogSystem::IPeekCursor> r;
