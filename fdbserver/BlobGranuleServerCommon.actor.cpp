/*
 * BlobGranuleServerCommon.actor.cpp
 *
 * This source file is part of the FoundationDB open source project
 *
 * Copyright 2013-2021 Apple Inc. and the FoundationDB project authors
 *
 * Licensed under the Apache License, Version 2.0 (the "License");
 * you may not use this file except in compliance with the License.
 * You may obtain a copy of the License at
 *
 *     http://www.apache.org/licenses/LICENSE-2.0
 *
 * Unless required by applicable law or agreed to in writing, software
 * distributed under the License is distributed on an "AS IS" BASIS,
 * WITHOUT WARRANTIES OR CONDITIONS OF ANY KIND, either express or implied.
 * See the License for the specific language governing permissions and
 * limitations under the License.
 */

#include "fmt/format.h"
#include "fdbclient/BlobGranuleCommon.h"
#include "fdbclient/CommitTransaction.h"
#include "fdbclient/FDBTypes.h"
#include "fdbclient/ReadYourWrites.h"
#include "fdbclient/SystemData.h"
#include "fdbserver/BlobGranuleServerCommon.actor.h"
#include "fdbserver/Knobs.h"
#include "flow/Arena.h"
#include "flow/UnitTest.h"
#include "flow/actorcompiler.h" // has to be last include

// serialize change feed key as UID bytes, to use 16 bytes on disk
Key granuleIDToCFKey(UID granuleID) {
	BinaryWriter wr(Unversioned());
	wr << granuleID;
	return wr.toValue();
}

// parse change feed key back to UID, to be human-readable
UID cfKeyToGranuleID(Key cfKey) {
	return BinaryReader::fromStringRef<UID>(cfKey, Unversioned());
}

// Gets the latest granule history node for range that was persisted
ACTOR Future<Optional<GranuleHistory>> getLatestGranuleHistory(Transaction* tr, KeyRange range) {
	state KeyRange historyRange = blobGranuleHistoryKeyRangeFor(range);
	state RangeResult result = wait(tr->getRange(historyRange, 1, Snapshot::False, Reverse::True));

	ASSERT(result.size() <= 1);

	Optional<GranuleHistory> history;
	if (!result.empty()) {
		std::pair<KeyRange, Version> decodedKey = decodeBlobGranuleHistoryKey(result[0].key);
		ASSERT(range == decodedKey.first);
		history = GranuleHistory(range, decodedKey.second, decodeBlobGranuleHistoryValue(result[0].value));
	}
	return history;
}

// Gets the files based on the file key range [startKey, endKey)
// and populates the files object accordingly
ACTOR Future<Void> readGranuleFiles(Transaction* tr, Key* startKey, Key endKey, GranuleFiles* files, UID granuleID) {

	loop {
		int lim = BUGGIFY ? 2 : 1000;
		RangeResult res = wait(tr->getRange(KeyRangeRef(*startKey, endKey), lim));
		for (auto& it : res) {
			UID gid;
			uint8_t fileType;
			Version version;

			Standalone<StringRef> filename;
			int64_t offset;
			int64_t length;
			int64_t fullFileLength;
			int64_t logicalSize;
			Optional<BlobGranuleCipherKeysMeta> cipherKeysMeta;

			std::tie(gid, version, fileType) = decodeBlobGranuleFileKey(it.key);
			ASSERT(gid == granuleID);

			std::tie(filename, offset, length, fullFileLength, logicalSize, cipherKeysMeta) =
			    decodeBlobGranuleFileValue(it.value);

			BlobFileIndex idx(
			    version, filename.toString(), offset, length, fullFileLength, logicalSize, cipherKeysMeta);
			if (fileType == 'S') {
				ASSERT(files->snapshotFiles.empty() || files->snapshotFiles.back().version < idx.version);
				files->snapshotFiles.push_back(idx);
			} else {
				ASSERT(fileType == 'D');
				ASSERT(files->deltaFiles.empty() || files->deltaFiles.back().version < idx.version);
				files->deltaFiles.push_back(idx);
			}
		}
		if (res.more) {
			*startKey = keyAfter(res.back().key);
		} else {
			break;
		}
	}
	return Void();
}

// Wrapper around readGranuleFiles
// Gets all files belonging to the granule with id granule ID
ACTOR Future<GranuleFiles> loadHistoryFiles(Database cx, UID granuleID) {
	state KeyRange range = blobGranuleFileKeyRangeFor(granuleID);
	state Key startKey = range.begin;
	state GranuleFiles files;
	state Transaction tr(cx);

	loop {
		try {
			tr.setOption(FDBTransactionOptions::ACCESS_SYSTEM_KEYS);
			tr.setOption(FDBTransactionOptions::PRIORITY_SYSTEM_IMMEDIATE);
			tr.setOption(FDBTransactionOptions::LOCK_AWARE);
			wait(readGranuleFiles(&tr, &startKey, range.end, &files, granuleID));
			return files;
		} catch (Error& e) {
			wait(tr.onError(e));
		}
	}
}

ACTOR Future<ForcedPurgeState> getForcePurgedState(Transaction* tr, KeyRange keyRange) {
	// because map is coalesced, if the result returns more than 1, they must be alternating
	RangeResult values =
	    wait(krmGetRanges(tr, blobGranuleForcePurgedKeys.begin, keyRange, 3, GetRangeLimits::BYTE_LIMIT_UNLIMITED));

	ASSERT(!values.empty());
	if (values.size() > 2) {
		ASSERT(values[0].value != values[1].value);
		return ForcedPurgeState::SomePurged;
	} else {
		return values[0].value == "1"_sr ? ForcedPurgeState::AllPurged : ForcedPurgeState::NonePurged;
	}
}

// Normally a beginVersion != 0 means the caller wants all mutations between beginVersion and readVersion, instead of
// the latest snapshot before readVersion + deltas after the snapshot. When canCollapse is set, the beginVersion is
// essentially just an optimization hint. The caller is still concerned with reconstructing rows at readVersion, it just
// knows it doesn't need anything before beginVersion.
// Normally this can eliminate the need for a snapshot and just return a small amount of deltas. But in a highly active
// key range, the granule may have a snapshot file at version X, where beginVersion < X <= readVersion. In this case, if
// the number of bytes in delta files between beginVersion and X is larger than the snapshot file at version X, it is
// strictly more efficient (in terms of files and bytes read) to just use the snapshot file at version X instead.
//
// To assist BlobGranule file (snapshot and/or delta) file encryption, the routine while populating snapshot and/or
// delta files, constructs BlobFilePointerRef->cipherKeysMeta field. Approach avoids this method to be defined as an
// ACTOR, as fetching desired EncryptionKey may potentially involve reaching out to EncryptKeyProxy or external KMS.
void GranuleFiles::getFiles(Version beginVersion,
                            Version readVersion,
                            bool canCollapse,
                            BlobGranuleChunkRef& chunk,
                            Arena& replyArena,
                            int64_t& deltaBytesCounter,
                            bool summarize) const {
	BlobFileIndex dummyIndex; // for searching
	ASSERT(!snapshotFiles.empty());
	// if beginVersion == 0 or we can collapse, find the latest snapshot <= readVersion
	auto snapshotF = snapshotFiles.end();
	if (beginVersion == 0 || canCollapse) {
		dummyIndex.version = readVersion;
		snapshotF = std::lower_bound(snapshotFiles.begin(), snapshotFiles.end(), dummyIndex);
		if (snapshotF == snapshotFiles.end() || snapshotF->version > readVersion) {
			ASSERT(snapshotF != snapshotFiles.begin());
			snapshotF--;
		}
		ASSERT(snapshotF != snapshotFiles.end());
		ASSERT(snapshotF->version <= readVersion);
	}

	auto deltaF = deltaFiles.end();
	if (beginVersion > 0) {
		dummyIndex.version = beginVersion;
		deltaF = std::lower_bound(deltaFiles.begin(), deltaFiles.end(), dummyIndex);
		if (canCollapse) {
			ASSERT(snapshotF != snapshotFiles.end());
			// If we can collapse, see if delta files up to snapshotVersion are smaller or larger than snapshotBytes in
			// total
			auto deltaFCopy = deltaF;
			int64_t snapshotBytes = snapshotF->length;
			while (deltaFCopy != deltaFiles.end() && deltaFCopy->version <= snapshotF->version && snapshotBytes > 0) {
				snapshotBytes -= deltaFCopy->length;
				deltaFCopy++;
			}
			// if delta files contain the same or more bytes as the snapshot with collapse, do the collapse
			if (snapshotBytes > 0) {
				// don't collapse, clear snapshotF and just do delta files
				snapshotF = snapshotFiles.end();
			} else {
				// do snapshot instead of previous deltas
				dummyIndex.version = snapshotF->version;
				deltaF = std::upper_bound(deltaFiles.begin(), deltaFiles.end(), dummyIndex);
				ASSERT(deltaF == deltaFiles.end() || deltaF->version > snapshotF->version);
			}
		}
	} else {
		dummyIndex.version = snapshotF->version;
		deltaF = std::upper_bound(deltaFiles.begin(), deltaFiles.end(), dummyIndex);
		ASSERT(deltaF == deltaFiles.end() || deltaF->version > snapshotF->version);
	}

	Version lastIncluded = invalidVersion;
	if (snapshotF != snapshotFiles.end()) {
		chunk.snapshotVersion = snapshotF->version;
		chunk.snapshotFile =
		    BlobFilePointerRef(replyArena,
		                       summarize ? "" : snapshotF->filename,
		                       snapshotF->offset,
		                       snapshotF->length,
		                       snapshotF->fullFileLength,
		                       snapshotF->version,
		                       summarize ? Optional<BlobGranuleCipherKeysMeta>() : snapshotF->cipherKeysMeta);
		lastIncluded = chunk.snapshotVersion;
	} else {
		chunk.snapshotVersion = invalidVersion;
	}

	while (deltaF != deltaFiles.end() && deltaF->version < readVersion) {
		chunk.deltaFiles.emplace_back_deep(replyArena,
		                                   summarize ? "" : deltaF->filename,
		                                   deltaF->offset,
		                                   deltaF->length,
		                                   deltaF->fullFileLength,
		                                   deltaF->version,
		                                   summarize ? Optional<BlobGranuleCipherKeysMeta>() : deltaF->cipherKeysMeta);
		deltaBytesCounter += deltaF->length;
		ASSERT(lastIncluded < deltaF->version);
		lastIncluded = deltaF->version;
		deltaF++;
	}
	// include last delta file that passes readVersion, if it exists
	if (deltaF != deltaFiles.end() &&
	    ((!summarize && lastIncluded < readVersion) || (summarize && deltaF->version == readVersion))) {
		chunk.deltaFiles.emplace_back_deep(replyArena,
		                                   deltaF->filename,
		                                   deltaF->offset,
		                                   deltaF->length,
		                                   deltaF->fullFileLength,
		                                   deltaF->version,
		                                   deltaF->cipherKeysMeta);
		deltaBytesCounter += deltaF->length;
		lastIncluded = deltaF->version;
	}
	chunk.includedVersion = lastIncluded;
}

static std::string makeTestFileName(Version v) {
	return "test" + std::to_string(v);
}

static BlobFileIndex makeTestFile(Version v, int64_t len) {
	return BlobFileIndex(v, makeTestFileName(v), 0, len, len, len);
}

static void checkFile(int expectedVersion, const BlobFilePointerRef& actualFile) {
	ASSERT(makeTestFileName(expectedVersion) == actualFile.filename.toString());
}

static void checkFiles(const GranuleFiles& f,
                       Version beginVersion,
                       Version readVersion,
                       bool canCollapse,
                       Optional<int> expectedSnapshotVersion,
                       std::vector<int> expectedDeltaVersions) {
	Arena a;
	BlobGranuleChunkRef chunk;
	int64_t deltaBytes = 0;
	f.getFiles(beginVersion, readVersion, canCollapse, chunk, a, deltaBytes, false);
	fmt::print("results({0}, {1}, {2}):\nEXPECTED:\n    snapshot={3}\n    deltas ({4}):\n",
	           beginVersion,
	           readVersion,
	           canCollapse ? "T" : "F",
	           expectedSnapshotVersion.present() ? makeTestFileName(expectedSnapshotVersion.get()).c_str() : "<N/A>",
	           expectedDeltaVersions.size());
	for (int d : expectedDeltaVersions) {
		fmt::print("        {}\n", makeTestFileName(d));
	}
	fmt::print("ACTUAL:\n    snapshot={0}\n    deltas ({1}):\n",
	           chunk.snapshotFile.present() ? chunk.snapshotFile.get().filename.toString().c_str() : "<N/A>",
	           chunk.deltaFiles.size());
	for (auto& it : chunk.deltaFiles) {
		fmt::print("        {}\n", it.filename.toString());
	}
	printf("\n\n\n");
	ASSERT(expectedSnapshotVersion.present() == chunk.snapshotFile.present());
	if (expectedSnapshotVersion.present()) {
		checkFile(expectedSnapshotVersion.get(), chunk.snapshotFile.get());
	}
	ASSERT(expectedDeltaVersions.size() == chunk.deltaFiles.size());
	for (int i = 0; i < expectedDeltaVersions.size(); i++) {
		checkFile(expectedDeltaVersions[i], chunk.deltaFiles[i]);
	}
}

/*
 * Files:
 * S @ 100 (10 bytes)
 * D @ 150 (5 bytes)
 * D @ 200 (6 bytes)
 * S @ 200 (15 bytes)
 * D @ 250 (7 bytes)
 * D @ 300 (8 bytes)
 * S @ 300 (10 bytes)
 * D @ 350 (4 bytes)
 */
TEST_CASE("/blobgranule/server/common/granulefiles") {
	// simple cases first

	// single snapshot file, no deltas
	GranuleFiles files;
	files.snapshotFiles.push_back(makeTestFile(100, 10));

	printf("Just snapshot\n");

	checkFiles(files, 0, 100, false, 100, {});
	checkFiles(files, 0, 200, false, 100, {});

	printf("Small test\n");
	// add delta files with re-snapshot at end
	files.deltaFiles.push_back(makeTestFile(150, 5));
	files.deltaFiles.push_back(makeTestFile(200, 6));
	files.snapshotFiles.push_back(makeTestFile(200, 15));

	// check different read versions with beginVersion=0
	checkFiles(files, 0, 100, false, 100, {});
	checkFiles(files, 0, 101, false, 100, { 150 });
	checkFiles(files, 0, 149, false, 100, { 150 });
	checkFiles(files, 0, 150, false, 100, { 150 });
	checkFiles(files, 0, 151, false, 100, { 150, 200 });
	checkFiles(files, 0, 199, false, 100, { 150, 200 });
	checkFiles(files, 0, 200, false, 200, {});
	checkFiles(files, 0, 300, false, 200, {});

	// Test all cases of beginVersion + readVersion. Because delta files are smaller than snapshot at 200, this should
	// be the same with and without collapse
	checkFiles(files, 100, 200, false, Optional<int>(), { 150, 200 });
	checkFiles(files, 100, 300, false, Optional<int>(), { 150, 200 });
	checkFiles(files, 101, 199, false, Optional<int>(), { 150, 200 });
	checkFiles(files, 149, 151, false, Optional<int>(), { 150, 200 });
	checkFiles(files, 149, 150, false, Optional<int>(), { 150 });
	checkFiles(files, 150, 151, false, Optional<int>(), { 150, 200 });
	checkFiles(files, 151, 200, false, Optional<int>(), { 200 });

	checkFiles(files, 100, 200, true, Optional<int>(), { 150, 200 });
	checkFiles(files, 100, 300, true, Optional<int>(), { 150, 200 });
	checkFiles(files, 101, 199, true, Optional<int>(), { 150, 200 });
	checkFiles(files, 149, 151, true, Optional<int>(), { 150, 200 });
	checkFiles(files, 149, 150, true, Optional<int>(), { 150 });
	checkFiles(files, 150, 151, true, Optional<int>(), { 150, 200 });
	checkFiles(files, 151, 200, true, Optional<int>(), { 200 });

	printf("Larger test\n");
	// add more delta files and snapshots to check collapse logic
	files.deltaFiles.push_back(makeTestFile(250, 7));
	files.deltaFiles.push_back(makeTestFile(300, 8));
	files.snapshotFiles.push_back(makeTestFile(300, 10));
	files.deltaFiles.push_back(makeTestFile(350, 4));

	checkFiles(files, 0, 300, false, 300, {});
	checkFiles(files, 0, 301, false, 300, { 350 });
	checkFiles(files, 0, 400, false, 300, { 350 });

	// check delta files without collapse

	checkFiles(files, 100, 301, false, Optional<int>(), { 150, 200, 250, 300, 350 });
	checkFiles(files, 100, 300, false, Optional<int>(), { 150, 200, 250, 300 });
	checkFiles(files, 100, 251, false, Optional<int>(), { 150, 200, 250, 300 });
	checkFiles(files, 100, 250, false, Optional<int>(), { 150, 200, 250 });

	checkFiles(files, 151, 300, false, Optional<int>(), { 200, 250, 300 });
	checkFiles(files, 151, 301, false, Optional<int>(), { 200, 250, 300, 350 });
	checkFiles(files, 151, 400, false, Optional<int>(), { 200, 250, 300, 350 });

	checkFiles(files, 201, 300, false, Optional<int>(), { 250, 300 });
	checkFiles(files, 201, 301, false, Optional<int>(), { 250, 300, 350 });
	checkFiles(files, 201, 400, false, Optional<int>(), { 250, 300, 350 });

	checkFiles(files, 251, 300, false, Optional<int>(), { 300 });
	checkFiles(files, 251, 301, false, Optional<int>(), { 300, 350 });
	checkFiles(files, 251, 400, false, Optional<int>(), { 300, 350 });
	checkFiles(files, 301, 400, false, Optional<int>(), { 350 });
	checkFiles(files, 351, 400, false, Optional<int>(), {});

	// check with collapse
	// these 2 collapse because the delta files at 150+200+250+300 are larger than the snapshot at 300
	checkFiles(files, 100, 301, true, 300, { 350 });
	checkFiles(files, 100, 300, true, 300, {});
	// these 2 don't collapse because 150+200 delta files are smaller than the snapshot at 200
	checkFiles(files, 100, 251, true, Optional<int>(), { 150, 200, 250, 300 });
	checkFiles(files, 100, 250, true, Optional<int>(), { 150, 200, 250 });

	// these 3 do collapse because the delta files at 200+250+300 are larger than the snapshot at 300
	checkFiles(files, 151, 300, true, 300, {});
	checkFiles(files, 151, 301, true, 300, { 350 });
	checkFiles(files, 151, 400, true, 300, { 350 });

	// these 3 do collapse because the delta files at 250+300 are larger than the snapshot at 300
	checkFiles(files, 201, 300, true, 300, {});
	checkFiles(files, 201, 301, true, 300, { 350 });
	checkFiles(files, 201, 400, true, 300, { 350 });

	// these don't collapse because the delta file at 300 is smaller than the snapshot at 300
	checkFiles(files, 251, 300, true, Optional<int>(), { 300 });
	checkFiles(files, 251, 301, true, Optional<int>(), { 300, 350 });
	checkFiles(files, 251, 400, true, Optional<int>(), { 300, 350 });
	checkFiles(files, 301, 400, true, Optional<int>(), { 350 });
	checkFiles(files, 351, 400, true, Optional<int>(), {});

	return Void();
}

static void checkSummary(const GranuleFiles& f,
                         Version summaryVersion,
                         Version expectedSnapshotVersion,
                         int64_t expectedSnapshotSize,
                         Version expectedDeltaVersion,
                         Version expectedDeltaSize) {
	Arena fileArena, summaryArena;
	BlobGranuleChunkRef chunk;
	int64_t deltaBytes = 0;
	f.getFiles(0, summaryVersion, true, chunk, fileArena, deltaBytes, true);

	BlobGranuleSummaryRef summary = summarizeGranuleChunk(summaryArena, chunk);

	ASSERT(expectedSnapshotVersion == summary.snapshotVersion);
	ASSERT(expectedSnapshotSize == summary.snapshotSize);
	ASSERT(expectedDeltaVersion == summary.deltaVersion);
	ASSERT(expectedDeltaSize == summary.deltaSize);
	ASSERT(deltaBytes == expectedDeltaSize);
}

/*
 * This should technically be in client unit tests but we don't have a unit test there
 * Files:
 * S @ 100 (10 bytes)
 * D @ 150 (5 bytes)
 * D @ 200 (6 bytes)
 */
TEST_CASE("/blobgranule/server/common/granulesummary") {
	GranuleFiles files;
	files.snapshotFiles.push_back(makeTestFile(100, 10));
	files.deltaFiles.push_back(makeTestFile(150, 5));
	files.deltaFiles.push_back(makeTestFile(200, 6));

	checkSummary(files, 100, 100, 10, 100, 0);
	checkSummary(files, 149, 100, 10, 100, 0);
	checkSummary(files, 150, 100, 10, 150, 5);
	checkSummary(files, 199, 100, 10, 150, 5);
	checkSummary(files, 200, 100, 10, 200, 11);
	checkSummary(files, 700, 100, 10, 200, 11);

	return Void();
}

// FIXME: if credentials can expire, refresh periodically
ACTOR Future<Void> loadBlobMetadataForTenants(BGTenantMap* self, std::vector<BlobMetadataDomainId> tenantsToLoad) {
	ASSERT(SERVER_KNOBS->BG_METADATA_SOURCE == "tenant");
	ASSERT(!tenantsToLoad.empty());
	state EKPGetLatestBlobMetadataRequest req;
	state double retrySleep = 0.1;
	for (const auto tenantId : tenantsToLoad) {
		req.domainIds.emplace_back(tenantId);
	}

	// FIXME: if one tenant gets an error, don't kill whole process
	state double startTime = now();
	state UID prevEKPID = UID();
	state Future<EKPGetLatestBlobMetadataReply> requestFuture = Never();
	loop {
		try {
<<<<<<< HEAD
			Future<EKPGetLatestBlobMetadataReply> requestFuture;
			if (self->dbInfo.isValid() && self->dbInfo->get().client.encryptKeyProxy.present()) {
				req.reply.reset();
				requestFuture = brokenPromiseToNever(
				    self->dbInfo->get().client.encryptKeyProxy.get().getLatestBlobMetadata.getReply(req));
=======
			if (self->dbInfo.isValid() && self->dbInfo->get().client.encryptKeyProxy.present()) {
				if (self->dbInfo->get().client.encryptKeyProxy.get().myId != prevEKPID) {
					prevEKPID = self->dbInfo->get().client.encryptKeyProxy.get().myId;
					req.reply.reset();
					requestFuture = brokenPromiseToNever(
					    self->dbInfo->get().client.encryptKeyProxy.get().getLatestBlobMetadata.getReply(req));
				}
>>>>>>> 63371257
			} else {
				prevEKPID = UID();
				requestFuture = Never();
			}
			choose {
				when(EKPGetLatestBlobMetadataReply rep = wait(requestFuture)) {
					ASSERT(rep.blobMetadataDetails.size() <= req.domainIds.size());
					// not guaranteed to be in same order in the request as the response
					for (auto& metadata : rep.blobMetadataDetails) {
						auto info = self->tenantInfoById.find(metadata.domainId);
						if (info == self->tenantInfoById.end()) {
							continue;
						}
						auto dataEntry = self->tenantData.rangeContaining(info->second.prefix);
						ASSERT(dataEntry.begin() == info->second.prefix);
						dataEntry.cvalue()->updateBStore(metadata);
					}
					double elapsed = now() - startTime;
					BlobCipherMetrics::getInstance()->getBlobMetadataLatency.addMeasurement(elapsed);

					if (rep.blobMetadataDetails.size() == req.domainIds.size()) {
						return Void();
					}

					// if not all tenants included in response, or on error, retry with missing ones
					std::unordered_set<BlobMetadataDomainId> missingIds;
					for (auto& id : req.domainIds) {
						missingIds.insert(id);
					}
					for (auto& metadata : rep.blobMetadataDetails) {
						missingIds.erase(metadata.domainId);
					}
					ASSERT(missingIds.size() > 0);

					TraceEvent(SevWarn, "BlobMetadataFetchMissingTenants")
					    .suppressFor(30.0)
					    .detail("Count", missingIds.size());
					CODE_PROBE(true, "blob metadata fetch missing tenants");

					req.domainIds.clear();
					for (auto& id : missingIds) {
						req.domainIds.push_back(id);
					}

					// redo request
					// reset request on error
					prevEKPID = UID();
					requestFuture = Never();
				}
				when(wait(self->dbInfo->onChange())) {
					// reset retry sleep
					retrySleep = 0.1;
				}
			}
		} catch (Error& e) {
			if (e.code() == error_code_operation_cancelled) {
				throw e;
			}
			CODE_PROBE(true, "blob metadata fetch error");
			TraceEvent(SevWarn, "BlobMetadataFetchError").errorUnsuppressed(e).suppressFor(30.0);
			// need to reset request on error
			prevEKPID = UID();
			requestFuture = Never();
		}
		wait(delay(retrySleep));
		retrySleep = std::min(10.0, retrySleep * 1.5);
	}
}

Future<Void> loadBlobMetadataForTenant(BGTenantMap* self, BlobMetadataDomainId domainId) {
	std::vector<BlobMetadataDomainId> toLoad;
	toLoad.push_back(domainId);
	return loadBlobMetadataForTenants(self, toLoad);
}

// list of tenants that may or may not already exist
void BGTenantMap::addTenants(std::vector<std::pair<int64_t, TenantMapEntry>> tenants) {
	for (auto entry : tenants) {
		if (tenantInfoById.insert({ entry.first, entry.second }).second) {
			auto r = makeReference<GranuleTenantData>(entry.second);
			tenantData.insert(KeyRangeRef(entry.second.prefix, entry.second.prefix.withSuffix(normalKeys.end)), r);
			if (SERVER_KNOBS->BG_METADATA_SOURCE != "tenant") {
				r->startedLoadingBStore = true;
				r->bstoreLoaded.send(Void());
			}
		}
	}
}

// TODO: implement
void BGTenantMap::removeTenants(std::vector<int64_t> tenantIds) {
	throw not_implemented();
}

Optional<TenantMapEntry> BGTenantMap::getTenantById(int64_t id) {
	auto tenant = tenantInfoById.find(id);
	if (tenant == tenantInfoById.end()) {
		return {};
	} else {
		return tenant->second;
	}
}

// FIXME: batch requests for refresh?
// FIXME: don't double fetch if multiple accesses to refreshing/expired metadata
// FIXME: log warning if after refresh, data is still expired!
ACTOR Future<Reference<GranuleTenantData>> getDataForGranuleActor(BGTenantMap* self, KeyRange keyRange) {
	state int loopCount = 0;
	loop {
		loopCount++;
		auto tenantRange = self->tenantData.rangeContaining(keyRange.begin);
		ASSERT(tenantRange.begin() <= keyRange.begin);
		ASSERT(tenantRange.end() >= keyRange.end);
		state Reference<GranuleTenantData> tenant = tenantRange.cvalue();

		if (!tenant.isValid()) {
			return tenant;
		} else if (!tenant->startedLoadingBStore || (tenant->bstore.isValid() && tenant->bstore->isExpired())) {
			tenant->startedLoadingBStore = true;
			CODE_PROBE(true, "re-fetching expired blob metadata");

			// even if this actor gets cancelled, we marked it as startedLoading, so finish the load in the actor
			// collection
			Future<Void> loadFuture = loadBlobMetadataForTenant(self, tenant->entry.id);
			self->addActor.send(loadFuture);
			wait(loadFuture);

			ASSERT(tenant->bstore.isValid());
			if (!tenant->bstore->isExpired()) {
				return tenant;
			}

			if (tenant->bstore->isExpired() && loopCount > 1) {
				TraceEvent(SevWarn, "BlobMetadataStillExpired").suppressFor(5.0).detail("LoopCount", loopCount);
				wait(delay(0.001));
			}
		} else {
			// handle refresh in background if tenant needs refres
			if (tenant->bstore.isValid() && tenant->bstore->needsRefresh()) {
				Future<Void> reload = loadBlobMetadataForTenant(self, tenant->entry.id);
				self->addActor.send(reload);
			}
			return tenant;
		}
	}
}

// TODO: handle case where tenant isn't loaded yet
Future<Reference<GranuleTenantData>> BGTenantMap::getDataForGranule(const KeyRangeRef& keyRange) {
	return getDataForGranuleActor(this, keyRange);
}

ACTOR Future<Void> loadBGTenantMap(BGTenantMap* tenantData, Transaction* tr) {
	loop {
		try {
			tr->setOption(FDBTransactionOptions::ACCESS_SYSTEM_KEYS);
			state KeyBackedRangeResult<std::pair<int64_t, TenantMapEntry>> tenantResults;
			wait(store(tenantResults,
			           TenantMetadata::tenantMap().getRange(tr, {}, {}, CLIENT_KNOBS->MAX_TENANTS_PER_CLUSTER + 1)));
			ASSERT(tenantResults.results.size() <= CLIENT_KNOBS->MAX_TENANTS_PER_CLUSTER && !tenantResults.more);
			tenantData->addTenants(tenantResults.results);
			TraceEvent("LoadedBGTenantMap").detail("Size", tenantResults.results.size());
			return Void();
		} catch (Error& e) {
			wait(tr->onError(e));
		}
	}
}

ACTOR Future<Reference<BlobConnectionProvider>> loadBStoreForTenant(BGTenantMap* tenantData, KeyRange keyRange) {
	if (SERVER_KNOBS->BG_METADATA_SOURCE == "tenant") {
		state int retryCount = 0;
		loop {
			state Reference<GranuleTenantData> data;
			wait(store(data, tenantData->getDataForGranule(keyRange)));
			if (data.isValid()) {
				wait(data->bstoreLoaded.getFuture());
				wait(delay(0));
				return data->bstore;
			} else {
				CODE_PROBE(true, "bstore for unknown tenant");
				// Assume not loaded yet, just wait a bit. Could do sophisticated mechanism but will redo tenant
				// loading to be versioned anyway. 10 retries means it's likely not a transient race with
				// loading tenants, and instead a persistent issue.
				retryCount++;
				TraceEvent(retryCount <= 10 ? SevDebug : SevWarn, "UnknownTenantForGranule")
				    .detail("KeyRange", keyRange);
				wait(delay(0.1));
			}
		}
	} else if (!SERVER_KNOBS->BG_URL.empty()) {
		return BlobConnectionProvider::newBlobConnectionProvider(SERVER_KNOBS->BG_URL);
	} else {
		TraceEvent(SevError, "MissingBlobStoreConfig").detail("KeyRange", keyRange);
		throw restore_error();
	}
}<|MERGE_RESOLUTION|>--- conflicted
+++ resolved
@@ -472,13 +472,6 @@
 	state Future<EKPGetLatestBlobMetadataReply> requestFuture = Never();
 	loop {
 		try {
-<<<<<<< HEAD
-			Future<EKPGetLatestBlobMetadataReply> requestFuture;
-			if (self->dbInfo.isValid() && self->dbInfo->get().client.encryptKeyProxy.present()) {
-				req.reply.reset();
-				requestFuture = brokenPromiseToNever(
-				    self->dbInfo->get().client.encryptKeyProxy.get().getLatestBlobMetadata.getReply(req));
-=======
 			if (self->dbInfo.isValid() && self->dbInfo->get().client.encryptKeyProxy.present()) {
 				if (self->dbInfo->get().client.encryptKeyProxy.get().myId != prevEKPID) {
 					prevEKPID = self->dbInfo->get().client.encryptKeyProxy.get().myId;
@@ -486,7 +479,6 @@
 					requestFuture = brokenPromiseToNever(
 					    self->dbInfo->get().client.encryptKeyProxy.get().getLatestBlobMetadata.getReply(req));
 				}
->>>>>>> 63371257
 			} else {
 				prevEKPID = UID();
 				requestFuture = Never();
