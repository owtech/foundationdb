/*
 * BlobManager.actor.cpp
 *
 * This source file is part of the FoundationDB open source project
 *
 * Copyright 2013-2022 Apple Inc. and the FoundationDB project authors
 *
 * Licensed under the Apache License, Version 2.0 (the "License");
 * you may not use this file except in compliance with the License.
 * You may obtain a copy of the License at
 *
 *     http://www.apache.org/licenses/LICENSE-2.0
 *
 * Unless required by applicable law or agreed to in writing, software
 * distributed under the License is distributed on an "AS IS" BASIS,
 * WITHOUT WARRANTIES OR CONDITIONS OF ANY KIND, either express or implied.
 * See the License for the specific language governing permissions and
 * limitations under the License.
 */

#include <algorithm>
#include <ctime>
#include <limits>
#include <sstream>
#include <queue>
#include <vector>
#include <unordered_map>

#include "fdbclient/BackupContainer.h"
#include "fdbclient/ClientBooleanParams.h"
#include "fdbclient/FDBTypes.h"
#include "fdbclient/KeyBackedTypes.actor.h"
#include "fdbclient/ServerKnobs.h"
#include "fdbrpc/simulator.h"
#include "flow/CodeProbe.h"
#include "flow/FastRef.h"
#include "flow/genericactors.actor.h"
#include "flow/serialize.h"
#include "fmt/format.h"
#include "fdbclient/BackupContainerFileSystem.h"
#include "fdbclient/BlobGranuleCommon.h"
#include "fdbclient/BlobGranuleRequest.actor.h"
#include "fdbclient/BlobWorkerInterface.h"
#include "fdbclient/KeyRangeMap.h"
#include "fdbclient/DatabaseContext.h"
#include "fdbclient/ManagementAPI.actor.h"
#include "fdbclient/ReadYourWrites.h"
#include "fdbclient/SystemData.h"
#include "fdbclient/Tuple.h"
#include "fdbclient/BackupAgent.actor.h"
#include "fdbclient/BlobRestoreCommon.h"
#include "fdbserver/BlobManagerInterface.h"
#include "fdbserver/Knobs.h"
#include "fdbserver/BlobGranuleValidation.actor.h"
#include "fdbserver/BlobGranuleServerCommon.actor.h"
#include "fdbserver/ExclusionTracker.actor.h"
#include "fdbserver/QuietDatabase.h"
#include "fdbserver/WaitFailure.h"
#include "fdbserver/WorkerInterface.actor.h"
#include "flow/Error.h"
#include "flow/IRandom.h"
#include "flow/UnitTest.h"
#include "flow/actorcompiler.h" // has to be last include

/*
 * The Blob Manager is responsible for managing range granules, and recruiting and monitoring Blob Workers.
 */

#define BM_DEBUG false
#define BM_PURGE_DEBUG false

void handleClientBlobRange(int64_t epoch,
                           KeyRangeMap<bool>* knownBlobRanges,
                           Arena& ar,
                           VectorRef<KeyRangeRef>* rangesToAdd,
                           VectorRef<KeyRangeRef>* rangesToRemove,
                           KeyRef rangeStart,
                           KeyRef rangeEnd,
                           bool rangeActive) {
	if (BM_DEBUG) {
		fmt::print(
		    "db range [{0} - {1}): {2}\n", rangeStart.printable(), rangeEnd.printable(), rangeActive ? "T" : "F");
	}
	KeyRange keyRange(KeyRangeRef(rangeStart, rangeEnd));
	auto allRanges = knownBlobRanges->intersectingRanges(keyRange);
	for (auto& r : allRanges) {
		if (r.value() != rangeActive) {
			KeyRef overlapStart = (r.begin() > keyRange.begin) ? r.begin() : keyRange.begin;
			KeyRef overlapEnd = (keyRange.end < r.end()) ? keyRange.end : r.end();
			KeyRangeRef overlap(overlapStart, overlapEnd);
			if (rangeActive) {
				if (BM_DEBUG) {
					fmt::print("BM {0} Adding client range [{1} - {2})\n",
					           epoch,
					           overlapStart.printable().c_str(),
					           overlapEnd.printable().c_str());
				}
				rangesToAdd->push_back_deep(ar, overlap);
			} else {
				if (BM_DEBUG) {
					fmt::print("BM {0} Removing client range [{1} - {2})\n",
					           epoch,
					           overlapStart.printable().c_str(),
					           overlapEnd.printable().c_str());
				}
				rangesToRemove->push_back_deep(ar, overlap);
			}
		}
	}
	knownBlobRanges->insert(keyRange, rangeActive);
}

void updateClientBlobRanges(int64_t epoch,
                            KeyRangeMap<bool>* knownBlobRanges,
                            RangeResult dbBlobRanges,
                            Arena& ar,
                            VectorRef<KeyRangeRef>* rangesToAdd,
                            VectorRef<KeyRangeRef>* rangesToRemove) {
	if (BM_DEBUG) {
		fmt::print("Updating {0} client blob ranges", dbBlobRanges.size() / 2);
		for (int i = 0; i < dbBlobRanges.size() - 1; i += 2) {
			fmt::print("  [{0} - {1})", dbBlobRanges[i].key.printable(), dbBlobRanges[i + 1].key.printable());
		}
		printf("\n");
	}
	// essentially do merge diff of current known blob ranges and new ranges, to assign new ranges to
	// workers and revoke old ranges from workers

	// basically, for any range that is set in results that isn't set in ranges, assign the range to the
	// worker. for any range that isn't set in results that is set in ranges, revoke the range from the
	// worker. and, update ranges to match results as you go

	// SOMEDAY: could change this to O(N) instead of O(NLogN) by doing a sorted merge instead of requesting the
	// intersection for each insert, but this operation is pretty infrequent so it's probably not necessary
	if (dbBlobRanges.size() == 0) {
		// special case. Nothing in the DB, reset knownBlobRanges and revoke all existing ranges from workers
		handleClientBlobRange(
		    epoch, knownBlobRanges, ar, rangesToAdd, rangesToRemove, normalKeys.begin, normalKeys.end, false);
	} else {
		if (dbBlobRanges[0].key > normalKeys.begin) {
			handleClientBlobRange(
			    epoch, knownBlobRanges, ar, rangesToAdd, rangesToRemove, normalKeys.begin, dbBlobRanges[0].key, false);
		}
		for (int i = 0; i < dbBlobRanges.size() - 1; i++) {
			if (dbBlobRanges[i].key >= normalKeys.end) {
				if (BM_DEBUG) {
					fmt::print("Found invalid blob range start {0}\n", dbBlobRanges[i].key.printable());
				}
				break;
			}
			bool active = isBlobRangeActive(dbBlobRanges[i].value);
			if (active) {
				if (BM_DEBUG) {
					fmt::print("BM {0} sees client range [{1} - {2})\n",
					           epoch,
					           dbBlobRanges[i].key.printable(),
					           dbBlobRanges[i + 1].key.printable());
				}
			}
			KeyRef endKey = dbBlobRanges[i + 1].key;
			if (endKey > normalKeys.end) {
				if (BM_DEBUG) {
					fmt::print("Removing system keyspace from blob range [{0} - {1})\n",
					           dbBlobRanges[i].key.printable(),
					           endKey.printable());
				}
				endKey = normalKeys.end;
			}
			handleClientBlobRange(
			    epoch, knownBlobRanges, ar, rangesToAdd, rangesToRemove, dbBlobRanges[i].key, endKey, active);
		}
		if (dbBlobRanges[dbBlobRanges.size() - 1].key < normalKeys.end) {
			handleClientBlobRange(epoch,
			                      knownBlobRanges,
			                      ar,
			                      rangesToAdd,
			                      rangesToRemove,
			                      dbBlobRanges[dbBlobRanges.size() - 1].key,
			                      normalKeys.end,
			                      false);
		}
	}
	knownBlobRanges->coalesce(normalKeys);
}

void getRanges(std::vector<std::pair<KeyRangeRef, bool>>& results, KeyRangeMap<bool>& knownBlobRanges) {
	if (BM_DEBUG) {
		printf("Getting ranges:\n");
	}
	auto allRanges = knownBlobRanges.ranges();
	for (auto& r : allRanges) {
		results.emplace_back(r.range(), r.value());
		if (BM_DEBUG) {
			fmt::print("  [{0} - {1}): {2}\n", r.begin().printable(), r.end().printable(), r.value() ? "T" : "F");
		}
	}
}

struct RangeAssignmentData {
	AssignRequestType type;

	RangeAssignmentData() : type(AssignRequestType::Normal) {}
	RangeAssignmentData(AssignRequestType type) : type(type) {}
};

struct RangeRevokeData {
	bool dispose;

	RangeRevokeData() {}
	RangeRevokeData(bool dispose) : dispose(dispose) {}
};

struct RangeAssignment {
	bool isAssign;
	KeyRange keyRange;
	Optional<UID> worker;
	Optional<std::pair<UID, Error>> previousFailure;

	// I tried doing this with a union and it was just kind of messy
	Optional<RangeAssignmentData> assign;
	Optional<RangeRevokeData> revoke;
};

// SOMEDAY: track worker's reads/writes eventually
// FIXME: namespace?
struct BlobWorkerInfo {
	int numGranulesAssigned;

	BlobWorkerInfo(int numGranulesAssigned = 0) : numGranulesAssigned(numGranulesAssigned) {}
};

// recover is when the BM assigns an ambiguously owned range on recovery
// merge is when the BM initiated a merge candidate for the range
// split is when the BM initiated a split check for the range
enum BoundaryEvalType { UNKNOWN, RECOVER, MERGE, SPLIT };

struct BoundaryEvaluation {
	int64_t epoch;
	int64_t seqno;
	BoundaryEvalType type;
	Future<Void> inProgress;
	int64_t originalEpoch;
	int64_t originalSeqno;

	BoundaryEvaluation() : epoch(0), seqno(0), type(UNKNOWN), originalEpoch(0), originalSeqno(0) {}
	BoundaryEvaluation(int64_t epoch,
	                   int64_t seqno,
	                   BoundaryEvalType type,
	                   int64_t originalEpoch,
	                   int64_t originalSeqno)
	  : epoch(epoch), seqno(seqno), type(type), originalEpoch(originalEpoch), originalSeqno(originalSeqno) {
		ASSERT(type != UNKNOWN);
	}

	bool operator==(const BoundaryEvaluation& other) const {
		return epoch == other.epoch && seqno == other.seqno && type == other.type;
	}

	bool operator<(const BoundaryEvaluation& other) {
		// if (epoch, seqno) don't match, go by (epoch, seqno)
		if (epoch == other.epoch && seqno == other.seqno) {
			return type < other.type;
		}
		return epoch < other.epoch || (epoch == other.epoch && seqno < other.seqno);
	}

	bool isOlderThanOriginal(const BoundaryEvaluation& other) {
		return originalEpoch < other.originalEpoch ||
		       (originalEpoch == other.originalEpoch && originalSeqno < other.originalSeqno);
	}

	std::string toString() const {
		return fmt::format("{0} @ ({1}, {2})",
		                   type == BoundaryEvalType::UNKNOWN ? "unknown"
		                                                     : (type == BoundaryEvalType::MERGE ? "merge" : "split"),
		                   epoch,
		                   seqno);
	}
};

struct BlobManagerStats {
	CounterCollection cc;

	Counter granuleSplits;
	Counter granuleWriteHotSplits;
	Counter granuleMerges;
	Counter ccGranulesChecked;
	Counter ccRowsChecked;
	Counter ccBytesChecked;
	Counter ccMismatches;
	Counter ccTimeouts;
	Counter ccErrors;
	Counter purgesProcessed;
	Counter granulesFullyPurged;
	Counter granulesPartiallyPurged;
	Counter filesPurged;
	Future<Void> logger;
	int64_t activeMerges;
	int64_t blockedAssignments;

	Version lastFlushVersion;
	Version lastMLogTruncationVersion;
	int64_t lastManifestSeqNo;
	int64_t lastManifestDumpTs;
	int64_t manifestSizeInBytes;

	// Current stats maintained for a given blob worker process
	explicit BlobManagerStats(UID id,
	                          double interval,
	                          int64_t epoch,
	                          std::unordered_map<UID, BlobWorkerInterface>* workers,
	                          std::map<Key, bool>* mergeHardBoundaries,
	                          std::unordered_map<Key, BlobGranuleMergeBoundary>* mergeBoundaries)
	  : cc("BlobManagerStats", id.toString()), granuleSplits("GranuleSplits", cc),
	    granuleWriteHotSplits("GranuleWriteHotSplits", cc), granuleMerges("GranuleMerges", cc),
	    ccGranulesChecked("CCGranulesChecked", cc), ccRowsChecked("CCRowsChecked", cc),
	    ccBytesChecked("CCBytesChecked", cc), ccMismatches("CCMismatches", cc), ccTimeouts("CCTimeouts", cc),
	    ccErrors("CCErrors", cc), purgesProcessed("PurgesProcessed", cc),
	    granulesFullyPurged("GranulesFullyPurged", cc), granulesPartiallyPurged("GranulesPartiallyPurged", cc),
	    filesPurged("FilesPurged", cc), activeMerges(0), blockedAssignments(0), lastFlushVersion(0),
	    lastMLogTruncationVersion(0), lastManifestSeqNo(0), lastManifestDumpTs(0), manifestSizeInBytes(0) {
		specialCounter(cc, "WorkerCount", [workers]() { return workers->size(); });
		specialCounter(cc, "Epoch", [epoch]() { return epoch; });
		specialCounter(cc, "ActiveMerges", [this]() { return this->activeMerges; });
		specialCounter(cc, "HardBoundaries", [mergeHardBoundaries]() { return mergeHardBoundaries->size(); });
		specialCounter(cc, "SoftBoundaries", [mergeBoundaries]() { return mergeBoundaries->size(); });
		specialCounter(cc, "BlockedAssignments", [this]() { return this->blockedAssignments; });
		specialCounter(cc, "LastFlushVersion", [this]() { return this->lastFlushVersion; });
		specialCounter(cc, "LastMLogTruncationVersion", [this]() { return this->lastMLogTruncationVersion; });
		specialCounter(cc, "LastManifestSeqNo", [this]() { return this->lastManifestSeqNo; });
		specialCounter(cc, "LastManifestDumpTs", [this]() { return this->lastManifestDumpTs; });
		specialCounter(cc, "ManifestSizeInBytes", [this]() { return this->manifestSizeInBytes; });
		logger = cc.traceCounters("BlobManagerMetrics", id, interval, "BlobManagerMetrics");
	}
};

enum MergeCandidateState {
	MergeCandidateUnknown,
	MergeCandidateCannotMerge,
	MergeCandidateCanMerge,
	MergeCandidateMerging
};

// The current merge algorithm, skipping just granules that will be merge-eligible on the next pass, but not
// their neighbors, is optimal for guaranteeing merges to make progress where possible, with decently
// optimal but not globally optimal merge behavior.
// Alternative algorithms include not doing a two-pass consideration at all and immediately considering
// all merge candidates, which guarantees the most progress but pretty much guarantees undesirably
// suboptimal merge decisions, because of the time variance of granules becoming merge candidates. Or,
// also skipping adjacent eligible granules in addition to the one that will be eligible next pass,
// which ensures optimally large merges in a future pass, but adds decent delay to doing the merge. Or,
// smarter considering of merge candidates adjacent to the one that will be eligible next pass
// (depending on whether potential future merges with adjacent ones could include this candidate), which
// would be the best of both worlds, but would add a decent amount of code complexity.
struct MergeCandidateInfo {
	MergeCandidateState st;
	UID granuleID;
	Version startVersion;
	// This is if this candidate has been seen by the merge checker before.
	bool seen;

	MergeCandidateInfo() : st(MergeCandidateUnknown), startVersion(invalidVersion), seen(false) {}

	MergeCandidateInfo(MergeCandidateState st) : st(st), startVersion(invalidVersion), seen(false) {
		ASSERT(st != MergeCandidateCanMerge);
	}
	MergeCandidateInfo(UID granuleID, Version startVersion)
	  : st(MergeCandidateCanMerge), granuleID(granuleID), startVersion(startVersion), seen(false) {}

	bool canMerge() const { return st == MergeCandidateCanMerge; }

	bool mergeEligible() const { return st == MergeCandidateCanMerge && seen; }
};

struct BlobGranuleSplitPoints {
	Standalone<VectorRef<KeyRef>> keys;
	std::unordered_map<Key, BlobGranuleMergeBoundary> boundaries;
};

struct BlobManagerData : NonCopyable, ReferenceCounted<BlobManagerData> {
	UID id;
	Database db;
	Optional<Key> dcId;
	PromiseStream<Future<Void>> addActor;
	Promise<Void> doLockCheck;

	BlobManagerStats stats;

	Reference<BlobConnectionProvider> bstore;

	std::unordered_map<UID, BlobWorkerInterface> workersById;
	std::unordered_map<UID, BlobWorkerInfo> workerStats; // mapping between workerID -> workerStats
	std::unordered_set<NetworkAddress> workerAddresses;
	std::unordered_set<UID> deadWorkers;
	std::unordered_map<UID, UID> workerAffinities;
	KeyRangeMap<UID> workerAssignments;
	KeyRangeActorMap assignsInProgress;
	KeyRangeMap<BoundaryEvaluation> boundaryEvaluations;
	KeyRangeMap<bool> knownBlobRanges;
	BGTenantMap tenantData;
	KeyRangeMap<MergeCandidateInfo> mergeCandidates; // granule range to granule id + start version.
	KeyRangeMap<Version> activeGranuleMerges; // range map of active granule merges, because range in boundaryEval
	                                          // doesn't correspond to merge range. invalidVersion is no merge,
	                                          // 0 is no merge version determined yet
	// TODO: consider switching to an iterator approach.
	std::map<Key, bool> mergeHardBoundaries;
	std::unordered_map<Key, BlobGranuleMergeBoundary> mergeBoundaries;
	CoalescedKeyRangeMap<bool> forcePurgingRanges;

	FlowLock concurrentMergeChecks;

	AsyncTrigger startRecruiting;
	Debouncer restartRecruiting;
	std::set<NetworkAddress> recruitingLocalities; // the addrs of the workers being recruited on
	AsyncVar<int> recruitingStream;
	ExclusionTracker exclusionTracker;

	Promise<Void> foundBlobWorkers;
	Promise<Void> doneRecovering;
	Promise<Void> loadedClientRanges;

	int64_t epoch;
	int64_t seqNo = 1;
	int64_t manifestDumperSeqNo = 1;
	bool enableManifestEncryption = false;
	AsyncTrigger backupTrigger;
	AsyncTrigger manifestCompletitionTrigger;

	Promise<Void> iAmReplaced;

	bool isFullRestoreMode = false;
	Reference<AsyncVar<ServerDBInfo> const> dbInfo;

	BlobManagerData(UID id,
	                Reference<AsyncVar<ServerDBInfo> const> dbInfo,
	                Database db,
	                Optional<Key> dcId,
	                int64_t epoch)
	  : id(id), db(db), dcId(dcId),
	    stats(id, SERVER_KNOBS->WORKER_LOGGING_INTERVAL, epoch, &workersById, &mergeHardBoundaries, &mergeBoundaries),
	    knownBlobRanges(false, normalKeys.end), tenantData(BGTenantMap(dbInfo)),
	    mergeCandidates(MergeCandidateInfo(MergeCandidateUnknown), normalKeys.end),
	    activeGranuleMerges(invalidVersion, normalKeys.end), forcePurgingRanges(false, normalKeys.end),
	    concurrentMergeChecks(SERVER_KNOBS->BLOB_MANAGER_CONCURRENT_MERGE_CHECKS),
	    restartRecruiting(SERVER_KNOBS->DEBOUNCE_RECRUITING_DELAY), recruitingStream(0), exclusionTracker(db),
	    epoch(epoch), dbInfo(dbInfo) {}

	// only initialize blob store if actually needed
	void initBStore() {
		if (!bstore.isValid() && SERVER_KNOBS->BG_METADATA_SOURCE != "tenant") {
			if (BM_DEBUG) {
				fmt::print("BM {} constructing backup container from {}\n", epoch, SERVER_KNOBS->BG_URL.c_str());
			}
			bstore = BlobConnectionProvider::newBlobConnectionProvider(SERVER_KNOBS->BG_URL);
			if (BM_DEBUG) {
				fmt::print("BM {} constructed backup container\n", epoch);
			}
		}
	}

	bool isMergeActive(const KeyRangeRef& range) {
		auto ranges = activeGranuleMerges.intersectingRanges(range);
		for (auto& it : ranges) {
			if (it.value() != invalidVersion) {
				return true;
			}
		}
		return false;
	}

	Version activeMergeVersion(const KeyRangeRef& range) {
		auto ranges = activeGranuleMerges.intersectingRanges(range);
		Version v = invalidVersion;
		for (auto& it : ranges) {
			v = std::max(v, it.cvalue());
		}
		return v;
	}

	// FIXME: is it possible for merge/split/re-merge to call this with same range but a different granule id or
	// startVersion? Unlikely but could cause weird history problems
	void setMergeCandidate(const KeyRangeRef& range, UID granuleID, Version startVersion) {
		// if this granule is not an active granule, it can't be merged
		auto gIt = workerAssignments.rangeContaining(range.begin);
		if (gIt->begin() != range.begin || gIt->end() != range.end) {
			CODE_PROBE(true, "non-active granule reported merge eligible, ignoring", probe::decoration::rare);
			if (BM_DEBUG) {
				fmt::print(
				    "BM {0} Ignoring Merge Candidate [{1} - {2}): range mismatch with active granule [{3} - {4})\n",
				    epoch,
				    range.begin.printable(),
				    range.end.printable(),
				    gIt->begin().printable(),
				    gIt->end().printable());
			}
			return;
		}
		// Want this to be idempotent. If a granule was already reported as merge-eligible, we want to use the existing
		// merge and mergeNow state.
		auto it = mergeCandidates.rangeContaining(range.begin);

		if (it->begin() == range.begin && it.end() == range.end) {
			if (it->cvalue().st != MergeCandidateCanMerge) {
				// same range, just update
				it->value() = MergeCandidateInfo(granuleID, startVersion);
			} else {
				// else no-op, but validate data
				ASSERT(granuleID == it->cvalue().granuleID);
				ASSERT(startVersion == it->cvalue().startVersion);
			}
		} else if (it->cvalue().st != MergeCandidateMerging) {
			mergeCandidates.insert(range, MergeCandidateInfo(granuleID, startVersion));
		}
	}

	void setMergeCandidate(const KeyRangeRef& range, MergeCandidateState st) {
		ASSERT(st != MergeCandidateCanMerge);
		mergeCandidates.insert(range, MergeCandidateInfo(st));
	}

	void clearMergeCandidate(const KeyRangeRef& range) { setMergeCandidate(range, MergeCandidateCannotMerge); }

	bool isForcePurging(const KeyRangeRef& range) {
		auto ranges = forcePurgingRanges.intersectingRanges(range);
		for (auto& it : ranges) {
			if (it.value()) {
				return true;
			}
		}
		return false;
	}

	bool maybeInjectTargetedRestart() {
		// inject a BW restart at most once per test
		if (g_network->isSimulated() && !g_simulator->speedUpSimulation &&
		    now() > g_simulator->injectTargetedBMRestartTime && iAmReplaced.canBeSet()) {
			CODE_PROBE(true, "Injecting BM targeted restart");
			TraceEvent("SimBMInjectTargetedRestart", id).log();
			g_simulator->injectTargetedBMRestartTime = std::numeric_limits<double>::max();
			iAmReplaced.send(Void());
			return true;
		}
		return false;
	}
};

// Helper function for alignKeys().
// This attempts to do truncation and compares with the last key in splitPoints.keys.
static void alignKeyBoundary(Reference<BlobManagerData> bmData,
                             Reference<GranuleTenantData> tenantData,
                             KeyRef key,
                             int offset,
                             BlobGranuleSplitPoints& splitPoints) {
	Standalone<VectorRef<KeyRef>>& keys = splitPoints.keys;
	std::unordered_map<Key, BlobGranuleMergeBoundary>& boundaries = splitPoints.boundaries;
	KeyRef alignedKey = key;
	Tuple t, t2;

	if (!offset) {
		keys.push_back_deep(keys.arena(), alignedKey);
		return;
	}

	// If this is tenant aware code.
	if (tenantData.isValid()) {
		alignedKey = alignedKey.removePrefix(tenantData->entry.prefix);
	}
	try {
		t = Tuple::unpackUserType(alignedKey, true);
		if (t.size() > offset) {
			t2 = t.subTuple(0, t.size() - offset);
			alignedKey = t2.pack();
		}
	} catch (Error& e) {
		if (e.code() != error_code_invalid_tuple_data_type) {
			throw;
		}
	}
	if (tenantData.isValid()) {
		alignedKey = alignedKey.withPrefix(tenantData->entry.prefix, keys.arena());
	}

	// Only add the alignedKey if it's larger than the last key. If it's the same, drop the split if not allowed.
	if (alignedKey <= keys.back()) {
		if (SERVER_KNOBS->BG_ENABLE_SPLIT_TRUNCATED) {
			// Set split boundary.
			BlobGranuleMergeBoundary boundary = { /*buddy=*/true };
			boundaries[key] = boundary;
			keys.push_back_deep(keys.arena(), key);
		} // else drop the split
	} else {
		keys.push_back_deep(keys.arena(), alignedKey);
	}
}

ACTOR Future<BlobGranuleSplitPoints> alignKeys(Reference<BlobManagerData> bmData,
                                               KeyRange granuleRange,
                                               Standalone<VectorRef<KeyRef>> splits) {
	state BlobGranuleSplitPoints splitPoints;

	state int offset = SERVER_KNOBS->BG_KEY_TUPLE_TRUNCATE_OFFSET;
	if (offset <= 0) {
		splitPoints.keys = splits;
		return splitPoints;
	}

	splitPoints.keys.push_back_deep(splitPoints.keys.arena(), splits.front());

	state int idx = 1;
	state Reference<GranuleTenantData> tenantData;
	wait(store(tenantData, bmData->tenantData.getDataForGranule(granuleRange)));
	while (SERVER_KNOBS->BG_METADATA_SOURCE == "tenant" && !tenantData.isValid()) {
		// this is a bit of a hack, but if we know this range is supposed to have a tenant, and it doesn't, just wait
		wait(delay(1.0));
		wait(store(tenantData, bmData->tenantData.getDataForGranule(granuleRange)));
	}
	for (; idx < splits.size() - 1; idx++) {
		alignKeyBoundary(bmData, tenantData, splits[idx], offset, splitPoints);
	}

	splitPoints.keys.push_back_deep(splitPoints.keys.arena(), splits.back());

	return splitPoints;
}

// Find the next full db key for each split point
ACTOR Future<Standalone<VectorRef<KeyRef>>> nextFullKeys(Reference<BlobManagerData> bmData,
                                                         Standalone<VectorRef<KeyRef>> keys) {
	state Standalone<VectorRef<KeyRef>> result;
	result.push_back_deep(result.arena(), keys.front()); // keep the begin key as is

	state Transaction tr = Transaction(bmData->db);
	state int i = 1;
	for (; i < keys.size() - 1; ++i) {
		loop {
			tr.setOption(FDBTransactionOptions::PRIORITY_SYSTEM_IMMEDIATE);
			tr.setOption(FDBTransactionOptions::LOCK_AWARE);
			try {
				RangeResult nextKeyRes =
				    wait(tr.getRange(firstGreaterOrEqual(keys[i]), lastLessThan(keys[i + 1]), GetRangeLimits(1)));
				if (nextKeyRes.size() == 0) {
					break;
				}
				result.push_back_deep(result.arena(), nextKeyRes[0].key);
				break;
			} catch (Error& e) {
				wait(tr.onError(e));
			}
		}
	}
	result.push_back_deep(result.arena(), keys.back()); // keep the end key as is
	return result;
}

ACTOR Future<BlobGranuleSplitPoints> splitRange(Reference<BlobManagerData> bmData,
                                                KeyRange range,
                                                bool writeHot,
                                                bool initialSplit) {
	state BlobGranuleSplitPoints splitPoints;
	try {
		if (BM_DEBUG) {
			fmt::print("Splitting new range [{0} - {1}): {2}\n",
			           range.begin.printable(),
			           range.end.printable(),
			           writeHot ? "hot" : "normal");
		}
		state StorageMetrics estimated = wait(bmData->db->getStorageMetrics(range, CLIENT_KNOBS->TOO_MANY));

		if (BM_DEBUG) {
			fmt::print("Estimated bytes for [{0} - {1}): {2}\n",
			           range.begin.printable(),
			           range.end.printable(),
			           estimated.bytes);
		}

		int64_t splitThreshold = SERVER_KNOBS->BG_SNAPSHOT_FILE_TARGET_BYTES;
		if (!initialSplit) {
			// If we have X MB target granule size, we want to do the initial split to split up into X MB chunks.
			// However, if we already have a granule that we are evaluating for split, if we split it as soon as it is
			// larger than X MB, we will end up with 2 X/2 MB granules.
			// To ensure an average size of X MB, we split granules at 4/3*X, so that they range between 2/3*X and
			// 4/3*X, averaging X
			splitThreshold = (splitThreshold * 4) / 3;
		}
		// if write-hot, we want to be able to split smaller, but not infinitely. Allow write-hot granules to be 3x
		// smaller
		// TODO knob?
		// TODO: re-evaluate after we have granule merging?
		if (writeHot) {
			splitThreshold /= 3;
		}
		CODE_PROBE(writeHot, "Change feed write hot split");
		if (estimated.bytes > splitThreshold) {
			// only split on bytes and write rate
			state StorageMetrics splitMetrics;
			splitMetrics.bytes = SERVER_KNOBS->BG_SNAPSHOT_FILE_TARGET_BYTES;
			splitMetrics.bytesWrittenPerKSecond = SERVER_KNOBS->SHARD_SPLIT_BYTES_PER_KSEC;
			if (writeHot) {
				splitMetrics.bytesWrittenPerKSecond =
				    std::min(splitMetrics.bytesWrittenPerKSecond, estimated.bytesWrittenPerKSecond / 2);
				splitMetrics.bytesWrittenPerKSecond =
				    std::max(splitMetrics.bytesWrittenPerKSecond, SERVER_KNOBS->SHARD_MIN_BYTES_PER_KSEC);
			}
			splitMetrics.iosPerKSecond = splitMetrics.infinity;
			splitMetrics.bytesReadPerKSecond = splitMetrics.infinity;

			state PromiseStream<Key> resultStream;
			state Standalone<VectorRef<KeyRef>> keys;
			// SplitMetrics.bytes / 3 as min split size because of same splitThreshold logic above.
			// Estimated metrics doesn't work well when split metrics request spans multiple shards, since estimate is
			// for the whole range. Pass empty metrics instead of *estimated*, since it's already incorporated somewhat
			// in splitMetrics, and storage will trust its local byte sample over the estimate.
			state Future<Void> streamFuture = bmData->db->splitStorageMetricsStream(
			    resultStream, range, splitMetrics, StorageMetrics(), splitMetrics.bytes / 3);
			loop {
				try {
					Key k = waitNext(resultStream.getFuture());
					keys.push_back_deep(keys.arena(), k);
				} catch (Error& e) {
					if (e.code() != error_code_end_of_stream) {
						throw;
					}
					break;
				}
			}

			// We only need to align the keys if there is a proposed split.
			if (keys.size() > 2) {
				Standalone<VectorRef<KeyRef>> fullKeys = wait(nextFullKeys(bmData, keys));
				BlobGranuleSplitPoints _splitPoints = wait(alignKeys(bmData, range, fullKeys));
				splitPoints = _splitPoints;
			} else {
				splitPoints.keys = keys;
			}

			ASSERT(splitPoints.keys.size() >= 2);
			ASSERT(splitPoints.keys.front() == range.begin);
			ASSERT(splitPoints.keys.back() == range.end);
			return splitPoints;
		} else {
			CODE_PROBE(writeHot, "Not splitting write-hot because granules would be too small");
			if (BM_DEBUG) {
				printf("Not splitting range\n");
			}
			splitPoints.keys.push_back_deep(splitPoints.keys.arena(), range.begin);
			splitPoints.keys.push_back_deep(splitPoints.keys.arena(), range.end);
			return splitPoints;
		}
	} catch (Error& e) {
		if (e.code() == error_code_operation_cancelled) {
			throw e;
		}
		// SplitStorageMetrics explicitly has a SevError if it gets an error, so no errors should propagate here
		TraceEvent(SevError, "BlobManagerUnexpectedErrorSplitRange", bmData->id)
		    .error(e)
		    .detail("Epoch", bmData->epoch);
		ASSERT_WE_THINK(false);

		// if not simulation, kill the BM
		if (bmData->iAmReplaced.canBeSet()) {
			bmData->iAmReplaced.sendError(e);
		}
		throw e;
	}
}

// Picks a worker with the fewest number of already assigned ranges.
// If there is a tie, picks one such worker at random.
ACTOR Future<UID> pickWorkerForAssign(Reference<BlobManagerData> bmData,
                                      Optional<std::pair<UID, Error>> previousFailure) {
	// wait until there are BWs to pick from
	loop {
		state bool wasZeroWorkers = false;
		while (bmData->workerStats.size() == 0) {
			wasZeroWorkers = true;
			CODE_PROBE(true, "BM wants to assign range, but no workers available");
			if (BM_DEBUG) {
				fmt::print("BM {0} waiting for blob workers before assigning granules\n", bmData->epoch);
			}
			bmData->restartRecruiting.trigger();
			wait(bmData->recruitingStream.onChange() || bmData->foundBlobWorkers.getFuture());
		}
		if (wasZeroWorkers) {
			// Add a bit of delay. If we were at zero workers, don't immediately assign all granules to the first worker
			// we recruit
			wait(delay(0.1));
		}
		if (bmData->workerStats.size() != 0) {
			break;
		}
		// if in the post-zero workers delay, we went back down to zero workers, re-loop
	}

	int minGranulesAssigned = INT_MAX;
	std::vector<UID> eligibleWorkers;

	// because lowest number of granules worker(s) might not exactly have the lowest memory for various reasons, if we
	// got blob_worker_full as the error last time, sometimes just pick a random worker that wasn't the last one we
	// tried
	if (bmData->workerStats.size() >= 2 && previousFailure.present() &&
	    previousFailure.get().second.code() == error_code_blob_worker_full && deterministicRandom()->coinflip()) {
		CODE_PROBE(true, "randomly picking worker due to blob_worker_full");
		eligibleWorkers.reserve(bmData->workerStats.size());
		for (auto& it : bmData->workerStats) {
			if (it.first != previousFailure.get().first) {
				eligibleWorkers.push_back(it.first);
			}
		}
		ASSERT(!eligibleWorkers.empty());
		int randomIdx = deterministicRandom()->randomInt(0, eligibleWorkers.size());
		if (BM_DEBUG) {
			fmt::print("picked worker {0} randomly since previous attempt got blob_worker_full\n",
			           eligibleWorkers[randomIdx].toString().substr(0, 5));
		}

		return eligibleWorkers[randomIdx];
	}

	for (auto const& worker : bmData->workerStats) {
		UID currId = worker.first;
		int granulesAssigned = worker.second.numGranulesAssigned;

		// if previous attempt failed and that worker is still present, ignore it
		if (bmData->workerStats.size() >= 2 && previousFailure.present() && previousFailure.get().first == currId) {
			continue;
		}

		if (granulesAssigned <= minGranulesAssigned) {
			if (granulesAssigned < minGranulesAssigned) {
				eligibleWorkers.clear();
				minGranulesAssigned = granulesAssigned;
			}
			eligibleWorkers.emplace_back(currId);
		}
	}

	// pick a random worker out of the eligible workers
	ASSERT(eligibleWorkers.size() > 0);
	int idx = deterministicRandom()->randomInt(0, eligibleWorkers.size());
	if (BM_DEBUG) {
		fmt::print("picked worker {0}, which has a minimal number ({1}) of granules assigned\n",
		           eligibleWorkers[idx].toString().substr(0, 5),
		           minGranulesAssigned);
	}

	return eligibleWorkers[idx];
}

// circular dependency between handleRangeAssign and doRangeAssignment
static bool handleRangeAssign(Reference<BlobManagerData> bmData, RangeAssignment assignment);

ACTOR Future<Void> doRangeAssignment(Reference<BlobManagerData> bmData,
                                     RangeAssignment assignment,
                                     Optional<UID> workerID,
                                     int64_t epoch,
                                     int64_t seqNo) {
	state bool blockedWaitingForWorker = false;
	// WorkerId is set, except in case of assigning to any worker. Then we pick the worker to assign to in here
	try {
		// inject delay into range assignments
		if (BUGGIFY_WITH_PROB(0.05)) {
			wait(delay(deterministicRandom()->random01()));
		} else {
			// otherwise, do delay(0) to ensure rest of code in calling handleRangeAssign runs, before this function can
			// recursively call handleRangeAssign on error
			wait(delay(0.0));
		}
		if (!workerID.present()) {
			ASSERT(assignment.isAssign && assignment.assign.get().type != AssignRequestType::Continue);

			blockedWaitingForWorker = true;
			if (!assignment.previousFailure.present()) {
				// if not already blocked, now blocked
				++bmData->stats.blockedAssignments;
			}

			UID _workerId = wait(pickWorkerForAssign(bmData, assignment.previousFailure));
			if (BM_DEBUG) {
				fmt::print("Chose BW {0} for seqno {1} in BM {2}\n", _workerId.toString(), seqNo, bmData->epoch);
			}
			workerID = _workerId;
			// We don't have to check for races with an overlapping assignment because it would insert over us in the
			// actor map, cancelling this actor before it got here
			bmData->workerAssignments.insert(assignment.keyRange, workerID.get());

			if (bmData->workerStats.count(workerID.get())) {
				bmData->workerStats[workerID.get()].numGranulesAssigned += 1;
			}

			if (!assignment.previousFailure.present()) {
				// if only blocked waiting for worker, now not blocked
				--bmData->stats.blockedAssignments;
			}
		}
	} catch (Error& e) {
		if (assignment.previousFailure.present() || blockedWaitingForWorker) {
			--bmData->stats.blockedAssignments;
		}
		throw e;
	}

	if (BM_DEBUG) {
		fmt::print("BM {0} {1} range [{2} - {3}) @ ({4}, {5}) to {6}\n",
		           bmData->epoch,
		           assignment.isAssign ? "assigning" : "revoking",
		           assignment.keyRange.begin.printable(),
		           assignment.keyRange.end.printable(),
		           epoch,
		           seqNo,
		           workerID.get().toString());
	}

	try {
		if (assignment.isAssign) {
			ASSERT(assignment.assign.present());
			ASSERT(!assignment.revoke.present());

			AssignBlobRangeRequest req;
			req.keyRange = KeyRangeRef(StringRef(req.arena, assignment.keyRange.begin),
			                           StringRef(req.arena, assignment.keyRange.end));
			req.managerEpoch = epoch;
			req.managerSeqno = seqNo;
			req.type = assignment.assign.get().type;

			// if that worker isn't alive anymore, add the range back into the stream
			if (bmData->workersById.count(workerID.get()) == 0) {
				throw no_more_servers();
			}
			state Future<Void> assignFuture = bmData->workersById[workerID.get()].assignBlobRangeRequest.getReply(req);

			if (BUGGIFY) {
				// wait for request to actually send
				wait(delay(0));
				if (bmData->maybeInjectTargetedRestart()) {
					throw blob_manager_replaced();
				}
			}

			wait(assignFuture);

			if (assignment.previousFailure.present()) {
				// previous assign failed and this one succeeded
				--bmData->stats.blockedAssignments;
			}

			return Void();
		} else {
			ASSERT(!assignment.assign.present());
			ASSERT(assignment.revoke.present());

			RevokeBlobRangeRequest req;
			req.keyRange = KeyRangeRef(StringRef(req.arena, assignment.keyRange.begin),
			                           StringRef(req.arena, assignment.keyRange.end));
			req.managerEpoch = epoch;
			req.managerSeqno = seqNo;
			req.dispose = assignment.revoke.get().dispose;

			// if that worker isn't alive anymore, this is a noop
			if (bmData->workersById.count(workerID.get())) {
				wait(bmData->workersById[workerID.get()].revokeBlobRangeRequest.getReply(req));
			} else {
				return Void();
			}
		}
	} catch (Error& e) {
		if (assignment.previousFailure.present()) {
			// previous assign failed, consider it unblocked if it's not a retriable error
			--bmData->stats.blockedAssignments;
		}
		state Error e2 = e;
		if (e.code() == error_code_operation_cancelled) {
			throw;
		}
		if (e.code() == error_code_blob_manager_replaced) {
			if (bmData->iAmReplaced.canBeSet()) {
				bmData->iAmReplaced.send(Void());
			}
			return Void();
		}
		if (e.code() == error_code_granule_assignment_conflict) {
			// Another blob worker already owns the range, don't retry.
			// And, if it was us that send the request to another worker for this range, this actor should have been
			// cancelled. So if it wasn't, it's likely that the conflict is from a new blob manager. Trigger the lock
			// check to make sure, and die if so.
			if (BM_DEBUG) {
				fmt::print("BM {0} got conflict assigning [{1} - {2}) to worker {3}, ignoring\n",
				           bmData->epoch,
				           assignment.keyRange.begin.printable(),
				           assignment.keyRange.end.printable(),
				           workerID.get().toString());
			}
			if (bmData->doLockCheck.canBeSet()) {
				bmData->doLockCheck.send(Void());
			}
			return Void();
		}

		if (e.code() != error_code_broken_promise && e.code() != error_code_no_more_servers &&
		    e.code() != error_code_blob_worker_full) {
			TraceEvent(SevWarn, "BlobManagerUnexpectedErrorDoRangeAssignment", bmData->id)
			    .error(e)
			    .detail("Epoch", bmData->epoch);
			ASSERT_WE_THINK(false);
			if (bmData->iAmReplaced.canBeSet()) {
				bmData->iAmReplaced.sendError(e);
			}
			throw;
		}

		if (e.code() == error_code_no_more_servers && assignment.isAssign &&
		    assignment.assign.get().type == AssignRequestType::Continue) {
			// If the BW the BM was telling to continue is already dead, just drop this as we already reassigned the
			// granule
			TraceEvent("BMDroppingContinueAssignment", bmData->id)
			    .detail("Epoch", bmData->epoch)
			    .detail("Seqno", seqNo);
			CODE_PROBE(true, "BM no more servers on continue", probe::decoration::rare);
			return Void();
		}

		// this assign failed and we will retry, consider it blocked until it successfully retries
		if (assignment.isAssign) {
			++bmData->stats.blockedAssignments;
		}

		if (e.code() == error_code_blob_worker_full) {
			CODE_PROBE(true, "blob worker too full");
			ASSERT(assignment.isAssign);
			try {
				if (assignment.previousFailure.present() &&
				    assignment.previousFailure.get().second.code() == error_code_blob_worker_full) {
					// if previous assignment also failed due to blob_worker_full, multiple workers are full, so wait
					// even longer
					CODE_PROBE(true, "multiple blob workers too full");
					wait(delayJittered(10.0));
				} else {
					wait(delayJittered(1.0)); // wait a bit before retrying
				}
			} catch (Error& e) {
				--bmData->stats.blockedAssignments;
				throw;
			}
		}

		CODE_PROBE(true, "BM retrying range assign");

		// We use reliable delivery (getReply), so the broken_promise means the worker is dead, and we may need to retry
		// somewhere else
		if (assignment.isAssign) {
			if (BM_DEBUG) {
				fmt::print("BM got error {0} assigning range [{1} - {2}) to worker {3}, requeueing\n",
				           e2.name(),
				           assignment.keyRange.begin.printable(),
				           assignment.keyRange.end.printable(),
				           workerID.get().toString());
			}

			// re-send revoke to queue to handle range being un-assigned from that worker before the new one
			RangeAssignment revokeOld;
			revokeOld.isAssign = false;
			revokeOld.worker = workerID;
			revokeOld.keyRange = assignment.keyRange;
			revokeOld.revoke = RangeRevokeData(false);

			handleRangeAssign(bmData, revokeOld);

			// send assignment back to queue as is, clearing designated worker if present
			// if we failed to send continue to the worker we thought owned the shard, it should be retried
			// as a normal assign
			ASSERT(assignment.assign.present());
			assignment.assign.get().type = AssignRequestType::Normal;
			assignment.worker.reset();
			std::pair<UID, Error> failure = { workerID.get(), e2 };
			assignment.previousFailure = failure;
			handleRangeAssign(bmData, assignment);
		} else {
			if (BM_DEBUG) {
				fmt::print("BM got error revoking range [{0} - {1}) from worker",
				           assignment.keyRange.begin.printable(),
				           assignment.keyRange.end.printable());
			}

			if (assignment.revoke.get().dispose) {
				if (BM_DEBUG) {
					printf(", retrying for dispose\n");
				}
				// send assignment back to queue as is, clearing designated worker if present
				assignment.worker.reset();
				handleRangeAssign(bmData, assignment);
				//
			} else {
				if (BM_DEBUG) {
					printf(", ignoring\n");
				}
			}
		}
	}
	return Void();
}

static bool handleRangeIsAssign(Reference<BlobManagerData> bmData, RangeAssignment assignment, int64_t seqNo) {
	// Ensure range isn't currently assigned anywhere, and there is only 1 intersecting range
	auto currentAssignments = bmData->workerAssignments.intersectingRanges(assignment.keyRange);
	int count = 0;
	UID workerId;
	for (auto i = currentAssignments.begin(); i != currentAssignments.end(); ++i) {
		if (assignment.assign.get().type == AssignRequestType::Continue) {
			ASSERT(assignment.worker.present());
			if (i.range() != assignment.keyRange || i.cvalue() != assignment.worker.get()) {
				CODE_PROBE(true, "BM assignment out of date", probe::decoration::rare);
				if (BM_DEBUG) {
					fmt::print("Out of date re-assign for ({0}, {1}). Assignment must have changed while "
					           "checking split.\n  Reassign: [{2} - {3}): {4}\n  Existing: [{5} - {6}): {7}\n",
					           bmData->epoch,
					           seqNo,
					           assignment.keyRange.begin.printable(),
					           assignment.keyRange.end.printable(),
					           assignment.worker.get().toString().substr(0, 5),
					           i.begin().printable(),
					           i.end().printable(),
					           i.cvalue().toString().substr(0, 5));
				}
				return false;
			}
		}
		count++;
	}
	ASSERT(count == 1);

	bool forcePurging = bmData->isForcePurging(assignment.keyRange);

	if (forcePurging && assignment.previousFailure.present()) {
		--bmData->stats.blockedAssignments;
	}
	if (assignment.worker.present() && assignment.worker.get().isValid()) {
		if (BM_DEBUG) {
			fmt::print("BW {0} already chosen for seqno {1} in BM {2}\n",
			           assignment.worker.get().toString(),
			           seqNo,
			           bmData->id.toString());
		}
		workerId = assignment.worker.get();

		bmData->workerAssignments.insert(assignment.keyRange, workerId);

		// If we know about the worker and this is not a continue, then this is a new range for the worker
		if (assignment.assign.get().type == AssignRequestType::Continue) {
			// if it is a continue, don't cancel an in-flight re-assignment. Send to actor collection instead of
			// assignsInProgress
			bmData->addActor.send(doRangeAssignment(bmData, assignment, workerId, bmData->epoch, seqNo));
		} else {
			if (!forcePurging) {
				bmData->assignsInProgress.insert(assignment.keyRange,
				                                 doRangeAssignment(bmData, assignment, workerId, bmData->epoch, seqNo));
			}
			if (bmData->workerStats.count(workerId)) {
				bmData->workerStats[workerId].numGranulesAssigned += 1;
			}
		}
	} else {
		// Ensure the key boundaries are updated before we pick a worker
		bmData->workerAssignments.insert(assignment.keyRange, UID());
		ASSERT(assignment.assign.get().type != AssignRequestType::Continue);
		if (!forcePurging) {
			bmData->assignsInProgress.insert(
			    assignment.keyRange, doRangeAssignment(bmData, assignment, Optional<UID>(), bmData->epoch, seqNo));
		}
	}
	return true;
}

static bool handleRangeIsRevoke(Reference<BlobManagerData> bmData, RangeAssignment assignment, int64_t seqNo) {
	if (assignment.worker.present()) {
		// revoke this specific range from this specific worker. Either part of recovery or failing a worker
		if (bmData->workerStats.count(assignment.worker.get())) {
			bmData->workerStats[assignment.worker.get()].numGranulesAssigned -= 1;
		}
		// if this revoke matches the worker assignment state, mark the range as unassigned
		auto existingRange = bmData->workerAssignments.rangeContaining(assignment.keyRange.begin);
		if (existingRange.range() == assignment.keyRange && existingRange.cvalue() == assignment.worker.get()) {
			bmData->workerAssignments.insert(assignment.keyRange, UID());
		}
		bmData->addActor.send(doRangeAssignment(bmData, assignment, assignment.worker.get(), bmData->epoch, seqNo));
	} else {
		auto currentAssignments = bmData->workerAssignments.intersectingRanges(assignment.keyRange);
		for (auto& it : currentAssignments) {
			// ensure range doesn't truncate existing ranges
			if (it.begin() < assignment.keyRange.begin || it.end() > assignment.keyRange.end) {
				// the only case where this is ok is on startup when a BM is revoking old granules after reading
				// knownBlobRanges and seeing that some are no longer present.
				auto knownRanges = bmData->knownBlobRanges.intersectingRanges(it.range());
				bool inKnownBlobRanges = false;
				for (auto& r : knownRanges) {
					if (r.value()) {
						inKnownBlobRanges = true;
						break;
					}
				}
				bool forcePurging = bmData->isForcePurging(it.range());
				if (it.cvalue() != UID() || (inKnownBlobRanges && !forcePurging)) {
					fmt::print("Assignment [{0} - {1}): {2} truncates range [{3} - {4}) ({5}, {6})\n",
					           assignment.keyRange.begin.printable(),
					           assignment.keyRange.end.printable(),
					           it.cvalue().toString().substr(0, 5),
					           it.begin().printable(),
					           it.end().printable(),
					           inKnownBlobRanges,
					           forcePurging);
					// assert on condition again to make assertion failure better than "false"
					ASSERT(it.cvalue() == UID() && (!inKnownBlobRanges || forcePurging));
				}
			}

			// It is fine for multiple disjoint sub-ranges to have the same sequence number since they were part
			// of the same logical change

			if (bmData->workerStats.count(it.value())) {
				bmData->workerStats[it.value()].numGranulesAssigned -= 1;
			}

			// revoke the range for the worker that owns it, not the worker specified in the revoke
			bmData->addActor.send(doRangeAssignment(bmData, assignment, it.value(), bmData->epoch, seqNo));
		}
		bmData->workerAssignments.insert(assignment.keyRange, UID());
	}

	bmData->assignsInProgress.cancel(assignment.keyRange);
	return true;
}

static bool handleRangeAssign(Reference<BlobManagerData> bmData, RangeAssignment assignment) {
	int64_t seqNo = bmData->seqNo;
	bmData->seqNo++;

	// modify the in-memory assignment data structures, and send request off to worker
	if (assignment.isAssign) {
		return handleRangeIsAssign(bmData, assignment, seqNo);
	} else {
		return handleRangeIsRevoke(bmData, assignment, seqNo);
	}
}

ACTOR Future<Void> checkManagerLock(Transaction* tr, Reference<BlobManagerData> bmData) {
	Optional<Value> currentLockValue = wait(tr->get(blobManagerEpochKey));
	ASSERT(currentLockValue.present());
	int64_t currentEpoch = decodeBlobManagerEpochValue(currentLockValue.get());
	if (currentEpoch != bmData->epoch) {
		if (BM_DEBUG) {
			fmt::print(
			    "BM {0} found new epoch {1} > {2} in lock check\n", bmData->id.toString(), currentEpoch, bmData->epoch);
		}
		if (bmData->iAmReplaced.canBeSet()) {
			bmData->iAmReplaced.send(Void());
		}

		throw blob_manager_replaced();
	}

	return Void();
}

ACTOR Future<Void> checkManagerLock(Reference<ReadYourWritesTransaction> tr, Reference<BlobManagerData> bmData) {
	wait(checkManagerLock(&(tr->getTransaction()), bmData));
	return Void();
}

ACTOR Future<Void> writeInitialGranuleMapping(Reference<BlobManagerData> bmData, BlobGranuleSplitPoints splitPoints) {
	state Reference<ReadYourWritesTransaction> tr = makeReference<ReadYourWritesTransaction>(bmData->db);
	// don't do too many in one transaction
	state int i = 0;
	state int transactionChunkSize = BUGGIFY ? deterministicRandom()->randomInt(2, 5) : 1000;
	while (i < splitPoints.keys.size() - 1) {
		CODE_PROBE(i > 0, "multiple transactions for large granule split");
		tr->reset();
		state int j = 0;
		loop {
			try {
				tr->setOption(FDBTransactionOptions::PRIORITY_SYSTEM_IMMEDIATE);
				tr->setOption(FDBTransactionOptions::ACCESS_SYSTEM_KEYS);
				tr->setOption(FDBTransactionOptions::LOCK_AWARE);
				wait(checkManagerLock(tr, bmData));
				// Instead of doing a krmSetRange for each granule, because it does a read-modify-write, we do one
				// krmSetRange for the whole batch, and then just individual sets for each intermediate boundary This
				// does one read per transaction instead of N serial reads per transaction
				state int endIdx = std::min(i + transactionChunkSize, (int)(splitPoints.keys.size() - 1));
				wait(krmSetRange(tr,
				                 blobGranuleMappingKeys.begin,
				                 KeyRangeRef(splitPoints.keys[i], splitPoints.keys[endIdx]),
				                 blobGranuleMappingValueFor(UID())));
				for (j = 0; i + j < endIdx; j++) {
					if (splitPoints.boundaries.count(splitPoints.keys[i + j])) {
						tr->set(blobGranuleMergeBoundaryKeyFor(splitPoints.keys[i + j]),
						        blobGranuleMergeBoundaryValueFor(splitPoints.boundaries[splitPoints.keys[i + j]]));
					}
					tr->set(splitPoints.keys[i + j].withPrefix(blobGranuleMappingKeys.begin),
					        blobGranuleMappingValueFor(UID()));
				}
				wait(tr->commit());

				// Update BlobGranuleMergeBoundary in-memory state.
				for (int k = i; k < i + j; k++) {
					KeyRef beginKey = splitPoints.keys[k];
					if (splitPoints.boundaries.count(beginKey)) {
						bmData->mergeBoundaries[beginKey] = splitPoints.boundaries[beginKey];
					}
				}
				break;
			} catch (Error& e) {
				wait(tr->onError(e));
				j = 0;
			}
		}
		i += j;
	}
	if (BUGGIFY && bmData->maybeInjectTargetedRestart()) {
		wait(delay(0)); // should be cancelled
		ASSERT(false);
	}
	return Void();
}

ACTOR Future<Void> loadTenantMap(Reference<ReadYourWritesTransaction> tr, Reference<BlobManagerData> bmData) {
	state KeyBackedRangeResult<std::pair<int64_t, TenantMapEntry>> tenantResults;
	wait(store(tenantResults,
	           TenantMetadata::tenantMap().getRange(tr, {}, {}, CLIENT_KNOBS->MAX_TENANTS_PER_CLUSTER + 1)));
	ASSERT(tenantResults.results.size() <= CLIENT_KNOBS->MAX_TENANTS_PER_CLUSTER && !tenantResults.more);

	bmData->tenantData.addTenants(tenantResults.results);

	return Void();
}

ACTOR Future<Void> monitorTenants(Reference<BlobManagerData> bmData) {
	loop {
		state Reference<ReadYourWritesTransaction> tr = makeReference<ReadYourWritesTransaction>(bmData->db);
		loop {
			try {
				tr->setOption(FDBTransactionOptions::ACCESS_SYSTEM_KEYS);
				tr->setOption(FDBTransactionOptions::PRIORITY_SYSTEM_IMMEDIATE);
				tr->setOption(FDBTransactionOptions::LOCK_AWARE);
				wait(loadTenantMap(tr, bmData));

				state Future<Void> watchChange = tr->watch(TenantMetadata::lastTenantId().key);
				wait(tr->commit());
				wait(watchChange);
				tr->reset();
			} catch (Error& e) {
				wait(tr->onError(e));
			}
		}
	}
}

// FIXME: better way to load tenant mapping?
ACTOR Future<Void> monitorClientRanges(Reference<BlobManagerData> bmData) {
	state Optional<Value> lastChangeKeyValue;
	state bool needToCoalesce = bmData->epoch > 1;
	state bool firstLoad = true;
	state Version lastChangeLogVersion = -1;

	loop {
		state Reference<ReadYourWritesTransaction> tr = makeReference<ReadYourWritesTransaction>(bmData->db);

		if (BM_DEBUG) {
			printf("Blob manager checking for range updates\n");
		}
		state VectorRef<KeyRangeRef> rangesToAdd;
		state VectorRef<KeyRangeRef> rangesToRemove;
		state Arena ar;
		state Optional<Value> ckvBegin;
		loop {
			try {
				tr->setOption(FDBTransactionOptions::ACCESS_SYSTEM_KEYS);
				tr->setOption(FDBTransactionOptions::PRIORITY_SYSTEM_IMMEDIATE);
				tr->setOption(FDBTransactionOptions::LOCK_AWARE);

				// read change key at this point along with data
				wait(store(ckvBegin, tr->get(blobRangeChangeKey)));

				if (firstLoad || !SERVER_KNOBS->BG_USE_BLOB_RANGE_CHANGE_LOG) {
					// FIXME: enable this to read across multiple transactions in next release
					state RangeResult results = wait(krmGetRanges(tr,
					                                              blobRangeKeys.begin,
					                                              KeyRange(normalKeys),
					                                              CLIENT_KNOBS->TOO_MANY,
					                                              GetRangeLimits::BYTE_LIMIT_UNLIMITED));
					ASSERT_WE_THINK(!results.more && results.size() < CLIENT_KNOBS->TOO_MANY);
					if (results.more || results.size() >= CLIENT_KNOBS->TOO_MANY) {
						TraceEvent(SevError, "BlobManagerTooManyClientRanges", bmData->id)
						    .detail("Epoch", bmData->epoch)
						    .detail("ClientRanges", results.size() - 1);
						wait(delay(600));
						if (bmData->iAmReplaced.canBeSet()) {
							bmData->iAmReplaced.sendError(internal_error());
						}
						throw internal_error();
					}

					// TODO better way to do this!
					bmData->mergeHardBoundaries.clear();
					for (auto& it : results) {
						bmData->mergeHardBoundaries[it.key] = true;
					}
					ar.dependsOn(results.arena());
<<<<<<< HEAD

					updateClientBlobRanges(
					    bmData->epoch, &bmData->knownBlobRanges, results, ar, &rangesToAdd, &rangesToRemove);

					if (needToCoalesce) {
						// recovery has granules instead of known ranges in here. We need to do so to identify any parts
						// of known client ranges the last manager didn't finish blob-ifying. To coalesce the map, we
						// simply override known ranges with the current DB ranges after computing rangesToAdd +
						// rangesToRemove
						needToCoalesce = false;

=======

					updateClientBlobRanges(
					    bmData->epoch, &bmData->knownBlobRanges, results, ar, &rangesToAdd, &rangesToRemove);

					if (needToCoalesce) {
						// recovery has granules instead of known ranges in here. We need to do so to identify any parts
						// of known client ranges the last manager didn't finish blob-ifying. To coalesce the map, we
						// simply override known ranges with the current DB ranges after computing rangesToAdd +
						// rangesToRemove
						needToCoalesce = false;

>>>>>>> 3426fc3c
						for (int i = 0; i < results.size() - 1; i++) {
							bool active = isBlobRangeActive(results[i].value);
							bmData->knownBlobRanges.insert(KeyRangeRef(results[i].key, results[i + 1].key), active);
						}
					}

					// version of lowest read of the krm space
					if (SERVER_KNOBS->BG_USE_BLOB_RANGE_CHANGE_LOG) {
						lastChangeLogVersion = tr->getReadVersion().get();
					}
				} else {
					// read change log
					// re-reading stuff already in the map should be idempotent
					KeyRange readRange =
					    KeyRangeRef(blobRangeChangeLogReadKeyFor(lastChangeLogVersion + 1), blobRangeChangeLogKeys.end);
					state RangeResult changeLog = wait(tr->getRange(readRange, CLIENT_KNOBS->TOO_MANY));

					ASSERT_WE_THINK(!changeLog.more && changeLog.size() < CLIENT_KNOBS->TOO_MANY);
					if (changeLog.more || changeLog.size() >= CLIENT_KNOBS->TOO_MANY) {
						TraceEvent(SevError, "BlobManagerTooManyClientRangeChanges", bmData->id)
						    .detail("Epoch", bmData->epoch)
						    .detail("ClientRangeChanges", changeLog.size());
						wait(delay(600));
						if (bmData->iAmReplaced.canBeSet()) {
							bmData->iAmReplaced.sendError(internal_error());
						}
						throw internal_error();
					}

					ar.dependsOn(changeLog.arena());

					state int i;
					for (i = 0; i < changeLog.size(); i++) {
						Standalone<BlobRangeChangeLogRef> v = decodeBlobRangeChangeLogValue(changeLog[i].value);
						KeyRangeRef range = v.range & normalKeys;
						bool active = isBlobRangeActive(v.value);
						if (BM_DEBUG) {
							fmt::print("DBG: BM {0} got range [{1} - {2}): {3} from change log\n",
							           bmData->epoch,
							           range.begin.printable(),
							           range.end.printable(),
							           active ? "T" : "F");
						}
						handleClientBlobRange(bmData->epoch,
						                      &bmData->knownBlobRanges,
						                      ar,
						                      &rangesToAdd,
						                      &rangesToRemove,
						                      range.begin,
						                      range.end,
						                      active);

						if (active) {
							bmData->mergeHardBoundaries[range.begin] = true;
							bmData->mergeHardBoundaries[range.end] = true;
						} else {
							// clear any merge boundaries between ranges if this was a group unblobbify
							auto it = bmData->mergeHardBoundaries.lower_bound(keyAfter(range.begin));
							while (it != bmData->mergeHardBoundaries.end() && it->first < range.end) {
								it = bmData->mergeHardBoundaries.erase(it);
							}
						}

						wait(yield());
					}

					lastChangeLogVersion = tr->getReadVersion().get();
				}
				break;
			} catch (Error& e) {
				if (BM_DEBUG) {
					fmt::print("Blob manager got error looking for range updates {}\n", e.name());
				}
				wait(tr->onError(e));
			}
		}

		state std::vector<Future<BlobGranuleSplitPoints>> splitFutures;
		// Divide new ranges up into equal chunks by using SS byte sample
		for (KeyRangeRef range : rangesToAdd) {
			TraceEvent("ClientBlobRangeAdded", bmData->id).detail("Range", range);
			// add client range as known "granule" until we determine initial split, in case a purge or
			// unblobbify comes in before we finish splitting

			// TODO can remove validation eventually
			auto r = bmData->workerAssignments.intersectingRanges(range);
			for (auto& it : r) {
				ASSERT(it.cvalue() == UID());
			}
			bmData->workerAssignments.insert(range, UID());

			// start initial split for range
			splitFutures.push_back(splitRange(bmData, range, false, true));
		}

		for (KeyRangeRef range : rangesToRemove) {
			TraceEvent("ClientBlobRangeRemoved", bmData->id).detail("Range", range);
			if (BM_DEBUG) {
				fmt::print("BM Got range to revoke [{0} - {1})\n", range.begin.printable(), range.end.printable());
			}

			RangeAssignment ra;
			ra.isAssign = false;
			ra.keyRange = range;
			ra.revoke = RangeRevokeData(true); // dispose=true
			handleRangeAssign(bmData, ra);
		}

		if (firstLoad) {
			bmData->loadedClientRanges.send(Void());
			firstLoad = false;
		}

		for (auto f : splitFutures) {
			state BlobGranuleSplitPoints splitPoints = wait(f);
			if (BM_DEBUG) {
				fmt::print("BM {0} Splitting client range [{1} - {2}) into {3} ranges.\n",
				           bmData->epoch,
				           splitPoints.keys[0].printable(),
				           splitPoints.keys[splitPoints.keys.size() - 1].printable(),
				           splitPoints.keys.size() - 1);
			}

			// Write to DB BEFORE sending assign requests, so that if manager dies before/during, new manager
			// picks up the same ranges
			wait(writeInitialGranuleMapping(bmData, splitPoints));

			if (BM_DEBUG) {
				fmt::print("BM {0} Split client range [{1} - {2}) into {3} ranges:\n",
				           bmData->epoch,
				           splitPoints.keys[0].printable(),
				           splitPoints.keys[splitPoints.keys.size() - 1].printable(),
				           splitPoints.keys.size() - 1);
			}

			for (int i = 0; i < splitPoints.keys.size() - 1; i++) {
				KeyRange range = KeyRange(KeyRangeRef(splitPoints.keys[i], splitPoints.keys[i + 1]));
				// only add the client range if this is the first BM or it's not already assigned
				if (BM_DEBUG) {
					fmt::print("    [{0} - {1})\n", range.begin.printable().c_str(), range.end.printable().c_str());
				}

				RangeAssignment ra;
				ra.isAssign = true;
				ra.keyRange = range;
				ra.assign = RangeAssignmentData(); // type=normal
				handleRangeAssign(bmData, ra);
			}
		}

		// the version of the ranges we processed is the one read alongside the ranges
		lastChangeKeyValue = ckvBegin;
		state Future<Void> watchFuture;

		loop {
			try {
				// do a new transaction, check for change in change key, watch if none
				tr->reset();
				tr->setOption(FDBTransactionOptions::ACCESS_SYSTEM_KEYS);
				tr->setOption(FDBTransactionOptions::PRIORITY_SYSTEM_IMMEDIATE);
				tr->setOption(FDBTransactionOptions::LOCK_AWARE);

				Optional<Value> ckvEnd = wait(tr->get(blobRangeChangeKey));

				// clean up unreadable parts of change log (use 2* max read life versions because i'm paranoid)
				Version changeLogCleanupVersion =
				    tr->getReadVersion().get() - 2 * SERVER_KNOBS->MAX_READ_TRANSACTION_LIFE_VERSIONS;
				// guard if version is tiny and we underflowed, or if query took longer than 2* mvcc window, we don't
				// want to delete stuff we haven't read
				changeLogCleanupVersion = std::max<Version>(0, std::min(lastChangeLogVersion, changeLogCleanupVersion));
				KeyRange cleanupKeyRange =
				    KeyRangeRef(blobRangeChangeLogKeys.begin, blobRangeChangeLogReadKeyFor(changeLogCleanupVersion));
				if (ckvEnd == lastChangeKeyValue) {
					watchFuture = tr->watch(blobRangeChangeKey); // watch for change in key
					// FIXME: clean up blob range change log to stuff that isn't readable
					tr->clear(cleanupKeyRange);
					wait(checkManagerLock(tr, bmData));
					wait(tr->commit());
					if (BM_DEBUG) {
						fmt::print("Blob manager done processing client ranges @ {0}, awaiting update\n",
						           tr->getCommittedVersion());
					}
				} else {
					// still clean up blob range change log sometimes even if it's always changing and we wouldn't
					// otherwise commit this transaction
					if (deterministicRandom()->random01() < 0.2) {
						tr->clear(cleanupKeyRange);
						wait(checkManagerLock(tr, bmData));
						wait(tr->commit());
						if (BM_DEBUG) {
							fmt::print("Blob manager done processing client ranges @ {0}, retrying\n",
							           tr->getCommittedVersion());
						}
					}
					watchFuture = Future<Void>(Void()); // restart immediately
				}

				wait(watchFuture);
				break;
			} catch (Error& e) {
				if (BM_DEBUG) {
					fmt::print("Blob manager got error waiting for new range updates {}\n", e.name());
				}
				wait(tr->onError(e));
			}
		}
	}
}

// split recursively in the middle to guarantee roughly equal splits across different parts of key space
static void downsampleSplit(const Standalone<VectorRef<KeyRef>>& splits,
                            Standalone<VectorRef<KeyRef>>& out,
                            int startIdx,
                            int endIdx,
                            int remaining) {
	ASSERT(endIdx - startIdx >= remaining);
	ASSERT(remaining >= 0);
	if (remaining == 0) {
		return;
	}
	if (endIdx - startIdx == remaining) {
		out.append(out.arena(), splits.begin() + startIdx, remaining);
	} else {
		int mid = (startIdx + endIdx) / 2;
		int startCount = (remaining - 1) / 2;
		int endCount = remaining - startCount - 1;
		// ensure no infinite recursion
		ASSERT(mid != endIdx);
		ASSERT(mid + 1 != startIdx);
		downsampleSplit(splits, out, startIdx, mid, startCount);
		out.push_back(out.arena(), splits[mid]);
		downsampleSplit(splits, out, mid + 1, endIdx, endCount);
	}
}

ACTOR Future<Void> reevaluateInitialSplit(Reference<BlobManagerData> bmData,
                                          UID currentWorkerId,
                                          KeyRange granuleRange,
                                          UID granuleID,
                                          int64_t epoch,
                                          int64_t seqno,
                                          Key proposedSplitKey) {
	CODE_PROBE(true, "BM re-evaluating initial split too big");
	if (BM_DEBUG) {
		fmt::print("BM {0} re-evaluating initial split [{1} - {2}) too big from {3} @ ({4}, {5})\n",
		           bmData->epoch,
		           granuleRange.begin.printable(),
		           granuleRange.end.printable(),
		           currentWorkerId.toString().substr(0, 5),
		           epoch,
		           seqno);
		fmt::print("Proposed split (2):\n");
		fmt::print("    {0}\n", granuleRange.begin.printable());
		fmt::print("    {0}\n", proposedSplitKey.printable());
		fmt::print("    {0}\n", granuleRange.end.printable());
	}
	TraceEvent("BMCheckInitialSplitTooBig", bmData->id)
	    .detail("Epoch", bmData->epoch)
	    .detail("Granule", granuleRange)
	    .detail("ProposedSplitKey", proposedSplitKey);
	// calculate new split targets speculatively assuming split is too large and current worker still owns it
	ASSERT(granuleRange.begin < proposedSplitKey);
	ASSERT(proposedSplitKey < granuleRange.end);
	state Future<BlobGranuleSplitPoints> fSplitFirst =
	    splitRange(bmData, KeyRangeRef(granuleRange.begin, proposedSplitKey), false, true);
	state Future<BlobGranuleSplitPoints> fSplitSecond =
	    splitRange(bmData, KeyRangeRef(proposedSplitKey, granuleRange.end), false, true);

	state Standalone<VectorRef<KeyRef>> newRanges;

	BlobGranuleSplitPoints splitFirst = wait(fSplitFirst);
	ASSERT(splitFirst.keys.size() >= 2);
	ASSERT(splitFirst.keys.front() == granuleRange.begin);
	ASSERT(splitFirst.keys.back() == proposedSplitKey);
	Standalone<VectorRef<KeyRef>> splitFirstFullKeys = wait(nextFullKeys(bmData, splitFirst.keys));
	for (int i = 0; i < splitFirstFullKeys.size(); i++) {
		newRanges.push_back_deep(newRanges.arena(), splitFirstFullKeys[i]);
	}

	BlobGranuleSplitPoints splitSecond = wait(fSplitSecond);
	ASSERT(splitSecond.keys.size() >= 2);
	ASSERT(splitSecond.keys.front() == proposedSplitKey);
	ASSERT(splitSecond.keys.back() == granuleRange.end);
	Standalone<VectorRef<KeyRef>> splitSecondFullKeys = wait(nextFullKeys(bmData, splitSecond.keys));
	// i=1 to skip proposedSplitKey, since above already added it
	for (int i = 1; i < splitSecondFullKeys.size(); i++) {
		newRanges.push_back_deep(newRanges.arena(), splitSecondFullKeys[i]);
	}

	if (BM_DEBUG) {
		fmt::print("Re-evaluated split ({0}):\n", newRanges.size());
		for (auto& it : newRanges) {
			fmt::print("    {0}\n", it.printable());
		}
	}

	// redo key alignment on full set of split points
	// FIXME: only need to align propsedSplitKey in the middle
	state BlobGranuleSplitPoints finalSplit = wait(alignKeys(bmData, granuleRange, newRanges));

	if (BM_DEBUG) {
		fmt::print("Aligned split ({0}):\n", finalSplit.keys.size());
		for (auto& it : finalSplit.keys) {
			fmt::print("    {0}{1}\n", it.printable(), finalSplit.boundaries.count(it) ? " *" : "");
		}
	}

	ASSERT(finalSplit.keys.size() > 2);

	// Check lock to see if lock is still the specified epoch and seqno, and there are no files for the granule.
	// If either of these are false, some other worker now has the granule. if there are files, it already succeeded at
	// a split. if not, and it fails too, it will retry and get back here
	state Reference<ReadYourWritesTransaction> tr = makeReference<ReadYourWritesTransaction>(bmData->db);
	state Key lockKey = blobGranuleLockKeyFor(granuleRange);
	state bool retried = false;
	loop {
		try {
			tr->setOption(FDBTransactionOptions::PRIORITY_SYSTEM_IMMEDIATE);
			tr->setOption(FDBTransactionOptions::ACCESS_SYSTEM_KEYS);
			tr->setOption(FDBTransactionOptions::LOCK_AWARE);
			// make sure we're still manager when this transaction gets committed
			wait(checkManagerLock(tr, bmData));

			ForcedPurgeState purgeState = wait(getForcePurgedState(&tr->getTransaction(), granuleRange));
			if (purgeState != ForcedPurgeState::NonePurged) {
				CODE_PROBE(true, "Initial Split Re-evaluate stopped because of force purge", probe::decoration::rare);
				TraceEvent("GranuleSplitReEvalCancelledForcePurge", bmData->id)
				    .detail("Epoch", bmData->epoch)
				    .detail("GranuleRange", granuleRange);

				// destroy already created change feed from worker so it doesn't leak
				wait(updateChangeFeed(&tr->getTransaction(),
				                      granuleIDToCFKey(granuleID),
				                      ChangeFeedStatus::CHANGE_FEED_DESTROY,
				                      granuleRange));

				wait(tr->commit());

				return Void();
			}

			// this adds a read conflict range, so if another granule concurrently commits a file, we will retry and see
			// that
			KeyRange range = blobGranuleFileKeyRangeFor(granuleID);
			RangeResult granuleFiles = wait(tr->getRange(range, 1));
			if (!granuleFiles.empty()) {
				CODE_PROBE(true, "split too big was eventually solved by another worker", probe::decoration::rare);
				if (BM_DEBUG) {
					fmt::print("BM {0} re-evaluating initial split [{1} - {2}) too big: solved by another worker\n",
					           bmData->epoch,
					           granuleRange.begin.printable(),
					           granuleRange.end.printable());
				}
				return Void();
			}

			Optional<Value> prevLockValue = wait(tr->get(lockKey));
			ASSERT(prevLockValue.present());
			std::tuple<int64_t, int64_t, UID> prevOwner = decodeBlobGranuleLockValue(prevLockValue.get());
			int64_t prevOwnerEpoch = std::get<0>(prevOwner);
			int64_t prevOwnerSeqno = std::get<1>(prevOwner);
			UID prevGranuleID = std::get<2>(prevOwner);
			if (prevOwnerEpoch != epoch || prevOwnerSeqno != seqno || prevGranuleID != granuleID) {
				if (retried && prevOwnerEpoch == bmData->epoch && prevGranuleID == granuleID &&
				    prevOwnerSeqno == std::numeric_limits<int64_t>::max()) {
					// owner didn't change, last iteration of this transaction just succeeded but threw an error.
					CODE_PROBE(true, "split too big adjustment succeeded after retry", probe::decoration::rare);
					break;
				}
				CODE_PROBE(true, "split too big was since moved to another worker", probe::decoration::rare);
				if (BM_DEBUG) {
					fmt::print("BM {0} re-evaluating initial split [{1} - {2}) too big: moved to another worker\n",
					           bmData->epoch,
					           granuleRange.begin.printable(),
					           granuleRange.end.printable());
					fmt::print("Epoch: Prev {0}, Cur {1}\n", prevOwnerEpoch, epoch);
					fmt::print("Seqno: Prev {0}, Cur {1}\n", prevOwnerSeqno, seqno);
					fmt::print("GranuleID: Prev {0}, Cur {1}\n",
					           prevGranuleID.toString().substr(0, 6),
					           granuleID.toString().substr(0, 6));
				}
				return Void();
			}

			if (prevOwnerEpoch > bmData->epoch) {
				if (BM_DEBUG) {
					fmt::print("BM {0} found a higher epoch {1} for granule lock of [{2} - {3})\n",
					           bmData->epoch,
					           prevOwnerEpoch,
					           granuleRange.begin.printable(),
					           granuleRange.end.printable());
				}

				if (bmData->iAmReplaced.canBeSet()) {
					bmData->iAmReplaced.send(Void());
				}
				return Void();
			}

			// The lock check above *should* handle this, but just be sure, also make sure that this granule wasn't
			// already split in the granule mapping
			RangeResult existingRanges = wait(
			    krmGetRanges(tr, blobGranuleMappingKeys.begin, granuleRange, 3, GetRangeLimits::BYTE_LIMIT_UNLIMITED));
			if (existingRanges.size() > 2 || existingRanges.more) {
				CODE_PROBE(true, "split too big was already re-split", probe::decoration::rare);
				if (BM_DEBUG) {
					fmt::print("BM {0} re-evaluating initial split [{1} - {2}) too big: already split\n",
					           bmData->epoch,
					           granuleRange.begin.printable(),
					           granuleRange.end.printable());
					for (auto& it : existingRanges) {
						fmt::print("  {0}\n", it.key.printable());
					}
				}
				return Void();
			}

			// Set lock to max value for this manager, so other reassignments can't race with this transaction
			// and existing owner can't modify it further.
			tr->set(lockKey, blobGranuleLockValueFor(bmData->epoch, std::numeric_limits<int64_t>::max(), granuleID));

			// set new ranges
			state int i;
			for (i = 0; i < finalSplit.keys.size() - 1; i++) {
				wait(krmSetRange(tr,
				                 blobGranuleMappingKeys.begin,
				                 KeyRangeRef(finalSplit.keys[i], finalSplit.keys[i + 1]),
				                 blobGranuleMappingValueFor(UID())));
				if (finalSplit.boundaries.count(finalSplit.keys[i])) {
					tr->set(blobGranuleMergeBoundaryKeyFor(finalSplit.keys[i]),
					        blobGranuleMergeBoundaryValueFor(finalSplit.boundaries[finalSplit.keys[i]]));
				}
			}

			// Need to destroy the old change feed for the no longer needed feed, otherwise it will leak
			// This has to be a non-ryw transaction for the change feed destroy mutations to propagate properly
			// TODO: fix this better! (privatize change feed key clear)
			wait(updateChangeFeed(&tr->getTransaction(),
			                      granuleIDToCFKey(granuleID),
			                      ChangeFeedStatus::CHANGE_FEED_DESTROY,
			                      granuleRange));

			retried = true;
			wait(tr->commit());
			break;
		} catch (Error& e) {
			wait(tr->onError(e));
		}
	}

	if (BUGGIFY && bmData->maybeInjectTargetedRestart()) {
		wait(delay(0)); // should be cancelled
		ASSERT(false);
	}

	// transaction committed, send updated range assignments. Even if there is only one range still, we need to revoke
	// it and re-assign it to cancel the old granule and retry
	CODE_PROBE(true, "BM successfully changed initial split too big");
	RangeAssignment raRevoke;
	raRevoke.isAssign = false;
	raRevoke.keyRange = granuleRange;
	raRevoke.revoke = RangeRevokeData(false); // not a dispose
	handleRangeAssign(bmData, raRevoke);

	for (int i = 0; i < finalSplit.keys.size() - 1; i++) {
		// reassign new range and do handover of previous range
		RangeAssignment raAssignSplit;
		raAssignSplit.isAssign = true;
		raAssignSplit.keyRange = KeyRangeRef(finalSplit.keys[i], finalSplit.keys[i + 1]);
		raAssignSplit.assign = RangeAssignmentData();
		// don't care who this range gets assigned to
		handleRangeAssign(bmData, raAssignSplit);
	}

	if (BM_DEBUG) {
		fmt::print("BM {0} Re-splitting initial range [{1} - {2}) into {3} granules done\n",
		           bmData->epoch,
		           granuleRange.begin.printable(),
		           granuleRange.end.printable(),
		           finalSplit.keys.size() - 1);
	}

	return Void();
}

ACTOR Future<Void> maybeSplitRange(Reference<BlobManagerData> bmData,
                                   UID currentWorkerId,
                                   KeyRange granuleRange,
                                   UID granuleID,
                                   Version granuleStartVersion,
                                   bool writeHot,
                                   int64_t originalEpoch,
                                   int64_t originalSeqno) {
	if (bmData->isForcePurging(granuleRange)) {
		// ignore
		return Void();
	}
	state Reference<ReadYourWritesTransaction> tr = makeReference<ReadYourWritesTransaction>(bmData->db);

	// first get ranges to split
	state BlobGranuleSplitPoints splitPoints = wait(splitRange(bmData, granuleRange, writeHot, false));

	ASSERT(splitPoints.keys.size() >= 2);
	if (splitPoints.keys.size() == 2) {
		// not large enough to split, just reassign back to worker
		if (BM_DEBUG) {
			fmt::print("Not splitting existing range [{0} - {1}). Continuing assignment to {2}\n",
			           granuleRange.begin.printable(),
			           granuleRange.end.printable(),
			           currentWorkerId.toString());
		}

		// -1 because we are going to send the continue at seqNo, so the guard we are setting here needs to be greater
		// than whatever came before, but less than the continue seqno
		int64_t seqnoForEval = bmData->seqNo - 1;

		RangeAssignment raContinue;
		raContinue.isAssign = true;
		raContinue.worker = currentWorkerId;
		raContinue.keyRange = granuleRange;
		raContinue.assign = RangeAssignmentData(AssignRequestType::Continue); // continue assignment and re-snapshot
		bool reassignSuccess = handleRangeAssign(bmData, raContinue);

		// set updated boundary evaluation to avoid racing calls getting unblocked after here
		// We need to only revoke based on non-continue seqno, but ignore duplicate calls based on continue seqno
		if (reassignSuccess) {
			bmData->boundaryEvaluations.insert(
			    granuleRange,
			    BoundaryEvaluation(bmData->epoch, seqnoForEval, BoundaryEvalType::SPLIT, originalEpoch, originalSeqno));
		}

		return Void();
	}

	// Enforce max split fanout for performance reasons. This mainly happens when a blob worker is behind.
	if (splitPoints.keys.size() >=
	    SERVER_KNOBS->BG_MAX_SPLIT_FANOUT + 2) { // +2 because this is boundaries, so N keys would have N+1 bounaries.
		CODE_PROBE(true, "downsampling granule split because fanout too high");
		Standalone<VectorRef<KeyRef>> coalescedRanges;
		coalescedRanges.arena().dependsOn(splitPoints.keys.arena());
		coalescedRanges.push_back(coalescedRanges.arena(), splitPoints.keys.front());

		// since we include start + end boundaries here, only need maxSplitFanout-1 split boundaries to produce
		// maxSplitFanout granules
		downsampleSplit(
		    splitPoints.keys, coalescedRanges, 1, splitPoints.keys.size() - 1, SERVER_KNOBS->BG_MAX_SPLIT_FANOUT - 1);

		coalescedRanges.push_back(coalescedRanges.arena(), splitPoints.keys.back());
		ASSERT(coalescedRanges.size() == SERVER_KNOBS->BG_MAX_SPLIT_FANOUT + 1);
		if (BM_DEBUG) {
			fmt::print("Downsampled split [{0} - {1}) from {2} -> {3} granules\n",
			           granuleRange.begin.printable(),
			           granuleRange.end.printable(),
			           splitPoints.keys.size() - 1,
			           SERVER_KNOBS->BG_MAX_SPLIT_FANOUT);
		}

		// TODO probably do something better here?
		wait(store(splitPoints, alignKeys(bmData, granuleRange, coalescedRanges)));
		ASSERT(splitPoints.keys.size() <= SERVER_KNOBS->BG_MAX_SPLIT_FANOUT + 1);
	}

	ASSERT(granuleRange.begin == splitPoints.keys.front());
	ASSERT(granuleRange.end == splitPoints.keys.back());

	// Have to make set of granule ids deterministic across retries to not end up with extra UIDs in the split
	// state, which could cause recovery to fail and resources to not be cleaned up.
	// This entire transaction must be idempotent across retries for all splitting state
	state std::vector<UID> newGranuleIDs;
	newGranuleIDs.reserve(splitPoints.keys.size() - 1);
	for (int i = 0; i < splitPoints.keys.size() - 1; i++) {
		newGranuleIDs.push_back(deterministicRandom()->randomUniqueID());
	}

	if (BM_DEBUG) {
		fmt::print("Splitting range [{0} - {1}) into {2} granules:\n",
		           granuleRange.begin.printable(),
		           granuleRange.end.printable(),
		           splitPoints.keys.size() - 1);
		for (int i = 0; i < splitPoints.keys.size(); i++) {
			fmt::print("    {0}:{1}{2}\n",
			           (i < newGranuleIDs.size() ? newGranuleIDs[i] : UID()).toString().substr(0, 6).c_str(),
			           splitPoints.keys[i].printable(),
			           splitPoints.boundaries.count(splitPoints.keys[i]) ? " *" : "");
		}
	}

	state Version splitVersion;

	// Need to split range. Persist intent to split and split metadata to DB BEFORE sending split assignments to blob
	// workers, so that nothing is lost on blob manager recovery
	loop {
		try {
			tr->reset();
			tr->setOption(FDBTransactionOptions::PRIORITY_SYSTEM_IMMEDIATE);
			tr->setOption(FDBTransactionOptions::ACCESS_SYSTEM_KEYS);
			tr->setOption(FDBTransactionOptions::LOCK_AWARE);
			ASSERT(splitPoints.keys.size() > 2);

			// make sure we're still manager when this transaction gets committed
			wait(checkManagerLock(tr, bmData));
			ForcedPurgeState purgeState = wait(getForcePurgedState(&tr->getTransaction(), granuleRange));
			if (purgeState != ForcedPurgeState::NonePurged) {
				CODE_PROBE(true, "Split stopped because of force purge", probe::decoration::rare);
				TraceEvent("GranuleSplitCancelledForcePurge", bmData->id)
				    .detail("Epoch", bmData->epoch)
				    .detail("GranuleRange", granuleRange);
				return Void();
			}

			// TODO can do this + lock in parallel
			// Read splitState to see if anything was committed instead of reading granule mapping because we don't want
			// to conflict with mapping changes/reassignments
			state RangeResult existingState =
			    wait(tr->getRange(blobGranuleSplitKeyRangeFor(granuleID), SERVER_KNOBS->BG_MAX_SPLIT_FANOUT + 2));
			ASSERT_WE_THINK(!existingState.more && existingState.size() <= SERVER_KNOBS->BG_MAX_SPLIT_FANOUT + 1);
			// maybe someone decreased the knob, we should gracefully handle it not in simulation
			if (existingState.more || existingState.size() > SERVER_KNOBS->BG_MAX_SPLIT_FANOUT) {
				RangeResult tryAgain = wait(tr->getRange(blobGranuleSplitKeyRangeFor(granuleID), 10000));
				ASSERT(!tryAgain.more);
				existingState = tryAgain;
			}
			if (!existingState.empty()) {
				// Something was previously committed, we must go with that decision.
				// Read its boundaries and override our planned split boundaries
				CODE_PROBE(true, "Overriding split ranges with existing ones from DB");
				RangeResult existingBoundaries =
				    wait(tr->getRange(KeyRangeRef(granuleRange.begin.withPrefix(blobGranuleMappingKeys.begin),
				                                  keyAfter(granuleRange.end).withPrefix(blobGranuleMappingKeys.begin)),
				                      existingState.size() + 2));
				// +2 because this is boundaries and existingState was granules, and to ensure it doesn't set more
				ASSERT(!existingBoundaries.more);
				ASSERT(existingBoundaries.size() == existingState.size() + 1);
				splitPoints.keys.clear();
				splitPoints.keys.arena().dependsOn(existingBoundaries.arena());
				for (auto& it : existingBoundaries) {
					splitPoints.keys.push_back(splitPoints.keys.arena(),
					                           it.key.removePrefix(blobGranuleMappingKeys.begin));
				}
				// We don't care about splitPoints.boundaries as they are already persisted.
				splitPoints.boundaries.clear();
				ASSERT(splitPoints.keys.front() == granuleRange.begin);
				ASSERT(splitPoints.keys.back() == granuleRange.end);
				if (BM_DEBUG) {
					fmt::print("Replaced old range splits for [{0} - {1}) with {2}:\n",
					           granuleRange.begin.printable(),
					           granuleRange.end.printable(),
					           splitPoints.keys.size() - 1);
					for (int i = 0; i < splitPoints.keys.size(); i++) {
						fmt::print("    {}\n", splitPoints.keys[i].printable());
					}
				}
				break;
			}

			// acquire lock for old granule to make sure nobody else modifies it
			state Key lockKey = blobGranuleLockKeyFor(granuleRange);
			Optional<Value> lockValue = wait(tr->get(lockKey));
			ASSERT(lockValue.present());
			std::tuple<int64_t, int64_t, UID> prevGranuleLock = decodeBlobGranuleLockValue(lockValue.get());
			int64_t ownerEpoch = std::get<0>(prevGranuleLock);

			if (ownerEpoch > bmData->epoch) {
				if (BM_DEBUG) {
					fmt::print("BM {0} found a higher epoch {1} than {2} for granule lock of [{3} - {4})\n",
					           bmData->epoch,
					           ownerEpoch,
					           bmData->epoch,
					           granuleRange.begin.printable(),
					           granuleRange.end.printable());
				}

				if (bmData->iAmReplaced.canBeSet()) {
					bmData->iAmReplaced.send(Void());
				}
				return Void();
			}

			// Set lock to max value for this manager, so other reassignments can't race with this transaction
			// and existing owner can't modify it further.
			// Merging makes lock go backwards if we later merge other granules back to this same range, but it is fine
			tr->set(lockKey,
			        blobGranuleLockValueFor(
			            bmData->epoch, std::numeric_limits<int64_t>::max(), std::get<2>(prevGranuleLock)));

			// get last delta file version written, to make that the split version
			RangeResult lastDeltaFile =
			    wait(tr->getRange(blobGranuleFileKeyRangeFor(granuleID), 1, Snapshot::False, Reverse::True));
			ASSERT(lastDeltaFile.size() == 1);
			std::tuple<UID, Version, uint8_t> k = decodeBlobGranuleFileKey(lastDeltaFile[0].key);
			ASSERT(std::get<0>(k) == granuleID);
			ASSERT(std::get<2>(k) == 'D');
			splitVersion = std::get<1>(k);

			if (BM_DEBUG) {
				fmt::print("BM {0} found version {1} for splitting [{2} - {3})\n",
				           bmData->epoch,
				           splitVersion,
				           granuleRange.begin.printable(),
				           granuleRange.end.printable());
			}

			// set up splits in granule mapping, but point each part to the old owner (until they get reassigned)
			state int i;
			for (i = 0; i < splitPoints.keys.size() - 1; i++) {
				KeyRangeRef splitRange(splitPoints.keys[i], splitPoints.keys[i + 1]);

				// Record split state.
				Key splitKey = blobGranuleSplitKeyFor(granuleID, newGranuleIDs[i]);

				tr->atomicOp(splitKey,
				             blobGranuleSplitValueFor(BlobGranuleSplitState::Initialized),
				             MutationRef::SetVersionstampedValue);

				// Update BlobGranuleMergeBoundary.
				if (splitPoints.boundaries.count(splitRange.begin)) {
					tr->set(blobGranuleMergeBoundaryKeyFor(splitRange.begin),
					        blobGranuleMergeBoundaryValueFor(splitPoints.boundaries[splitRange.begin]));
				}

				// History.
				Key historyKey = blobGranuleHistoryKeyFor(splitRange, splitVersion);

				Standalone<BlobGranuleHistoryValue> historyValue;
				historyValue.granuleID = newGranuleIDs[i];
				historyValue.parentBoundaries.push_back(historyValue.arena(), granuleRange.begin);
				historyValue.parentBoundaries.push_back(historyValue.arena(), granuleRange.end);
				historyValue.parentVersions.push_back(historyValue.arena(), granuleStartVersion);

				tr->set(historyKey, blobGranuleHistoryValueFor(historyValue));

				// split the assignment but still pointing to the same worker
				// FIXME: could pick new random workers here, they'll get overridden shortly unless the BM immediately
				// restarts
				wait(krmSetRange(tr,
				                 blobGranuleMappingKeys.begin,
				                 KeyRangeRef(splitPoints.keys[i], splitPoints.keys[i + 1]),
				                 blobGranuleMappingValueFor(currentWorkerId)));
			}

			wait(tr->commit());

			if (BUGGIFY && bmData->maybeInjectTargetedRestart()) {
				wait(delay(0)); // should be cancelled
				ASSERT(false);
			}

			// Update BlobGranuleMergeBoundary in-memory state.
			for (auto it = splitPoints.boundaries.begin(); it != splitPoints.boundaries.end(); it++) {
				bmData->mergeBoundaries[it->first] = it->second;
			}

			break;
		} catch (Error& e) {
			if (e.code() == error_code_operation_cancelled) {
				throw;
			}
			if (BM_DEBUG) {
				fmt::print("BM {0} Persisting granule split got error {1}\n", bmData->epoch, e.name());
			}
			if (e.code() == error_code_granule_assignment_conflict) {
				if (bmData->iAmReplaced.canBeSet()) {
					bmData->iAmReplaced.send(Void());
				}
				return Void();
			}
			wait(tr->onError(e));
		}
	}

	if (BM_DEBUG) {
		fmt::print("Splitting range [{0} - {1}) into {2} granules @ {3} done, sending assignments:\n",
		           granuleRange.begin.printable(),
		           granuleRange.end.printable(),
		           splitPoints.keys.size() - 1,
		           splitVersion);
	}

	++bmData->stats.granuleSplits;
	if (writeHot) {
		++bmData->stats.granuleWriteHotSplits;
	}

	int64_t seqnoForEval = bmData->seqNo;

	// transaction committed, send range assignments
	// range could have been moved since split eval started, so just revoke from whoever has it
	RangeAssignment raRevoke;
	raRevoke.isAssign = false;
	raRevoke.keyRange = granuleRange;
	raRevoke.revoke = RangeRevokeData(false); // not a dispose
	handleRangeAssign(bmData, raRevoke);

	for (int i = 0; i < splitPoints.keys.size() - 1; i++) {
		// reassign new range and do handover of previous range
		RangeAssignment raAssignSplit;
		raAssignSplit.isAssign = true;
		raAssignSplit.keyRange = KeyRangeRef(splitPoints.keys[i], splitPoints.keys[i + 1]);
		raAssignSplit.assign = RangeAssignmentData();
		// don't care who this range gets assigned to
		handleRangeAssign(bmData, raAssignSplit);
	}

	if (BM_DEBUG) {
		fmt::print("Splitting range [{0} - {1}) into {2} granules @ {3} got assignments processed\n",
		           granuleRange.begin.printable(),
		           granuleRange.end.printable(),
		           splitPoints.keys.size() - 1,
		           splitVersion);
	}

	// set updated boundary evaluation to avoid racing calls getting unblocked after here
	bmData->boundaryEvaluations.insert(
	    granuleRange,
	    BoundaryEvaluation(bmData->epoch, seqnoForEval, BoundaryEvalType::SPLIT, originalEpoch, originalSeqno));

	return Void();
}

// read mapping from db to handle any in flight granules or other issues
// Forces all granules in the specified key range to flush data to blob up to the specified version. This is required
// for executing a merge.
ACTOR Future<bool> forceGranuleFlush(Reference<BlobManagerData> bmData,
                                     UID mergeGranuleID,
                                     KeyRange keyRange,
                                     Version version) {
	state Transaction tr(bmData->db);
	state Key beginKey = keyRange.begin;
	state Key endKey = keyRange.end;
	int64_t epoch = bmData->epoch;
	Version v = version;
	state FlushGranuleRequest req(epoch, keyRange, v, false);

	if (BM_DEBUG) {
		fmt::print("Flushing Granules [{0} - {1}) @ {2}\n", beginKey.printable(), endKey.printable(), version);
	}

	loop {
		if (beginKey >= endKey) {
			break;
		}
		try {
			tr.setOption(FDBTransactionOptions::ACCESS_SYSTEM_KEYS);
			tr.setOption(FDBTransactionOptions::PRIORITY_SYSTEM_IMMEDIATE);
			tr.setOption(FDBTransactionOptions::LOCK_AWARE);
			ForcedPurgeState purgeState = wait(getForcePurgedState(&tr, keyRange));
			if (purgeState != ForcedPurgeState::NonePurged) {
				CODE_PROBE(true, "Granule flush stopped because of force purge", probe::decoration::rare);
				TraceEvent("GranuleFlushCancelledForcePurge", bmData->id)
				    .detail("Epoch", bmData->epoch)
				    .detail("KeyRange", keyRange);

				// destroy already created change feed from earlier so it doesn't leak
				wait(updateChangeFeed(
				    &tr, granuleIDToCFKey(mergeGranuleID), ChangeFeedStatus::CHANGE_FEED_DESTROY, keyRange));

				wait(tr.commit());
				return false;
			}

			wait(success(
			    txnDoBlobGranuleRequests(&tr, &beginKey, endKey, req, &BlobWorkerInterface::flushGranuleRequest)));

		} catch (Error& e) {
			wait(tr.onError(e));
		}
	}

	if (BM_DEBUG) {

		fmt::print("Flushing Granules [{0} - {1}) @ {2} Complete!\n",
		           keyRange.begin.printable(),
		           keyRange.end.printable(),
		           version);
	}

	return true;
}

// Persist the merge intent for this merge in the database. Once this transaction commits, the merge is in progress. It
// cannot be aborted, and must be completed.
ACTOR Future<std::pair<UID, Version>> persistMergeGranulesStart(Reference<BlobManagerData> bmData,
                                                                KeyRange mergeRange,
                                                                std::vector<UID> parentGranuleIDs,
                                                                std::vector<Key> parentGranuleRanges,
                                                                std::vector<Version> parentGranuleStartVersions) {
	state UID mergeGranuleID = deterministicRandom()->randomUniqueID();
	state Reference<ReadYourWritesTransaction> tr = makeReference<ReadYourWritesTransaction>(bmData->db);
	loop {
		try {
			tr->setOption(FDBTransactionOptions::ACCESS_SYSTEM_KEYS);
			tr->setOption(FDBTransactionOptions::PRIORITY_SYSTEM_IMMEDIATE);
			tr->setOption(FDBTransactionOptions::LOCK_AWARE);

			wait(checkManagerLock(tr, bmData));

			ForcedPurgeState purgeState = wait(getForcePurgedState(&tr->getTransaction(), mergeRange));
			if (purgeState != ForcedPurgeState::NonePurged) {
				CODE_PROBE(true, "Merge start stopped because of force purge", probe::decoration::rare);
				TraceEvent("GranuleMergeStartCancelledForcePurge", bmData->id)
				    .detail("Epoch", bmData->epoch)
				    .detail("GranuleRange", mergeRange);

				// destroy already created change feed from earlier so it doesn't leak
				wait(updateChangeFeed(&tr->getTransaction(),
				                      granuleIDToCFKey(mergeGranuleID),
				                      ChangeFeedStatus::CHANGE_FEED_DESTROY,
				                      mergeRange));

				wait(tr->commit());

				bmData->activeGranuleMerges.insert(mergeRange, invalidVersion);
				bmData->activeGranuleMerges.coalesce(mergeRange.begin);

				// TODO better error?
				return std::pair(UID(), invalidVersion);
			}
			// FIXME: extra safeguard: check that granuleID of active lock == parentGranuleID for each parent, abort
			// merge if so

			tr->atomicOp(
			    blobGranuleMergeKeyFor(mergeGranuleID),
			    blobGranuleMergeValueFor(mergeRange, parentGranuleIDs, parentGranuleRanges, parentGranuleStartVersions),
			    MutationRef::SetVersionstampedValue);

			wait(updateChangeFeed(
			    tr, granuleIDToCFKey(mergeGranuleID), ChangeFeedStatus::CHANGE_FEED_CREATE, mergeRange));

			wait(tr->commit());

			if (BUGGIFY && bmData->maybeInjectTargetedRestart()) {
				wait(delay(0)); // should be cancelled
				ASSERT(false);
			}

			Version mergeVersion = tr->getCommittedVersion();
			if (BM_DEBUG) {
				fmt::print("Granule merge intent persisted [{0} - {1}): {2} @ {3}!\n",
				           mergeRange.begin.printable(),
				           mergeRange.end.printable(),
				           mergeGranuleID.shortString().substr(0, 6),
				           mergeVersion);
			}

			// update merge version in boundary evals so racing splits can continue if necessary
			auto mergeInProgress = bmData->activeGranuleMerges.rangeContaining(mergeRange.begin);
			if (BM_DEBUG) {
				fmt::print("Updating merge in progress [{0} - {1}) to merge version {2}!\n",
				           mergeInProgress.begin().printable(),
				           mergeInProgress.end().printable(),
				           mergeVersion);
			}
			ASSERT(mergeInProgress.begin() == mergeRange.begin);
			ASSERT(mergeInProgress.end() == mergeRange.end);
			ASSERT(mergeInProgress.cvalue() == 0);
			mergeInProgress.value() = mergeVersion;

			return std::pair(mergeGranuleID, mergeVersion);
		} catch (Error& e) {
			wait(tr->onError(e));
		}
	}
}

// Persists the merge being complete in the database by clearing the merge intent. Once this transaction commits, the
// merge is considered completed.
ACTOR Future<bool> persistMergeGranulesDone(Reference<BlobManagerData> bmData,
                                            UID mergeGranuleID,
                                            KeyRange mergeRange,
                                            Version mergeVersion,
                                            std::vector<UID> parentGranuleIDs,
                                            std::vector<Key> parentGranuleRanges,
                                            std::vector<Version> parentGranuleStartVersions) {
	state Reference<ReadYourWritesTransaction> tr = makeReference<ReadYourWritesTransaction>(bmData->db);
	// pick worker that has part of old range, it will soon get overridden anyway
	state UID tmpWorkerId;
	auto ranges = bmData->workerAssignments.intersectingRanges(mergeRange);
	for (auto& it : ranges) {
		if (it.cvalue() != UID()) {
			tmpWorkerId = it.cvalue();
			break;
		}
	}
	if (tmpWorkerId == UID()) {
		CODE_PROBE(true, "All workers dead right now", probe::decoration::rare);
		while (bmData->workersById.empty()) {
			wait(bmData->recruitingStream.onChange() || bmData->foundBlobWorkers.getFuture());
		}
		tmpWorkerId = bmData->workersById.begin()->first;
	}
	loop {
		try {
			tr->setOption(FDBTransactionOptions::ACCESS_SYSTEM_KEYS);
			tr->setOption(FDBTransactionOptions::PRIORITY_SYSTEM_IMMEDIATE);
			tr->setOption(FDBTransactionOptions::LOCK_AWARE);

			wait(checkManagerLock(tr, bmData));

			ForcedPurgeState purgeState = wait(getForcePurgedState(&tr->getTransaction(), mergeRange));
			if (purgeState != ForcedPurgeState::NonePurged) {
				CODE_PROBE(true, "Merge finish stopped because of force purge", probe::decoration::rare);
				TraceEvent("GranuleMergeCancelledForcePurge", bmData->id)
				    .detail("Epoch", bmData->epoch)
				    .detail("GranuleRange", mergeRange);

				// destroy already created change feed from earlier so it doesn't leak
				wait(updateChangeFeed(&tr->getTransaction(),
				                      granuleIDToCFKey(mergeGranuleID),
				                      ChangeFeedStatus::CHANGE_FEED_DESTROY,
				                      mergeRange));

				// TODO could also delete history entry here

				wait(tr->commit());

				bmData->activeGranuleMerges.insert(mergeRange, invalidVersion);
				bmData->activeGranuleMerges.coalesce(mergeRange.begin);

				return false;
			}

			tr->clear(blobGranuleMergeKeyFor(mergeGranuleID));

			state int parentIdx;
			// TODO: could parallelize these
			for (parentIdx = 0; parentIdx < parentGranuleIDs.size(); parentIdx++) {
				KeyRange parentRange(KeyRangeRef(parentGranuleRanges[parentIdx], parentGranuleRanges[parentIdx + 1]));
				state Key lockKey = blobGranuleLockKeyFor(parentRange);
				state Future<Optional<Value>> oldLockFuture = tr->get(lockKey);

				// Clear existing merge boundaries.
				tr->clear(blobGranuleMergeBoundaryKeyFor(parentRange.begin));

				// This has to be a non-ryw transaction for the change feed destroy mutations to propagate properly
				// TODO: fix this better! (privatize change feed key clear)
				wait(updateChangeFeed(&tr->getTransaction(),
				                      granuleIDToCFKey(parentGranuleIDs[parentIdx]),
				                      ChangeFeedStatus::CHANGE_FEED_DESTROY,
				                      parentRange));
				if (BM_DEBUG) {
					fmt::print("Granule merge destroying CF {0} ({1})!\n",
					           parentGranuleIDs[parentIdx].shortString().substr(0, 6),
					           granuleIDToCFKey(parentGranuleIDs[parentIdx]).printable());
				}

				Optional<Value> oldLock = wait(oldLockFuture);
				ASSERT(oldLock.present());
				auto prevLock = decodeBlobGranuleLockValue(oldLock.get());
				// Set lock to max value for this manager, so other reassignments can't race with this transaction
				// and existing owner can't modify it further.
				// Merging makes lock go backwards if we later split another granule back to this same range, but it is
				// fine and handled in the blob worker
				tr->set(
				    lockKey,
				    blobGranuleLockValueFor(bmData->epoch, std::numeric_limits<int64_t>::max(), std::get<2>(prevLock)));
			}

			tr->clear(KeyRangeRef(keyAfter(blobGranuleMergeBoundaryKeyFor(mergeRange.begin)),
			                      blobGranuleMergeBoundaryKeyFor(mergeRange.end)));

			// either set initial lock value, or re-set it if it was set to (epoch, <max>) in a previous split
			int64_t seqNo = bmData->seqNo++;
			tr->set(blobGranuleLockKeyFor(mergeRange), blobGranuleLockValueFor(bmData->epoch, seqNo, mergeGranuleID));

			// persist history entry
			Key historyKey = blobGranuleHistoryKeyFor(mergeRange, mergeVersion);

			Standalone<BlobGranuleHistoryValue> historyValue;
			historyValue.granuleID = mergeGranuleID;
			for (parentIdx = 0; parentIdx < parentGranuleIDs.size(); parentIdx++) {
				historyValue.parentBoundaries.push_back(historyValue.arena(), parentGranuleRanges[parentIdx]);
				historyValue.parentVersions.push_back(historyValue.arena(), parentGranuleStartVersions[parentIdx]);
			}
			historyValue.parentBoundaries.push_back(historyValue.arena(), parentGranuleRanges.back());

			tr->set(historyKey, blobGranuleHistoryValueFor(historyValue));

			wait(krmSetRange(tr, blobGranuleMappingKeys.begin, mergeRange, blobGranuleMappingValueFor(tmpWorkerId)));
			wait(tr->commit());

			// Update in-memory mergeBoundaries map.
			for (parentIdx = 1; parentIdx < parentGranuleIDs.size(); parentIdx++) {
				bmData->mergeBoundaries.erase(parentGranuleRanges[parentIdx]);
			}

			if (BM_DEBUG) {
				fmt::print("Granule merge intent cleared [{0} - {1}): {2} @ {3} (cv={4})\n",
				           mergeRange.begin.printable(),
				           mergeRange.end.printable(),
				           mergeGranuleID.shortString().substr(0, 6),
				           mergeVersion,
				           tr->getCommittedVersion());
			}
			CODE_PROBE(true, "Granule merge complete");

			if (BUGGIFY && bmData->maybeInjectTargetedRestart()) {
				wait(delay(0)); // should be cancelled
				ASSERT(false);
			}

			return true;
		} catch (Error& e) {
			wait(tr->onError(e));
		}
	}
}

// This is the idempotent function that executes a granule merge once the initial merge intent has been persisted.
ACTOR Future<Void> finishMergeGranules(Reference<BlobManagerData> bmData,
                                       UID mergeGranuleID,
                                       KeyRange mergeRange,
                                       Version mergeVersion,
                                       std::vector<UID> parentGranuleIDs,
                                       std::vector<Key> parentGranuleRanges,
                                       std::vector<Version> parentGranuleStartVersions) {
	++bmData->stats.activeMerges;

	// wait for BM to be fully recovered and have loaded hard boundaries before starting actual merges
	wait(bmData->doneRecovering.getFuture());
	wait(bmData->loadedClientRanges.getFuture());
	wait(delay(0));

	// Assert that none of the subsequent granules are hard boundaries.
	if (g_network->isSimulated()) {
		for (int i = 1; i < parentGranuleRanges.size() - 1; i++) {
			ASSERT(!bmData->mergeHardBoundaries.count(parentGranuleRanges[i]));
		}
	}

	// force granules to persist state up to mergeVersion
	bool successFlush = wait(forceGranuleFlush(bmData, mergeGranuleID, mergeRange, mergeVersion));
	if (!successFlush) {
		bmData->activeGranuleMerges.insert(mergeRange, invalidVersion);
		bmData->activeGranuleMerges.coalesce(mergeRange.begin);
		--bmData->stats.activeMerges;
		return Void();
	}

	// update state and clear merge intent
	bool successFinish = wait(persistMergeGranulesDone(bmData,
	                                                   mergeGranuleID,
	                                                   mergeRange,
	                                                   mergeVersion,
	                                                   parentGranuleIDs,
	                                                   parentGranuleRanges,
	                                                   parentGranuleStartVersions));
	if (!successFinish) {
		bmData->activeGranuleMerges.insert(mergeRange, invalidVersion);
		bmData->activeGranuleMerges.coalesce(mergeRange.begin);
		--bmData->stats.activeMerges;
		return Void();
	}

	int64_t seqnoForEval = bmData->seqNo;

	// revoke old ranges and assign new range
	RangeAssignment revokeOld;
	revokeOld.isAssign = false;
	revokeOld.keyRange = mergeRange;
	revokeOld.revoke = RangeRevokeData(false);
	handleRangeAssign(bmData, revokeOld);

	RangeAssignment assignNew;
	assignNew.isAssign = true;
	assignNew.keyRange = mergeRange;
	assignNew.assign = RangeAssignmentData(); // not a continue
	handleRangeAssign(bmData, assignNew);

	bmData->activeGranuleMerges.insert(mergeRange, invalidVersion);
	bmData->activeGranuleMerges.coalesce(mergeRange.begin);

	bmData->boundaryEvaluations.insert(mergeRange,
	                                   BoundaryEvaluation(bmData->epoch, seqnoForEval, BoundaryEvalType::MERGE, 0, 0));
	bmData->setMergeCandidate(mergeRange, MergeCandidateMerging);

	--bmData->stats.activeMerges;

	return Void();
}

ACTOR Future<Void> doMerge(Reference<BlobManagerData> bmData,
                           KeyRange mergeRange,
                           std::vector<std::tuple<UID, KeyRange, Version>> toMerge) {
	// switch to format persist merge wants
	state std::vector<UID> ids;
	state std::vector<Key> ranges;
	state std::vector<Version> startVersions;
	for (auto& it : toMerge) {
		ids.push_back(std::get<0>(it));
		ranges.push_back(std::get<1>(it).begin);
		startVersions.push_back(std::get<2>(it));
	}
	ranges.push_back(std::get<1>(toMerge.back()).end);

	++bmData->stats.granuleMerges;

	try {
		std::pair<UID, Version> persistMerge =
		    wait(persistMergeGranulesStart(bmData, mergeRange, ids, ranges, startVersions));
		if (persistMerge.second == invalidVersion) {
			// cancelled because of force purge

			return Void();
		}
		wait(finishMergeGranules(
		    bmData, persistMerge.first, mergeRange, persistMerge.second, ids, ranges, startVersions));
		return Void();
	} catch (Error& e) {
		if (e.code() == error_code_operation_cancelled || e.code() == error_code_blob_manager_replaced) {
			throw;
		}
		TraceEvent(SevError, "UnexpectedErrorGranuleMerge").error(e).detail("Range", mergeRange);
		throw e;
	}
}

// Needs to not be an actor to run synchronously for the race checking.
// Technically this could just be the first part of doMerge, but this guarantees no waits happen for the checks before
// the logic starts
static void attemptStartMerge(Reference<BlobManagerData> bmData,
                              const std::vector<std::tuple<UID, KeyRange, Version>>& toMerge) {
	if (toMerge.size() < 2) {
		return;
	}
	// TODO REMOVE validation eventually
	for (int i = 0; i < toMerge.size() - 1; i++) {
		ASSERT(std::get<1>(toMerge[i]).end == std::get<1>(toMerge[i + 1]).begin);
	}
	KeyRange mergeRange(KeyRangeRef(std::get<1>(toMerge.front()).begin, std::get<1>(toMerge.back()).end));
	// merge/merge races should not be possible because granuleMergeChecker should only start attemptMerges() for
	// disjoint ranges, and merge candidate is not updated if it is already in the state MergeCandidateMerging
	ASSERT(!bmData->isMergeActive(mergeRange));
	// Check to avoid races where a split eval came in while merge was evaluating. This also effectively checks
	// boundaryEvals because they're both updated before maybeSplitRange is called. This handles split/merge races.
	auto reCheckMergeCandidates = bmData->mergeCandidates.intersectingRanges(mergeRange);
	for (auto it : reCheckMergeCandidates) {
		if (!it->cvalue().mergeEligible()) {
			CODE_PROBE(true,
			           "granule no longer merge candidate after checking metrics, aborting merge",
			           probe::decoration::rare);
			return;
		}
	}

	if (bmData->isForcePurging(mergeRange)) {
		// ignore
		return;
	}

	if (BM_DEBUG) {
		fmt::print("BM {0} Starting merge of [{1} - {2}) ({3})\n",
		           bmData->epoch,
		           mergeRange.begin.printable(),
		           mergeRange.end.printable(),
		           toMerge.size());
	}
	CODE_PROBE(true, "Doing granule merge");
	bmData->activeGranuleMerges.insert(mergeRange, 0);
	bmData->setMergeCandidate(mergeRange, MergeCandidateMerging);
	// Now, after setting activeGranuleMerges, we have committed to doing the merge, so any subsequent split eval for
	// any of the ranges will be ignored. This handles merge/split races.
	bmData->addActor.send(doMerge(bmData, mergeRange, toMerge));
}

// Greedily merges any consecutive 2+ granules in a row that are mergeable
ACTOR Future<Void> attemptMerges(Reference<BlobManagerData> bmData,
                                 std::vector<std::tuple<UID, KeyRange, Version>> candidates) {
	ASSERT(candidates.size() >= 2);

	// TODO REMOVE validation eventually
	for (int i = 0; i < candidates.size() - 1; i++) {
		ASSERT(std::get<1>(candidates[i]).end == std::get<1>(candidates[i + 1]).begin);
	}
	CODE_PROBE(true, "Candidate ranges to merge");
	wait(bmData->concurrentMergeChecks.take());
	state FlowLock::Releaser holdingLock(bmData->concurrentMergeChecks);

	// start merging any set of 2+ consecutive granules that can be merged
	state int64_t currentBytes = 0;
	// large keys can cause a large number of granules in the merge to exceed the maximum value size
	state int currentKeySumBytes = 0;
	state std::vector<std::tuple<UID, KeyRange, Version>> currentCandidates;
	state int i;
	for (i = 0; i < candidates.size(); i++) {
		StorageMetrics metrics =
		    wait(bmData->db->getStorageMetrics(std::get<1>(candidates[i]), CLIENT_KNOBS->TOO_MANY));

		if (metrics.bytes >= SERVER_KNOBS->BG_SNAPSHOT_FILE_TARGET_BYTES ||
		    metrics.bytesWrittenPerKSecond >= SERVER_KNOBS->SHARD_MIN_BYTES_PER_KSEC) {
			// This granule cannot be merged with any neighbors.
			// If current candidates up to here can be merged, merge them and skip over this one
			attemptStartMerge(bmData, currentCandidates);
			currentCandidates.clear();
			currentBytes = 0;
			currentKeySumBytes = 0;
			continue;
		}

		// if the current window is already at the maximum merge size, or adding this granule would push the window over
		// the edge, merge the existing candidates if possible
		ASSERT(currentCandidates.size() <= SERVER_KNOBS->BG_MAX_MERGE_FANIN);
		if (currentCandidates.size() == SERVER_KNOBS->BG_MAX_MERGE_FANIN ||
		    currentBytes + metrics.bytes > SERVER_KNOBS->BG_SNAPSHOT_FILE_TARGET_BYTES ||
		    currentKeySumBytes >= CLIENT_KNOBS->VALUE_SIZE_LIMIT / 2) {
			ASSERT(currentBytes <= SERVER_KNOBS->BG_SNAPSHOT_FILE_TARGET_BYTES);
			CODE_PROBE(currentKeySumBytes >= CLIENT_KNOBS->VALUE_SIZE_LIMIT / 2,
			           "merge early because of key size",
			           probe::decoration::rare);
			attemptStartMerge(bmData, currentCandidates);
			currentCandidates.clear();
			currentBytes = 0;
			currentKeySumBytes = 0;
		}

		// add this granule to the window
		if (currentCandidates.empty()) {
			currentKeySumBytes += std::get<1>(candidates[i]).begin.size();
		}
		currentKeySumBytes += std::get<1>(candidates[i]).end.size();
		currentCandidates.push_back(candidates[i]);
	}

	attemptStartMerge(bmData, currentCandidates);

	return Void();
}

// Uses single-pass algorithm to identify mergeable sections of granules.
// To ensure each granule waits to see whether all of its neighbors are merge-eligible before merging it, a newly
// merge-eligible granule will be ignored on the first pass
ACTOR Future<Void> granuleMergeChecker(Reference<BlobManagerData> bmData) {
	// wait for BM data to have loaded hard boundaries before starting
	wait(bmData->loadedClientRanges.getFuture());
	// initial sleep
	wait(delayJittered(SERVER_KNOBS->BG_MERGE_CANDIDATE_DELAY_SECONDS));
	// TODO could optimize to not check if there are no new merge-eligible granules and none in merge pending state
	loop {

		double sleepTime = SERVER_KNOBS->BG_MERGE_CANDIDATE_DELAY_SECONDS;
		// Check more frequently if speedUpSimulation is set. This may
		if (g_network->isSimulated() && g_simulator->speedUpSimulation) {
			sleepTime = std::min(5.0, sleepTime);
		}
		// start delay at the start of the loop, to account for time spend in calculation
		state Future<Void> intervalDelay = delayJittered(sleepTime);

		// go over granule states, and start a findMergeableGranules for each sub-range of mergeable granules
		// FIXME: avoid SlowTask by breaking this up periodically

		// Break it up into parallel chunks. This makes it possible to process large ranges, but does mean the merges
		// can be slightly suboptimal at boundaries. Use relatively large chunks to minimize the impact of this.
		int maxRangeSize = SERVER_KNOBS->BG_MAX_MERGE_FANIN * 10;

		state std::vector<Future<Void>> mergeChecks;
		auto allRanges = bmData->mergeCandidates.ranges();
		std::vector<std::tuple<UID, KeyRange, Version>> currentCandidates;
		auto& mergeBoundaries = bmData->mergeBoundaries;
		for (auto& it : allRanges) {
			// Conditions:
			//   1. Next range is not eligible.
			//   2. Hit the maximum in a merge evaluation window.
			//   3. Hit a hard merge boundary meaning we should not merge across them.
			if (!it->cvalue().mergeEligible() || currentCandidates.size() == maxRangeSize ||
			    bmData->mergeHardBoundaries.count(it->range().begin)) {
				if (currentCandidates.size() >= 2) {
					mergeChecks.push_back(attemptMerges(bmData, currentCandidates));
				}
				currentCandidates.clear();
			}

			// Soft boundaries.
			// We scan all ranges including non-eligible ranges which trigger non-consecutive merge flushes.
			if (!currentCandidates.empty()) {
				KeyRangeRef lastRange = std::get<1>(currentCandidates.back());
				KeyRangeRef curRange = it->range();
				ASSERT(lastRange.end == curRange.begin);
				// Conditions:
				//   1. Start a new soft merge range.
				//   2. End a soft merge range.
				if ((!mergeBoundaries.count(curRange.begin) && mergeBoundaries.count(curRange.end)) ||
				    (mergeBoundaries.count(lastRange.begin) && !mergeBoundaries.count(lastRange.end))) {
					if (currentCandidates.size() >= 2) {
						mergeChecks.push_back(attemptMerges(bmData, currentCandidates));
					}
					currentCandidates.clear();
				}
			}

			if (it->cvalue().mergeEligible()) {
				currentCandidates.push_back(std::tuple(it->cvalue().granuleID, it->range(), it->cvalue().startVersion));
			} else if (it->cvalue().canMerge()) {
				// set flag so this can get merged on the next pass
				it->value().seen = true;
			}
		}
		if (currentCandidates.size() >= 2) {
			mergeChecks.push_back(attemptMerges(bmData, currentCandidates));
		}

		CODE_PROBE(mergeChecks.size() > 1, "parallel merge checks");
		wait(waitForAll(mergeChecks));
		// if the calculation took longer than the desired interval, still wait a bit
		wait(intervalDelay && delay(5.0));
	}
}

ACTOR Future<Void> deregisterBlobWorker(Reference<BlobManagerData> bmData, BlobWorkerInterface interf) {
	state Reference<ReadYourWritesTransaction> tr = makeReference<ReadYourWritesTransaction>(bmData->db);
	loop {
		tr->setOption(FDBTransactionOptions::ACCESS_SYSTEM_KEYS);
		tr->setOption(FDBTransactionOptions::PRIORITY_SYSTEM_IMMEDIATE);
		tr->setOption(FDBTransactionOptions::LOCK_AWARE);
		try {
			wait(checkManagerLock(tr, bmData));
			Key blobWorkerListKey = blobWorkerListKeyFor(interf.id());
			// FIXME: should be able to remove this conflict range
			tr->addReadConflictRange(singleKeyRange(blobWorkerListKey));
			tr->clear(blobWorkerListKey);

			wait(tr->commit());

			if (BM_DEBUG) {
				fmt::print("Deregistered blob worker {0}\n", interf.id().toString());
			}
			return Void();
		} catch (Error& e) {
			if (BM_DEBUG) {
				fmt::print("Deregistering blob worker {0} got error {1}\n", interf.id().toString(), e.name());
			}
			wait(tr->onError(e));
		}
	}
}

ACTOR Future<Void> haltBlobWorker(Reference<BlobManagerData> bmData, BlobWorkerInterface bwInterf) {
	loop {
		try {
			wait(bwInterf.haltBlobWorker.getReply(HaltBlobWorkerRequest(bmData->epoch, bmData->id)));
			break;
		} catch (Error& e) {
			// throw other errors instead of returning?
			if (e.code() == error_code_operation_cancelled) {
				throw;
			}
			if (e.code() != error_code_blob_manager_replaced) {
				break;
			}
			if (bmData->iAmReplaced.canBeSet()) {
				bmData->iAmReplaced.send(Void());
			}
			throw;
		}
	}

	return Void();
}

ACTOR Future<Void> killBlobWorker(Reference<BlobManagerData> bmData, BlobWorkerInterface bwInterf, bool registered) {
	state UID bwId = bwInterf.id();

	// Remove blob worker from stats map so that when we try to find a worker to takeover the range,
	// the one we just killed isn't considered.
	// Remove it from workersById also since otherwise that worker addr will remain excluded
	// when we try to recruit new blob workers.

	TraceEvent("KillBlobWorker", bmData->id).detail("Epoch", bmData->epoch).detail("WorkerId", bwId);

	if (registered) {
		bmData->deadWorkers.insert(bwId);
		bmData->workerStats.erase(bwId);
		bmData->workersById.erase(bwId);
		bmData->workerAddresses.erase(bwInterf.stableAddress());
	}

	// Remove blob worker from persisted list of blob workers
	Future<Void> deregister = deregisterBlobWorker(bmData, bwInterf);

	// for every range owned by this blob worker, we want to
	// - send a revoke request for that range
	// - add the range back to the stream of ranges to be assigned
	if (BM_DEBUG) {
		fmt::print("Taking back ranges from BW {0}\n", bwId.toString());
	}
	// copy ranges into vector before sending, because send then modifies workerAssignments
	state std::vector<KeyRange> rangesToMove;
	for (auto& it : bmData->workerAssignments.ranges()) {
		if (it.cvalue() == bwId) {
			rangesToMove.push_back(it.range());
		}
	}

	Optional<UID> successor = bwId;
	while (bmData->workerAffinities.count(successor.get())) {
		successor = bmData->workerAffinities[successor.get()];
	}
	if (successor.get() == bwId || !bmData->workersById.count(successor.get())) {
		successor = Optional<UID>();
	}

	CODE_PROBE(successor.present(), "Blob worker has affinity after failure");

	for (auto& it : rangesToMove) {
		// Send revoke request
		RangeAssignment raRevoke;
		raRevoke.isAssign = false;
		raRevoke.keyRange = it;
		raRevoke.revoke = RangeRevokeData(false);
		handleRangeAssign(bmData, raRevoke);

		// Add range back into the stream of ranges to be assigned
		RangeAssignment raAssign;
		raAssign.isAssign = true;
		raAssign.worker = successor;
		raAssign.keyRange = it;
		raAssign.assign = RangeAssignmentData(); // not a continue
		handleRangeAssign(bmData, raAssign);
	}

	// Send halt to blob worker, with no expectation of hearing back
	if (BM_DEBUG) {
		fmt::print("Sending halt to BW {}\n", bwId.toString());
	}
	bmData->addActor.send(haltBlobWorker(bmData, bwInterf));

	// wait for blob worker to be removed from DB and in-memory mapping to have reassigned all shards from this worker
	// before removing it from deadWorkers, to avoid a race with checkBlobWorkerList
	wait(deregister);

	// restart recruiting to replace the dead blob worker
	bmData->restartRecruiting.trigger();

	if (registered) {
		bmData->deadWorkers.erase(bwInterf.id());
	}

	return Void();
}

ACTOR Future<Void> monitorBlobWorkerStatus(Reference<BlobManagerData> bmData, BlobWorkerInterface bwInterf) {
	// outer loop handles reconstructing stream if it got a retryable error
	// do backoff, we can get a lot of retries in a row

	// wait for blob manager to be done recovering, so it has initial granule mapping and worker data
	wait(bmData->doneRecovering.getFuture());
	wait(delay(0));

	state double backoff = SERVER_KNOBS->BLOB_MANAGER_STATUS_EXP_BACKOFF_MIN;
	loop {
		try {
			state ReplyPromiseStream<GranuleStatusReply> statusStream =
			    bwInterf.granuleStatusStreamRequest.getReplyStream(GranuleStatusStreamRequest(bmData->epoch));
			// read from stream until worker fails (should never get explicit end_of_stream)
			loop {
				GranuleStatusReply rep = waitNext(statusStream.getFuture());

				if (BM_DEBUG) {
					fmt::print("BM {0} got status of [{1} - {2}) @ ({3}, {4}) from BW {5}: {6} {7}\n",
					           bmData->epoch,
					           rep.granuleRange.begin.printable(),
					           rep.granuleRange.end.printable(),
					           rep.continueEpoch,
					           rep.continueSeqno,
					           bwInterf.id().toString(),
					           rep.doSplit ? "split" : (rep.mergeCandidate ? "merge" : ""),
					           rep.mergeCandidate
					               ? ""
					               : (rep.writeHotSplit ? "hot" : (rep.initialSplitTooBig ? "toobig" : "normal")));
				}

				ASSERT(rep.doSplit || rep.mergeCandidate);

				// if we get a reply from the stream, reset backoff
				backoff = SERVER_KNOBS->BLOB_MANAGER_STATUS_EXP_BACKOFF_MIN;
				if (rep.continueEpoch > bmData->epoch) {
					if (BM_DEBUG) {
						fmt::print("BM {0} heard from BW {1} that there is a new manager with higher epoch\n",
						           bmData->epoch,
						           bwInterf.id().toString());
					}
					if (bmData->iAmReplaced.canBeSet()) {
						bmData->iAmReplaced.send(Void());
					}
					throw blob_manager_replaced();
				}

				BoundaryEvaluation newEval(rep.continueEpoch,
				                           rep.continueSeqno,
				                           rep.doSplit ? BoundaryEvalType::SPLIT : BoundaryEvalType::MERGE,
				                           rep.originalEpoch,
				                           rep.originalSeqno);

				bool ignore = false;
				Optional<std::pair<KeyRange, BoundaryEvaluation>> existingInProgress;
				auto lastBoundaryEvals = bmData->boundaryEvaluations.intersectingRanges(rep.granuleRange);
				for (auto& lastBoundaryEval : lastBoundaryEvals) {
					if (ignore) {
						break;
					}
					if (rep.granuleRange.begin == lastBoundaryEval.begin() &&
					    rep.granuleRange.end == lastBoundaryEval.end() && newEval == lastBoundaryEval.cvalue()) {
						if (BM_DEBUG) {
							fmt::print("BM {0} received repeat status for the same granule [{1} - {2}) {3}, "
							           "ignoring.\n",
							           bmData->epoch,
							           rep.granuleRange.begin.printable(),
							           rep.granuleRange.end.printable(),
							           newEval.toString());
						}
						ignore = true;
					} else if (newEval < lastBoundaryEval.cvalue()) {
						CODE_PROBE(true, "BM got out-of-date split request");
						if (BM_DEBUG) {
							fmt::print("BM {0} ignoring status from BW {1} for granule [{2} - {3}) {4} since it "
							           "already processed [{5} - {6}) {7}.\n",
							           bmData->epoch,
							           bwInterf.id().toString().substr(0, 5),
							           rep.granuleRange.begin.printable(),
							           rep.granuleRange.end.printable(),
							           newEval.toString(),
							           lastBoundaryEval.begin().printable(),
							           lastBoundaryEval.end().printable(),
							           lastBoundaryEval.cvalue().toString());
						}

						// only revoke if original epoch + seqno is older, different assignment
						if (newEval.isOlderThanOriginal(lastBoundaryEval.cvalue())) {
							// revoke range from out-of-date worker, but bypass rangeAssigner and hack (epoch, seqno) to
							// be (requesting epoch, requesting seqno + 1) to ensure no race with then reassigning the
							// range to the worker at a later version

							if (BM_DEBUG) {
								fmt::print("BM {0} revoking from BW {1} granule [{2} - {3}) {4} with original ({5}, "
								           "{6}) since it already processed original ({7}, {8}).\n",
								           bmData->epoch,
								           bwInterf.id().toString().substr(0, 5),
								           rep.granuleRange.begin.printable(),
								           rep.granuleRange.end.printable(),
								           newEval.toString(),
								           newEval.originalEpoch,
								           newEval.originalSeqno,
								           lastBoundaryEval.cvalue().originalEpoch,
								           lastBoundaryEval.cvalue().originalSeqno);
							}
							RangeAssignment revokeOld;
							revokeOld.isAssign = false;
							revokeOld.worker = bwInterf.id();
							revokeOld.keyRange = rep.granuleRange;
							revokeOld.revoke = RangeRevokeData(false);

							bmData->addActor.send(doRangeAssignment(
							    bmData, revokeOld, bwInterf.id(), rep.continueEpoch, rep.continueSeqno + 1));
						}

						ignore = true;
					} else if (lastBoundaryEval.cvalue().inProgress.isValid() &&
					           !lastBoundaryEval.cvalue().inProgress.isReady()) {
						existingInProgress = std::pair(lastBoundaryEval.range(), lastBoundaryEval.value());
					}
				}
				if (rep.doSplit && !ignore) {
					ASSERT(!rep.mergeCandidate);

					bool clearMergeCandidate = !existingInProgress.present() ||
					                           existingInProgress.get().second.type != BoundaryEvalType::MERGE;

					// Check for split/merge race
					Version inProgressMergeVersion = bmData->activeMergeVersion(rep.granuleRange);

					if (BM_DEBUG) {
						fmt::print("BM {0} splt eval [{1} - {2}). existing={3}, inProgressMergeVersion={4}, "
						           "blockedVersion={5}\n",
						           bmData->epoch,
						           rep.granuleRange.begin.printable().c_str(),
						           rep.granuleRange.end.printable().c_str(),
						           existingInProgress.present() ? "T" : "F",
						           inProgressMergeVersion,
						           rep.blockedVersion);
					}

					// If the in progress one is a merge, and the blockedVersion < the mergeVersion, this granule
					// needs to continue to flush up to the merge version. If the merge intent is still not
					// persisted, the version will be invalidVersion, so this should only happen after the merge
					// intent is persisted and the merge version is fixed. This can happen if a merge candidate
					// suddenly gets a burst of writes after a decision to merge is made
					if (inProgressMergeVersion != invalidVersion) {
						if (rep.blockedVersion < inProgressMergeVersion) {
							CODE_PROBE(true, "merge blocking re-snapshot");
							if (BM_DEBUG) {
								fmt::print("BM {0} MERGE @ {1} blocking re-snapshot [{2} - {3}) @ {4}, "
								           "continuing snapshot\n",
								           bmData->epoch,
								           inProgressMergeVersion,
								           rep.granuleRange.begin.printable(),
								           rep.granuleRange.end.printable(),
								           rep.blockedVersion);
							}
							RangeAssignment raContinue;
							raContinue.isAssign = true;
							raContinue.worker = bwInterf.id();
							raContinue.keyRange = rep.granuleRange;
							raContinue.assign =
							    RangeAssignmentData(AssignRequestType::Continue); // continue assignment and re-snapshot
							handleRangeAssign(bmData, raContinue);
						}
						clearMergeCandidate = false;
						ignore = true;
					} else if (existingInProgress.present()) {
						// For example, one worker asked BM to split, then died, granule was moved, new worker asks
						// to split on recovery. We need to ensure that they are semantically the same split. We
						// will just rely on the in-progress split to finish
						if (BM_DEBUG) {
							fmt::print("BM {0} got request for [{1} - {2}) {3}, but already in "
							           "progress from [{4} - {5}) {6}\n",
							           bmData->epoch,
							           rep.granuleRange.begin.printable(),
							           rep.granuleRange.end.printable(),
							           newEval.toString(),
							           existingInProgress.get().first.begin.printable(),
							           existingInProgress.get().first.end.printable(),
							           existingInProgress.get().second.toString());
						}

						// ignore the request, they will retry
						ignore = true;
					}
					if (!ignore) {
						if (BM_DEBUG) {
							fmt::print("BM {0} evaluating [{1} - {2}) {3}\n",
							           bmData->epoch,
							           rep.granuleRange.begin.printable().c_str(),
							           rep.granuleRange.end.printable().c_str(),
							           newEval.toString());
						}
						if (rep.initialSplitTooBig) {
							ASSERT(rep.proposedSplitKey.present());
							newEval.inProgress = reevaluateInitialSplit(bmData,
							                                            bwInterf.id(),
							                                            rep.granuleRange,
							                                            rep.granuleID,
							                                            rep.originalEpoch,
							                                            rep.originalSeqno,
							                                            rep.proposedSplitKey.get());
						} else {
							newEval.inProgress = maybeSplitRange(bmData,
							                                     bwInterf.id(),
							                                     rep.granuleRange,
							                                     rep.granuleID,
							                                     rep.startVersion,
							                                     rep.writeHotSplit,
							                                     rep.originalEpoch,
							                                     rep.originalSeqno);
						}
						bmData->boundaryEvaluations.insert(rep.granuleRange, newEval);
					}

					// clear merge candidates for range, if not already merging
					if (clearMergeCandidate) {
						bmData->clearMergeCandidate(rep.granuleRange);
					}
				}
				if (rep.mergeCandidate && !ignore) {
					// mark granule as merge candidate
					ASSERT(!rep.doSplit);
					CODE_PROBE(true, "Granule merge candidate");
					if (BM_DEBUG) {
						fmt::print("Manager {0} merge candidate granule [{1} - {2}) {3}\n",
						           bmData->epoch,
						           rep.granuleRange.begin.printable().c_str(),
						           rep.granuleRange.end.printable().c_str(),
						           newEval.toString());
					}
					bmData->boundaryEvaluations.insert(rep.granuleRange, newEval);
					bmData->setMergeCandidate(rep.granuleRange, rep.granuleID, rep.startVersion);
				}
			}
		} catch (Error& e) {
			if (e.code() == error_code_operation_cancelled) {
				throw e;
			}

			// on known network errors or stream close errors, throw
			if (e.code() == error_code_broken_promise) {
				throw e;
			}

			// if manager is replaced, die
			if (e.code() == error_code_blob_manager_replaced) {
				if (bmData->iAmReplaced.canBeSet()) {
					bmData->iAmReplaced.send(Void());
				}
				return Void();
			}

			// if we got an error constructing or reading from stream that is retryable, wait and retry.
			// Sometimes we get connection_failed without the failure monitor tripping. One example is simulation's
			// rollRandomClose. In this case, just reconstruct the stream. If it was a transient failure, it works, and
			// if it is permanent, the failure monitor will eventually trip.
			ASSERT(e.code() != error_code_end_of_stream);
			if (e.code() == error_code_request_maybe_delivered || e.code() == error_code_connection_failed) {
				CODE_PROBE(true, "BM retrying BW monitoring");
				wait(delay(backoff));
				backoff = std::min(backoff * SERVER_KNOBS->BLOB_MANAGER_STATUS_EXP_BACKOFF_EXPONENT,
				                   SERVER_KNOBS->BLOB_MANAGER_STATUS_EXP_BACKOFF_MAX);
				continue;
			} else {
				TraceEvent(SevError, "BlobManagerUnexpectedErrorStatusMonitoring", bmData->id)
				    .error(e)
				    .detail("Epoch", bmData->epoch);
				ASSERT_WE_THINK(false);
				// if not simulation, kill the BM
				if (bmData->iAmReplaced.canBeSet()) {
					bmData->iAmReplaced.sendError(e);
				}
				throw e;
			}
		}
	}
}

ACTOR Future<Void> monitorBlobWorker(Reference<BlobManagerData> bmData, BlobWorkerInterface bwInterf) {
	try {
		state Future<Void> waitFailure = waitFailureClient(bwInterf.waitFailure, SERVER_KNOBS->BLOB_WORKER_TIMEOUT);
		state Future<Void> monitorStatus = monitorBlobWorkerStatus(bmData, bwInterf);
		// set to already run future so we check this first loop
		state Future<Void> exclusionsChanged = Future<Void>(Void());

		loop {
			choose {
				when(wait(waitFailure)) {
					if (SERVER_KNOBS->BLOB_WORKER_DISK_ENABLED) {
						wait(delay(SERVER_KNOBS->BLOB_WORKER_REJOIN_TIME));
					}
					if (BM_DEBUG) {
						fmt::print("BM {0} detected BW {1} is dead\n", bmData->epoch, bwInterf.id().toString());
					}
					TraceEvent("BlobWorkerFailed", bmData->id).detail("BlobWorkerID", bwInterf.id());
					break;
				}
				when(wait(monitorStatus)) {
					// should only return when manager got replaced
					ASSERT(!bmData->iAmReplaced.canBeSet());
					break;
				}
				when(wait(exclusionsChanged)) {
					// check to see if we were just excluded
					if (bmData->exclusionTracker.isFailedOrExcluded(bwInterf.stableAddress())) {
						TraceEvent("BlobWorkerExcluded", bmData->id)
						    .detail("BlobWorkerID", bwInterf.id())
						    .detail("Addr", bwInterf.stableAddress());
						break;
					}
					exclusionsChanged = bmData->exclusionTracker.changed.onTrigger();
				}
			}
		}
	} catch (Error& e) {
		// will blob worker get cleaned up in this case?
		if (e.code() == error_code_operation_cancelled) {
			throw e;
		}

		if (BM_DEBUG) {
			fmt::print(
			    "BM {0} got monitoring error {1} from BW {2}\n", bmData->epoch, e.name(), bwInterf.id().toString());
		}

		// Expected errors here are: [broken_promise]
		if (e.code() != error_code_broken_promise) {
			if (BM_DEBUG) {
				fmt::print("BM got unexpected error {0} monitoring BW {1}\n", e.name(), bwInterf.id().toString());
			}
			TraceEvent(SevError, "BlobManagerUnexpectedErrorMonitorBW", bmData->id)
			    .error(e)
			    .detail("Epoch", bmData->epoch);
			ASSERT_WE_THINK(false);
			// if not simulation, kill the BM
			if (bmData->iAmReplaced.canBeSet()) {
				bmData->iAmReplaced.sendError(e);
			}
			throw e;
		}
	}

	// kill the blob worker
	wait(killBlobWorker(bmData, bwInterf, true));

	if (BM_DEBUG) {
		fmt::print("No longer monitoring BW {0}\n", bwInterf.id().toString());
	}
	return Void();
}

ACTOR Future<Void> checkBlobWorkerList(Reference<BlobManagerData> bmData, Promise<Void> workerListReady) {

	try {
		loop {
			// Get list of last known blob workers
			// note: the list will include every blob worker that the old manager knew about,
			// but it might also contain blob workers that died while the new manager was being recruited
			state std::vector<BlobWorkerInterface> blobWorkers = wait(getBlobWorkers(bmData->db, true));

			// We could get the affinity list transactionally with the blob workers, however it is simpilier from an API
			// perspective to get the affinities after the blob worker list, which ensures we will have the affinity for
			// every worker returned.
			std::vector<std::pair<UID, UID>> blobWorkerAffinities = wait(getBlobWorkerAffinity(bmData->db, true));
			bmData->workerAffinities.clear();
			for (auto& it : blobWorkerAffinities) {
				bmData->workerAffinities[it.second] = it.first;
			}
			// add all blob workers to this new blob manager's records and start monitoring it
			bool foundAnyNew = false;
			for (auto& worker : blobWorkers) {
				if (!bmData->deadWorkers.count(worker.id())) {
					bool isFailedOrExcluded = bmData->exclusionTracker.isFailedOrExcluded(worker.stableAddress());
					if (!bmData->workerAddresses.count(worker.stableAddress()) &&
					    worker.locality.dcId() == bmData->dcId && !isFailedOrExcluded) {
						bmData->workerAddresses.insert(worker.stableAddress());
						bmData->workersById[worker.id()] = worker;
						bmData->workerStats[worker.id()] = BlobWorkerInfo();
						bmData->addActor.send(monitorBlobWorker(bmData, worker));
						foundAnyNew = true;
					} else if (!bmData->workersById.count(worker.id())) {
						TraceEvent("KillingExtraneousBlobWorker", bmData->id)
						    .detail("WorkerId", worker.id())
						    .detail("Addr", worker.stableAddress())
						    .detail("FailedOrExcluded", isFailedOrExcluded);
						bmData->addActor.send(killBlobWorker(bmData, worker, false));
					}
				}
			}
			if (workerListReady.canBeSet()) {
				workerListReady.send(Void());
			}
			// if any assigns are stuck on workers, and we have workers, wake them
			if (foundAnyNew || !bmData->workersById.empty()) {
				Promise<Void> hold = bmData->foundBlobWorkers;
				bmData->foundBlobWorkers = Promise<Void>();
				hold.send(Void());
			}
			wait(delay(SERVER_KNOBS->BLOB_WORKERLIST_FETCH_INTERVAL));
		}
	} catch (Error& e) {
		if (BM_DEBUG) {
			fmt::print("BM {0} got error {1} reading blob worker list!!\n", bmData->epoch, e.name());
		}
		throw e;
	}
}
// Shared code for handling KeyRangeMap<tuple(UID, epoch, seqno)> that is used several places in blob manager recovery
// when there can be conflicting sources of what assignments exist or which workers owns a granule.
// Resolves these conflicts by comparing the epoch + seqno for the range
// Special epoch/seqnos:
//   (0,0): range is not mapped
static void addAssignment(KeyRangeMap<std::tuple<UID, int64_t, int64_t, UID>>& map,
                          const KeyRangeRef& newRange,
                          UID newId,
                          int64_t newEpoch,
                          int64_t newSeqno,
                          std::vector<std::pair<UID, KeyRange>>& outOfDate) {
	std::vector<std::pair<KeyRange, std::tuple<UID, int64_t, int64_t, UID>>> newer;
	auto intersecting = map.intersectingRanges(newRange);
	bool allExistingNewer = true;
	bool anyConflicts = false;
	for (auto& old : intersecting) {
		UID oldWorker = std::get<0>(old.value());
		int64_t oldEpoch = std::get<1>(old.value());
		int64_t oldSeqno = std::get<2>(old.value());
		UID oldAffinity = std::get<3>(old.value());
		if (oldEpoch > newEpoch || (oldEpoch == newEpoch && oldSeqno > newSeqno)) {
			newer.push_back(std::pair(old.range(), std::tuple(oldWorker, oldEpoch, oldSeqno, oldAffinity)));
			if (old.range() != newRange) {
				CODE_PROBE(true, "BM Recovery: BWs disagree on range boundaries", probe::decoration::rare);
				anyConflicts = true;
			}
		} else {
			allExistingNewer = false;
			if (newId != UID() && newEpoch != std::numeric_limits<int64_t>::max()) {
				// different workers can't have same epoch and seqno for granule assignment
				ASSERT(oldEpoch != newEpoch || oldSeqno != newSeqno);
			}
			if (newEpoch == std::numeric_limits<int64_t>::max() && (oldWorker != newId || old.range() != newRange)) {
				CODE_PROBE(true, "BM Recovery: DB disagrees with workers");
				// new one is from DB (source of truth on boundaries) and existing mapping disagrees on boundary or
				// assignment, do explicit revoke and re-assign to converge
				anyConflicts = true;
				// if ranges don't match, need to explicitly reassign all parts of old range, as it could be from a
				// yet-unassigned split
				if (old.range() != newRange) {
					std::get<0>(old.value()) = UID();
				}
				if (oldWorker != UID() &&
				    (outOfDate.empty() || outOfDate.back() != std::pair(oldWorker, KeyRange(old.range())))) {

					outOfDate.push_back(std::pair(oldWorker, old.range()));
				}
			} else if (oldWorker != UID() && oldWorker != newId &&
			           (oldEpoch < newEpoch || (oldEpoch == newEpoch && oldSeqno < newSeqno))) {
				// 2 blob workers reported conflicting mappings, add old one to out of date (if not already added by a
				// previous intersecting range in the split case)
				// if ranges don't match, need to explicitly reassign all parts of old range, as it could be from a
				// partially-assigned split
				if (old.range() != newRange) {
					std::get<0>(old.value()) = UID();
				}
				if (outOfDate.empty() || outOfDate.back() != std::pair(oldWorker, KeyRange(old.range()))) {
					CODE_PROBE(
					    true, "BM Recovery: Two workers claim ownership of same granule", probe::decoration::rare);
					outOfDate.push_back(std::pair(oldWorker, old.range()));
				}
			}
		}
	}

	if (!allExistingNewer) {
		// if this range supercedes an old range insert it over that
		map.insert(newRange, std::tuple(anyConflicts ? UID() : newId, newEpoch, newSeqno, newId));

		// then, if there were any ranges superceded by this one, insert them over this one
		if (newer.size()) {
			if (newId != UID()) {
				outOfDate.push_back(std::pair(newId, newRange));
			}
			for (auto& it : newer) {
				map.insert(it.first, it.second);
			}
		}
	} else {
		if (newId != UID()) {
			outOfDate.push_back(std::pair(newId, newRange));
		}
	}
}

// essentially just error handling for resumed merge, since doMerge does it for new merge
ACTOR Future<Void> resumeMerge(Future<Void> finishMergeFuture, KeyRange mergeRange) {
	try {
		wait(finishMergeFuture);
		return Void();
	} catch (Error& e) {
		if (e.code() == error_code_operation_cancelled || e.code() == error_code_blob_manager_replaced) {
			throw;
		}
		TraceEvent(SevError, "UnexpectedErrorResumeGranuleMerge").error(e).detail("Range", mergeRange);
		throw e;
	}
}

ACTOR Future<Void> loadForcePurgedRanges(Reference<BlobManagerData> bmData) {
	state Reference<ReadYourWritesTransaction> tr = makeReference<ReadYourWritesTransaction>(bmData->db);
	state Key beginKey = blobGranuleForcePurgedKeys.begin;
	state int rowLimit = BUGGIFY ? deterministicRandom()->randomInt(2, 10) : 10000;
	loop {
		try {
			tr->setOption(FDBTransactionOptions::ACCESS_SYSTEM_KEYS);
			tr->setOption(FDBTransactionOptions::PRIORITY_SYSTEM_IMMEDIATE);
			tr->setOption(FDBTransactionOptions::LOCK_AWARE);

			// using the krm functions can produce incorrect behavior here as it does weird stuff with beginKey
			KeyRange nextRange(KeyRangeRef(beginKey, blobGranuleForcePurgedKeys.end));
			state GetRangeLimits limits(rowLimit, GetRangeLimits::BYTE_LIMIT_UNLIMITED);
			limits.minRows = 2;
			RangeResult results = wait(tr->getRange(nextRange, limits));

			// Add the mappings to our in memory key range map
			for (int rangeIdx = 0; rangeIdx < results.size() - 1; rangeIdx++) {
				if (results[rangeIdx].value == "1"_sr) {
					Key rangeStartKey = results[rangeIdx].key.removePrefix(blobGranuleForcePurgedKeys.begin);
					Key rangeEndKey = results[rangeIdx + 1].key.removePrefix(blobGranuleForcePurgedKeys.begin);
					// note: if the old owner is dead, we handle this in rangeAssigner
					bmData->forcePurgingRanges.insert(KeyRangeRef(rangeStartKey, rangeEndKey), true);
				}
			}

			if (!results.more || results.size() <= 1) {
				break;
			}

			// re-read last key to get range that starts there
			beginKey = results.back().key;
		} catch (Error& e) {
			if (BM_DEBUG) {
				fmt::print(
				    "BM {0} got error reading force purge ranges during recovery: {1}\n", bmData->epoch, e.name());
			}
			wait(tr->onError(e));
		}
	}

	return Void();
}

ACTOR Future<Void> resumeActiveMerges(Reference<BlobManagerData> bmData, Future<Void> loadForcePurgedRanges) {
	state Reference<ReadYourWritesTransaction> tr = makeReference<ReadYourWritesTransaction>(bmData->db);
	wait(loadForcePurgedRanges); // load these first, to make sure to avoid resuming any merges that are being force
	                             // purged

	// FIXME: use range stream instead
	state int rowLimit = BUGGIFY ? deterministicRandom()->randomInt(1, 10) : 10000;
	state KeyRange currentRange = blobGranuleMergeKeys;
	loop {
		try {
			tr->setOption(FDBTransactionOptions::ACCESS_SYSTEM_KEYS);
			tr->setOption(FDBTransactionOptions::PRIORITY_SYSTEM_IMMEDIATE);
			tr->setOption(FDBTransactionOptions::LOCK_AWARE);

			RangeResult result = wait(tr->getRange(currentRange, rowLimit));
			state bool anyMore = result.more;
			state std::vector<Future<Void>> cleanupForcePurged;
			for (auto& it : result) {
				CODE_PROBE(true, "Blob Manager Recovery found merging granule");
				UID mergeGranuleID = decodeBlobGranuleMergeKey(it.key);
				KeyRange mergeRange;
				std::vector<UID> parentGranuleIDs;
				std::vector<Key> parentGranuleRanges;
				std::vector<Version> parentGranuleStartVersions;
				Version mergeVersion;
				std::tie(mergeRange, mergeVersion, parentGranuleIDs, parentGranuleRanges, parentGranuleStartVersions) =
				    decodeBlobGranuleMergeValue(it.value);

				if (BM_DEBUG) {
					fmt::print("BM {0} found merge in progress: [{1} - {2}) @ {3}\n",
					           bmData->epoch,
					           mergeRange.begin.printable(),
					           mergeRange.end.printable(),
					           mergeVersion);
				}

				if (bmData->isForcePurging(mergeRange)) {
					if (BM_DEBUG) {
						fmt::print(
						    "BM {0} cleaning up merge [{1} - {2}): {3} @ {4} in progress b/c it was force purged\n",
						    bmData->epoch,
						    mergeRange.begin.printable(),
						    mergeRange.end.printable(),
						    mergeGranuleID.toString().substr(0, 6),
						    mergeVersion);
					}
					cleanupForcePurged.push_back(updateChangeFeed(&tr->getTransaction(),
					                                              granuleIDToCFKey(mergeGranuleID),
					                                              ChangeFeedStatus::CHANGE_FEED_DESTROY,
					                                              mergeRange));
					continue;
				}

				// want to mark in progress granule ranges as merging, BEFORE recovery is complete and workers can
				// report updated status. Start with early (epoch, seqno) to guarantee lower than later status
				BoundaryEvaluation eval(1, 0, BoundaryEvalType::MERGE, 1, 0);
				ASSERT(!bmData->isMergeActive(mergeRange));
				bmData->addActor.send(resumeMerge(finishMergeGranules(bmData,
				                                                      mergeGranuleID,
				                                                      mergeRange,
				                                                      mergeVersion,
				                                                      parentGranuleIDs,
				                                                      parentGranuleRanges,
				                                                      parentGranuleStartVersions),
				                                  mergeRange));
				bmData->boundaryEvaluations.insert(mergeRange, eval);
				bmData->activeGranuleMerges.insert(mergeRange, mergeVersion);
				bmData->setMergeCandidate(mergeRange, MergeCandidateMerging);
			}

			if (anyMore) {
				currentRange = KeyRangeRef(keyAfter(result.back().key), currentRange.end);
			}

			if (!cleanupForcePurged.empty()) {
				wait(waitForAll(cleanupForcePurged));
				wait(tr->commit());
				tr->reset();
			}

			if (!anyMore) {
				return Void();
			}
		} catch (Error& e) {
			wait(tr->onError(e));
		}
	}
}

ACTOR Future<Void> loadBlobGranuleMergeBoundaries(Reference<BlobManagerData> bmData) {
	state Reference<ReadYourWritesTransaction> tr = makeReference<ReadYourWritesTransaction>(bmData->db);
	state int rowLimit = BUGGIFY ? deterministicRandom()->randomInt(2, 10) : 10000;
	state Key beginKey = blobGranuleMergeBoundaryKeys.begin;
	loop {
		try {
			tr->setOption(FDBTransactionOptions::ACCESS_SYSTEM_KEYS);
			tr->setOption(FDBTransactionOptions::PRIORITY_SYSTEM_IMMEDIATE);
			tr->setOption(FDBTransactionOptions::LOCK_AWARE);

			KeyRange nextRange(KeyRangeRef(beginKey, blobGranuleMergeBoundaryKeys.end));
			// using the krm functions can produce incorrect behavior here as it does weird stuff with beginKey
			state GetRangeLimits limits(rowLimit, GetRangeLimits::BYTE_LIMIT_UNLIMITED);
			RangeResult results = wait(tr->getRange(nextRange, limits));

			// Add the mappings to our in memory key range map
			for (int i = 0; i < results.size(); i++) {
				bmData->mergeBoundaries[results[i].key.removePrefix(blobGranuleMergeBoundaryKeys.begin)] =
				    decodeBlobGranuleMergeBoundaryValue(results[i].value);
			}

			if (!results.more) {
				break;
			}
			beginKey = keyAfter(results.back().key);
		} catch (Error& e) {
			if (BM_DEBUG) {
				fmt::print("BM {0} got error reading granule merge boundaries during recovery: {1}\n",
				           bmData->epoch,
				           e.name());
			}
			wait(tr->onError(e));
		}
	}

	return Void();
}

// Update blob manager epoc for restore. The blob manager should have larger epoch after restore
// so that it could generate new manifest files with larger epoch number. Blob manifest files
// with largest epoch number is treated as the newest.
ACTOR Future<Void> updateEpoch(Reference<BlobManagerData> bmData, int64_t epoch) {
	state Reference<ReadYourWritesTransaction> tr = makeReference<ReadYourWritesTransaction>(bmData->db);
	loop {
		tr->setOption(FDBTransactionOptions::ACCESS_SYSTEM_KEYS);
		tr->setOption(FDBTransactionOptions::PRIORITY_SYSTEM_IMMEDIATE);
		try {
			Optional<Value> oldEpoch = wait(tr->get(blobManagerEpochKey));
			state int64_t oldEpochValue = oldEpoch.present() ? decodeBlobManagerEpochValue(oldEpoch.get()) : 1;
			if (oldEpochValue < epoch) {
				tr->set(blobManagerEpochKey, blobManagerEpochValueFor(epoch));
				wait(tr->commit());
				TraceEvent("BlobManagerEpoc").detail("Epoch", epoch);
				bmData->epoch = epoch;
			}
			return Void();
		} catch (Error& e) {
			wait(tr->onError(e));
		}
	}
}

ACTOR Future<Void> recoverBlobManager(Reference<BlobManagerData> bmData) {
	state double recoveryStartTime = now();
	state Promise<Void> workerListReady;
	state Future<Void> blobWorkerRejoin =
	    delay(SERVER_KNOBS->BLOB_WORKER_DISK_ENABLED ? SERVER_KNOBS->BLOB_WORKER_REJOIN_TIME : 0);
	bmData->addActor.send(checkBlobWorkerList(bmData, workerListReady));
	wait(workerListReady.getFuture());

	state std::vector<BlobWorkerInterface> startingWorkers;
	for (auto& it : bmData->workersById) {
		startingWorkers.push_back(it.second);
	}

	// Once we acknowledge the existing blob workers, we can go ahead and recruit new ones
	bmData->startRecruiting.trigger();

	bmData->initBStore();

	state Reference<BlobRestoreController> restoreController =
	    makeReference<BlobRestoreController>(bmData->db, normalKeys);
	bool isFullRestore = wait(BlobRestoreController::isRestoring(restoreController));
	bmData->isFullRestoreMode = isFullRestore;
	if (bmData->isFullRestoreMode) {
		state BlobRestorePhase phase = wait(BlobRestoreController::currentPhase(restoreController));
		if (phase == STARTING_MIGRATOR || phase == LOADING_MANIFEST) {
			wait(BlobRestoreController::setPhase(restoreController, LOADING_MANIFEST, {}));
			try {
				auto db = SystemDBWriteLockedNow(bmData->db.getReference());
				std::string url = wait(BlobGranuleRestoreConfig().manifestUrl().getD(db));
				state Reference<BlobConnectionProvider> manifestStore =
				    BlobConnectionProvider::newBlobConnectionProvider(url);
				wait(loadManifest(bmData->db, bmData->dbInfo, manifestStore));
				int64_t epoc = wait(lastBlobEpoc(bmData->db, bmData->dbInfo, manifestStore));
				wait(updateEpoch(bmData, epoc + 1));
				wait(BlobRestoreController::setPhase(restoreController, LOADED_MANIFEST, {}));
				TraceEvent("BlobManifestLoaded", bmData->id).log();
			} catch (Error& e) {
				if (e.code() != error_code_restore_missing_data &&
				    e.code() != error_code_blob_restore_missing_manifest) {
					throw e; // retryable errors
				}
				// terminate blob restore for non-retryable errors
				TraceEvent("ManifestLoadError", bmData->id).error(e).detail("Phase", phase);
				std::string errorMessage = fmt::format("Manifest loading error '{}'", e.what());
				wait(BlobRestoreController::setError(restoreController, errorMessage));
			}
		}
	}

	state Reference<ReadYourWritesTransaction> tr = makeReference<ReadYourWritesTransaction>(bmData->db);

	// set up force purge keys if not done already
	loop {
		try {
			tr->setOption(FDBTransactionOptions::ACCESS_SYSTEM_KEYS);
			tr->setOption(FDBTransactionOptions::PRIORITY_SYSTEM_IMMEDIATE);
			tr->setOption(FDBTransactionOptions::LOCK_AWARE);
			RangeResult existingForcePurgeKeys = wait(tr->getRange(blobGranuleForcePurgedKeys, 1));
			if (!existingForcePurgeKeys.empty()) {
				break;
			}
			wait(checkManagerLock(tr, bmData));
			wait(krmSetRange(tr, blobGranuleForcePurgedKeys.begin, normalKeys, "0"_sr));
			wait(tr->commit());
			tr->reset();
			break;
		} catch (Error& e) {
			wait(tr->onError(e));
		}
	}

	// skip the rest of the algorithm for the first blob manager
	if (bmData->epoch == 1) {
		bmData->doneRecovering.send(Void());
		return Void();
	}

	state Future<Void> forcePurgedRanges = loadForcePurgedRanges(bmData);
	state Future<Void> resumeMergesFuture = resumeActiveMerges(bmData, forcePurgedRanges);

	CODE_PROBE(true, "BM doing recovery");

	wait(delay(0));

	// At this point, bmData->workersById is a list of all alive blob workers, but could also include some dead BWs.
	// The algorithm below works as follows:
	//
	// 1. We get the existing granule mappings. We do this by asking all active blob workers for their current granule
	//    assignments. This guarantees a consistent snapshot of the state of that worker's assignments: Any request it
	//    recieved and processed from the old manager before the granule assignment request will be included in the
	//    assignments, and any request it recieves from the old manager afterwards will be rejected with
	//    blob_manager_replaced. We then read from the database as the source of truth for the assignment. We will
	//    reconcile the set of ongoing splits to this mapping, and any ranges that are not already assigned to existing
	//    blob workers will be reassigned.
	//
	// 2. For every range in our granuleAssignments, we send an assign request to the stream of requests,
	//    ultimately giving every range back to some worker (trying to mimic the state of the old BM).
	//    If the worker already had the range, this is a no-op. If the worker didn't have it, it will
	//    begin persisting it. The worker that had the same range before will now be at a lower seqno.

	state KeyRangeMap<std::tuple<UID, int64_t, int64_t, UID>> workerAssignments;
	workerAssignments.insert(normalKeys, std::tuple(UID(), 0, 0, UID()));

	// FIXME: use range stream instead
	state int rowLimit = BUGGIFY ? deterministicRandom()->randomInt(2, 10) : 10000;

	if (BM_DEBUG) {
		fmt::print("BM {0} recovering:\n", bmData->epoch);
	}

	// Step 1. Get the latest known mapping of granules to blob workers (i.e. assignments)
	// This must happen causally AFTER reading the split boundaries, since the blob workers can clear the split
	// boundaries for a granule as part of persisting their assignment.

	// First, ask existing workers for their mapping
	if (BM_DEBUG) {
		fmt::print("BM {0} requesting assignments from {1} workers:\n", bmData->epoch, startingWorkers.size());
	}
	state std::vector<Future<Optional<GetGranuleAssignmentsReply>>> aliveAssignments;
	aliveAssignments.reserve(startingWorkers.size());
	for (auto& it : startingWorkers) {
		GetGranuleAssignmentsRequest req;
		req.managerEpoch = bmData->epoch;
		aliveAssignments.push_back(timeout(brokenPromiseToNever(it.granuleAssignmentsRequest.getReply(req)),
		                                   SERVER_KNOBS->BLOB_WORKER_TIMEOUT));
	}

	state std::vector<std::pair<UID, KeyRange>> outOfDateAssignments;
	state int successful = 0;
	state int assignIdx = 0;

	for (; assignIdx < aliveAssignments.size(); assignIdx++) {
		Optional<GetGranuleAssignmentsReply> reply = wait(aliveAssignments[assignIdx]);
		UID workerId = startingWorkers[assignIdx].id();

		if (reply.present()) {
			if (BM_DEBUG) {
				fmt::print("  Worker {}: ({})\n", workerId.toString().substr(0, 5), reply.get().assignments.size());
			}
			successful++;
			for (auto& assignment : reply.get().assignments) {
				if (BM_DEBUG) {
					fmt::print("    [{0} - {1}): ({2}, {3})\n",
					           assignment.range.begin.printable(),
					           assignment.range.end.printable(),
					           assignment.epochAssigned,
					           assignment.seqnoAssigned);
				}
				bmData->knownBlobRanges.insert(assignment.range, true);
				addAssignment(workerAssignments,
				              assignment.range,
				              workerId,
				              assignment.epochAssigned,
				              assignment.seqnoAssigned,
				              outOfDateAssignments);
			}
			if (bmData->workerStats.count(workerId)) {
				bmData->workerStats[workerId].numGranulesAssigned = reply.get().assignments.size();
			}
		} else {
			CODE_PROBE(true, "BM Recovery: BW didn't respond to assignments request");
			// SOMEDAY: mark as failed and kill it
			if (BM_DEBUG) {
				fmt::print("  Worker {}: failed\n", workerId.toString().substr(0, 5));
			}
		}
	}

	if (BM_DEBUG) {
		fmt::print("BM {0} got assignments from {1}/{2} workers:\n", bmData->epoch, successful, startingWorkers.size());
	}

	if (BM_DEBUG) {
		fmt::print("BM {0} found old assignments:\n", bmData->epoch);
	}

	// DB is the source of truth, so read from here, and resolve any conflicts with current worker mapping
	// We don't have a consistent snapshot of the mapping ACROSS blob workers, so we need the DB to reconcile any
	// differences (eg blob manager revoked from worker A, assigned to B, the revoke from A was processed but the assign
	// to B wasn't, meaning in the snapshot nobody owns the granule). This also handles races with a BM persisting a
	// boundary change, then dying before notifying the workers
	state Key beginKey = blobGranuleMappingKeys.begin;
	loop {
		try {
			tr->setOption(FDBTransactionOptions::ACCESS_SYSTEM_KEYS);
			tr->setOption(FDBTransactionOptions::PRIORITY_SYSTEM_IMMEDIATE);
			tr->setOption(FDBTransactionOptions::LOCK_AWARE);

			KeyRange nextRange(KeyRangeRef(beginKey, blobGranuleMappingKeys.end));
			// using the krm functions can produce incorrect behavior here as it does weird stuff with beginKey
			state GetRangeLimits limits(rowLimit, GetRangeLimits::BYTE_LIMIT_UNLIMITED);
			limits.minRows = 2;
			RangeResult results = wait(tr->getRange(nextRange, limits));

			// Add the mappings to our in memory key range map
			for (int rangeIdx = 0; rangeIdx < results.size() - 1; rangeIdx++) {
				Key granuleStartKey = results[rangeIdx].key.removePrefix(blobGranuleMappingKeys.begin);
				Key granuleEndKey = results[rangeIdx + 1].key.removePrefix(blobGranuleMappingKeys.begin);
				if (results[rangeIdx].value.size()) {
					// note: if the old owner is dead, we handle this in rangeAssigner
					UID existingOwner = decodeBlobGranuleMappingValue(results[rangeIdx].value);
					// use (max int64_t, 0) to be higher than anything that existing workers have
					addAssignment(workerAssignments,
					              KeyRangeRef(granuleStartKey, granuleEndKey),
					              existingOwner,
					              std::numeric_limits<int64_t>::max(),
					              0,
					              outOfDateAssignments);

					bmData->knownBlobRanges.insert(KeyRangeRef(granuleStartKey, granuleEndKey), true);
					if (BM_DEBUG) {
						fmt::print("  [{0} - {1})={2}\n",
						           granuleStartKey.printable(),
						           granuleEndKey.printable(),
						           existingOwner.toString().substr(0, 5));
					}
				} else {
					if (BM_DEBUG) {
						fmt::print("  [{0} - {1})\n", granuleStartKey.printable(), granuleEndKey.printable());
					}
				}
			}

			if (!results.more || results.size() <= 1) {
				break;
			}

			// re-read last key to get range that starts there
			beginKey = results.back().key;
		} catch (Error& e) {
			if (BM_DEBUG) {
				fmt::print("BM {0} got error reading granule mapping during recovery: {1}\n", bmData->epoch, e.name());
			}
			wait(tr->onError(e));
		}
	}

	wait(forcePurgedRanges);
	wait(resumeMergesFuture);

	// Step 2. Send assign requests for all the granules and transfer assignments
	// from local workerAssignments to bmData
	// before we take ownership of all of the ranges, check the manager lock again
	tr->reset();
	loop {
		try {
			tr->setOption(FDBTransactionOptions::ACCESS_SYSTEM_KEYS);
			tr->setOption(FDBTransactionOptions::PRIORITY_SYSTEM_IMMEDIATE);
			tr->setOption(FDBTransactionOptions::LOCK_AWARE);
			wait(checkManagerLock(tr, bmData));
			wait(tr->commit());
			break;
		} catch (Error& e) {
			if (BM_DEBUG) {
				fmt::print("BM {0} got error checking lock after recovery: {1}\n", bmData->epoch, e.name());
			}
			wait(tr->onError(e));
		}
	}

	if (BUGGIFY && bmData->maybeInjectTargetedRestart()) {
		throw blob_manager_replaced();
	}

	// Allow time for the worker affinity map to be loaded
	wait(blobWorkerRejoin);

	// Get set of workers again. Some could have died after reporting assignments
	std::unordered_set<UID> endingWorkers;
	for (auto& it : bmData->workersById) {
		endingWorkers.insert(it.first);
	}

	// revoke assignments that are old and incorrect
	CODE_PROBE(!outOfDateAssignments.empty(), "BM resolved conflicting assignments on recovery");
	for (auto& it : outOfDateAssignments) {
		if (BM_DEBUG) {
			fmt::print("BM {0} revoking out of date assignment [{1} - {2}): {3}:\n",
			           bmData->epoch,
			           it.second.begin.printable().c_str(),
			           it.second.end.printable().c_str(),
			           it.first.toString().c_str());
		}
		RangeAssignment raRevoke;
		raRevoke.isAssign = false;
		raRevoke.worker = it.first;
		raRevoke.keyRange = it.second;
		raRevoke.revoke = RangeRevokeData(false);
		handleRangeAssign(bmData, raRevoke);
	}

	if (BM_DEBUG) {
		fmt::print("BM {0} final ranges:\n", bmData->epoch);
	}

	state int totalGranules = 0;
	state int explicitAssignments = 0;
	for (auto& range : workerAssignments.intersectingRanges(normalKeys)) {
		int64_t epoch = std::get<1>(range.value());
		int64_t seqno = std::get<2>(range.value());
		if (epoch == 0 && seqno == 0) {
			continue;
		}

		totalGranules++;

		UID workerId = std::get<0>(range.value());
		UID workerAffinity = std::get<3>(range.value());
		bmData->workerAssignments.insert(range.range(), workerId);

		if (BM_DEBUG) {
			fmt::print("  [{0} - {1}): {2}\n",
			           range.begin().printable(),
			           range.end().printable(),
			           workerId == UID() || epoch == 0 ? " (?)" : workerId.toString().substr(0, 5).c_str());
		}

		// if worker id is already set to a known worker that replied with it in the mapping, range is already assigned
		// there. If not, need to explicitly assign it to someone
		if (workerId == UID() || epoch == 0 || !endingWorkers.count(workerId)) {
			if (workerId == UID()) {
				workerId = workerAffinity;
			}
			while (bmData->workerAffinities.count(workerId)) {
				workerId = bmData->workerAffinities[workerId];
				CODE_PROBE(true, "Blob worker has affinity after reboot");
			}
			// prevent racing status updates from old owner from causing issues until this request gets sent out
			// properly
			bmData->boundaryEvaluations.insert(
			    range.range(), BoundaryEvaluation(bmData->epoch, 0, BoundaryEvalType::RECOVER, bmData->epoch, 0));

			RangeAssignment raAssign;
			raAssign.isAssign = true;
			if (bmData->workersById.count(workerId)) {
				raAssign.worker = workerId;
			}
			raAssign.keyRange = range.range();
			raAssign.assign = RangeAssignmentData(AssignRequestType::Normal);
			handleRangeAssign(bmData, raAssign);
			explicitAssignments++;
		}
	}

	// Load tenant data before letting blob granule operations continue.
	tr->reset();
	loop {
		try {
			tr->setOption(FDBTransactionOptions::ACCESS_SYSTEM_KEYS);
			tr->setOption(FDBTransactionOptions::PRIORITY_SYSTEM_IMMEDIATE);
			tr->setOption(FDBTransactionOptions::LOCK_AWARE);
			wait(loadTenantMap(tr, bmData));
			break;
		} catch (Error& e) {
			wait(tr->onError(e));
		}
	}

	wait(loadBlobGranuleMergeBoundaries(bmData));

	TraceEvent("BlobManagerRecovered", bmData->id)
	    .detail("Epoch", bmData->epoch)
	    .detail("Duration", now() - recoveryStartTime)
	    .detail("Granules", totalGranules)
	    .detail("Assigned", explicitAssignments)
	    .detail("Revoked", outOfDateAssignments.size());

	ASSERT(bmData->doneRecovering.canBeSet());
	bmData->doneRecovering.send(Void());

	if (BUGGIFY && bmData->maybeInjectTargetedRestart()) {
		throw blob_manager_replaced();
	}

	return Void();
}

ACTOR Future<Void> chaosRangeMover(Reference<BlobManagerData> bmData) {
	// Only move each granule once during the test, otherwise it can cause availability issues
	// KeyRange isn't hashable and this is only for simulation, so just use toString of range
	state std::unordered_set<std::string> alreadyMoved;
	ASSERT(g_network->isSimulated());
	CODE_PROBE(true, "BM chaos range mover enabled");
	loop {
		wait(delay(30.0));

		if (g_simulator->speedUpSimulation) {
			if (BM_DEBUG) {
				printf("Range mover stopping\n");
			}
			return Void();
		}

		if (bmData->workersById.size() > 1) {
			int tries = 10;
			while (tries > 0) {
				tries--;
				auto randomRange = bmData->workerAssignments.randomRange();
				if (randomRange.value() != UID() && !alreadyMoved.count(randomRange.range().toString())) {
					if (BM_DEBUG) {
						fmt::print("Range mover moving range [{0} - {1}): {2}\n",
						           randomRange.begin().printable().c_str(),
						           randomRange.end().printable().c_str(),
						           randomRange.value().toString().c_str());
					}
					alreadyMoved.insert(randomRange.range().toString());

					// FIXME: with low probability, could immediately revoke it from the new assignment and move
					// it back right after to test that race

					state KeyRange range = randomRange.range();
					RangeAssignment revokeOld;
					revokeOld.isAssign = false;
					revokeOld.keyRange = range;
					revokeOld.revoke = RangeRevokeData(false);
					handleRangeAssign(bmData, revokeOld);

					RangeAssignment assignNew;
					assignNew.isAssign = true;
					assignNew.keyRange = range;
					assignNew.assign = RangeAssignmentData(); // not a continue
					handleRangeAssign(bmData, assignNew);
					break;
				}
			}
			if (tries == 0 && BM_DEBUG) {
				printf("Range mover couldn't find random range to move, skipping\n");
			}
		} else if (BM_DEBUG) {
			fmt::print("Range mover found {0} workers, skipping\n", bmData->workerAssignments.size());
		}
	}
}

// Returns the number of blob workers on addr
int numExistingBWOnAddr(Reference<BlobManagerData> self, const AddressExclusion& addr) {
	int numExistingBW = 0;
	for (auto& server : self->workersById) {
		const NetworkAddress& netAddr = server.second.stableAddress();
		AddressExclusion usedAddr(netAddr.ip, netAddr.port);
		if (usedAddr == addr) {
			++numExistingBW;
		}
	}

	return numExistingBW;
}

// Tries to recruit a blob worker on the candidateWorker process
ACTOR Future<Void> initializeBlobWorker(Reference<BlobManagerData> self,
                                        RecruitBlobWorkerReply candidateWorker,
                                        DatabaseConfiguration config) {
	const NetworkAddress& netAddr = candidateWorker.worker.stableAddress();
	AddressExclusion workerAddr(netAddr.ip, netAddr.port);
	self->recruitingStream.set(self->recruitingStream.get() + 1);

	// Ask the candidateWorker to initialize a BW only if the worker does not have a pending request
	if (numExistingBWOnAddr(self, workerAddr) == 0 &&
	    self->recruitingLocalities.count(candidateWorker.worker.stableAddress()) == 0) {
		state UID interfaceId = deterministicRandom()->randomUniqueID();

		state InitializeBlobWorkerRequest initReq;
		initReq.reqId = deterministicRandom()->randomUniqueID();
		initReq.interfaceId = interfaceId;
		initReq.storeType = (KeyValueStoreType::StoreType)(SERVER_KNOBS->BLOB_WORKER_STORE_TYPE);
		initReq.encryptMode = config.encryptionAtRestMode;

		// acknowledge that this worker is currently being recruited on
		self->recruitingLocalities.insert(candidateWorker.worker.stableAddress());

		TraceEvent("BMRecruiting", self->id)
		    .detail("Epoch", self->epoch)
		    .detail("State", "Sending request to worker")
		    .detail("WorkerID", candidateWorker.worker.id())
		    .detail("WorkerLocality", candidateWorker.worker.locality.toString())
		    .detail("Interf", interfaceId)
		    .detail("Addr", candidateWorker.worker.address());

		// send initialization request to worker (i.e. worker.actor.cpp)
		// here, the worker will construct the blob worker at which point the BW will start!
		Future<ErrorOr<InitializeBlobWorkerReply>> fRecruit =
		    candidateWorker.worker.blobWorker.tryGetReply(initReq, TaskPriority::BlobManager);

		// wait on the reply to the request
		state ErrorOr<InitializeBlobWorkerReply> newBlobWorker = wait(fRecruit);

		// if the initialization failed in an unexpected way, then kill the BM.
		// if it failed in an expected way, add some delay before we try to recruit again
		// on this worker
		if (newBlobWorker.isError()) {
			CODE_PROBE(true, "BM got error recruiting BW");
			TraceEvent(SevWarn, "BMRecruitmentError", self->id)
			    .error(newBlobWorker.getError())
			    .detail("Epoch", self->epoch);
			if (!newBlobWorker.isError(error_code_recruitment_failed) &&
			    !newBlobWorker.isError(error_code_request_maybe_delivered)) {
				throw newBlobWorker.getError();
			}
			wait(delay(SERVER_KNOBS->STORAGE_RECRUITMENT_DELAY, TaskPriority::BlobManager));
		}

		// if the initialization succeeded, add the blob worker's interface to
		// the blob manager's data and start monitoring the blob worker
		if (newBlobWorker.present()) {
			BlobWorkerInterface bwi = newBlobWorker.get().interf;

			if (!self->deadWorkers.count(bwi.id())) {
				if (!self->workerAddresses.count(bwi.stableAddress()) && bwi.locality.dcId() == self->dcId) {
					self->workerAddresses.insert(bwi.stableAddress());
					self->workersById[bwi.id()] = bwi;
					self->workerStats[bwi.id()] = BlobWorkerInfo();
					self->addActor.send(monitorBlobWorker(self, bwi));
				} else if (!self->workersById.count(bwi.id())) {
					self->addActor.send(killBlobWorker(self, bwi, false));
				}
			}

			TraceEvent("BMRecruiting", self->id)
			    .detail("Epoch", self->epoch)
			    .detail("State", "Finished request")
			    .detail("WorkerID", candidateWorker.worker.id())
			    .detail("WorkerLocality", candidateWorker.worker.locality.toString())
			    .detail("Interf", interfaceId)
			    .detail("Addr", candidateWorker.worker.address());
		}

		// acknowledge that this worker is not actively being recruited on anymore.
		// if the initialization did succeed, then this worker will still be excluded
		// since it was added to workersById.
		self->recruitingLocalities.erase(candidateWorker.worker.stableAddress());
	}

	// try to recruit more blob workers
	self->recruitingStream.set(self->recruitingStream.get() - 1);
	self->restartRecruiting.trigger();
	return Void();
}

// Recruits blob workers in a loop
ACTOR Future<Void> blobWorkerRecruiter(
    Reference<BlobManagerData> self,
    Reference<IAsyncListener<RequestStream<RecruitBlobWorkerRequest>>> recruitBlobWorker) {
	state Future<RecruitBlobWorkerReply> fCandidateWorker;
	state RecruitBlobWorkerRequest lastRequest;

	// wait until existing blob workers have been acknowledged so we don't break recruitment invariants
	loop choose {
		when(wait(self->startRecruiting.onTrigger())) {
			break;
		}
	}

	state DatabaseConfiguration config = wait(getDatabaseConfiguration(self->db, true));

	loop {
		try {
			state RecruitBlobWorkerRequest recruitReq;

			// workers that are used by existing blob workers should be excluded
			for (auto const& [bwId, bwInterf] : self->workersById) {
				auto addr = bwInterf.stableAddress();
				AddressExclusion addrExcl(addr.ip, addr.port);
				recruitReq.excludeAddresses.emplace_back(addrExcl);
			}

			// workers that are used by blob workers that are currently being recruited should be excluded
			for (auto addr : self->recruitingLocalities) {
				recruitReq.excludeAddresses.emplace_back(AddressExclusion(addr.ip, addr.port));
			}

			// don't recruit on excluded or failed addresses
			CODE_PROBE(!self->exclusionTracker.excluded.empty(), "ignoring excluded hosts in BM recruitment");
			CODE_PROBE(!self->exclusionTracker.failed.empty(), "ignoring failed hosts in BM recruitment");

			for (auto addr : self->exclusionTracker.excluded) {
				recruitReq.excludeAddresses.push_back(addr);
			}

			for (auto addr : self->exclusionTracker.failed) {
				recruitReq.excludeAddresses.push_back(addr);
			}

			TraceEvent("BMRecruiting", self->id)
			    .detail("Epoch", self->epoch)
			    .detail("ExcludedCount", recruitReq.excludeAddresses.size())
			    .detail("State", "Sending request to CC");

			if (!fCandidateWorker.isValid() || fCandidateWorker.isReady() ||
			    recruitReq.excludeAddresses != lastRequest.excludeAddresses) {
				lastRequest = recruitReq;
				// send req to cluster controller to get back a candidate worker we can recruit on
				fCandidateWorker =
				    brokenPromiseToNever(recruitBlobWorker->get().getReply(recruitReq, TaskPriority::BlobManager));
			}

			choose {
				// when we get back a worker we can use, we will try to initialize a blob worker onto that
				// process
				when(RecruitBlobWorkerReply candidateWorker = wait(fCandidateWorker)) {
					self->addActor.send(initializeBlobWorker(self, candidateWorker, config));
				}

				// when the CC changes, so does the request stream so we need to restart recruiting here
				when(wait(recruitBlobWorker->onChange())) {
					fCandidateWorker = Future<RecruitBlobWorkerReply>();
				}

				// signal used to restart the loop and try to recruit the next blob worker
				when(wait(self->restartRecruiting.onTrigger())) {}

				// signal used to restart the loop and update request to CC with new exclusions
				when(wait(self->exclusionTracker.changed.onTrigger())) {}
			}
			wait(delay(FLOW_KNOBS->PREVENT_FAST_SPIN_DELAY, TaskPriority::BlobManager));
		} catch (Error& e) {
			if (e.code() != error_code_timed_out) {
				throw;
			}
			CODE_PROBE(true, "Blob worker recruitment timed out");
		}
	}
}

ACTOR Future<Void> haltBlobGranules(Reference<BlobManagerData> bmData) {
	std::vector<BlobWorkerInterface> blobWorkers = wait(getBlobWorkers(bmData->db, true));
	std::vector<Future<Void>> deregisterBlobWorkers;
	for (auto& worker : blobWorkers) {
		bmData->addActor.send(haltBlobWorker(bmData, worker));
		deregisterBlobWorkers.emplace_back(deregisterBlobWorker(bmData, worker));
	}
	waitForAll(deregisterBlobWorkers);

	return Void();
}

ACTOR Future<GranuleFiles> loadHistoryFiles(Reference<BlobManagerData> bmData, UID granuleID) {
	state Transaction tr(bmData->db);
	state KeyRange range = blobGranuleFileKeyRangeFor(granuleID);
	state Key startKey = range.begin;
	state GranuleFiles files;
	loop {
		try {
			tr.setOption(FDBTransactionOptions::PRIORITY_SYSTEM_IMMEDIATE);
			tr.setOption(FDBTransactionOptions::LOCK_AWARE);
			wait(readGranuleFiles(&tr, &startKey, range.end, &files, granuleID));
			return files;
		} catch (Error& e) {
			wait(tr.onError(e));
		}
	}
}

ACTOR Future<bool> canDeleteFullGranuleSplit(Reference<BlobManagerData> self, UID granuleId) {
	state Transaction tr(self->db);
	state KeyRange splitRange = blobGranuleSplitKeyRangeFor(granuleId);
	state KeyRange checkRange = splitRange;
	state bool retry = false;

	if (BM_PURGE_DEBUG) {
		fmt::print("BM {0} Fully delete granule split check {1}\n", self->epoch, granuleId.toString());
	}

	loop {
		try {
			tr.setOption(FDBTransactionOptions::ACCESS_SYSTEM_KEYS);
			tr.setOption(FDBTransactionOptions::PRIORITY_SYSTEM_IMMEDIATE);
			tr.setOption(FDBTransactionOptions::LOCK_AWARE);

			int lim = SERVER_KNOBS->BG_MAX_SPLIT_FANOUT;
			if (BUGGIFY_WITH_PROB(0.1)) {
				lim = deterministicRandom()->randomInt(1, std::max(2, SERVER_KNOBS->BG_MAX_SPLIT_FANOUT));
			}
			state RangeResult splitState = wait(tr.getRange(checkRange, lim));
			// if first try and empty, splitting state is fully cleaned up
			if (!retry && checkRange == splitRange && splitState.empty() && !splitState.more) {
				if (BM_PURGE_DEBUG) {
					fmt::print("BM {0} Proceed with full deletion, no split state for {1}\n",
					           self->epoch,
					           granuleId.toString());
				}
				return true;
			}
			if (BM_PURGE_DEBUG) {
				fmt::print("BM {0} Full delete check found {1} split states for {2}\n",
				           self->epoch,
				           splitState.size(),
				           granuleId.toString());
			}
			state int i = 0;

			for (; i < splitState.size(); i++) {
				UID parent, child;
				BlobGranuleSplitState st;
				Version v;
				std::tie(parent, child) = decodeBlobGranuleSplitKey(splitState[i].key);
				std::tie(st, v) = decodeBlobGranuleSplitValue(splitState[i].value);
				// if split state is done, this granule has definitely persisted a snapshot
				if (st >= BlobGranuleSplitState::Done) {
					continue;
				}
				// if split state isn't even assigned, this granule has definitely not persisted a snapshot
				if (st <= BlobGranuleSplitState::Initialized) {
					retry = true;
					break;
				}

				ASSERT(st == BlobGranuleSplitState::Assigned);
				// if assigned, granule may or may not have snapshotted. Check files to confirm. Since a re-snapshot is
				// the first file written for a new granule, any files present mean it has re-snapshotted from this
				// granule
				KeyRange granuleFileRange = blobGranuleFileKeyRangeFor(child);
				RangeResult files = wait(tr.getRange(granuleFileRange, 1));
				if (files.empty()) {
					retry = true;
					break;
				}
			}
			if (retry) {
				tr.reset();
				wait(delay(1.0));
				retry = false;
				checkRange = splitRange;
			} else {
				if (splitState.empty() || !splitState.more) {
					break;
				}
				checkRange = KeyRangeRef(keyAfter(splitState.back().key), checkRange.end);
			}
		} catch (Error& e) {
			wait(tr.onError(e));
		}
	}
	if (BM_PURGE_DEBUG) {
		fmt::print("BM {0} Full delete check {1} done. Not deleting history key\n", self->epoch, granuleId.toString());
	}
	return false;
}

ACTOR Future<Void> canDeleteFullGranuleMerge(Reference<BlobManagerData> self, Optional<UID> mergeChildId) {
	// if this granule is the parent of a merged granule, it needs to re-snapshot the merged granule before we can
	// delete this one
	if (!mergeChildId.present()) {
		return Void();
	}
	CODE_PROBE(true, "checking canDeleteFullGranuleMerge");

	if (BM_PURGE_DEBUG) {
		fmt::print("BM {0} Fully delete granule merge check {1}\n", self->epoch, mergeChildId.get().toString());
	}

	state Transaction tr(self->db);
	state KeyRange granuleFileRange = blobGranuleFileKeyRangeFor(mergeChildId.get());
	// loop until granule has snapshotted
	loop {
		try {
			tr.setOption(FDBTransactionOptions::ACCESS_SYSTEM_KEYS);
			tr.setOption(FDBTransactionOptions::PRIORITY_SYSTEM_IMMEDIATE);
			tr.setOption(FDBTransactionOptions::LOCK_AWARE);
			RangeResult files = wait(tr.getRange(granuleFileRange, 1));
			if (!files.empty()) {
				if (BM_PURGE_DEBUG) {
					fmt::print("BM {0} Fully delete granule merge check {1} done\n",
					           self->epoch,
					           mergeChildId.get().toString());
				}
				return Void();
			}
			wait(delay(1.0));
		} catch (Error& e) {
			wait(tr.onError(e));
		}
	}
}

ACTOR Future<bool> canDeleteFullGranule(Reference<BlobManagerData> self, UID granuleId, Optional<UID> mergeChildId) {
	state Future<bool> split = canDeleteFullGranuleSplit(self, granuleId);
	state Future<Void> merge = canDeleteFullGranuleMerge(self, mergeChildId);

	wait(success(split) && merge);
	bool canDeleteHistory = wait(split);
	return canDeleteHistory;
}

static Future<Void> deleteFile(Reference<BlobConnectionProvider> bstoreProvider, std::string filePath) {
	Reference<BackupContainerFileSystem> bstore = bstoreProvider->getForRead(filePath);
	return bstore->deleteFile(filePath);
}

ACTOR Future<Reference<BlobConnectionProvider>> getBStoreForGranule(Reference<BlobManagerData> self,
                                                                    KeyRange granuleRange) {
	if (self->bstore.isValid()) {
		return self->bstore;
	}
	loop {
		state Reference<GranuleTenantData> data;
		wait(store(data, self->tenantData.getDataForGranule(granuleRange)));
		if (data.isValid()) {
			wait(data->bstoreLoaded.getFuture());
			wait(delay(0));
			return data->bstore;
		} else {
			// race on startup between loading tenant ranges and bgcc/purging. just wait
			wait(delay(0.1));
		}
	}
}

/*
 * Deletes all files pertaining to the granule with id granuleId and
 * also removes the history entry for this granule from the system keyspace
 */
ACTOR Future<Void> fullyDeleteGranule(Reference<BlobManagerData> self,
                                      UID granuleId,
                                      Key historyKey,
                                      Version purgeVersion,
                                      KeyRange granuleRange,
                                      Optional<UID> mergeChildID,
                                      bool force,
                                      Future<Void> parentFuture) {
	// wait for parent to finish first to avoid ordering/orphaning issues
	wait(parentFuture);
	// yield to avoid a long callstack and to allow this to get cancelled
	wait(delay(0));

	if (BM_PURGE_DEBUG) {
		fmt::print("BM {0} Fully deleting granule [{1} - {2}): {3} @ {4}{5}\n",
		           self->epoch,
		           granuleRange.begin.printable(),
		           granuleRange.end.printable(),
		           granuleId.toString(),
		           purgeVersion,
		           force ? " (force)" : "");
	}

	// if granule is still splitting and files are needed for new sub-granules to re-snapshot, we can only partially
	// delete the granule, since we need to keep the last snapshot and deltas for splitting
	// Or, if the granule isn't finalized (still needs the history entry for the old change feed id, because all data
	// from the old change feed hasn't yet been persisted in blob), we can delete the files but need to keep the granule
	// history entry.
	state bool canDeleteHistoryKey;
	if (force) {
		canDeleteHistoryKey = true;
	} else {
		wait(store(canDeleteHistoryKey, canDeleteFullGranule(self, granuleId, mergeChildID)));
	}
	state Reference<BlobConnectionProvider> bstore = wait(getBStoreForGranule(self, granuleRange));

	// get files
	GranuleFiles files = wait(loadHistoryFiles(self->db, granuleId));

	std::vector<Future<Void>> deletions;
	state std::vector<std::string> filesToDelete; // TODO: remove, just for debugging

	for (auto snapshotFile : files.snapshotFiles) {
		std::string fname = snapshotFile.filename;
		deletions.push_back(deleteFile(bstore, fname));
		filesToDelete.emplace_back(fname);
	}

	for (auto deltaFile : files.deltaFiles) {
		std::string fname = deltaFile.filename;
		deletions.push_back(deleteFile(bstore, fname));
		filesToDelete.emplace_back(fname);
	}

	if (BM_PURGE_DEBUG) {
		fmt::print("BM {0} Fully deleting granule {1}: deleting {2} files\n",
		           self->epoch,
		           granuleId.toString(),
		           filesToDelete.size());
		/*for (auto filename : filesToDelete) {
		    fmt::print(" - {}\n", filename.c_str());
		}*/
	}

	// delete the files before the corresponding metadata.
	// this could lead to dangling pointers in fdb, but this granule should
	// never be read again anyways, and we can clean up the keys the next time around.
	// deleting files before corresponding metadata reduces the # of orphaned files.
	wait(waitForAll(deletions));

	if (BUGGIFY && self->maybeInjectTargetedRestart()) {
		wait(delay(0)); // should be cancelled
		ASSERT(false);
	}

	// delete metadata in FDB (history entry and file keys)
	if (BM_PURGE_DEBUG) {
		fmt::print(
		    "BM {0} Fully deleting granule {1}: deleting history and file keys\n", self->epoch, granuleId.toString());
	}

	state Transaction tr(self->db);

	loop {
		tr.setOption(FDBTransactionOptions::ACCESS_SYSTEM_KEYS);
		tr.setOption(FDBTransactionOptions::PRIORITY_SYSTEM_IMMEDIATE);
		tr.setOption(FDBTransactionOptions::LOCK_AWARE);
		try {
			KeyRange fileRangeKey = blobGranuleFileKeyRangeFor(granuleId);
			if (canDeleteHistoryKey) {
				tr.clear(historyKey);
			}
			tr.clear(fileRangeKey);
			if (force) {
				// check manager lock to not delete metadata out from under a later recovering manager
				wait(checkManagerLock(&tr, self));
				wait(updateChangeFeed(
				    &tr, granuleIDToCFKey(granuleId), ChangeFeedStatus::CHANGE_FEED_DESTROY, granuleRange));
				tr.clear(blobGranuleLockKeyFor(granuleRange));
				tr.clear(blobGranuleSplitKeyRangeFor(granuleId));
				tr.clear(blobGranuleMergeKeyFor(granuleId));
				// FIXME: also clear merge boundaries!
			}
			wait(tr.commit());
			break;
		} catch (Error& e) {
			wait(tr.onError(e));
		}
	}

	if (BUGGIFY && self->maybeInjectTargetedRestart()) {
		wait(delay(0)); // should be cancelled
		ASSERT(false);
	}

	if (BM_PURGE_DEBUG) {
		fmt::print("BM {0} Fully deleting granule {1}: success {2}\n",
		           self->epoch,
		           granuleId.toString(),
		           canDeleteHistoryKey ? "" : " ignoring history key!");
	}

	TraceEvent(SevDebug, "GranuleFullPurge", self->id)
	    .detail("Epoch", self->epoch)
	    .detail("GranuleID", granuleId)
	    .detail("PurgeVersion", purgeVersion)
	    .detail("FilesPurged", filesToDelete.size());

	++self->stats.granulesFullyPurged;
	self->stats.filesPurged += filesToDelete.size();

	CODE_PROBE(true, "full granule purged");

	return Void();
}

/*
 * For the granule with id granuleId, finds the first snapshot file at a
 * version <= purgeVersion and deletes all files older than it.
 *
 * Assumption: this granule's startVersion might change because the first snapshot
 * file might be deleted. We will need to ensure we don't rely on the granule's startVersion
 * (that's persisted as part of the key), but rather use the granule's first snapshot's version when needed
 */
ACTOR Future<Void> partiallyDeleteGranule(Reference<BlobManagerData> self,
                                          UID granuleId,
                                          Version purgeVersion,
                                          KeyRange granuleRange) {
	if (BM_PURGE_DEBUG) {
		fmt::print("BM {0} Partially deleting granule {1}: init\n", self->epoch, granuleId.toString());
	}

	state Reference<BlobConnectionProvider> bstore = wait(getBStoreForGranule(self, granuleRange));

	// get files
	GranuleFiles files = wait(loadHistoryFiles(self->db, granuleId));

	// represents the version of the latest snapshot file in this granule with G.version < purgeVersion
	Version latestSnapshotVersion = invalidVersion;

	state std::vector<Future<Void>> deletions; // deletion work per file
	state std::vector<Key> deletedFileKeys; // keys for deleted files
	state std::vector<std::string> filesToDelete; // TODO: remove evenutally, just for debugging

	// TODO: binary search these snapshot files for latestSnapshotVersion
	for (int idx = files.snapshotFiles.size() - 1; idx >= 0; --idx) {
		// if we already found the latestSnapshotVersion, this snapshot can be deleted
		if (latestSnapshotVersion != invalidVersion) {
			std::string fname = files.snapshotFiles[idx].filename;
			deletions.push_back(deleteFile(bstore, fname));
			deletedFileKeys.emplace_back(blobGranuleFileKeyFor(granuleId, files.snapshotFiles[idx].version, 'S'));
			filesToDelete.emplace_back(fname);
		} else if (files.snapshotFiles[idx].version <= purgeVersion) {
			// otherwise if this is the FIRST snapshot file with version < purgeVersion,
			// then we found our latestSnapshotVersion (FIRST since we are traversing in reverse)
			latestSnapshotVersion = files.snapshotFiles[idx].version;
		}
	}

	if (latestSnapshotVersion == invalidVersion) {
		return Void();
	}

	// delete all delta files older than latestSnapshotVersion
	for (auto deltaFile : files.deltaFiles) {
		// traversing in fwd direction, so stop once we find the first delta file past the latestSnapshotVersion
		if (deltaFile.version > latestSnapshotVersion) {
			break;
		}

		// otherwise deltaFile.version <= latestSnapshotVersion so delete it
		// == should also be deleted because the last delta file before a snapshot would have the same version
		std::string fname = deltaFile.filename;
		deletions.push_back(deleteFile(bstore, fname));
		deletedFileKeys.emplace_back(blobGranuleFileKeyFor(granuleId, deltaFile.version, 'D'));
		filesToDelete.emplace_back(fname);
	}

	if (BM_PURGE_DEBUG) {
		fmt::print("BM {0} Partially deleting granule {1}: deleting {2} files\n",
		           self->epoch,
		           granuleId.toString(),
		           filesToDelete.size());
		/*for (auto filename : filesToDelete) {
		    fmt::print(" - {0}\n", filename);
		}*/
	}

	// TODO: the following comment relies on the assumption that BWs will not get requests to
	// read data that was already purged. confirm assumption is fine. otherwise, we'd need
	// to communicate with BWs here and have them ack the purgeVersion

	// delete the files before the corresponding metadata.
	// this could lead to dangling pointers in fdb, but we should never read data older than
	// purgeVersion anyways, and we can clean up the keys the next time around.
	// deleting files before corresponding metadata reduces the # of orphaned files.
	wait(waitForAll(deletions));

	// delete metadata in FDB (deleted file keys)
	if (BM_PURGE_DEBUG) {
		fmt::print("BM {0} Partially deleting granule {1}: deleting file keys\n", self->epoch, granuleId.toString());
	}

	state Transaction tr(self->db);

	loop {
		tr.setOption(FDBTransactionOptions::ACCESS_SYSTEM_KEYS);
		tr.setOption(FDBTransactionOptions::PRIORITY_SYSTEM_IMMEDIATE);
		tr.setOption(FDBTransactionOptions::LOCK_AWARE);
		try {
			for (auto& key : deletedFileKeys) {
				tr.clear(key);
			}
			wait(tr.commit());
			break;
		} catch (Error& e) {
			wait(tr.onError(e));
		}
	}

	if (BM_PURGE_DEBUG) {
		fmt::print("BM {0} Partially deleting granule {1}: success\n", self->epoch, granuleId.toString());
	}
	TraceEvent(SevDebug, "GranulePartialPurge", self->id)
	    .detail("Epoch", self->epoch)
	    .detail("GranuleID", granuleId)
	    .detail("PurgeVersion", purgeVersion)
	    .detail("FilesPurged", filesToDelete.size());

	++self->stats.granulesPartiallyPurged;
	self->stats.filesPurged += filesToDelete.size();

	CODE_PROBE(true, " partial granule purged");

	return Void();
}

ACTOR Future<Void> waitForcePurgeBlobbified(Reference<BlobManagerData> self, KeyRangeRef range) {
	// To avoid races with a range still being blobbified, wait to initiate force purge until blobbification is complete
	// Also needs to be idempotent with previous purges though, so if range is already purging, skip this check
	if (BM_PURGE_DEBUG) {
		fmt::print("BM {0} waitForcePurgeBlobbified [{1} - {2}): start\n",
		           self->epoch,
		           range.begin.printable(),
		           range.end.printable());
	}
	state Transaction tr(self->db);
	loop {
		tr.setOption(FDBTransactionOptions::ACCESS_SYSTEM_KEYS);
		tr.setOption(FDBTransactionOptions::PRIORITY_SYSTEM_IMMEDIATE);
		tr.setOption(FDBTransactionOptions::LOCK_AWARE);

		try {
			state Future<Optional<Version>> verifyFuture =
			    timeout(self->db->verifyBlobRange(range, latestVersion), 10.0);
			ForcedPurgeState purgeState = wait(getForcePurgedState(&tr, range));
			if (purgeState != ForcedPurgeState::NonePurged) {
				// FIXME: likely does not solve the issue if SomePurged but not all, since some ranges might not be
				// blobbified example would be if first [C - D) was purged, then later [A - F) was.
				if (BM_PURGE_DEBUG) {
					fmt::print("BM {0} waitForcePurgeComplete [{1} - {2}): already purged\n",
					           self->epoch,
					           range.begin.printable(),
					           range.end.printable());
				}
				break;
			}

			Optional<Version> verifyVersion = wait(verifyFuture);
			if (verifyVersion.present() && verifyVersion.get() != invalidVersion) {
				if (BM_PURGE_DEBUG) {
					fmt::print("BM {0} waitForcePurgeComplete [{1} - {2}): verified blobbified\n",
					           self->epoch,
					           range.begin.printable(),
					           range.end.printable());
				}
				break;
			}
			tr.reset();
			wait(delay(1.0));
			// TODO: remove key range stuck!
			TraceEvent("WaitForcePurgeBlobbifiedBlocking", self->id)
			    .suppressFor(60.0)
			    .detail("Epoch", self->epoch)
			    .detail("Range", range);
		} catch (Error& e) {
			wait(tr.onError(e));
		}
	}
	return Void();
}

/*
 * This method is used to purge the range [startKey, endKey) at (and including) purgeVersion.
 * To do this, we do a BFS traversal starting at the active granules. Then we classify granules
 * in the history as nodes that can be fully deleted (i.e. their files and history can be deleted)
 * and nodes that can be partially deleted (i.e. some of their files can be deleted).
 * Once all this is done, we finally clear the purgeIntent key, if possible, to indicate we are done
 * processing this purge intent.
 */
ACTOR Future<Void> purgeRange(Reference<BlobManagerData> self, KeyRangeRef range, Version purgeVersion, bool force) {
	if (BM_PURGE_DEBUG) {
		fmt::print("BM {0} purgeRange starting for range [{1} - {2}) @ purgeVersion={3}, force={4}\n",
		           self->epoch,
		           range.begin.printable(),
		           range.end.printable(),
		           purgeVersion,
		           force);
	}

	TraceEvent("PurgeGranulesBegin", self->id)
	    .detail("Epoch", self->epoch)
	    .detail("Range", range)
	    .detail("PurgeVersion", purgeVersion)
	    .detail("Force", force);

	// queue of <range, startVersion, endVersion, mergeChildID> for BFS traversal of history
	state std::queue<std::tuple<KeyRange, Version, Version, Optional<UID>>> historyEntryQueue;

	// stacks of <granuleId, historyKey> and <granuleId> (and mergeChildID) to track which granules to delete
	state std::vector<std::tuple<UID, Key, KeyRange, Optional<UID>, Version>> toFullyDelete;
	state std::vector<std::pair<UID, KeyRange>> toPartiallyDelete;

	// track which granules we have already added to traversal
	// note: (startKey, startVersion) uniquely identifies a granule
	state std::unordered_set<std::pair<std::string, Version>, boost::hash<std::pair<std::string, Version>>> visited;

	// find all active granules (that comprise the range) and add to the queue

	state Transaction tr(self->db);

	// FIXME: this should be completely separate by known blob range, to avoid any races or issues
	// if range isn't in known blob ranges, do nothing after writing force purge range to database
	state std::vector<KeyRange> knownPurgeRanges;
	auto knownRanges = self->knownBlobRanges.intersectingRanges(range);
	for (auto& it : knownRanges) {
		if (it.cvalue()) {
			knownPurgeRanges.push_back(range & it.range());
		}
	}

	if (force) {
		// before setting force purge in the database, make sure all ranges to purge are actually blobbified to avoid
		// races
		// FIXME: this can also apply to non-force-purges but for retention purges it's not as bad since it'll likely
		// get another one soon
		std::vector<Future<Void>> waitForBlobbifies;
		waitForBlobbifies.reserve(knownPurgeRanges.size());
		for (auto& it : knownPurgeRanges) {
			waitForBlobbifies.push_back(waitForcePurgeBlobbified(self, it));
		}
		wait(waitForAll(waitForBlobbifies));

		// TODO could clean this up after force purge is done, but it's safer not to
		self->forcePurgingRanges.insert(range, true);
		// set force purged range, to prevent future operations on this range
		loop {
			tr.setOption(FDBTransactionOptions::ACCESS_SYSTEM_KEYS);
			tr.setOption(FDBTransactionOptions::PRIORITY_SYSTEM_IMMEDIATE);
			tr.setOption(FDBTransactionOptions::LOCK_AWARE);
			try {
				// set force purged range, but don't clear mapping range yet, so that if a new BM recovers in the middle
				// of purging, it still knows what granules to purge
				wait(checkManagerLock(&tr, self));
				// FIXME: need to handle this better if range is unaligned. Need to not truncate existing granules, and
				// instead cover whole of intersecting granules at begin/end
				wait(krmSetRangeCoalescing(&tr, blobGranuleForcePurgedKeys.begin, range, normalKeys, "1"_sr));
				wait(tr.commit());

				if (BUGGIFY && self->maybeInjectTargetedRestart()) {
					wait(delay(0)); // should be cancelled
					ASSERT(false);
				}

				break;
			} catch (Error& e) {
				wait(tr.onError(e));
			}
		}
		tr.reset();
		tr.setOption(FDBTransactionOptions::ACCESS_SYSTEM_KEYS);
		tr.setOption(FDBTransactionOptions::PRIORITY_SYSTEM_IMMEDIATE);
	}

	if (knownPurgeRanges.empty()) {
		CODE_PROBE(true, "skipping purge because not in known blob ranges");
		TraceEvent("PurgeGranulesSkippingUnknownRange", self->id)
		    .detail("Epoch", self->epoch)
		    .detail("Range", range)
		    .detail("PurgeVersion", purgeVersion)
		    .detail("Force", force);
		return Void();
	}

	// wait for all active splits and merges in the range to come to a stop, so no races with purging
	std::vector<Future<Void>> activeBoundaryEvals;
	auto boundaries = self->boundaryEvaluations.intersectingRanges(range);
	for (auto& it : boundaries) {
		auto& f = it.cvalue().inProgress;
		if (f.isValid() && !f.isReady() && !f.isError()) {
			activeBoundaryEvals.push_back(f);
		}
	}

	if (!activeBoundaryEvals.empty()) {
		wait(waitForAll(activeBoundaryEvals));
	}

	// some merges aren't counted in boundary evals, for merge/split race reasons
	while (self->isMergeActive(range)) {
		wait(delayJittered(1.0));
	}

	auto ranges = self->workerAssignments.intersectingRanges(range);
	state std::vector<KeyRange> activeRanges;

	// copy into state variable before waits
	for (auto& it : ranges) {
		activeRanges.push_back(it.range());
	}

	state std::set<Key> knownBoundariesPurged;

	if (force) {
		// revoke range from all active blob workers - AFTER we copy set of active ranges to purge
		// if purge covers multiple blobbified ranges, revoke each separately
		auto knownRanges = self->knownBlobRanges.intersectingRanges(range);
		for (auto& it : knownRanges) {
			if (it.cvalue()) {
				RangeAssignment ra;
				ra.isAssign = false;
				ra.keyRange = range & it.range();
				ra.revoke = RangeRevokeData(true); // dispose=true
				if (ra.keyRange.begin > range.begin) {
					knownBoundariesPurged.insert(ra.keyRange.begin);
				}
				if (ra.keyRange.end < range.end) {
					knownBoundariesPurged.insert(ra.keyRange.end);
				}
				handleRangeAssign(self, ra);
			}
		}
	}

	state int rangeIdx;
	for (rangeIdx = 0; rangeIdx < activeRanges.size(); rangeIdx++) {
		state KeyRange activeRange = activeRanges[rangeIdx];
		if (BM_PURGE_DEBUG) {
			fmt::print("BM {0} Checking if active range [{1} - {2}) should be purged\n",
			           self->epoch,
			           activeRange.begin.printable(),
			           activeRange.end.printable());
		}

		// assumption: purge boundaries must respect granule boundaries
		if (activeRange.begin < range.begin || activeRange.end > range.end) {
			TraceEvent(SevWarn, "GranulePurgeRangesUnaligned", self->id)
			    .detail("Epoch", self->epoch)
			    .detail("PurgeRange", range)
			    .detail("GranuleRange", activeRange);
			continue;
		}

		loop {
			tr.setOption(FDBTransactionOptions::ACCESS_SYSTEM_KEYS);
			tr.setOption(FDBTransactionOptions::PRIORITY_SYSTEM_IMMEDIATE);
			tr.setOption(FDBTransactionOptions::LOCK_AWARE);
			try {
				if (BM_PURGE_DEBUG) {
					fmt::print("BM {0} Fetching latest history entry for range [{1} - {2})\n",
					           self->epoch,
					           activeRange.begin.printable(),
					           activeRange.end.printable());
				}
				// FIXME: doing this serially will likely be too slow for large purges
				Optional<GranuleHistory> history = wait(getLatestGranuleHistory(&tr, activeRange));
				// TODO: can we tell from the krm that this range is not valid, so that we don't need to do a
				// get
				if (history.present()) {
					if (BM_PURGE_DEBUG) {
						fmt::print("BM {0}   Adding range to history queue: [{1} - {2}) @ {3}\n",
						           self->epoch,
						           activeRange.begin.printable(),
						           activeRange.end.printable(),
						           history.get().version);
					}
					visited.insert({ activeRange.begin.toString(), history.get().version });
					historyEntryQueue.push({ activeRange, history.get().version, MAX_VERSION, {} });
				} else if (BM_PURGE_DEBUG) {
					fmt::print("BM {0}   No history for range, ignoring\n", self->epoch);
				}
				break;
			} catch (Error& e) {
				wait(tr.onError(e));
			}
		}
	}

	if (BM_PURGE_DEBUG) {
		fmt::print("BM {0} Beginning BFS traversal of {1} history items for range [{2} - {3}) \n",
		           self->epoch,
		           historyEntryQueue.size(),
		           range.begin.printable(),
		           range.end.printable());
	}
	while (!historyEntryQueue.empty()) {
		// process the node at the front of the queue and remove it
		state KeyRange currRange;
		state Version startVersion;
		state Version endVersion;
		state Optional<UID> mergeChildID;
		std::tie(currRange, startVersion, endVersion, mergeChildID) = historyEntryQueue.front();
		historyEntryQueue.pop();

		if (BM_PURGE_DEBUG) {
			fmt::print("BM {0} Processing history node [{1} - {2}) with versions [{3}, {4})\n",
			           self->epoch,
			           currRange.begin.printable(),
			           currRange.end.printable(),
			           startVersion,
			           endVersion);
		}

		// get the persisted history entry for this granule
		state Standalone<BlobGranuleHistoryValue> currHistoryNode;
		state Key historyKey = blobGranuleHistoryKeyFor(currRange, startVersion);
		state bool foundHistory = false;
		loop {
			tr.setOption(FDBTransactionOptions::ACCESS_SYSTEM_KEYS);
			tr.setOption(FDBTransactionOptions::PRIORITY_SYSTEM_IMMEDIATE);
			tr.setOption(FDBTransactionOptions::LOCK_AWARE);
			try {
				Optional<Value> persistedHistory = wait(tr.get(historyKey));
				if (persistedHistory.present()) {
					currHistoryNode = decodeBlobGranuleHistoryValue(persistedHistory.get());
					foundHistory = true;
				}
				break;
			} catch (Error& e) {
				wait(tr.onError(e));
			}
		}

		if (!foundHistory) {
			if (BM_PURGE_DEBUG) {
				fmt::print("BM {0}  No history for this node, skipping\n", self->epoch);
			}
			continue;
		}

		if (BM_PURGE_DEBUG) {
			fmt::print("BM {0}  Found history entry for this node. It's granuleID is {1}\n",
			           self->epoch,
			           currHistoryNode.granuleID.toString());
		}

		// There are three cases this granule can fall into:
		// - if the granule's end version is at or before the purge version or this is a force delete,
		//   this granule should be completely deleted
		// - else if the startVersion <= purgeVersion, then G.startVersion < purgeVersion < G.endVersion
		//   and so this granule should be partially deleted
		// - otherwise, this granule is active, so don't schedule it for deletion
		if (force || endVersion <= purgeVersion) {
			if (BM_PURGE_DEBUG) {
				fmt::print(
				    "BM {0}   Granule {1} will be FULLY deleted\n", self->epoch, currHistoryNode.granuleID.toString());
			}
			toFullyDelete.push_back({ currHistoryNode.granuleID, historyKey, currRange, mergeChildID, startVersion });
		} else if (startVersion < purgeVersion) {
			if (BM_PURGE_DEBUG) {
				fmt::print("BM {0}   Granule {1} will be partially deleted\n",
				           self->epoch,
				           currHistoryNode.granuleID.toString());
			}
			toPartiallyDelete.push_back({ currHistoryNode.granuleID, currRange });
		}

		// add all of the node's parents to the queue
		if (BM_PURGE_DEBUG) {
			fmt::print("BM {0}   Checking {1} parents\n", self->epoch, currHistoryNode.parentVersions.size());
		}
		Optional<UID> mergeChildID2 =
		    currHistoryNode.parentVersions.size() > 1 ? currHistoryNode.granuleID : Optional<UID>();
		for (int i = 0; i < currHistoryNode.parentVersions.size(); i++) {
			// for (auto& parent : currHistoryNode.parentVersions.size()) {
			// if we already added this node to queue, skip it; otherwise, mark it as visited
			KeyRangeRef parentRange(currHistoryNode.parentBoundaries[i], currHistoryNode.parentBoundaries[i + 1]);
			Version parentVersion = currHistoryNode.parentVersions[i];
			std::string beginStr = parentRange.begin.toString();
			if (!visited.insert({ beginStr, parentVersion }).second) {
				if (BM_PURGE_DEBUG) {
					fmt::print("BM {0}     Already added [{1} - {2}) @ {3} - {4} to queue, so skipping it\n",
					           self->epoch,
					           parentRange.begin.printable(),
					           parentRange.end.printable(),
					           parentVersion,
					           startVersion);
				}
				continue;
			}

			if (BM_PURGE_DEBUG) {
				fmt::print("BM {0}     Adding parent [{1} - {2}) @ {3} - {4} to queue\n",
				           self->epoch,
				           parentRange.begin.printable(),
				           parentRange.end.printable(),
				           parentVersion,
				           startVersion);
			}

			// the parent's end version is this node's startVersion,
			// since this node must have started where it's parent finished
			historyEntryQueue.push({ parentRange, parentVersion, startVersion, mergeChildID2 });
		}
	}

	// The top of the stacks have the oldest ranges. This implies that for a granule located at
	// index i, it's parent must be located at some index j, where j > i. For this reason,
	// we delete granules in reverse order; this way, we will never end up with unreachable
	// nodes in the persisted history. Moreover, for any node that must be fully deleted,
	// any node that must be partially deleted must occur later on in the history. Thus,
	// we delete the 'toFullyDelete' granules first.
	//
	// Unfortunately we can't do parallelize _full_ deletions because they might
	// race and we'll end up with unreachable nodes in the case of a crash.
	// Since partial deletions only occur for "leafs", they can be done in parallel
	//
	// Note about file deletions: although we might be retrying a deletion of a granule,
	// we won't run into any issues with trying to "re-delete" a blob file since deleting
	// a file that doesn't exist is considered successful

	TraceEvent("PurgeGranulesTraversalComplete", self->id)
	    .detail("Epoch", self->epoch)
	    .detail("Range", range)
	    .detail("PurgeVersion", purgeVersion)
	    .detail("Force", force)
	    .detail("VisitedCount", visited.size())
	    .detail("DeletingFullyCount", toFullyDelete.size())
	    .detail("DeletingPartiallyCount", toPartiallyDelete.size());

	state int i;
	if (BM_PURGE_DEBUG) {
		fmt::print("BM {0}: {1} granules to fully delete\n", self->epoch, toFullyDelete.size());
	}
	// Go backwards through set of granules to guarantee deleting oldest first. This avoids orphaning granules in the
	// deletion process
	if (!toFullyDelete.empty()) {
		state std::vector<Future<Void>> fullDeletions;
		KeyRangeMap<std::pair<Version, Future<Void>>> parentDelete;
		parentDelete.insert(normalKeys, { 0, Future<Void>(Void()) });

		std::vector<std::pair<Version, int>> deleteOrder;
		deleteOrder.reserve(toFullyDelete.size());
		for (int i = 0; i < toFullyDelete.size(); i++) {
			deleteOrder.push_back({ std::get<4>(toFullyDelete[i]), i });
		}
		std::sort(deleteOrder.begin(), deleteOrder.end());

		for (i = 0; i < deleteOrder.size(); i++) {
			state UID granuleId;
			Key historyKey;
			KeyRange keyRange;
			Optional<UID> mergeChildId;
			Version startVersion;
			std::tie(granuleId, historyKey, keyRange, mergeChildId, startVersion) =
			    toFullyDelete[deleteOrder[i].second];
			// FIXME: consider batching into a single txn (need to take care of txn size limit)
			if (BM_PURGE_DEBUG) {
				fmt::print("BM {0}: About to fully delete granule {1}\n", self->epoch, granuleId.toString());
			}
			std::vector<Future<Void>> parents;
			auto parentRanges = parentDelete.intersectingRanges(keyRange);
			for (auto& it : parentRanges) {
				if (startVersion <= it.cvalue().first) {
					fmt::print("ERROR: [{0} - {1}) @ {2} <= [{3} - {4}) @ {5}\n",
					           keyRange.begin.printable(),
					           keyRange.end.printable(),
					           startVersion,
					           it.begin().printable(),
					           it.end().printable(),
					           it.cvalue().first);
				}
				ASSERT(startVersion > it.cvalue().first);
				parents.push_back(it.cvalue().second);
			}
			Future<Void> deleteFuture = fullyDeleteGranule(
			    self, granuleId, historyKey, purgeVersion, keyRange, mergeChildId, force, waitForAll(parents));
			fullDeletions.push_back(deleteFuture);
			parentDelete.insert(keyRange, { startVersion, deleteFuture });
		}

		wait(waitForAll(fullDeletions));
	}

	if (BM_PURGE_DEBUG) {
		fmt::print("BM {0}: {1} granules to partially delete\n", self->epoch, toPartiallyDelete.size());
	}

	state std::vector<Future<Void>> partialDeletions;
	for (i = toPartiallyDelete.size() - 1; i >= 0; --i) {
		UID granuleId;
		KeyRange keyRange;
		std::tie(granuleId, keyRange) = toPartiallyDelete[i];
		if (BM_PURGE_DEBUG) {
			fmt::print("BM {0}: About to partially delete granule {1}\n", self->epoch, granuleId.toString());
		}
		partialDeletions.emplace_back(partiallyDeleteGranule(self, granuleId, purgeVersion, keyRange));
	}

	wait(waitForAll(partialDeletions));

	if (BUGGIFY && self->maybeInjectTargetedRestart()) {
		wait(delay(0)); // should be cancelled
		ASSERT(false);
	}

	if (force) {
		tr.reset();
		tr.setOption(FDBTransactionOptions::ACCESS_SYSTEM_KEYS);
		tr.setOption(FDBTransactionOptions::PRIORITY_SYSTEM_IMMEDIATE);
		tr.setOption(FDBTransactionOptions::LOCK_AWARE);
		loop {
			try {
				// clear mapping range, so that a new BM doesn't try to recover force purged granules, and clients can't
				// read them
				wait(checkManagerLock(&tr, self));
				wait(krmSetRange(&tr, blobGranuleMappingKeys.begin, range, blobGranuleMappingValueFor(UID())));
				// FIXME: there is probably a cleaner fix than setting extra keys in the database if someone does a
				// purge that's not aligned to boundaries
				for (auto& it : knownBoundariesPurged) {
					// keep original bounds in granule mapping as to not confuse future managers on recovery
					tr.set(it.withPrefix(blobGranuleMappingKeys.begin), blobGranuleMappingValueFor(UID()));
				}
				wait(tr.commit());
				break;
			} catch (Error& e) {
				wait(tr.onError(e));
			}
		}
	}

	if (BUGGIFY && self->maybeInjectTargetedRestart()) {
		wait(delay(0)); // should be cancelled
		ASSERT(false);
	}

	// Now that all the necessary granules and their files have been deleted, we can
	// clear the purgeIntent key to signify that the work is done. However, there could have been
	// another purgeIntent that got written for this table while we were processing this one.
	// If that is the case, we should not clear the key. Otherwise, we can just clear the key.

	if (BM_PURGE_DEBUG) {
		fmt::print("BM {0}: Successfully purged range [{1} - {2}) at purgeVersion={3}\n",
		           self->epoch,
		           range.begin.printable(),
		           range.end.printable(),
		           purgeVersion);
	}

	TraceEvent("PurgeGranulesComplete", self->id)
	    .detail("Epoch", self->epoch)
	    .detail("Range", range)
	    .detail("PurgeVersion", purgeVersion)
	    .detail("Force", force);

	CODE_PROBE(true, "range purge complete");

	++self->stats.purgesProcessed;
	return Void();
}

/*
 * This monitor watches for changes to a key K that gets updated whenever there is a new purge intent.
 * On this change, we scan through all blobGranulePurgeKeys (which look like <startKey, endKey>=<purge_version,
 * force>) and purge any intents.
 *
 * Once the purge has succeeded, we clear the key IF the version is still the same one that was purged.
 * That way, if another purge intent arrived for the same range while we were working on an older one,
 * we wouldn't end up clearing the intent.
 *
 * When watching for changes, we might end up in scenarios where we failed to do the work
 * for a purge intent even though the watch was triggered (maybe the BM had a blip). This is problematic
 * if the intent is a force and there isn't another purge intent for quite some time. To remedy this,
 * if we don't see a watch change in X (configurable) seconds, we will just sweep through the purge intents,
 * consolidating any work we might have missed before.
 *
 * Note: we could potentially use a changefeed here to get the exact purgeIntent that was added
 * rather than iterating through all of them, but this might have too much overhead for latency
 * improvements we don't really need here (also we need to go over all purge intents anyways in the
 * case that the timer is up before any new purge intents arrive).
 */
ACTOR Future<Void> monitorPurgeKeys(Reference<BlobManagerData> self) {
	self->initBStore();

	// wait for BM to be fully recovered and have loaded hard boundaries before starting purges
	wait(self->doneRecovering.getFuture());
	wait(self->loadedClientRanges.getFuture());

	loop {
		state Reference<ReadYourWritesTransaction> tr = makeReference<ReadYourWritesTransaction>(self->db);

		// Wait for the watch to change, or some time to expire (whichever comes first)
		// before checking through the purge intents. We write a UID into the change key value
		// so that we can still recognize when the watch key has been changed while we weren't
		// monitoring it

		state Key lastPurgeKey = blobGranulePurgeKeys.begin;

		loop {
			tr->setOption(FDBTransactionOptions::ACCESS_SYSTEM_KEYS);
			tr->setOption(FDBTransactionOptions::PRIORITY_SYSTEM_IMMEDIATE);
			tr->setOption(FDBTransactionOptions::LOCK_AWARE);

			state std::vector<Future<Void>> purges;
			state CoalescedKeyRangeMap<std::pair<Version, bool>> purgeMap;
			purgeMap.insert(allKeys, std::make_pair<Version, bool>(0, false));
			try {
				wait(checkManagerLock(tr, self));
				// TODO: replace 10000 with a knob
				state RangeResult purgeIntents = wait(tr->getRange(blobGranulePurgeKeys, BUGGIFY ? 1 : 10000));
				if (purgeIntents.size()) {
					CODE_PROBE(true, "BM found purges to process");
					int rangeIdx = 0;
					for (; rangeIdx < purgeIntents.size(); ++rangeIdx) {
						Version purgeVersion;
						KeyRange range;
						bool force;
						std::tie(purgeVersion, range, force) =
						    decodeBlobGranulePurgeValue(purgeIntents[rangeIdx].value);
						auto ranges = purgeMap.intersectingRanges(range);
						bool foundConflict = false;
						for (auto it : ranges) {
							if ((it.value().second && !force && it.value().first < purgeVersion) ||
							    (!it.value().second && force && purgeVersion < it.value().first)) {
								foundConflict = true;
								break;
							}
						}
						if (foundConflict) {
							break;
						}
						purgeMap.insert(range, std::make_pair(purgeVersion, force));

						if (BM_PURGE_DEBUG) {
							fmt::print("BM {0} about to purge range [{1} - {2}) @ {3}, force={4}\n",
							           self->epoch,
							           range.begin.printable(),
							           range.end.printable(),
							           purgeVersion,
							           force ? "T" : "F");
						}
					}
					lastPurgeKey = purgeIntents[rangeIdx - 1].key;

					for (auto it : purgeMap.ranges()) {
						if (it.value().first > 0) {
							purges.emplace_back(purgeRange(self, it.range(), it.value().first, it.value().second));
						}
					}

					// wait for this set of purges to complete before starting the next ones since if we
					// purge a range R at version V and while we are doing that, the time expires, we will
					// end up trying to purge the same range again since the work isn't finished and the
					// purges will race
					//
					// TODO: this isn't that efficient though. Instead we could keep metadata as part of the
					// BM's memory that tracks which purges are active. Once done, we can mark that work as
					// done. If the BM fails then all purges will fail and so the next BM will have a clear
					// set of metadata (i.e. no work in progress) so we will end up doing the work in the
					// new BM
					try {
						wait(waitForAll(purges));
					} catch (Error& e) {
						// These should not get an error that then causes a transaction retry loop. All error handling
						// should be done in the purge calls
						// FIXME: retry purging if it gets blobstore errors instead of killing blob manager
						if (e.code() == error_code_operation_cancelled || e.code() == error_code_http_request_failed ||
						    e.code() == error_code_blob_manager_replaced || e.code() == error_code_platform_error) {
							throw e;
						}
						// FIXME: refactor this into a function on BlobManagerData
						TraceEvent(SevError, "BlobManagerUnexpectedErrorPurgeRanges", self->id)
						    .error(e)
						    .detail("Epoch", self->epoch);
						ASSERT_WE_THINK(false);

						// if not simulation, kill the BM
						if (self->iAmReplaced.canBeSet()) {
							self->iAmReplaced.sendError(e);
						}
						throw e;
					}
					break;
				} else {
					state Future<Void> watchPurgeIntentsChange = tr->watch(blobGranulePurgeChangeKey);
					wait(tr->commit());
					wait(watchPurgeIntentsChange);
					tr->reset();
				}
			} catch (Error& e) {
				wait(tr->onError(e));
			}
		}

		if (BUGGIFY && self->maybeInjectTargetedRestart()) {
			wait(delay(0)); // should be cancelled
			ASSERT(false);
		}

		tr->reset();
		loop {
			try {
				tr->setOption(FDBTransactionOptions::ACCESS_SYSTEM_KEYS);
				tr->setOption(FDBTransactionOptions::PRIORITY_SYSTEM_IMMEDIATE);
				tr->setOption(FDBTransactionOptions::LOCK_AWARE);
				tr->clear(KeyRangeRef(blobGranulePurgeKeys.begin, keyAfter(lastPurgeKey)));
				wait(checkManagerLock(tr, self));
				wait(tr->commit());
				break;
			} catch (Error& e) {
				wait(tr->onError(e));
			}
		}

		if (BM_PURGE_DEBUG) {
			fmt::print("BM {0} Done clearing current set of purge intents.\n", self->epoch);
		}

		CODE_PROBE(true, "BM finished processing purge intents");
	}
}

ACTOR Future<Void> doLockChecks(Reference<BlobManagerData> bmData) {
	loop {
		Promise<Void> check = bmData->doLockCheck;
		wait(check.getFuture());
		wait(delay(0.5)); // don't do this too often if a lot of conflict

		CODE_PROBE(true, "BM doing lock checks after getting conflicts");

		state Reference<ReadYourWritesTransaction> tr = makeReference<ReadYourWritesTransaction>(bmData->db);

		loop {
			try {
				tr->setOption(FDBTransactionOptions::ACCESS_SYSTEM_KEYS);
				tr->setOption(FDBTransactionOptions::PRIORITY_SYSTEM_IMMEDIATE);
				tr->setOption(FDBTransactionOptions::LOCK_AWARE);
				wait(checkManagerLock(tr, bmData));
				wait(tr->commit());
				break;
			} catch (Error& e) {
				if (e.code() == error_code_granule_assignment_conflict) {
					if (BM_DEBUG) {
						fmt::print("BM {0} got lock out of date in lock check on conflict! Dying\n", bmData->epoch);
					}
					if (bmData->iAmReplaced.canBeSet()) {
						bmData->iAmReplaced.send(Void());
					}
					return Void();
				}
				wait(tr->onError(e));
				if (BM_DEBUG) {
					fmt::print("BM {0} still ok after checking lock on conflict\n", bmData->epoch);
				}
			}
		}
		bmData->doLockCheck = Promise<Void>();
	}
}

static void blobManagerExclusionSafetyCheck(Reference<BlobManagerData> self,
                                            BlobManagerExclusionSafetyCheckRequest req) {
	TraceEvent("BMExclusionSafetyCheckBegin", self->id).log();
	BlobManagerExclusionSafetyCheckReply reply(true);
	// make sure at least one blob worker remains after exclusions
	if (self->workersById.empty()) {
		TraceEvent("BMExclusionSafetyCheckNoWorkers", self->id).log();
		reply.safe = false;
	} else {
		std::set<UID> remainingWorkers;
		for (auto& worker : self->workersById) {
			remainingWorkers.insert(worker.first);
		}
		for (const AddressExclusion& excl : req.exclusions) {
			for (auto& worker : self->workersById) {
				if (excl.excludes(worker.second.address())) {
					remainingWorkers.erase(worker.first);
				}
			}
		}

		TraceEvent("BMExclusionSafetyChecked", self->id).detail("RemainingWorkers", remainingWorkers.size()).log();
		reply.safe = !remainingWorkers.empty();
	}

	TraceEvent("BMExclusionSafetyCheckEnd", self->id).log();
	req.reply.send(reply);
}

ACTOR Future<int64_t> bgccCheckGranule(Reference<BlobManagerData> bmData, KeyRange range) {
	state std::pair<RangeResult, Version> fdbResult = wait(readFromFDB(bmData->db, range));
	state Reference<BlobConnectionProvider> bstore = wait(getBStoreForGranule(bmData, range));

	std::pair<RangeResult, Standalone<VectorRef<BlobGranuleChunkRef>>> blobResult =
	    wait(readFromBlob(bmData->db, bstore, range, 0, fdbResult.second));

	if (!compareFDBAndBlob(fdbResult.first, blobResult, range, fdbResult.second, BM_DEBUG)) {
		++bmData->stats.ccMismatches;
	}

	int64_t bytesRead = fdbResult.first.expectedSize();

	++bmData->stats.ccGranulesChecked;
	bmData->stats.ccRowsChecked += fdbResult.first.size();
	bmData->stats.ccBytesChecked += bytesRead;

	return bytesRead;
}

// Check if there is any pending split. It's a precheck for manifest backup
ACTOR Future<bool> hasPendingSplit(Reference<BlobManagerData> self) {
	state Transaction tr(self->db);
	loop {
		tr.setOption(FDBTransactionOptions::ACCESS_SYSTEM_KEYS);
		tr.setOption(FDBTransactionOptions::PRIORITY_SYSTEM_IMMEDIATE);
		tr.setOption(FDBTransactionOptions::LOCK_AWARE);
		try {
			RangeResult result = wait(tr.getRange(blobGranuleSplitKeys, GetRangeLimits::BYTE_LIMIT_UNLIMITED));
			for (auto& row : result) {
				std::pair<BlobGranuleSplitState, Version> gss = decodeBlobGranuleSplitValue(row.value);
				if (gss.first != BlobGranuleSplitState::Done) {
					return true;
				}
			}
			return false;
		} catch (Error& e) {
			wait(tr.onError(e));
		}
	}
}

// FIXME: could eventually make this more thorough by storing some state in the DB or something
// FIXME: simpler solution could be to shuffle ranges
ACTOR Future<Void> bgConsistencyCheck(Reference<BlobManagerData> bmData) {
	state Reference<IRateControl> rateLimiter =
	    Reference<IRateControl>(new SpeedLimit(SERVER_KNOBS->BG_CONSISTENCY_CHECK_TARGET_SPEED_KB * 1024, 1));

	if (BM_DEBUG) {
		fmt::print("BGCC starting\n");
	}

	loop {
		if (g_network->isSimulated() && g_simulator->speedUpSimulation) {
			if (BM_DEBUG) {
				printf("BGCC stopping\n");
			}
			return Void();
		}

		if (bmData->workersById.size() >= 1) {
			int tries = 10;
			state KeyRange range;
			while (tries > 0) {
				auto randomRange = bmData->workerAssignments.randomRange();
				if (randomRange.value() != UID()) {
					range = randomRange.range();
					break;
				}
				tries--;
			}

			state int64_t allowanceBytes = SERVER_KNOBS->BG_SNAPSHOT_FILE_TARGET_BYTES;
			if (tries == 0) {
				if (BM_DEBUG) {
					printf("BGCC couldn't find random range to check, skipping\n");
				}
			} else {
				try {
					Optional<int64_t> bytesRead =
					    wait(timeout(bgccCheckGranule(bmData, range), SERVER_KNOBS->BGCC_TIMEOUT));
					if (bytesRead.present()) {
						allowanceBytes = bytesRead.get();
					} else {
						++bmData->stats.ccTimeouts;
					}
				} catch (Error& e) {
					if (e.code() == error_code_operation_cancelled) {
						throw e;
					}
					TraceEvent(SevWarn, "BGCCError", bmData->id).error(e).detail("Epoch", bmData->epoch);
					++bmData->stats.ccErrors;
				}
			}
			// wait at least some interval if snapshot is small and to not overwhelm the system with reads (for example,
			// empty database with one empty granule)
			wait(rateLimiter->getAllowance(allowanceBytes) && delay(SERVER_KNOBS->BGCC_MIN_INTERVAL));
		} else {
			if (BM_DEBUG) {
				fmt::print("BGCC found no workers, skipping\n", bmData->workerAssignments.size());
			}
			wait(delay(60.0));
		}
	}
}

ACTOR Future<Void> updateLastFlushVersion(Database db, Version flushVersion) {
	wait(runRYWTransaction(db, [=](Reference<ReadYourWritesTransaction> tr) -> Future<Void> {
		tr->setOption(FDBTransactionOptions::ACCESS_SYSTEM_KEYS);
		tr->setOption(FDBTransactionOptions::LOCK_AWARE);
		tr->setOption(FDBTransactionOptions::PRIORITY_SYSTEM_IMMEDIATE);

		BlobGranuleBackupConfig config;
		int64_t epochs = (int64_t)now();
		config.lastFlushTs().set(tr, epochs);
		config.lastFlushVersion().set(tr, flushVersion);
		return Void();
	}));
	return Void();
}

// Try to flush blob granules. Return the flushed version if it's successful.
ACTOR Future<Version> maybeFlushGranules(Reference<BlobManagerData> bmData) {
	state BlobGranuleBackupConfig config;
<<<<<<< HEAD
	int64_t lastFlushTs = wait(config.lastFlushTs().getD(SystemDBWriteLockedNow(bmData->db.getReference())));
	bool shouldFlush = lastFlushTs == 0 || (now() - lastFlushTs) > SERVER_KNOBS->BLOB_RESTORE_MLOGS_RETENTION_SECS;
	if (!shouldFlush) {
		TraceEvent("SkipBlobGranulesFlush").detail("LastFlushTs", lastFlushTs);
=======
	state int64_t lastFlushTs = wait(config.lastFlushTs().getD(SystemDBWriteLockedNow(bmData->db.getReference())));
	bool shouldFlush = lastFlushTs == 0 || (now() - lastFlushTs) > SERVER_KNOBS->BLOB_RESTORE_MLOGS_RETENTION_SECS;
	if (!shouldFlush) {
		int64_t lastFlushVersion =
		    wait(config.lastFlushVersion().getD(SystemDBWriteLockedNow(bmData->db.getReference())));
		TraceEvent("SkipBlobGranulesFlush").detail("LastFlushTs", lastFlushTs).detail("LastFlushVer", lastFlushVersion);
		bmData->stats.lastFlushVersion = lastFlushVersion;
>>>>>>> 3426fc3c
		return invalidVersion;
	}

	state std::string mlogsUrl = wait(config.mutationLogsUrl().getD(SystemDBWriteLockedNow(bmData->db.getReference())));
	state Reference<IBackupContainer> bc = IBackupContainer::openContainer(mlogsUrl, {}, {});
	state BackupDescription desc = wait(bc->describeBackup());
	if (!desc.contiguousLogEnd.present()) {
		TraceEvent("SkipBlobGranulesFlush").detail("LogUrl", mlogsUrl);
		return invalidVersion; // skip truncation if no valid backup for mutation logs
	}
	state Version logEndVersion = desc.contiguousLogEnd.get();
	TraceEvent("DescribedMutationLogs").detail("LogEndVersion", logEndVersion);

	// Flush until end of the mutation log
	state std::vector<KeyRange> flushRanges;
	for (auto& it : bmData->knownBlobRanges.intersectingRanges(normalKeys)) {
		if (it.cvalue()) {
			flushRanges.push_back(it.range());
		}
	}
	TraceEvent("FlushingBlobGranules").detail("Ranges", flushRanges.size());
	state std::vector<Future<Void>> futures;
	for (auto& range : flushRanges) {
		FlushGranuleRequest req(bmData->epoch, range, logEndVersion, false);
		Future<Void> future =
		    success(doBlobGranuleRequests(bmData->db, range, req, &BlobWorkerInterface::flushGranuleRequest));
		futures.push_back(future);
		if (futures.size() > SERVER_KNOBS->BLOB_GRANULES_FLUSH_BATCH_SIZE) {
			wait(waitForAll(futures));
			futures.clear();
			TraceEvent("FlushedBlobGranules").detail("Completed", SERVER_KNOBS->BLOB_GRANULES_FLUSH_BATCH_SIZE);
		}
	}
	wait(waitForAll(futures));
	wait(updateLastFlushVersion(bmData->db, logEndVersion));
	bmData->stats.lastFlushVersion = logEndVersion;
	TraceEvent("FlushedBlobGranules").detail("FlushVersion", logEndVersion);
	return logEndVersion;
}

// Truncate mutation logs up to (last flush version - max retention period)
ACTOR Future<Void> truncateMutations(Reference<BlobManagerData> bmData, Version flushVersion) {
	Reference<ReadYourWritesTransaction> tr(new ReadYourWritesTransaction(bmData->db));
	Optional<int64_t> logEndEpochs = wait(timeKeeperEpochsFromVersion(flushVersion, tr));
	if (!logEndEpochs.present()) {
		TraceEvent("SkipMutationLogTruncation").detail("LogEndVersion", flushVersion);
		return Void(); // skip truncation if no timestamp about log end
	}

	// Find timestamp and version to truncate
	int64_t epochs = logEndEpochs.get() - SERVER_KNOBS->BLOB_RESTORE_MLOGS_RETENTION_SECS;
	if (epochs <= 0) {
		TraceEvent("SkipMutationLogTruncation").detail("Epochs", epochs);
		return Void();
	}
	state std::string timestamp = BackupAgentBase::formatTime(epochs);
	state Version truncVersion = wait(timeKeeperVersionFromDatetime(timestamp, bmData->db));

<<<<<<< HEAD
	if (truncVersion > 0) {
=======
	if (truncVersion > 0 && truncVersion < flushVersion) {
>>>>>>> 3426fc3c
		state std::string mlogsUrl =
		    wait(BlobGranuleBackupConfig().mutationLogsUrl().getD(SystemDBWriteLockedNow(bmData->db.getReference())));
		state Reference<IBackupContainer> bc = IBackupContainer::openContainer(mlogsUrl, {}, {});
		wait(bc->expireData(truncVersion, true));
		bmData->stats.lastMLogTruncationVersion = truncVersion;
		TraceEvent("TruncateMutationLogs").detail("Version", truncVersion).detail("Timestamp", timestamp);
		CODE_PROBE(true, "Flush blob granules and truncate mutation logs");
<<<<<<< HEAD
=======
	} else {
		TraceEvent("SkipTruncateMutations").detail("Version", truncVersion).detail("FlushVer", flushVersion);
>>>>>>> 3426fc3c
	}
	return Void();
}

// Dump manifest to external blob storage
ACTOR Future<Void> backupManifest(Reference<BlobManagerData> bmData) {
	TraceEvent("BackupManifest").log();
	auto db = SystemDBWriteLockedNow(bmData->db.getReference());
	std::string url = wait(BlobGranuleBackupConfig().manifestUrl().getD(db));
	Reference<BlobConnectionProvider> manifestStore = BlobConnectionProvider::newBlobConnectionProvider(url);
	int64_t bytes = wait(dumpManifest(bmData->db,
	                                  bmData->dbInfo,
	                                  manifestStore,
	                                  bmData->epoch,
<<<<<<< HEAD
	                                  bmData->manifestDumperSeqNo,
=======
	                                  bmData->manifestDumperSeqNo++,
>>>>>>> 3426fc3c
	                                  bmData->enableManifestEncryption));
	bmData->stats.lastManifestSeqNo = bmData->manifestDumperSeqNo;
	bmData->stats.manifestSizeInBytes += bytes;
	bmData->stats.lastManifestDumpTs = now();
<<<<<<< HEAD
	bmData->manifestDumperSeqNo++;
=======
>>>>>>> 3426fc3c
	bmData->manifestCompletitionTrigger.trigger();
	return Void();
}

// Periodically backup manifest
ACTOR Future<Void> backupManifestLoop(Reference<BlobManagerData> bmData) {
	bmData->initBStore();

	DatabaseConfiguration config = wait(getDatabaseConfiguration(bmData->db, true));
	bmData->enableManifestEncryption = config.encryptionAtRestMode.isEncryptionEnabled();

	loop {
		try {
			bool enabled =
			    wait(BlobGranuleBackupConfig().enabled().getD(SystemDBWriteLockedNow(bmData->db.getReference())));
			if (!enabled) {
				TraceEvent("BackupManifestLoopExit").log();
				bmData->stats.lastFlushVersion = 0;
				bmData->stats.lastManifestDumpTs = 0;
<<<<<<< HEAD
=======
				bmData->stats.manifestSizeInBytes = 0;
>>>>>>> 3426fc3c
				return Void();
			}
			wait(backupManifest(bmData));
		} catch (Error& e) {
			if (e.code() == error_code_operation_cancelled) {
				throw;
			}
			TraceEvent("BackupManifestError").error(e);
<<<<<<< HEAD
=======
		}
		wait(delay(SERVER_KNOBS->BLOB_MANIFEST_BACKUP_INTERVAL) || bmData->backupTrigger.onTrigger());
	}
}

// Periodically flush granules and truncate mutation logs
ACTOR Future<Void> truncateMutationsLoop(Reference<BlobManagerData> bmData) {
	loop {
		try {
			bool enabled =
			    wait(BlobGranuleBackupConfig().enabled().getD(SystemDBWriteLockedNow(bmData->db.getReference())));
			if (!enabled) {
				TraceEvent("TruncateMutationLogsLoopExit").log();
				return Void();
			}

			// Try flush blob granules
			state Version lastFlushVersion = wait(maybeFlushGranules(bmData));
			if (lastFlushVersion != invalidVersion) {
				// Wait for next manifest dumped
				state int64_t seqNo = bmData->manifestDumperSeqNo;
				bmData->backupTrigger.trigger();
				loop {
					TraceEvent("WaitingBlobManifest").detail("Seq", seqNo);
					if (bmData->manifestDumperSeqNo > seqNo) {
						TraceEvent("BlobManifestDumped").detail("Seq", bmData->manifestDumperSeqNo);
						break;
					}
					wait(bmData->manifestCompletitionTrigger.onTrigger());
				}
				// Truncate mutations up to lastFlushVersion -
				wait(truncateMutations(bmData, lastFlushVersion));
			}
		} catch (Error& e) {
			if (e.code() == error_code_operation_cancelled) {
				throw;
			}
			TraceEvent("TruncateMutationsError").error(e); // skip and retry next time
>>>>>>> 3426fc3c
		}
		wait(delay(SERVER_KNOBS->BLOB_MANIFEST_BACKUP_INTERVAL) || bmData->backupTrigger.onTrigger());
	}
}

<<<<<<< HEAD
// Periodically flush granules and truncate mutation logs
ACTOR Future<Void> truncateMutationsLoop(Reference<BlobManagerData> bmData) {
	loop {
		try {
			bool enabled =
			    wait(BlobGranuleBackupConfig().enabled().getD(SystemDBWriteLockedNow(bmData->db.getReference())));
			if (!enabled) {
				TraceEvent("TruncateMutationLogsLoopExit").log();
				return Void();
			}

			// Try flush blob granules
			state Version lastFlushVersion = wait(maybeFlushGranules(bmData));
			if (lastFlushVersion != invalidVersion) {
				// Wait for next manifest dumped
				state int64_t seqNo = bmData->manifestDumperSeqNo;
				bmData->backupTrigger.trigger();
				loop {
					TraceEvent("WaitingBlobManifest").detail("Seq", seqNo);
					if (bmData->manifestDumperSeqNo > seqNo) {
						TraceEvent("BlobManifestDumped").detail("Seq", bmData->manifestDumperSeqNo);
						break;
					}
					wait(bmData->manifestCompletitionTrigger.onTrigger());
				}
				// Truncate mutations up to lastFlushVersion -
				wait(truncateMutations(bmData, lastFlushVersion));
			}
		} catch (Error& e) {
			if (e.code() == error_code_operation_cancelled) {
				throw;
			}
			TraceEvent("TruncateMutationsError").error(e); // skip and retry next time
		}
		wait(delay(SERVER_KNOBS->BLOB_MANIFEST_BACKUP_INTERVAL) || bmData->backupTrigger.onTrigger());
	}
}

=======
>>>>>>> 3426fc3c
// Watch BlobGranuleBackupConfig to start or stop manifest backup actors.
ACTOR Future<Void> watchBackupEnabled(Reference<BlobManagerData> bmData) {
	state Reference<ReadYourWritesTransaction> tr(new ReadYourWritesTransaction(bmData->db));
	state bool prevState = false; // save the last state so we don't have to initialize twice
	loop {
		try {
			tr->setOption(FDBTransactionOptions::PRIORITY_SYSTEM_IMMEDIATE);
			tr->setOption(FDBTransactionOptions::ACCESS_SYSTEM_KEYS);
			tr->setOption(FDBTransactionOptions::LOCK_AWARE);

			state bool enabled = wait(BlobGranuleBackupConfig().enabled().getD(tr));
			TraceEvent("WatchBackupEnabled").detail("Enabled", enabled);
			if (enabled && !prevState) { // only initialize once
				int64_t lastFlushTs = wait(BlobGranuleBackupConfig().lastFlushTs().getD(tr));
				if (lastFlushTs == 0) {
					TraceEvent("StartInitialFlush").log();
					loop {
						Version lastFlushVersion = wait(maybeFlushGranules(bmData));
						if (lastFlushVersion != invalidVersion) {
							TraceEvent("CompleteInitialFlush").detail("Version", lastFlushVersion);
							break;
						}
						wait(delay(5));
					}
				}
				bmData->addActor.send(backupManifestLoop(bmData));
				bmData->addActor.send(truncateMutationsLoop(bmData));
			} else {
				bmData->backupTrigger.trigger(); // notify backup loops to exit
			}
			prevState = enabled;

			state Future<Void> watch = BlobGranuleBackupConfig().trigger.watch(tr);
			wait(tr->commit());
			wait(watch);
			tr->reset();
		} catch (Error& e) {
			if (e.code() == error_code_operation_cancelled) {
				throw;
			}
			wait(tr->onError(e));
		}
	}
}

// Simulation validation that multiple blob managers aren't started with the same epoch within same cluster
static std::map<std::pair<UID, int64_t>, UID> managerEpochsSeen;

ACTOR Future<Void> checkBlobManagerEpoch(Reference<AsyncVar<ServerDBInfo> const> dbInfo, int64_t epoch, UID dbgid) {
	loop {
		if (dbInfo->get().blobManager.present() && dbInfo->get().blobManager.get().epoch > epoch) {
			throw worker_removed();
		}
		wait(dbInfo->onChange());
	}
}

ACTOR Future<UID> fetchClusterId(Database db) {
	state Reference<ReadYourWritesTransaction> tr = makeReference<ReadYourWritesTransaction>(db);
	loop {
		try {
			tr->setOption(FDBTransactionOptions::PRIORITY_SYSTEM_IMMEDIATE);
			tr->setOption(FDBTransactionOptions::ACCESS_SYSTEM_KEYS);
			tr->setOption(FDBTransactionOptions::LOCK_AWARE);
			Optional<Value> clusterIdVal = wait(tr->get(clusterIdKey));
			if (clusterIdVal.present()) {
				UID clusterId = BinaryReader::fromStringRef<UID>(clusterIdVal.get(), IncludeVersion());
				return clusterId;
			}
			wait(delay(FLOW_KNOBS->PREVENT_FAST_SPIN_DELAY, TaskPriority::BlobManager));
			tr->reset();
		} catch (Error& e) {
			wait(tr->onError(e));
		}
	}
}

ACTOR Future<Void> blobManager(BlobManagerInterface bmInterf,
                               Reference<AsyncVar<ServerDBInfo> const> dbInfo,
                               int64_t epoch) {
	state Reference<BlobManagerData> self =
	    makeReference<BlobManagerData>(bmInterf.id(),
	                                   dbInfo,
	                                   openDBOnServer(dbInfo, TaskPriority::DefaultEndpoint, LockAware::True),
	                                   bmInterf.locality.dcId(),
	                                   epoch);

	if (g_network->isSimulated()) {
		UID clusterId = wait(fetchClusterId(self->db));
		auto clusterEpoc = std::make_pair(clusterId, epoch);
		bool managerEpochAlreadySeen = managerEpochsSeen.count(clusterEpoc);
		if (managerEpochAlreadySeen) {
			TraceEvent(SevError, "DuplicateBlobManagersAtEpoch")
			    .detail("ClusterId", clusterId)
			    .detail("Epoch", epoch)
			    .detail("BMID1", bmInterf.id())
			    .detail("BMID2", managerEpochsSeen.at(clusterEpoc));
		}
		ASSERT(!managerEpochAlreadySeen);
		managerEpochsSeen[clusterEpoc] = bmInterf.id();
	}
	state Future<Void> collection = actorCollection(self->addActor.getFuture());

	if (BM_DEBUG) {
		fmt::print("Blob manager {0} starting...\n", epoch);
	}
	TraceEvent("BlobManagerInit", bmInterf.id()).detail("Epoch", epoch).log();

	self->epoch = epoch;

	try {
		// although we start the recruiter, we wait until existing workers are ack'd
		auto recruitBlobWorker = IAsyncListener<RequestStream<RecruitBlobWorkerRequest>>::create(
		    dbInfo, [](auto const& info) { return info.clusterInterface.recruitBlobWorker; });

		self->addActor.send(blobWorkerRecruiter(self, recruitBlobWorker));
		self->addActor.send(checkBlobManagerEpoch(dbInfo, epoch, bmInterf.id()));

		// we need to recover the old blob manager's state (e.g. granule assignments) before
		// before the new blob manager does anything
		choose {
			when(wait(recoverBlobManager(self) || collection)) {}
			when(wait(self->iAmReplaced.getFuture())) {}
		}

		self->addActor.send(doLockChecks(self));
		self->addActor.send(monitorClientRanges(self));
		self->addActor.send(monitorTenants(self));
		self->addActor.send(monitorPurgeKeys(self));
		if (SERVER_KNOBS->BG_CONSISTENCY_CHECK_ENABLED && !self->isFullRestoreMode) {
			self->addActor.send(bgConsistencyCheck(self));
		}
		if (SERVER_KNOBS->BG_ENABLE_MERGING) {
			self->addActor.send(granuleMergeChecker(self));
		}

		if (BUGGIFY && !self->isFullRestoreMode) {
			self->addActor.send(chaosRangeMover(self));
		}

		self->addActor.send(watchBackupEnabled(self));

		loop choose {
			when(wait(self->iAmReplaced.getFuture())) {
				if (BM_DEBUG) {
					fmt::print("BM {} exiting because it is replaced\n", self->epoch);
				}
				TraceEvent("BlobManagerReplaced", bmInterf.id()).detail("Epoch", epoch);
				wait(delay(0.0));
				break;
			}
			when(HaltBlobManagerRequest req = waitNext(bmInterf.haltBlobManager.getFuture())) {
				req.reply.send(Void());
				TraceEvent("BlobManagerHalted", bmInterf.id()).detail("Epoch", epoch).detail("ReqID", req.requesterID);
				break;
			}
			when(state HaltBlobGranulesRequest req = waitNext(bmInterf.haltBlobGranules.getFuture())) {
				wait(haltBlobGranules(self) || collection);
				req.reply.send(Void());
				TraceEvent("BlobGranulesHalted", bmInterf.id()).detail("Epoch", epoch).detail("ReqID", req.requesterID);
				break;
			}
			when(BlobManagerExclusionSafetyCheckRequest req = waitNext(bmInterf.blobManagerExclCheckReq.getFuture())) {
				blobManagerExclusionSafetyCheck(self, req);
			}
			when(BlobManagerBlockedRequest req = waitNext(bmInterf.blobManagerBlockedReq.getFuture())) {
				req.reply.send(BlobManagerBlockedReply(self->stats.blockedAssignments));
			}
			when(wait(collection)) {
				TraceEvent(SevError, "BlobManagerActorCollectionError");
				ASSERT(false);
				throw internal_error();
			}
		}
	} catch (Error& err) {
		TraceEvent("BlobManagerDied", bmInterf.id()).errorUnsuppressed(err);
	}
	// prevent a reference counting cycle
	self->assignsInProgress = KeyRangeActorMap();
	self->boundaryEvaluations.clear();
	return Void();
}

// Test:
// start empty
// DB has [A - B). That should show up in knownBlobRanges and should be in added
// DB has nothing. knownBlobRanges should be empty and [A - B) should be in removed
// DB has [A - B) and [C - D). They should both show up in knownBlobRanges and added.
// DB has [A - D). It should show up coalesced in knownBlobRanges, and [B - C) should be in added.
// DB has [A - C). It should show up coalesced in knownBlobRanges, and [C - D) should be in removed.
// DB has [B - C). It should show up coalesced in knownBlobRanges, and [A - B) should be removed.
// DB has [B - D). It should show up coalesced in knownBlobRanges, and [C - D) should be removed.
// DB has [A - D). It should show up coalesced in knownBlobRanges, and [A - B) should be removed.
// DB has [A - B) and [C - D). They should show up in knownBlobRanges, and [B - C) should be in removed.
// DB has [B - C). It should show up in knownBlobRanges, [B - C) should be in added, and [A - B) and [C - D)
// should be in removed.
TEST_CASE("/blobmanager/updateranges") {
	KeyRangeMap<bool> knownBlobRanges(false, normalKeys.end);
	Arena ar;

	VectorRef<KeyRangeRef> added;
	VectorRef<KeyRangeRef> removed;

	RangeResult dbDataEmpty;
	std::vector<std::pair<KeyRangeRef, bool>> kbrRanges;

	StringRef keyA = StringRef(ar, "A"_sr);
	StringRef keyB = StringRef(ar, "B"_sr);
	StringRef keyC = StringRef(ar, "C"_sr);
	StringRef keyD = StringRef(ar, "D"_sr);

	// db data setup
	RangeResult dbDataAB;
	dbDataAB.emplace_back(ar, keyA, blobRangeActive);
	dbDataAB.emplace_back(ar, keyB, blobRangeInactive);

	RangeResult dbDataAC;
	dbDataAC.emplace_back(ar, keyA, blobRangeActive);
	dbDataAC.emplace_back(ar, keyC, blobRangeInactive);

	RangeResult dbDataAD;
	dbDataAD.emplace_back(ar, keyA, blobRangeActive);
	dbDataAD.emplace_back(ar, keyD, blobRangeInactive);

	RangeResult dbDataBC;
	dbDataBC.emplace_back(ar, keyB, blobRangeActive);
	dbDataBC.emplace_back(ar, keyC, blobRangeInactive);

	RangeResult dbDataBD;
	dbDataBD.emplace_back(ar, keyB, blobRangeActive);
	dbDataBD.emplace_back(ar, keyD, blobRangeInactive);

	RangeResult dbDataCD;
	dbDataCD.emplace_back(ar, keyC, blobRangeActive);
	dbDataCD.emplace_back(ar, keyD, blobRangeInactive);

	RangeResult dbDataAB_CD;
	dbDataAB_CD.emplace_back(ar, keyA, blobRangeActive);
	dbDataAB_CD.emplace_back(ar, keyB, blobRangeInactive);
	dbDataAB_CD.emplace_back(ar, keyC, blobRangeActive);
	dbDataAB_CD.emplace_back(ar, keyD, blobRangeInactive);

	// key ranges setup
	KeyRangeRef rangeAB = KeyRangeRef(keyA, keyB);
	KeyRangeRef rangeAC = KeyRangeRef(keyA, keyC);
	KeyRangeRef rangeAD = KeyRangeRef(keyA, keyD);

	KeyRangeRef rangeBC = KeyRangeRef(keyB, keyC);
	KeyRangeRef rangeBD = KeyRangeRef(keyB, keyD);

	KeyRangeRef rangeCD = KeyRangeRef(keyC, keyD);

	KeyRangeRef rangeStartToA = KeyRangeRef(normalKeys.begin, keyA);
	KeyRangeRef rangeStartToB = KeyRangeRef(normalKeys.begin, keyB);
	KeyRangeRef rangeStartToC = KeyRangeRef(normalKeys.begin, keyC);
	KeyRangeRef rangeBToEnd = KeyRangeRef(keyB, normalKeys.end);
	KeyRangeRef rangeCToEnd = KeyRangeRef(keyC, normalKeys.end);
	KeyRangeRef rangeDToEnd = KeyRangeRef(keyD, normalKeys.end);

	// actual test

	getRanges(kbrRanges, knownBlobRanges);
	ASSERT(kbrRanges.size() == 1);
	ASSERT(kbrRanges[0].first == normalKeys);
	ASSERT(!kbrRanges[0].second);

	// DB has [A - B)
	kbrRanges.clear();
	added.clear();
	removed.clear();
	updateClientBlobRanges(1, &knownBlobRanges, dbDataAB, ar, &added, &removed);

	ASSERT(added.size() == 1);
	ASSERT(added[0] == rangeAB);

	ASSERT(removed.size() == 0);

	getRanges(kbrRanges, knownBlobRanges);
	ASSERT(kbrRanges.size() == 3);
	ASSERT(kbrRanges[0].first == rangeStartToA);
	ASSERT(!kbrRanges[0].second);
	ASSERT(kbrRanges[1].first == rangeAB);
	ASSERT(kbrRanges[1].second);
	ASSERT(kbrRanges[2].first == rangeBToEnd);
	ASSERT(!kbrRanges[2].second);

	// DB has nothing
	kbrRanges.clear();
	added.clear();
	removed.clear();
	updateClientBlobRanges(1, &knownBlobRanges, dbDataEmpty, ar, &added, &removed);

	ASSERT(added.size() == 0);

	ASSERT(removed.size() == 1);
	ASSERT(removed[0] == rangeAB);

	getRanges(kbrRanges, knownBlobRanges);
	ASSERT(kbrRanges[0].first == normalKeys);
	ASSERT(!kbrRanges[0].second);

	// DB has [A - B) and [C - D)
	kbrRanges.clear();
	added.clear();
	removed.clear();
	updateClientBlobRanges(1, &knownBlobRanges, dbDataAB_CD, ar, &added, &removed);

	ASSERT(added.size() == 2);
	ASSERT(added[0] == rangeAB);
	ASSERT(added[1] == rangeCD);

	ASSERT(removed.size() == 0);

	getRanges(kbrRanges, knownBlobRanges);
	ASSERT(kbrRanges.size() == 5);
	ASSERT(kbrRanges[0].first == rangeStartToA);
	ASSERT(!kbrRanges[0].second);
	ASSERT(kbrRanges[1].first == rangeAB);
	ASSERT(kbrRanges[1].second);
	ASSERT(kbrRanges[2].first == rangeBC);
	ASSERT(!kbrRanges[2].second);
	ASSERT(kbrRanges[3].first == rangeCD);
	ASSERT(kbrRanges[3].second);
	ASSERT(kbrRanges[4].first == rangeDToEnd);
	ASSERT(!kbrRanges[4].second);

	// DB has [A - D)
	kbrRanges.clear();
	added.clear();
	removed.clear();
	updateClientBlobRanges(1, &knownBlobRanges, dbDataAD, ar, &added, &removed);

	ASSERT(added.size() == 1);
	ASSERT(added[0] == rangeBC);

	ASSERT(removed.size() == 0);

	getRanges(kbrRanges, knownBlobRanges);
	ASSERT(kbrRanges.size() == 3);
	ASSERT(kbrRanges[0].first == rangeStartToA);
	ASSERT(!kbrRanges[0].second);
	ASSERT(kbrRanges[1].first == rangeAD);
	ASSERT(kbrRanges[1].second);
	ASSERT(kbrRanges[2].first == rangeDToEnd);
	ASSERT(!kbrRanges[2].second);

	// DB has [A - C)
	kbrRanges.clear();
	added.clear();
	removed.clear();
	updateClientBlobRanges(1, &knownBlobRanges, dbDataAC, ar, &added, &removed);

	ASSERT(added.size() == 0);

	ASSERT(removed.size() == 1);
	ASSERT(removed[0] == rangeCD);

	getRanges(kbrRanges, knownBlobRanges);
	ASSERT(kbrRanges.size() == 3);
	ASSERT(kbrRanges[0].first == rangeStartToA);
	ASSERT(!kbrRanges[0].second);
	ASSERT(kbrRanges[1].first == rangeAC);
	ASSERT(kbrRanges[1].second);
	ASSERT(kbrRanges[2].first == rangeCToEnd);
	ASSERT(!kbrRanges[2].second);

	// DB has [B - C)
	kbrRanges.clear();
	added.clear();
	removed.clear();
	updateClientBlobRanges(1, &knownBlobRanges, dbDataBC, ar, &added, &removed);

	ASSERT(added.size() == 0);

	ASSERT(removed.size() == 1);
	ASSERT(removed[0] == rangeAB);

	getRanges(kbrRanges, knownBlobRanges);
	ASSERT(kbrRanges.size() == 3);
	ASSERT(kbrRanges[0].first == rangeStartToB);
	ASSERT(!kbrRanges[0].second);
	ASSERT(kbrRanges[1].first == rangeBC);
	ASSERT(kbrRanges[1].second);
	ASSERT(kbrRanges[2].first == rangeCToEnd);
	ASSERT(!kbrRanges[2].second);

	// DB has [B - D)
	kbrRanges.clear();
	added.clear();
	removed.clear();
	updateClientBlobRanges(1, &knownBlobRanges, dbDataBD, ar, &added, &removed);

	ASSERT(added.size() == 1);
	ASSERT(added[0] == rangeCD);

	ASSERT(removed.size() == 0);

	getRanges(kbrRanges, knownBlobRanges);
	ASSERT(kbrRanges.size() == 3);
	ASSERT(kbrRanges[0].first == rangeStartToB);
	ASSERT(!kbrRanges[0].second);
	ASSERT(kbrRanges[1].first == rangeBD);
	ASSERT(kbrRanges[1].second);
	ASSERT(kbrRanges[2].first == rangeDToEnd);
	ASSERT(!kbrRanges[2].second);

	// DB has [A - D)
	kbrRanges.clear();
	added.clear();
	removed.clear();
	updateClientBlobRanges(1, &knownBlobRanges, dbDataAD, ar, &added, &removed);

	ASSERT(added.size() == 1);
	ASSERT(added[0] == rangeAB);

	ASSERT(removed.size() == 0);

	getRanges(kbrRanges, knownBlobRanges);
	ASSERT(kbrRanges.size() == 3);
	ASSERT(kbrRanges[0].first == rangeStartToA);
	ASSERT(!kbrRanges[0].second);
	ASSERT(kbrRanges[1].first == rangeAD);
	ASSERT(kbrRanges[1].second);
	ASSERT(kbrRanges[2].first == rangeDToEnd);
	ASSERT(!kbrRanges[2].second);

	// DB has [A - B) and [C - D)
	kbrRanges.clear();
	added.clear();
	removed.clear();
	updateClientBlobRanges(1, &knownBlobRanges, dbDataAB_CD, ar, &added, &removed);

	ASSERT(added.size() == 0);

	ASSERT(removed.size() == 1);
	ASSERT(removed[0] == rangeBC);

	getRanges(kbrRanges, knownBlobRanges);
	ASSERT(kbrRanges.size() == 5);
	ASSERT(kbrRanges[0].first == rangeStartToA);
	ASSERT(!kbrRanges[0].second);
	ASSERT(kbrRanges[1].first == rangeAB);
	ASSERT(kbrRanges[1].second);
	ASSERT(kbrRanges[2].first == rangeBC);
	ASSERT(!kbrRanges[2].second);
	ASSERT(kbrRanges[3].first == rangeCD);
	ASSERT(kbrRanges[3].second);
	ASSERT(kbrRanges[4].first == rangeDToEnd);
	ASSERT(!kbrRanges[4].second);

	// DB has [B - C)
	kbrRanges.clear();
	added.clear();
	removed.clear();
	updateClientBlobRanges(1, &knownBlobRanges, dbDataBC, ar, &added, &removed);

	ASSERT(added.size() == 1);
	ASSERT(added[0] == rangeBC);

	ASSERT(removed.size() == 2);
	ASSERT(removed[0] == rangeAB);
	ASSERT(removed[1] == rangeCD);

	getRanges(kbrRanges, knownBlobRanges);
	ASSERT(kbrRanges.size() == 3);
	ASSERT(kbrRanges[0].first == rangeStartToB);
	ASSERT(!kbrRanges[0].second);
	ASSERT(kbrRanges[1].first == rangeBC);
	ASSERT(kbrRanges[1].second);
	ASSERT(kbrRanges[2].first == rangeCToEnd);
	ASSERT(!kbrRanges[2].second);

	return Void();
}

TEST_CASE("/blobmanager/objectwriter") {
	InitializeBlobWorkerRequest initReq1;
	initReq1.reqId = deterministicRandom()->randomUniqueID();
	initReq1.interfaceId = deterministicRandom()->randomUniqueID();
	initReq1.storeType = (KeyValueStoreType::StoreType)(SERVER_KNOBS->BLOB_WORKER_STORE_TYPE);
	initReq1.encryptMode = EncryptionAtRestMode::DOMAIN_AWARE;

	InitializeBlobWorkerRequestOld initReq2;
	initReq2.reqId = deterministicRandom()->randomUniqueID();
	initReq2.interfaceId = deterministicRandom()->randomUniqueID();
	initReq2.storeType = (KeyValueStoreType::StoreType)(SERVER_KNOBS->BLOB_WORKER_STORE_TYPE);

	Value newReq = ObjectWriter::toValue(initReq1, Unversioned());
	Value oldReq = ObjectWriter::toValue(initReq2, Unversioned());

	InitializeBlobWorkerRequest decode1 =
	    ObjectReader::fromStringRef<InitializeBlobWorkerRequest>(oldReq, Unversioned());
	InitializeBlobWorkerRequestOld decode2 =
	    ObjectReader::fromStringRef<InitializeBlobWorkerRequestOld>(newReq, Unversioned());

	ASSERT(decode1.reqId == initReq2.reqId);
	ASSERT(decode1.interfaceId == initReq2.interfaceId);
	ASSERT(decode1.storeType == initReq2.storeType);
	printf("%d %d\n", decode1.encryptMode.mode, EncryptionAtRestMode().mode);
	ASSERT(decode1.encryptMode == EncryptionAtRestMode());

	ASSERT(decode2.reqId == initReq1.reqId);
	ASSERT(decode2.interfaceId == initReq1.interfaceId);
	ASSERT(decode2.storeType == initReq1.storeType);

	return Void();
}<|MERGE_RESOLUTION|>--- conflicted
+++ resolved
@@ -1402,7 +1402,6 @@
 						bmData->mergeHardBoundaries[it.key] = true;
 					}
 					ar.dependsOn(results.arena());
-<<<<<<< HEAD
 
 					updateClientBlobRanges(
 					    bmData->epoch, &bmData->knownBlobRanges, results, ar, &rangesToAdd, &rangesToRemove);
@@ -1414,19 +1413,6 @@
 						// rangesToRemove
 						needToCoalesce = false;
 
-=======
-
-					updateClientBlobRanges(
-					    bmData->epoch, &bmData->knownBlobRanges, results, ar, &rangesToAdd, &rangesToRemove);
-
-					if (needToCoalesce) {
-						// recovery has granules instead of known ranges in here. We need to do so to identify any parts
-						// of known client ranges the last manager didn't finish blob-ifying. To coalesce the map, we
-						// simply override known ranges with the current DB ranges after computing rangesToAdd +
-						// rangesToRemove
-						needToCoalesce = false;
-
->>>>>>> 3426fc3c
 						for (int i = 0; i < results.size() - 1; i++) {
 							bool active = isBlobRangeActive(results[i].value);
 							bmData->knownBlobRanges.insert(KeyRangeRef(results[i].key, results[i + 1].key), active);
@@ -5623,12 +5609,6 @@
 // Try to flush blob granules. Return the flushed version if it's successful.
 ACTOR Future<Version> maybeFlushGranules(Reference<BlobManagerData> bmData) {
 	state BlobGranuleBackupConfig config;
-<<<<<<< HEAD
-	int64_t lastFlushTs = wait(config.lastFlushTs().getD(SystemDBWriteLockedNow(bmData->db.getReference())));
-	bool shouldFlush = lastFlushTs == 0 || (now() - lastFlushTs) > SERVER_KNOBS->BLOB_RESTORE_MLOGS_RETENTION_SECS;
-	if (!shouldFlush) {
-		TraceEvent("SkipBlobGranulesFlush").detail("LastFlushTs", lastFlushTs);
-=======
 	state int64_t lastFlushTs = wait(config.lastFlushTs().getD(SystemDBWriteLockedNow(bmData->db.getReference())));
 	bool shouldFlush = lastFlushTs == 0 || (now() - lastFlushTs) > SERVER_KNOBS->BLOB_RESTORE_MLOGS_RETENTION_SECS;
 	if (!shouldFlush) {
@@ -5636,7 +5616,6 @@
 		    wait(config.lastFlushVersion().getD(SystemDBWriteLockedNow(bmData->db.getReference())));
 		TraceEvent("SkipBlobGranulesFlush").detail("LastFlushTs", lastFlushTs).detail("LastFlushVer", lastFlushVersion);
 		bmData->stats.lastFlushVersion = lastFlushVersion;
->>>>>>> 3426fc3c
 		return invalidVersion;
 	}
 
@@ -5695,11 +5674,7 @@
 	state std::string timestamp = BackupAgentBase::formatTime(epochs);
 	state Version truncVersion = wait(timeKeeperVersionFromDatetime(timestamp, bmData->db));
 
-<<<<<<< HEAD
-	if (truncVersion > 0) {
-=======
 	if (truncVersion > 0 && truncVersion < flushVersion) {
->>>>>>> 3426fc3c
 		state std::string mlogsUrl =
 		    wait(BlobGranuleBackupConfig().mutationLogsUrl().getD(SystemDBWriteLockedNow(bmData->db.getReference())));
 		state Reference<IBackupContainer> bc = IBackupContainer::openContainer(mlogsUrl, {}, {});
@@ -5707,11 +5682,8 @@
 		bmData->stats.lastMLogTruncationVersion = truncVersion;
 		TraceEvent("TruncateMutationLogs").detail("Version", truncVersion).detail("Timestamp", timestamp);
 		CODE_PROBE(true, "Flush blob granules and truncate mutation logs");
-<<<<<<< HEAD
-=======
 	} else {
 		TraceEvent("SkipTruncateMutations").detail("Version", truncVersion).detail("FlushVer", flushVersion);
->>>>>>> 3426fc3c
 	}
 	return Void();
 }
@@ -5726,19 +5698,11 @@
 	                                  bmData->dbInfo,
 	                                  manifestStore,
 	                                  bmData->epoch,
-<<<<<<< HEAD
-	                                  bmData->manifestDumperSeqNo,
-=======
 	                                  bmData->manifestDumperSeqNo++,
->>>>>>> 3426fc3c
 	                                  bmData->enableManifestEncryption));
 	bmData->stats.lastManifestSeqNo = bmData->manifestDumperSeqNo;
 	bmData->stats.manifestSizeInBytes += bytes;
 	bmData->stats.lastManifestDumpTs = now();
-<<<<<<< HEAD
-	bmData->manifestDumperSeqNo++;
-=======
->>>>>>> 3426fc3c
 	bmData->manifestCompletitionTrigger.trigger();
 	return Void();
 }
@@ -5758,10 +5722,7 @@
 				TraceEvent("BackupManifestLoopExit").log();
 				bmData->stats.lastFlushVersion = 0;
 				bmData->stats.lastManifestDumpTs = 0;
-<<<<<<< HEAD
-=======
 				bmData->stats.manifestSizeInBytes = 0;
->>>>>>> 3426fc3c
 				return Void();
 			}
 			wait(backupManifest(bmData));
@@ -5770,8 +5731,6 @@
 				throw;
 			}
 			TraceEvent("BackupManifestError").error(e);
-<<<<<<< HEAD
-=======
 		}
 		wait(delay(SERVER_KNOBS->BLOB_MANIFEST_BACKUP_INTERVAL) || bmData->backupTrigger.onTrigger());
 	}
@@ -5810,53 +5769,11 @@
 				throw;
 			}
 			TraceEvent("TruncateMutationsError").error(e); // skip and retry next time
->>>>>>> 3426fc3c
 		}
 		wait(delay(SERVER_KNOBS->BLOB_MANIFEST_BACKUP_INTERVAL) || bmData->backupTrigger.onTrigger());
 	}
 }
 
-<<<<<<< HEAD
-// Periodically flush granules and truncate mutation logs
-ACTOR Future<Void> truncateMutationsLoop(Reference<BlobManagerData> bmData) {
-	loop {
-		try {
-			bool enabled =
-			    wait(BlobGranuleBackupConfig().enabled().getD(SystemDBWriteLockedNow(bmData->db.getReference())));
-			if (!enabled) {
-				TraceEvent("TruncateMutationLogsLoopExit").log();
-				return Void();
-			}
-
-			// Try flush blob granules
-			state Version lastFlushVersion = wait(maybeFlushGranules(bmData));
-			if (lastFlushVersion != invalidVersion) {
-				// Wait for next manifest dumped
-				state int64_t seqNo = bmData->manifestDumperSeqNo;
-				bmData->backupTrigger.trigger();
-				loop {
-					TraceEvent("WaitingBlobManifest").detail("Seq", seqNo);
-					if (bmData->manifestDumperSeqNo > seqNo) {
-						TraceEvent("BlobManifestDumped").detail("Seq", bmData->manifestDumperSeqNo);
-						break;
-					}
-					wait(bmData->manifestCompletitionTrigger.onTrigger());
-				}
-				// Truncate mutations up to lastFlushVersion -
-				wait(truncateMutations(bmData, lastFlushVersion));
-			}
-		} catch (Error& e) {
-			if (e.code() == error_code_operation_cancelled) {
-				throw;
-			}
-			TraceEvent("TruncateMutationsError").error(e); // skip and retry next time
-		}
-		wait(delay(SERVER_KNOBS->BLOB_MANIFEST_BACKUP_INTERVAL) || bmData->backupTrigger.onTrigger());
-	}
-}
-
-=======
->>>>>>> 3426fc3c
 // Watch BlobGranuleBackupConfig to start or stop manifest backup actors.
 ACTOR Future<Void> watchBackupEnabled(Reference<BlobManagerData> bmData) {
 	state Reference<ReadYourWritesTransaction> tr(new ReadYourWritesTransaction(bmData->db));
