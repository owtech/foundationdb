/*
 * Status.actor.cpp
 *
 * This source file is part of the FoundationDB open source project
 *
 * Copyright 2013-2022 Apple Inc. and the FoundationDB project authors
 *
 * Licensed under the Apache License, Version 2.0 (the "License");
 * you may not use this file except in compliance with the License.
 * You may obtain a copy of the License at
 *
 *     http://www.apache.org/licenses/LICENSE-2.0
 *
 * Unless required by applicable law or agreed to in writing, software
 * distributed under the License is distributed on an "AS IS" BASIS,
 * WITHOUT WARRANTIES OR CONDITIONS OF ANY KIND, either express or implied.
 * See the License for the specific language governing permissions and
 * limitations under the License.
 */

#include <cinttypes>
#include "fdbclient/BlobGranuleCommon.h"
#include "fdbclient/EncryptKeyProxyInterface.h"
#include "fdbclient/json_spirit/json_spirit_value.h"
#include "fdbserver/BlobGranuleServerCommon.actor.h"
#include "fdbserver/BlobManagerInterface.h"
#include "flow/genericactors.actor.h"
#include "fmt/format.h"
#include "fdbclient/BackupAgent.actor.h"
#include "fdbclient/BlobWorkerInterface.h"
#include "fdbclient/KeyBackedTypes.actor.h"
#include "fdbclient/BlobRestoreCommon.h"
#include "fdbserver/Status.actor.h"
#include "flow/ITrace.h"
#include "flow/ProtocolVersion.h"
#include "flow/Trace.h"
#include "fdbclient/MetaclusterRegistration.h"
#include "fdbclient/NativeAPI.actor.h"
#include "fdbclient/SystemData.h"
#include "fdbclient/ReadYourWrites.h"
#include "fdbserver/WorkerInterface.actor.h"
#include <time.h>
#include "fdbserver/ClusterRecovery.actor.h"
#include "fdbserver/CoordinationInterface.h"
#include "fdbserver/DataDistribution.actor.h"
#include "fdbclient/ConsistencyScanInterface.actor.h"
#include "flow/UnitTest.h"
#include "fdbserver/QuietDatabase.h"
#include "fdbserver/RecoveryState.h"
#include "fdbserver/Knobs.h"
#include "fdbclient/JsonBuilder.h"
#include "fdbclient/StorageWiggleMetrics.actor.h"
#include "flow/actorcompiler.h" // This must be the last #include.

const char* RecoveryStatus::names[] = { "reading_coordinated_state",
	                                    "locking_coordinated_state",
	                                    "locking_old_transaction_servers",
	                                    "reading_transaction_system_state",
	                                    "configuration_missing",
	                                    "configuration_never_created",
	                                    "configuration_invalid",
	                                    "recruiting_transaction_servers",
	                                    "initializing_transaction_servers",
	                                    "recovery_transaction",
	                                    "writing_coordinated_state",
	                                    "accepting_commits",
	                                    "all_logs_recruited",
	                                    "storage_recovered",
	                                    "fully_recovered" };
static_assert(sizeof(RecoveryStatus::names) == sizeof(RecoveryStatus::names[0]) * RecoveryStatus::END,
              "RecoveryStatus::names[] size");
const char* RecoveryStatus::descriptions[] = {
	// reading_coordinated_state
	"Requesting information from coordination servers. Verify that a majority of coordination server processes are "
	"active.",
	// locking_coordinated_state
	"Locking coordination state. Verify that a majority of coordination server processes are active.",
	// locking_old_transaction_servers
	"Locking old transaction servers. Verify that at least one transaction server from the previous generation is "
	"running.",
	// reading_transaction_system_state
	"Recovering transaction server state. Verify that the transaction server processes are active.",
	// configuration_missing
	"There appears to be a database, but its configuration does not appear to be initialized.",
	// configuration_never_created
	"The coordinator(s) have no record of this database. Either the coordinator addresses are incorrect, the "
	"coordination state on those machines is missing, or no database has been created.",
	// configuration_invalid
	"The database configuration is invalid. Set a new, valid configuration to recover the database.",
	// recruiting_transaction_servers
	"Recruiting new transaction servers.",
	// initializing_transaction_servers
	"Initializing new transaction servers and recovering transaction logs.",
	// recovery_transaction
	"Performing recovery transaction.",
	// writing_coordinated_state
	"Writing coordinated state. Verify that a majority of coordination server processes are active.",
	// accepting_commits
	"Accepting commits.",
	// all_logs_recruited
	"Accepting commits. All logs recruited.",
	// storage_recovered
	"Accepting commits. All storage servers are reading from the new logs.",
	// fully_recovered
	"Recovery complete."
};
static_assert(sizeof(RecoveryStatus::descriptions) == sizeof(RecoveryStatus::descriptions[0]) * RecoveryStatus::END,
              "RecoveryStatus::descriptions[] size");

// From Ratekeeper.actor.cpp
extern int limitReasonEnd;
extern const char* limitReasonName[];
extern const char* limitReasonDesc[];

typedef std::map<std::string, TraceEventFields> EventMap;

struct StorageServerStatusInfo : public StorageServerInterface {
	Optional<StorageMetadataType> metadata;
	EventMap eventMap;
	StorageServerStatusInfo(const StorageServerInterface& interface,
	                        Optional<StorageMetadataType> metadata = Optional<StorageMetadataType>())
	  : StorageServerInterface(interface), metadata(metadata) {}
};

ACTOR static Future<Optional<TraceEventFields>> latestEventOnWorker(WorkerInterface worker, std::string eventName) {
	try {
		EventLogRequest req =
		    eventName.size() > 0 ? EventLogRequest(Standalone<StringRef>(eventName)) : EventLogRequest();
		ErrorOr<TraceEventFields> eventTrace = wait(errorOr(timeoutError(worker.eventLogRequest.getReply(req), 2.0)));

		if (eventTrace.isError()) {
			return Optional<TraceEventFields>();
		}
		return eventTrace.get();
	} catch (Error& e) {
		if (e.code() == error_code_actor_cancelled)
			throw;
		return Optional<TraceEventFields>();
	}
}

ACTOR Future<Optional<std::pair<WorkerEvents, std::set<std::string>>>> latestEventOnWorkers(
    std::vector<WorkerDetails> workers,
    std::string eventName) {
	try {
		state std::vector<Future<ErrorOr<TraceEventFields>>> eventTraces;
		for (int c = 0; c < workers.size(); c++) {
			EventLogRequest req =
			    eventName.size() > 0 ? EventLogRequest(Standalone<StringRef>(eventName)) : EventLogRequest();
			eventTraces.push_back(errorOr(timeoutError(workers[c].interf.eventLogRequest.getReply(req), 2.0)));
		}

		wait(waitForAll(eventTraces));

		std::set<std::string> failed;
		WorkerEvents results;

		for (int i = 0; i < eventTraces.size(); i++) {
			const ErrorOr<TraceEventFields>& v = eventTraces[i].get();
			if (v.isError()) {
				failed.insert(workers[i].interf.address().toString());
				results[workers[i].interf.address()] = TraceEventFields();
			} else {
				results[workers[i].interf.address()] = v.get();
			}
		}

		std::pair<WorkerEvents, std::set<std::string>> val;
		val.first = results;
		val.second = failed;

		return val;
	} catch (Error& e) {
		ASSERT(e.code() ==
		       error_code_actor_cancelled); // All errors should be filtering through the errorOr actor above
		throw;
	}
}
static Future<Optional<std::pair<WorkerEvents, std::set<std::string>>>> latestErrorOnWorkers(
    std::vector<WorkerDetails> workers) {
	return latestEventOnWorkers(workers, "");
}

static Optional<WorkerDetails> getWorker(std::vector<WorkerDetails> const& workers, NetworkAddress const& address) {
	try {
		for (int c = 0; c < workers.size(); c++)
			if (address == workers[c].interf.address())
				return workers[c];
		return Optional<WorkerDetails>();
	} catch (Error&) {
		return Optional<WorkerDetails>();
	}
}

static Optional<WorkerDetails> getWorker(std::map<NetworkAddress, WorkerDetails> const& workersMap,
                                         NetworkAddress const& address) {
	auto itr = workersMap.find(address);
	if (itr == workersMap.end()) {
		return Optional<WorkerDetails>();
	}

	return itr->second;
}

class StatusCounter {
public:
	StatusCounter() : hz(0), roughness(0), counter(0) {}
	StatusCounter(double hz, double roughness, int64_t counter) : hz(hz), roughness(roughness), counter(counter) {}
	StatusCounter(const std::string& parsableText) { parseText(parsableText); }

	StatusCounter& parseText(const std::string& parsableText) {
		sscanf(parsableText.c_str(), "%lf %lf %" SCNd64 "", &hz, &roughness, &counter);
		return *this;
	}

	StatusCounter& updateValues(const StatusCounter& statusCounter) {
		double hzNew = hz + statusCounter.hz;
		double roughnessNew = (hz + statusCounter.hz) ? (roughness * hz + statusCounter.roughness * statusCounter.hz) /
		                                                    (hz + statusCounter.hz)
		                                              : 0.0;
		int64_t counterNew = counter + statusCounter.counter;
		hz = hzNew;
		roughness = roughnessNew;
		counter = counterNew;
		return *this;
	}

	JsonBuilderObject getStatus() const {
		JsonBuilderObject statusObject;
		statusObject["hz"] = hz;
		statusObject["roughness"] = roughness;
		statusObject["counter"] = counter;
		return statusObject;
	}

	double getHz() { return hz; }

	double getRoughness() { return roughness; }

	int64_t getCounter() { return counter; }

protected:
	double hz;
	double roughness;
	int64_t counter;
};

static JsonBuilderObject getError(const TraceEventFields& errorFields) {
	JsonBuilderObject statusObj;
	try {
		if (errorFields.size()) {
			double time = atof(errorFields.getValue("Time").c_str());
			statusObj["time"] = time;

			statusObj["raw_log_message"] = errorFields.toString();

			std::string type = errorFields.getValue("Type");
			statusObj["type"] = type;

			std::string description = type;
			std::string errorName;
			if (errorFields.tryGetValue("Error", errorName)) {
				statusObj["name"] = errorName;
				description += ": " + errorName;
			} else
				statusObj["name"] = "process_error";

			struct tm* timeinfo;
			time_t t = (time_t)time;
			timeinfo = localtime(&t);
			char buffer[128];
			strftime(buffer, 128, "%c", timeinfo);
			description += " at " + std::string(buffer);

			statusObj["description"] = description;
		}
	} catch (Error& e) {
		TraceEvent(SevError, "StatusGetErrorError").error(e).detail("RawError", errorFields.toString());
	}
	return statusObj;
}

namespace {

void reportCgroupCpuStat(JsonBuilderObject& object, const TraceEventFields& eventFields) {
	JsonBuilderObject cgroupCpuStatObj;
	std::string val;
	if (eventFields.tryGetValue("NrPeriods", val)) {
		cgroupCpuStatObj.setKeyRawNumber("nr_periods", val);
	}
	if (eventFields.tryGetValue("NrThrottled", val)) {
		cgroupCpuStatObj.setKeyRawNumber("nr_throttled", val);
	}
	if (eventFields.tryGetValue("ThrottledTime", val)) {
		cgroupCpuStatObj.setKeyRawNumber("throttled_time", val);
	}
	if (!cgroupCpuStatObj.empty()) {
		object["cgroup_cpu_stat"] = cgroupCpuStatObj;
	}
}

JsonBuilderObject machineStatusFetcher(WorkerEvents mMetrics,
                                       std::vector<WorkerDetails> workers,
                                       Optional<DatabaseConfiguration> configuration,
                                       std::set<std::string>* incomplete_reasons) {
	JsonBuilderObject machineMap;
	double metric;
	int failed = 0;

	// map from machine networkAddress to datacenter ID
	std::map<NetworkAddress, std::string> dcIds;
	std::map<NetworkAddress, LocalityData> locality;
	std::map<std::string, bool> excludedMap;
	std::map<std::string, int32_t> workerContribMap;
	std::map<std::string, JsonBuilderObject> machineJsonMap;

	for (auto const& worker : workers) {
		locality[worker.interf.address()] = worker.interf.locality;
		if (worker.interf.locality.dcId().present())
			dcIds[worker.interf.address()] = worker.interf.locality.dcId().get().printable();
	}

	for (auto it = mMetrics.begin(); it != mMetrics.end(); it++) {

		if (!it->second.size()) {
			continue;
		}

		JsonBuilderObject statusObj; // Represents the status for a machine
		const TraceEventFields& event = it->second;

		try {
			std::string address = it->first.ip.toString();
			// We will use the "physical" caluculated machine ID here to limit exposure to machineID repurposing
			std::string machineId = event.getValue("MachineID");

			// If this machine ID does not already exist in the machineMap, add it
			if (machineJsonMap.count(machineId) == 0) {
				statusObj["machine_id"] = machineId;

				if (dcIds.count(it->first)) {
					statusObj["datacenter_id"] = dcIds[it->first];
				}

				if (locality.count(it->first)) {
					statusObj["locality"] = locality[it->first].toJSON<JsonBuilderObject>();
				}

				statusObj["address"] = address;

				JsonBuilderObject memoryObj;
				memoryObj.setKeyRawNumber("total_bytes", event.getValue("TotalMemory"));
				memoryObj.setKeyRawNumber("committed_bytes", event.getValue("CommittedMemory"));
				memoryObj.setKeyRawNumber("free_bytes", event.getValue("AvailableMemory"));
				statusObj["memory"] = memoryObj;

#ifdef __linux__
				reportCgroupCpuStat(statusObj, event);
#endif // __linux__

				JsonBuilderObject cpuObj;
				double cpuSeconds = event.getDouble("CPUSeconds");
				double elapsed = event.getDouble("Elapsed");
				if (elapsed > 0) {
					cpuObj["logical_core_utilization"] = std::max(0.0, std::min(cpuSeconds / elapsed, 1.0));
				}
				statusObj["cpu"] = cpuObj;

				JsonBuilderObject networkObj;
				networkObj["megabits_sent"] = JsonBuilderObject().setKeyRawNumber("hz", event.getValue("MbpsSent"));
				networkObj["megabits_received"] =
				    JsonBuilderObject().setKeyRawNumber("hz", event.getValue("MbpsReceived"));

				metric = event.getDouble("RetransSegs");
				JsonBuilderObject retransSegsObj;
				if (elapsed > 0) {
					retransSegsObj["hz"] = metric / elapsed;
				}
				networkObj["tcp_segments_retransmitted"] = retransSegsObj;
				statusObj["network"] = networkObj;

				if (configuration.present()) {
					excludedMap[machineId] =
					    true; // Will be set to false below if this or any later process is not excluded
				}

				workerContribMap[machineId] = 0;
				machineJsonMap[machineId] = statusObj;
			}

			NetworkAddressList tempList;
			tempList.address = it->first;
			bool excludedServer = true;
			bool excludedLocality = true;
			if (configuration.present() && !configuration.get().isExcludedServer(tempList))
				excludedServer = false;
			if (locality.count(it->first) && configuration.present() &&
			    !configuration.get().isMachineExcluded(locality[it->first]))
				excludedLocality = false;

			// If any server is not excluded, set the overall exclusion status
			// of the machine to false.
			if (!excludedServer && !excludedLocality) {
				excludedMap[machineId] = false;
			}
			workerContribMap[machineId]++;
		} catch (Error&) {
			++failed;
		}
	}

	// Add the status json for each machine with tracked values
	for (auto& mapPair : machineJsonMap) {
		auto& machineId = mapPair.first;
		auto& jsonItem = machineJsonMap[machineId];
		jsonItem["excluded"] = excludedMap[machineId];
		jsonItem["contributing_workers"] = workerContribMap[machineId];
		machineMap[machineId] = jsonItem;
	}

	if (failed > 0)
		incomplete_reasons->insert("Cannot retrieve all machine status information.");

	return machineMap;
}

} // anonymous namespace

JsonBuilderObject getLagObject(int64_t versions) {
	JsonBuilderObject lag;
	lag["versions"] = versions;
	lag["seconds"] = versions / (double)SERVER_KNOBS->VERSIONS_PER_SECOND;
	return lag;
}

static JsonBuilderObject getBounceImpactInfo(int recoveryStatusCode) {
	JsonBuilderObject bounceImpact;

	if (recoveryStatusCode == RecoveryStatus::fully_recovered) {
		bounceImpact["can_clean_bounce"] = true;
	} else {
		bounceImpact["can_clean_bounce"] = false;
		bounceImpact["reason"] = "cluster hasn't fully recovered yet";
	}

	return bounceImpact;
}

struct MachineMemoryInfo {
	double memoryUsage; // virtual memory usage
	double rssUsage; // RSS memory usage
	double aggregateLimit;

	MachineMemoryInfo() : memoryUsage(0), rssUsage(0), aggregateLimit(0) {}

	bool valid() { return memoryUsage >= 0; }
	void invalidate() { memoryUsage = -1; }
};

struct RolesInfo {
	std::multimap<NetworkAddress, JsonBuilderObject> roles;

	JsonBuilderObject addLatencyStatistics(TraceEventFields const& metrics) {
		JsonBuilderObject latencyStats;
		latencyStats.setKeyRawNumber("count", metrics.getValue("Count"));
		latencyStats.setKeyRawNumber("min", metrics.getValue("Min"));
		latencyStats.setKeyRawNumber("max", metrics.getValue("Max"));
		latencyStats.setKeyRawNumber("median", metrics.getValue("Median"));
		latencyStats.setKeyRawNumber("mean", metrics.getValue("Mean"));
		latencyStats.setKeyRawNumber("p25", metrics.getValue("P25"));
		latencyStats.setKeyRawNumber("p90", metrics.getValue("P90"));
		latencyStats.setKeyRawNumber("p95", metrics.getValue("P95"));
		latencyStats.setKeyRawNumber("p99", metrics.getValue("P99"));
		latencyStats.setKeyRawNumber("p99.9", metrics.getValue("P99.9"));

		return latencyStats;
	}

	JsonBuilderObject addLatencyBandInfo(TraceEventFields const& metrics) {
		JsonBuilderObject latencyBands;
		std::map<std::string, JsonBuilderObject> bands;

		for (auto itr = metrics.begin(); itr != metrics.end(); ++itr) {
			std::string band;
			if (itr->first.substr(0, 4) == "Band") {
				band = itr->first.substr(4);
			} else if (itr->first == "Filtered") {
				band = "filtered";
			} else {
				continue;
			}

			latencyBands[band] = StatusCounter(itr->second).getCounter();
		}

		return latencyBands;
	}

	JsonBuilderObject& addRole(NetworkAddress address, std::string const& role, UID id) {
		JsonBuilderObject obj;
		obj["id"] = id.shortString();
		obj["role"] = role;
		return roles.insert(std::make_pair(address, obj))->second;
	}

	JsonBuilderObject& addRole(std::string const& role,
	                           StorageServerStatusInfo& iface,
	                           Version maxTLogVersion,
	                           double* pDataLagSeconds) {
		JsonBuilderObject obj;
		EventMap const& metrics = iface.eventMap;
		double dataLagSeconds = -1.0;
		obj["id"] = iface.id().shortString();
		obj["role"] = role;
		obj["tss"] = iface.isTss();
		if (iface.metadata.present()) {
			obj["storage_metadata"] = iface.metadata.get().toJSON();
			// printf("%s\n", metadataObj.getJson().c_str());
		}

		try {
			TraceEventFields const& storageMetrics = metrics.at("StorageMetrics");

			obj.setKeyRawNumber("stored_bytes", storageMetrics.getValue("BytesStored"));
			obj.setKeyRawNumber("kvstore_used_bytes", storageMetrics.getValue("KvstoreBytesUsed"));
			obj.setKeyRawNumber("kvstore_free_bytes", storageMetrics.getValue("KvstoreBytesFree"));
			obj.setKeyRawNumber("kvstore_available_bytes", storageMetrics.getValue("KvstoreBytesAvailable"));
			obj.setKeyRawNumber("kvstore_total_bytes", storageMetrics.getValue("KvstoreBytesTotal"));
			obj.setKeyRawNumber("kvstore_total_size", storageMetrics.getValue("KvstoreSizeTotal"));
			obj.setKeyRawNumber("kvstore_total_nodes", storageMetrics.getValue("KvstoreNodeTotal"));
			obj.setKeyRawNumber("kvstore_inline_keys", storageMetrics.getValue("KvstoreInlineKey"));
			obj["input_bytes"] = StatusCounter(storageMetrics.getValue("BytesInput")).getStatus();
			obj["durable_bytes"] = StatusCounter(storageMetrics.getValue("BytesDurable")).getStatus();
			obj.setKeyRawNumber("query_queue_max", storageMetrics.getValue("QueryQueueMax"));
			obj["total_queries"] = StatusCounter(storageMetrics.getValue("QueryQueue")).getStatus();
			obj["finished_queries"] = StatusCounter(storageMetrics.getValue("FinishedQueries")).getStatus();
			obj["low_priority_queries"] = StatusCounter(storageMetrics.getValue("LowPriorityQueries")).getStatus();
			obj["bytes_queried"] = StatusCounter(storageMetrics.getValue("BytesQueried")).getStatus();
			obj["keys_queried"] = StatusCounter(storageMetrics.getValue("RowsQueried")).getStatus();
			obj["mutation_bytes"] = StatusCounter(storageMetrics.getValue("MutationBytes")).getStatus();
			obj["mutations"] = StatusCounter(storageMetrics.getValue("Mutations")).getStatus();
			obj.setKeyRawNumber("local_rate", storageMetrics.getValue("LocalRate"));
			obj["fetched_versions"] = StatusCounter(storageMetrics.getValue("FetchedVersions")).getStatus();
			obj["fetches_from_logs"] = StatusCounter(storageMetrics.getValue("FetchesFromLogs")).getStatus();

			Version version = storageMetrics.getInt64("Version");
			Version durableVersion = storageMetrics.getInt64("DurableVersion");

			obj["data_version"] = version;
			obj["durable_version"] = durableVersion;

			int64_t versionLag = storageMetrics.getInt64("VersionLag");
			if (maxTLogVersion > 0) {
				// It's possible that the storage server hasn't talked to the logs recently, in which case it may not be
				// aware of how far behind it is. To account for that, we also compute the version difference between
				// each storage server and the tlog with the largest version.
				//
				// Because this data is only logged periodically, this difference will likely be an overestimate for the
				// lag. We subtract off the logging interval in order to make this estimate a bounded underestimate
				// instead.
				versionLag = std::max<int64_t>(
				    versionLag,
				    maxTLogVersion - version - SERVER_KNOBS->STORAGE_LOGGING_DELAY * SERVER_KNOBS->VERSIONS_PER_SECOND);
			}

			TraceEventFields const& readLatencyMetrics = metrics.at("ReadLatencyMetrics");
			if (readLatencyMetrics.size()) {
				obj["read_latency_statistics"] = addLatencyStatistics(readLatencyMetrics);
			}

			TraceEventFields const& readLatencyBands = metrics.at("ReadLatencyBands");
			if (readLatencyBands.size()) {
				obj["read_latency_bands"] = addLatencyBandInfo(readLatencyBands);
			}

			obj["data_lag"] = getLagObject(versionLag);
			obj["durability_lag"] = getLagObject(version - durableVersion);
			dataLagSeconds = versionLag / (double)SERVER_KNOBS->VERSIONS_PER_SECOND;

			TraceEventFields const& busiestReadTag = metrics.at("BusiestReadTag");
			if (busiestReadTag.size()) {
				int64_t tagCost = busiestReadTag.getInt64("TagCost");
				if (tagCost > 0) {
					JsonBuilderObject busiestReadTagObj;
					busiestReadTagObj["tag"] = busiestReadTag.getValue("Tag");
					busiestReadTagObj["cost"] = tagCost;
					busiestReadTagObj["fractional_cost"] = busiestReadTag.getValue("FractionalBusyness");
					obj["busiest_read_tag"] = busiestReadTagObj;
				}
			}

			TraceEventFields const& busiestWriteTag = metrics.at("BusiestWriteTag");
			if (busiestWriteTag.size()) {
				int64_t tagCost = busiestWriteTag.getInt64("TagCost");

				if (tagCost > 0) {
					JsonBuilderObject busiestWriteTagObj;

					int64_t totalCost = busiestWriteTag.getInt64("TotalCost");
					ASSERT(totalCost > 0);

					busiestWriteTagObj["tag"] = busiestWriteTag.getValue("Tag");
					busiestWriteTagObj["fractional_cost"] = (double)tagCost / totalCost;

					double elapsed = busiestWriteTag.getDouble("Elapsed");
					if (elapsed > 0) {
						JsonBuilderObject estimatedCostObj;
						estimatedCostObj["hz"] = tagCost / elapsed;
						busiestWriteTagObj["estimated_cost"] = estimatedCostObj;
					}

					obj["busiest_write_tag"] = busiestWriteTagObj;
				}
			}

		} catch (AttributeNotFoundError& e) {
			TraceEvent(SevWarnAlways, "StorageServerStatusJson").detail("MissingAttribute", e.getMissingAttribute());
		}
		if (pDataLagSeconds) {
			*pDataLagSeconds = dataLagSeconds;
		}

		return roles.insert(std::make_pair(iface.address(), obj))->second;
	}
	JsonBuilderObject& addRole(std::string const& role,
	                           TLogInterface& iface,
	                           EventMap const& metrics,
	                           Version* pMetricVersion) {
		JsonBuilderObject obj;
		Version metricVersion = 0;
		obj["id"] = iface.id().shortString();
		obj["role"] = role;
		try {
			TraceEventFields const& tlogMetrics = metrics.at("TLogMetrics");

			obj.setKeyRawNumber("kvstore_used_bytes", tlogMetrics.getValue("KvstoreBytesUsed"));
			obj.setKeyRawNumber("kvstore_free_bytes", tlogMetrics.getValue("KvstoreBytesFree"));
			obj.setKeyRawNumber("kvstore_available_bytes", tlogMetrics.getValue("KvstoreBytesAvailable"));
			obj.setKeyRawNumber("kvstore_total_bytes", tlogMetrics.getValue("KvstoreBytesTotal"));
			obj.setKeyRawNumber("queue_disk_used_bytes", tlogMetrics.getValue("QueueDiskBytesUsed"));
			obj.setKeyRawNumber("queue_disk_free_bytes", tlogMetrics.getValue("QueueDiskBytesFree"));
			obj.setKeyRawNumber("queue_disk_available_bytes", tlogMetrics.getValue("QueueDiskBytesAvailable"));
			obj.setKeyRawNumber("queue_disk_total_bytes", tlogMetrics.getValue("QueueDiskBytesTotal"));
			obj["input_bytes"] = StatusCounter(tlogMetrics.getValue("BytesInput")).getStatus();
			obj["durable_bytes"] = StatusCounter(tlogMetrics.getValue("BytesDurable")).getStatus();
			metricVersion = tlogMetrics.getInt64("Version");
			obj["data_version"] = metricVersion;
		} catch (Error& e) {
			if (e.code() != error_code_attribute_not_found)
				throw e;
		}
		if (pMetricVersion)
			*pMetricVersion = metricVersion;
		return roles.insert(std::make_pair(iface.address(), obj))->second;
	}
	JsonBuilderObject& addRole(std::string const& role, CommitProxyInterface& iface, EventMap const& metrics) {
		JsonBuilderObject obj;
		obj["id"] = iface.id().shortString();
		obj["role"] = role;
		try {
			TraceEventFields const& commitLatencyMetrics = metrics.at("CommitLatencyMetrics");
			if (commitLatencyMetrics.size()) {
				obj["commit_latency_statistics"] = addLatencyStatistics(commitLatencyMetrics);
			}

			TraceEventFields const& commitLatencyBands = metrics.at("CommitLatencyBands");
			if (commitLatencyBands.size()) {
				obj["commit_latency_bands"] = addLatencyBandInfo(commitLatencyBands);
			}

			TraceEventFields const& commitBatchingWindowSize = metrics.at("CommitBatchingWindowSize");
			if (commitBatchingWindowSize.size()) {
				obj["commit_batching_window_size"] = addLatencyStatistics(commitBatchingWindowSize);
			}
		} catch (Error& e) {
			if (e.code() != error_code_attribute_not_found) {
				throw e;
			}
		}

		return roles.insert(std::make_pair(iface.address(), obj))->second;
	}

	// Returns a json object encoding a snapshot of grv proxy statistics
	JsonBuilderObject& addRole(std::string const& role, GrvProxyInterface& iface, EventMap const& metrics) {
		JsonBuilderObject obj;
		obj["id"] = iface.id().shortString();
		obj["role"] = role;
		try {
			JsonBuilderObject priorityStats;

			// GRV Latency metrics are grouped according to priority (currently batch or default).
			// Other priorities can be added in the future.
			TraceEventFields const& grvLatencyMetrics = metrics.at("GRVLatencyMetrics");
			if (grvLatencyMetrics.size()) {
				priorityStats["default"] = addLatencyStatistics(grvLatencyMetrics);
			}

			TraceEventFields const& grvBatchMetrics = metrics.at("GRVBatchLatencyMetrics");
			if (grvBatchMetrics.size()) {
				priorityStats["batch"] = addLatencyStatistics(grvBatchMetrics);
			}

			// Add GRV Latency metrics (for all priorities) to parent node.
			if (priorityStats.size()) {
				obj["grv_latency_statistics"] = priorityStats;
			}

			TraceEventFields const& grvLatencyBands = metrics.at("GRVLatencyBands");
			if (grvLatencyBands.size()) {
				obj["grv_latency_bands"] = addLatencyBandInfo(grvLatencyBands);
			}
		} catch (Error& e) {
			if (e.code() != error_code_attribute_not_found) {
				throw e;
			}
		}

		return roles.insert(std::make_pair(iface.address(), obj))->second;
	}
	template <class InterfaceType>
	JsonBuilderObject& addRole(std::string const& role, InterfaceType& iface) {
		return addRole(iface.address(), role, iface.id());
	}
	JsonBuilderObject& addCoordinatorRole(NetworkAddress addr) {
		JsonBuilderObject obj;
		obj["role"] = "coordinator";
		return roles.insert(std::make_pair(addr, obj))->second;
	}
	JsonBuilderArray getStatusForAddress(NetworkAddress a) {
		JsonBuilderArray v;
		auto it = roles.lower_bound(a);
		while (it != roles.end() && it->first == a) {
			v.push_back(it->second);
			++it;
		}
		return v;
	}
};

ACTOR static Future<JsonBuilderObject> processStatusFetcher(
    Reference<AsyncVar<ServerDBInfo>> db,
    std::vector<WorkerDetails> workers,
    WorkerEvents pMetrics,
    WorkerEvents mMetrics,
    WorkerEvents nMetrics,
    WorkerEvents errors,
    WorkerEvents traceFileOpenErrors,
    WorkerEvents programStarts,
    std::map<std::string, std::vector<JsonBuilderObject>> processIssues,
    std::vector<StorageServerStatusInfo> storageServers,
    std::vector<std::pair<TLogInterface, EventMap>> tLogs,
    std::vector<std::pair<CommitProxyInterface, EventMap>> commitProxies,
    std::vector<std::pair<GrvProxyInterface, EventMap>> grvProxies,
    std::vector<BlobWorkerInterface> blobWorkers,
    ServerCoordinators coordinators,
    std::vector<NetworkAddress> coordinatorAddresses,
    Database cx,
    Optional<DatabaseConfiguration> configuration,
    Optional<Key> healthyZone,
    std::set<std::string>* incomplete_reasons) {

	state JsonBuilderObject processMap;

	// construct a map from a process address to a status object containing a trace file open error
	// this is later added to the messages subsection
	state std::map<std::string, JsonBuilderObject> tracefileOpenErrorMap;
	state WorkerEvents::iterator traceFileErrorsItr;
	for (traceFileErrorsItr = traceFileOpenErrors.begin(); traceFileErrorsItr != traceFileOpenErrors.end();
	     ++traceFileErrorsItr) {
		wait(yield());
		if (traceFileErrorsItr->second.size()) {
			try {
				// Have event fields, parse it and turn it into a message object describing the trace file opening error
				const TraceEventFields& event = traceFileErrorsItr->second;
				std::string fileName = event.getValue("Filename");
				JsonBuilderObject msgObj = JsonString::makeMessage(
				    "file_open_error",
				    format("Could not open file '%s' (%s).", fileName.c_str(), event.getValue("Error").c_str())
				        .c_str());
				msgObj["file_name"] = fileName;

				// Map the address of the worker to the error message object
				tracefileOpenErrorMap[traceFileErrorsItr->first.toString()] = msgObj;
			} catch (Error& e) {
				if (e.code() == error_code_actor_cancelled) {
					throw;
				}
				incomplete_reasons->insert("file_open_error details could not be retrieved");
			}
		}
	}

	state std::map<Optional<Standalone<StringRef>>, MachineMemoryInfo> machineMemoryUsage;
	state std::vector<WorkerDetails>::iterator workerItr;
	for (workerItr = workers.begin(); workerItr != workers.end(); ++workerItr) {
		wait(yield());
		state std::map<Optional<Standalone<StringRef>>, MachineMemoryInfo>::iterator memInfo =
		    machineMemoryUsage.insert(std::make_pair(workerItr->interf.locality.machineId(), MachineMemoryInfo()))
		        .first;
		try {
			ASSERT(pMetrics.count(workerItr->interf.address()));
			const TraceEventFields& processMetrics = pMetrics[workerItr->interf.address()];
			const TraceEventFields& programStart = programStarts[workerItr->interf.address()];

			if (memInfo->second.valid()) {
				if (processMetrics.size() > 0 && programStart.size() > 0) {
					memInfo->second.memoryUsage += processMetrics.getDouble("Memory");
					memInfo->second.rssUsage += processMetrics.getDouble("ResidentMemory");
					memInfo->second.aggregateLimit += programStart.getDouble("MemoryLimit");
				} else
					memInfo->second.invalidate();
			}
		} catch (Error& e) {
			memInfo->second.invalidate();
		}
	}

	state RolesInfo roles;

	roles.addRole("master", db->get().master);
	roles.addRole("cluster_controller", db->get().clusterInterface.clientInterface);

	if (db->get().distributor.present()) {
		roles.addRole("data_distributor", db->get().distributor.get());
	}

	if (db->get().ratekeeper.present()) {
		roles.addRole("ratekeeper", db->get().ratekeeper.get());
	}

	if (configuration.present() && configuration.get().blobGranulesEnabled && db->get().blobManager.present()) {
		roles.addRole("blob_manager", db->get().blobManager.get());
	}

	if (configuration.present() && configuration.get().blobGranulesEnabled && db->get().blobMigrator.present()) {
		roles.addRole("blob_migrator", db->get().blobMigrator.get());
	}

	if (db->get().consistencyScan.present()) {
		roles.addRole("consistency_scan", db->get().consistencyScan.get());
	}

	if (db->get().client.encryptKeyProxy.present()) {
		roles.addRole("encrypt_key_proxy", db->get().client.encryptKeyProxy.get());
	}

	for (auto& tLogSet : db->get().logSystemConfig.tLogs) {
		for (auto& it : tLogSet.logRouters) {
			if (it.present()) {
				roles.addRole("router", it.interf());
			}
		}
	}

	state std::vector<OldTLogConf>::const_iterator oldTLogIter;
	for (oldTLogIter = db->get().logSystemConfig.oldTLogs.begin();
	     oldTLogIter != db->get().logSystemConfig.oldTLogs.end();
	     ++oldTLogIter) {
		for (auto& tLogSet : oldTLogIter->tLogs) {
			for (auto& it : tLogSet.tLogs) {
				if (it.present()) {
					roles.addRole("log", it.interf());
				}
			}
			for (auto& it : tLogSet.logRouters) {
				if (it.present()) {
					roles.addRole("router", it.interf());
				}
			}
		}
		wait(yield());
	}

	for (const auto& coordinator : coordinatorAddresses) {
		roles.addCoordinatorRole(coordinator);
	}

	state std::vector<std::pair<CommitProxyInterface, EventMap>>::iterator commit_proxy;
	for (commit_proxy = commitProxies.begin(); commit_proxy != commitProxies.end(); ++commit_proxy) {
		roles.addRole("commit_proxy", commit_proxy->first, commit_proxy->second);
		wait(yield());
	}

	state std::vector<std::pair<GrvProxyInterface, EventMap>>::iterator grvProxy;
	for (grvProxy = grvProxies.begin(); grvProxy != grvProxies.end(); ++grvProxy) {
		roles.addRole("grv_proxy", grvProxy->first, grvProxy->second);
		wait(yield());
	}

	state std::vector<std::pair<TLogInterface, EventMap>>::iterator log;
	state Version maxTLogVersion = 0;

	// Get largest TLog version
	for (log = tLogs.begin(); log != tLogs.end(); ++log) {
		Version tLogVersion = 0;
		roles.addRole("log", log->first, log->second, &tLogVersion);
		maxTLogVersion = std::max(maxTLogVersion, tLogVersion);
		wait(yield());
	}

	state std::vector<StorageServerStatusInfo>::iterator ss;
	state std::map<NetworkAddress, double> ssLag;
	state double lagSeconds;
	for (ss = storageServers.begin(); ss != storageServers.end(); ++ss) {
		roles.addRole("storage", *ss, maxTLogVersion, &lagSeconds);
		if (lagSeconds != -1.0) {
			ssLag[ss->address()] = lagSeconds;
		}
		wait(yield());
	}

	state std::vector<ResolverInterface>::const_iterator res;
	state std::vector<ResolverInterface> resolvers = db->get().resolvers;
	for (res = resolvers.begin(); res != resolvers.end(); ++res) {
		roles.addRole("resolver", *res);
		wait(yield());
	}

	if (configuration.present() && configuration.get().blobGranulesEnabled) {
		for (auto blobWorker : blobWorkers) {
			roles.addRole("blob_worker", blobWorker);
			wait(yield());
		}
	}

	for (workerItr = workers.begin(); workerItr != workers.end(); ++workerItr) {
		wait(yield());
		state JsonBuilderObject statusObj;
		try {
			ASSERT(pMetrics.count(workerItr->interf.address()));

			NetworkAddress address = workerItr->interf.address();
			const TraceEventFields& processMetrics = pMetrics[workerItr->interf.address()];
			statusObj["address"] = address.toString();
			JsonBuilderObject memoryObj;

			if (processMetrics.size() > 0) {
				std::string zoneID = processMetrics.getValue("ZoneID");
				statusObj["fault_domain"] = zoneID;
				if (healthyZone.present() && healthyZone == workerItr->interf.locality.zoneId()) {
					statusObj["under_maintenance"] = true;
				}

				std::string MachineID = processMetrics.getValue("MachineID");
				statusObj["machine_id"] = MachineID;

				statusObj["locality"] = workerItr->interf.locality.toJSON<JsonBuilderObject>();

				statusObj.setKeyRawNumber("uptime_seconds", processMetrics.getValue("UptimeSeconds"));

				// rates are calculated over the last elapsed seconds
				double processMetricsElapsed = processMetrics.getDouble("Elapsed");
				double cpuSeconds = processMetrics.getDouble("CPUSeconds");
				double diskIdleSeconds = processMetrics.getDouble("DiskIdleSeconds");
				double diskReads = processMetrics.getDouble("DiskReads");
				double diskWrites = processMetrics.getDouble("DiskWrites");

				JsonBuilderObject diskObj;
				if (processMetricsElapsed > 0) {
					JsonBuilderObject cpuObj;
					cpuObj["usage_cores"] = std::max(0.0, cpuSeconds / processMetricsElapsed);
					statusObj["cpu"] = cpuObj;

					diskObj["busy"] =
					    std::max(0.0, std::min((processMetricsElapsed - diskIdleSeconds) / processMetricsElapsed, 1.0));

					JsonBuilderObject readsObj;
					readsObj.setKeyRawNumber("counter", processMetrics.getValue("DiskReadsCount"));
					if (processMetricsElapsed > 0)
						readsObj["hz"] = diskReads / processMetricsElapsed;
					readsObj.setKeyRawNumber("sectors", processMetrics.getValue("DiskReadSectors"));

					JsonBuilderObject writesObj;
					writesObj.setKeyRawNumber("counter", processMetrics.getValue("DiskWritesCount"));
					if (processMetricsElapsed > 0)
						writesObj["hz"] = diskWrites / processMetricsElapsed;
					writesObj.setKeyRawNumber("sectors", processMetrics.getValue("DiskWriteSectors"));

					diskObj["reads"] = readsObj;
					diskObj["writes"] = writesObj;
				}

				diskObj.setKeyRawNumber("total_bytes", processMetrics.getValue("DiskTotalBytes"));
				diskObj.setKeyRawNumber("free_bytes", processMetrics.getValue("DiskFreeBytes"));
				statusObj["disk"] = diskObj;

				JsonBuilderObject networkObj;

				networkObj.setKeyRawNumber("current_connections", processMetrics.getValue("CurrentConnections"));
				JsonBuilderObject connections_established;
				connections_established.setKeyRawNumber("hz", processMetrics.getValue("ConnectionsEstablished"));
				networkObj["connections_established"] = connections_established;
				JsonBuilderObject connections_closed;
				connections_closed.setKeyRawNumber("hz", processMetrics.getValue("ConnectionsClosed"));
				networkObj["connections_closed"] = connections_closed;
				JsonBuilderObject connection_errors;
				connection_errors.setKeyRawNumber("hz", processMetrics.getValue("ConnectionErrors"));
				networkObj["connection_errors"] = connection_errors;

				JsonBuilderObject megabits_sent;
				megabits_sent.setKeyRawNumber("hz", processMetrics.getValue("MbpsSent"));
				networkObj["megabits_sent"] = megabits_sent;

				JsonBuilderObject megabits_received;
				megabits_received.setKeyRawNumber("hz", processMetrics.getValue("MbpsReceived"));
				networkObj["megabits_received"] = megabits_received;

				JsonBuilderObject tls_policy_failures;
				tls_policy_failures.setKeyRawNumber("hz", processMetrics.getValue("TLSPolicyFailures"));
				networkObj["tls_policy_failures"] = tls_policy_failures;

				statusObj["network"] = networkObj;

				memoryObj.setKeyRawNumber("used_bytes", processMetrics.getValue("Memory"));
				memoryObj.setKeyRawNumber("rss_bytes", processMetrics.getValue("ResidentMemory"));
				memoryObj.setKeyRawNumber("unused_allocated_memory", processMetrics.getValue("UnusedAllocatedMemory"));
			}

			int64_t memoryLimit = 0;
			if (programStarts.count(address)) {
				auto const& programStartEvent = programStarts.at(address);

				if (programStartEvent.size() > 0) {
					memoryLimit = programStartEvent.getInt64("MemoryLimit");
					memoryObj.setKey("limit_bytes", memoryLimit);

					std::string version;
					if (programStartEvent.tryGetValue("Version", version)) {
						statusObj["version"] = version;
					}

					std::string commandLine;
					if (programStartEvent.tryGetValue("CommandLine", commandLine)) {
						statusObj["command_line"] = commandLine;
					}
				}
			}

			// if this process address is in the machine metrics
			if (mMetrics.count(address) && mMetrics[address].size()) {
				double availableMemory;
				availableMemory = mMetrics[address].getDouble("AvailableMemory");

				auto machineMemInfo = machineMemoryUsage[workerItr->interf.locality.machineId()];
				if (machineMemInfo.valid() && memoryLimit > 0) {
					ASSERT(machineMemInfo.aggregateLimit > 0);
					int64_t memory =
					    (availableMemory + machineMemInfo.rssUsage) * memoryLimit / machineMemInfo.aggregateLimit;
					memoryObj["available_bytes"] = std::min<int64_t>(std::max<int64_t>(memory, 0), memoryLimit);
				}
			}

			statusObj["memory"] = memoryObj;

			JsonBuilderArray messages;

			if (errors.count(address) && errors[address].size()) {
				// returns status object with type and time of error
				messages.push_back(getError(errors.at(address)));
			}

			// string of address used so that other fields of a NetworkAddress are not compared
			std::string strAddress = address.toString();

			// If this process has a process issue, identified by strAddress, then add it to messages array
			for (auto issue : processIssues[strAddress]) {
				messages.push_back(issue);
			}

			// If this process had a trace file open error, identified by strAddress, then add it to messages array
			if (tracefileOpenErrorMap.count(strAddress)) {
				messages.push_back(tracefileOpenErrorMap[strAddress]);
			}

			if (ssLag[address] >= 60) {
				messages.push_back(JsonString::makeMessage(
				    "storage_server_lagging",
				    format("Storage server lagging by %lld seconds.", (int64_t)ssLag[address]).c_str()));
			}

			// Store the message array into the status object that represents the worker process
			statusObj["messages"] = messages;

			// Get roles for the worker's address as an array of objects
			statusObj["roles"] = roles.getStatusForAddress(address);

			if (configuration.present()) {
				statusObj["excluded"] = configuration.get().isExcludedServer(workerItr->interf.addresses()) ||
				                        configuration.get().isExcludedLocality(workerItr->interf.locality);
			}

			statusObj["class_type"] = workerItr->processClass.toString();
			statusObj["class_source"] = workerItr->processClass.sourceString();
			if (workerItr->degraded) {
				statusObj["degraded"] = true;
			}

			const TraceEventFields& networkMetrics = nMetrics[workerItr->interf.address()];
			double networkMetricsElapsed = networkMetrics.getDouble("Elapsed");

			try {
				double runLoopBusy = networkMetrics.getDouble("PriorityStarvedBelow1");
				statusObj["run_loop_busy"] = runLoopBusy / networkMetricsElapsed;
			} catch (Error& e) {
				// This should only happen very early in the process lifetime before priority bin info has been
				// populated
				incomplete_reasons->insert("Cannot retrieve run loop busyness.");
			}

		} catch (Error& e) {
			if (e.code() == error_code_actor_cancelled) {
				throw;
			}
			// Something strange occurred, process list is incomplete but what was built so far, if anything, will be
			// returned.
			incomplete_reasons->insert("Cannot retrieve all process status information.");
		}

		processMap[printable(workerItr->interf.locality.processId())] = statusObj;
	}
	return processMap;
}

static JsonBuilderObject clientStatusFetcher(
    std::map<NetworkAddress, std::pair<double, OpenDatabaseRequest>>* clientStatusMap) {
	JsonBuilderObject clientStatus;

	int64_t clientCount = 0;
	// Here we handle versions and maxSupportedProtocols, the issues will be handled in getClientIssuesAsMessages
	std::map<Standalone<ClientVersionRef>, OpenDatabaseRequest::Samples> supportedVersions;
	std::map<Key, OpenDatabaseRequest::Samples> maxSupportedProtocol;

	for (auto iter = clientStatusMap->begin(); iter != clientStatusMap->end();) {
		if (now() - iter->second.first >= 2 * SERVER_KNOBS->COORDINATOR_REGISTER_INTERVAL) {
			iter = clientStatusMap->erase(iter);
			continue;
		}

		clientCount += iter->second.second.clientCount;
		for (const auto& [version, samples] : iter->second.second.supportedVersions) {
			supportedVersions[version] += samples;
		}
		for (const auto& [protocol, samples] : iter->second.second.maxProtocolSupported) {
			maxSupportedProtocol[protocol] += samples;
		}
		++iter;
	}

	clientStatus["count"] = clientCount;

	JsonBuilderArray versionsArray = JsonBuilderArray();
	for (const auto& [clientVersionRef, samples] : supportedVersions) {
		JsonBuilderObject ver;
		ver["count"] = (int64_t)samples.count;
		ver["client_version"] = clientVersionRef.clientVersion.toString();
		ver["protocol_version"] = clientVersionRef.protocolVersion.toString();
		ver["source_version"] = clientVersionRef.sourceVersion.toString();

		JsonBuilderArray clients = JsonBuilderArray();
		for (const auto& [networkAddress, trackLogGroup] : samples.samples) {
			JsonBuilderObject cli;
			cli["address"] = networkAddress.toString();
			cli["log_group"] = trackLogGroup.toString();
			clients.push_back(cli);
		}

		auto iter = maxSupportedProtocol.find(clientVersionRef.protocolVersion);
		if (iter != std::end(maxSupportedProtocol)) {
			JsonBuilderArray maxClients = JsonBuilderArray();
			for (const auto& [networkAddress, trackLogGroup] : iter->second.samples) {
				JsonBuilderObject cli;
				cli["address"] = networkAddress.toString();
				cli["log_group"] = trackLogGroup.toString();
				maxClients.push_back(cli);
			}
			ver["max_protocol_count"] = iter->second.count;
			ver["max_protocol_clients"] = maxClients;
			maxSupportedProtocol.erase(clientVersionRef.protocolVersion);
		}

		ver["connected_clients"] = clients;
		versionsArray.push_back(ver);
	}

	if (versionsArray.size() > 0) {
		clientStatus["supported_versions"] = versionsArray;
	}

	return clientStatus;
}

ACTOR static Future<JsonBuilderObject> recoveryStateStatusFetcher(Database cx,
                                                                  WorkerDetails ccWorker,
                                                                  WorkerDetails mWorker,
                                                                  int workerCount,
                                                                  std::set<std::string>* incomplete_reasons,
                                                                  int* statusCode) {
	state JsonBuilderObject message;
	state Transaction tr(cx);
	try {
		state Future<TraceEventFields> mdActiveGensF =
		    timeoutError(ccWorker.interf.eventLogRequest.getReply(EventLogRequest(StringRef(
		                     getRecoveryEventName(ClusterRecoveryEventType::CLUSTER_RECOVERY_GENERATION_EVENT_NAME)))),
		                 1.0);
		state Future<TraceEventFields> mdF =
		    timeoutError(ccWorker.interf.eventLogRequest.getReply(EventLogRequest(StringRef(
		                     getRecoveryEventName(ClusterRecoveryEventType::CLUSTER_RECOVERY_STATE_EVENT_NAME)))),
		                 1.0);
		state Future<TraceEventFields> mDBAvailableF =
		    timeoutError(ccWorker.interf.eventLogRequest.getReply(EventLogRequest(StringRef(
		                     getRecoveryEventName(ClusterRecoveryEventType::CLUSTER_RECOVERY_AVAILABLE_EVENT_NAME)))),
		                 1.0);
		tr.setOption(FDBTransactionOptions::PRIORITY_SYSTEM_IMMEDIATE);
		state Future<ErrorOr<Version>> rvF = errorOr(timeoutError(tr.getReadVersion(), 1.0));

		wait(success(mdActiveGensF) && success(mdF) && success(rvF) && success(mDBAvailableF));

		const TraceEventFields& md = mdF.get();
		int mStatusCode = md.getInt("StatusCode");
		if (mStatusCode < 0 || mStatusCode >= RecoveryStatus::END)
			throw attribute_not_found();

		message =
		    JsonString::makeMessage(RecoveryStatus::names[mStatusCode], RecoveryStatus::descriptions[mStatusCode]);
		*statusCode = mStatusCode;

		ErrorOr<Version> rv = rvF.get();
		const TraceEventFields& dbAvailableMsg = mDBAvailableF.get();
		if (dbAvailableMsg.size() > 0) {
			int64_t availableAtVersion = dbAvailableMsg.getInt64("AvailableAtVersion");
			if (!rv.isError()) {
				double lastRecoveredSecondsAgo = std::max((int64_t)0, (int64_t)(rv.get() - availableAtVersion)) /
				                                 (double)SERVER_KNOBS->VERSIONS_PER_SECOND;
				message["seconds_since_last_recovered"] = lastRecoveredSecondsAgo;
			}
		} else {
			message["seconds_since_last_recovered"] = -1;
		}

		// Add additional metadata for certain statuses
		if (mStatusCode == RecoveryStatus::recruiting_transaction_servers) {
			int requiredLogs = atoi(md.getValue("RequiredTLogs").c_str());
			int requiredCommitProxies = atoi(md.getValue("RequiredCommitProxies").c_str());
			int requiredGrvProxies = atoi(md.getValue("RequiredGrvProxies").c_str());
			int requiredResolvers = atoi(md.getValue("RequiredResolvers").c_str());
			// int requiredProcesses = std::max(requiredLogs, std::max(requiredResolvers, requiredCommitProxies));
			// int requiredMachines = std::max(requiredLogs, 1);

			message["required_logs"] = requiredLogs;
			message["required_commit_proxies"] = requiredCommitProxies;
			message["required_grv_proxies"] = requiredGrvProxies;
			message["required_resolvers"] = requiredResolvers;
		} else if (mStatusCode == RecoveryStatus::locking_old_transaction_servers) {
			message["missing_logs"] = md.getValue("MissingIDs").c_str();
		}

		// TODO:  time_in_recovery: 0.5
		//        time_in_state: 0.1

		const TraceEventFields& mdActiveGens = mdActiveGensF.get();
		if (mdActiveGens.size()) {
			int activeGenerations = mdActiveGens.getInt("ActiveGenerations");
			message["active_generations"] = activeGenerations;
		}

	} catch (Error& e) {
		if (e.code() == error_code_actor_cancelled)
			throw;
	}

	// If recovery status name is not know, status is incomplete
	if (message.empty()) {
		incomplete_reasons->insert("Recovery Status unavailable.");
	}

	return message;
}

ACTOR static Future<double> doGrvProbe(
    Transaction* tr,
    Optional<FDBTransactionOptions::Option> priority = Optional<FDBTransactionOptions::Option>()) {
	state double start = g_network->timer_monotonic();

	loop {
		try {
			tr->setOption(FDBTransactionOptions::LOCK_AWARE);
			if (priority.present()) {
				tr->setOption(priority.get());
			}

			wait(success(tr->getReadVersion()));
			return g_network->timer_monotonic() - start;
		} catch (Error& e) {
			wait(tr->onError(e));
		}
	}
}

ACTOR static Future<double> doReadProbe(Future<double> grvProbe, Transaction* tr) {
	ErrorOr<double> grv = wait(errorOr(grvProbe));
	if (grv.isError()) {
		throw grv.getError();
	}

	state double start = g_network->timer_monotonic();

	loop {
		tr->setOption(FDBTransactionOptions::LOCK_AWARE);
		try {
			Optional<Standalone<StringRef>> _ = wait(tr->get("\xff/StatusJsonTestKey62793"_sr));
			return g_network->timer_monotonic() - start;
		} catch (Error& e) {
			wait(tr->onError(e));
			tr->setOption(FDBTransactionOptions::PRIORITY_SYSTEM_IMMEDIATE);
		}
	}
}

ACTOR static Future<double> doCommitProbe(Future<double> grvProbe, Transaction* sourceTr, Transaction* tr) {
	ErrorOr<double> grv = wait(errorOr(grvProbe));
	if (grv.isError()) {
		throw grv.getError();
	}

	ASSERT(sourceTr->getReadVersion().isReady());
	tr->setVersion(sourceTr->getReadVersion().get());
	tr->getDatabase()->ssVersionVectorCache = sourceTr->getDatabase()->ssVersionVectorCache;
	tr->trState->readVersionObtainedFromGrvProxy = sourceTr->trState->readVersionObtainedFromGrvProxy;

	state double start = g_network->timer_monotonic();

	loop {
		try {
			tr->setOption(FDBTransactionOptions::LOCK_AWARE);
			tr->setOption(FDBTransactionOptions::PRIORITY_SYSTEM_IMMEDIATE);
			tr->makeSelfConflicting();
			wait(tr->commit());
			return g_network->timer_monotonic() - start;
		} catch (Error& e) {
			wait(tr->onError(e));
		}
	}
}

ACTOR static Future<Void> doProbe(Future<double> probe,
                                  int timeoutSeconds,
                                  const char* prefix,
                                  const char* description,
                                  JsonBuilderObject* probeObj,
                                  JsonBuilderArray* messages,
                                  std::set<std::string>* incomplete_reasons,
                                  bool* isAvailable = nullptr) {
	choose {
		when(ErrorOr<double> result = wait(errorOr(probe))) {
			if (result.isError()) {
				if (isAvailable != nullptr) {
					*isAvailable = false;
				}
				incomplete_reasons->insert(format(
				    "Unable to retrieve latency probe information (%s: %s).", description, result.getError().what()));
			} else {
				(*probeObj)[format("%s_seconds", prefix).c_str()] = result.get();
			}
		}
		when(wait(delay(timeoutSeconds))) {
			if (isAvailable != nullptr) {
				*isAvailable = false;
			}
			messages->push_back(
			    JsonString::makeMessage(format("%s_probe_timeout", prefix).c_str(),
			                            format("Unable to %s after %d seconds.", description, timeoutSeconds).c_str()));
		}
	}

	return Void();
}

ACTOR static Future<JsonBuilderObject> latencyProbeFetcher(Database cx,
                                                           JsonBuilderArray* messages,
                                                           std::set<std::string>* incomplete_reasons,
                                                           bool* isAvailable) {
	state Transaction trImmediate(cx);
	state Transaction trDefault(cx);
	state Transaction trBatch(cx);
	state Transaction trWrite(cx);

	state JsonBuilderObject statusObj;

	try {
		Future<double> immediateGrvProbe = doGrvProbe(&trImmediate, FDBTransactionOptions::PRIORITY_SYSTEM_IMMEDIATE);
		Future<double> defaultGrvProbe = doGrvProbe(&trDefault);
		Future<double> batchGrvProbe = doGrvProbe(&trBatch, FDBTransactionOptions::PRIORITY_BATCH);

		Future<double> readProbe = doReadProbe(immediateGrvProbe, &trImmediate);
		Future<double> commitProbe = doCommitProbe(immediateGrvProbe, &trImmediate, &trWrite);

		int timeoutSeconds = 5;

		std::vector<Future<Void>> probes;
		probes.push_back(doProbe(immediateGrvProbe,
		                         timeoutSeconds,
		                         "immediate_priority_transaction_start",
		                         "start immediate priority transaction",
		                         &statusObj,
		                         messages,
		                         incomplete_reasons,
		                         isAvailable));
		probes.push_back(doProbe(defaultGrvProbe,
		                         timeoutSeconds,
		                         "transaction_start",
		                         "start default priority transaction",
		                         &statusObj,
		                         messages,
		                         incomplete_reasons));
		probes.push_back(doProbe(batchGrvProbe,
		                         timeoutSeconds,
		                         "batch_priority_transaction_start",
		                         "start batch priority transaction",
		                         &statusObj,
		                         messages,
		                         incomplete_reasons));
		probes.push_back(
		    doProbe(readProbe, timeoutSeconds, "read", "read", &statusObj, messages, incomplete_reasons, isAvailable));
		probes.push_back(doProbe(
		    commitProbe, timeoutSeconds, "commit", "commit", &statusObj, messages, incomplete_reasons, isAvailable));

		wait(waitForAll(probes));
	} catch (Error& e) {
		if (e.code() == error_code_actor_cancelled) {
			throw;
		}
		incomplete_reasons->insert(format("Unable to retrieve latency probe information (%s).", e.what()));
	}

	return statusObj;
}

ACTOR static Future<JsonBuilderObject> versionEpochStatusFetcher(Database cx,
                                                                 std::set<std::string>* incomplete_reasons) {
	state JsonBuilderObject message;
	try {
		state Transaction tr(cx);
		loop {
			try {
				tr.setOption(FDBTransactionOptions::PRIORITY_SYSTEM_IMMEDIATE);
				tr.setOption(FDBTransactionOptions::LOCK_AWARE);
				tr.setOption(FDBTransactionOptions::ACCESS_SYSTEM_KEYS);
				Optional<Value> versionEpochVal = wait(timeoutError(BUGGIFY ? Never() : tr.get(versionEpochKey), 5.0));
				message["enabled"] = versionEpochVal.present();
				if (!versionEpochVal.present()) {
					break;
				}
				int64_t versionEpoch = BinaryReader::fromStringRef<int64_t>(versionEpochVal.get(), Unversioned());
				message["epoch"] = std::to_string(versionEpoch);
				break;
			} catch (Error& e) {
				wait(tr.onError(e));
			}
		}
	} catch (Error& e) {
		if (e.code() == error_code_actor_cancelled) {
			throw;
		}
		incomplete_reasons->insert(format("Unable to retrieve version epoch information (%s).", e.what()));
	}
	return message;
}

ACTOR static Future<Void> consistencyCheckStatusFetcher(Database cx,
                                                        JsonBuilderArray* messages,
                                                        std::set<std::string>* incomplete_reasons) {
	try {
		state Transaction tr(cx);
		loop {
			try {
				tr.setOption(FDBTransactionOptions::PRIORITY_SYSTEM_IMMEDIATE);
				tr.setOption(FDBTransactionOptions::LOCK_AWARE);
				tr.setOption(FDBTransactionOptions::ACCESS_SYSTEM_KEYS);
				Optional<Value> ccSuspendVal =
				    wait(timeoutError(BUGGIFY ? Never() : tr.get(fdbShouldConsistencyCheckBeSuspended), 5.0));
				bool ccSuspend = ccSuspendVal.present()
				                     ? BinaryReader::fromStringRef<bool>(ccSuspendVal.get(), Unversioned())
				                     : false;
				if (ccSuspend) {
					messages->push_back(
					    JsonString::makeMessage("consistencycheck_disabled", "Consistency checker is disabled."));
				}
				break;
			} catch (Error& e) {
				if (e.code() == error_code_timed_out) {
					messages->push_back(
					    JsonString::makeMessage("consistencycheck_suspendkey_fetch_timeout",
					                            format("Timed out trying to fetch `%s` from the database.",
					                                   printable(fdbShouldConsistencyCheckBeSuspended).c_str())
					                                .c_str()));
					break;
				}
				wait(tr.onError(e));
			}
		}
	} catch (Error& e) {
		if (e.code() == error_code_actor_cancelled) {
			throw;
		}
		incomplete_reasons->insert(format("Unable to retrieve consistency check settings (%s).", e.what()));
	}
	return Void();
}

struct LogRangeAndUID {
	KeyRange range;
	UID destID;

	LogRangeAndUID(KeyRange const& range, UID const& destID) : range(range), destID(destID) {}

	bool operator<(LogRangeAndUID const& r) const {
		if (range.begin != r.range.begin)
			return range.begin < r.range.begin;
		if (range.end != r.range.end)
			return range.end < r.range.end;
		return destID < r.destID;
	}
};

ACTOR static Future<Void> logRangeWarningFetcher(Database cx,
                                                 JsonBuilderArray* messages,
                                                 std::set<std::string>* incomplete_reasons) {
	try {
		state Transaction tr(cx);
		state Future<Void> timeoutFuture = timeoutError(Future<Void>(Never()), 5.0);
		loop {
			try {
				tr.setOption(FDBTransactionOptions::PRIORITY_SYSTEM_IMMEDIATE);
				tr.setOption(FDBTransactionOptions::LOCK_AWARE);
				tr.setOption(FDBTransactionOptions::ACCESS_SYSTEM_KEYS);

				state Future<RangeResult> existingDestUidValues =
				    tr.getRange(KeyRangeRef(destUidLookupPrefix, strinc(destUidLookupPrefix)), CLIENT_KNOBS->TOO_MANY);
				state Future<RangeResult> existingLogRanges = tr.getRange(logRangesRange, CLIENT_KNOBS->TOO_MANY);
				wait((success(existingDestUidValues) && success(existingLogRanges)) || timeoutFuture);

				std::set<LogRangeAndUID> loggingRanges;
				for (auto& it : existingLogRanges.get()) {
					Key logDestination;
					UID logUid;
					KeyRef logRangeBegin = logRangesDecodeKey(it.key, &logUid);
					Key logRangeEnd = logRangesDecodeValue(it.value, &logDestination);
					loggingRanges.insert(LogRangeAndUID(KeyRangeRef(logRangeBegin, logRangeEnd), logUid));
				}

				std::set<std::pair<Key, Key>> existingRanges;
				for (auto& it : existingDestUidValues.get()) {
					KeyRange range = BinaryReader::fromStringRef<KeyRange>(it.key.removePrefix(destUidLookupPrefix),
					                                                       IncludeVersion());
					UID logUid = BinaryReader::fromStringRef<UID>(it.value, Unversioned());
					if (loggingRanges.count(LogRangeAndUID(range, logUid))) {
						std::pair<Key, Key> rangePair = std::make_pair(range.begin, range.end);
						if (existingRanges.count(rangePair)) {
							std::string rangeDescription = (range == getDefaultBackupSharedRange())
							                                   ? "the default backup set"
							                                   : format("`%s` - `%s`",
							                                            printable(range.begin).c_str(),
							                                            printable(range.end).c_str());
							messages->push_back(JsonString::makeMessage(
							    "duplicate_mutation_streams",
							    format("Backup and DR are not sharing the same stream of mutations for %s",
							           rangeDescription.c_str())
							        .c_str()));
							break;
						}
						existingRanges.insert(rangePair);
					} else {
						// This cleanup is done during status, because it should only be required once after upgrading
						// to 6.2.7 or later. There is no other good location to detect that the metadata is mismatched.
						TraceEvent(SevWarnAlways, "CleaningDestUidLookup")
						    .detail("K", it.key.printable())
						    .detail("V", it.value.printable());
						tr.clear(it.key);
					}
				}
				wait(tr.commit() || timeoutFuture);
				break;
			} catch (Error& e) {
				if (e.code() == error_code_timed_out) {
					messages->push_back(
					    JsonString::makeMessage("duplicate_mutation_fetch_timeout",
					                            format("Timed out trying to fetch `%s` from the database.",
					                                   printable(destUidLookupPrefix).c_str())
					                                .c_str()));
					break;
				}
				wait(tr.onError(e));
			}
		}
	} catch (Error& e) {
		if (e.code() == error_code_actor_cancelled) {
			throw;
		}
		incomplete_reasons->insert(format("Unable to retrieve log ranges (%s).", e.what()));
	}
	return Void();
}

struct ProtocolVersionData {
	ProtocolVersion runningProtocolVersion;
	ProtocolVersion newestProtocolVersion;
	ProtocolVersion lowestCompatibleProtocolVersion;
	ProtocolVersionData() : runningProtocolVersion(currentProtocolVersion()) {}

	ProtocolVersionData(uint64_t newestProtocolVersionValue, uint64_t lowestCompatibleProtocolVersionValue)
	  : runningProtocolVersion(currentProtocolVersion()), newestProtocolVersion(newestProtocolVersionValue),
	    lowestCompatibleProtocolVersion(lowestCompatibleProtocolVersionValue) {}
};

ACTOR Future<ProtocolVersionData> getNewestProtocolVersion(Database cx, WorkerDetails ccWorker) {

	try {
		state Future<TraceEventFields> swVersionF = timeoutError(
		    ccWorker.interf.eventLogRequest.getReply(EventLogRequest("SWVersionCompatibilityChecked"_sr)), 1.0);

		wait(success(swVersionF));
		const TraceEventFields& swVersionTrace = swVersionF.get();
		int64_t newestProtocolVersionValue =
		    std::stoull(swVersionTrace.getValue("NewestProtocolVersion").c_str(), nullptr, 16);
		int64_t lowestCompatibleProtocolVersionValue =
		    std::stoull(swVersionTrace.getValue("LowestCompatibleProtocolVersion").c_str(), nullptr, 16);

		return ProtocolVersionData(newestProtocolVersionValue, lowestCompatibleProtocolVersionValue);
	} catch (Error& e) {
		if (e.code() == error_code_actor_cancelled)
			throw;

		TraceEvent(SevWarnAlways, "SWVersionStatusFailed").error(e);

		return ProtocolVersionData();
	}
}

struct LoadConfigurationResult {
	bool fullReplication;
	Optional<Key> healthyZone;
	double healthyZoneSeconds;
	bool rebalanceDDIgnored;
	// FIXME: possible convert it to int if upgrade value can be resolved?
	std::string rebalanceDDIgnoreHex; // any or combination of 0, 1, 2, see DDIgnore;
	bool dataDistributionDisabled;

	LoadConfigurationResult()
	  : fullReplication(true), healthyZoneSeconds(0), rebalanceDDIgnored(false), dataDistributionDisabled(false) {}
};

ACTOR static Future<std::pair<Optional<DatabaseConfiguration>, Optional<LoadConfigurationResult>>>
loadConfiguration(Database cx, JsonBuilderArray* messages, std::set<std::string>* status_incomplete_reasons) {
	state Optional<DatabaseConfiguration> result;
	state Optional<LoadConfigurationResult> loadResult;
	state Transaction tr(cx);
	state Future<Void> getConfTimeout = delay(5.0);

	loop {
		tr.setOption(FDBTransactionOptions::PRIORITY_SYSTEM_IMMEDIATE);
		tr.setOption(FDBTransactionOptions::CAUSAL_READ_RISKY);
		try {
			choose {
				when(RangeResult res = wait(tr.getRange(configKeys, SERVER_KNOBS->CONFIGURATION_ROWS_TO_FETCH))) {
					DatabaseConfiguration configuration;
					if (res.size() == SERVER_KNOBS->CONFIGURATION_ROWS_TO_FETCH) {
						status_incomplete_reasons->insert("Too many configuration parameters set.");
					} else {
						configuration.fromKeyValues((VectorRef<KeyValueRef>)res);
					}

					result = configuration;
				}
				when(wait(getConfTimeout)) {
					if (!result.present()) {
						messages->push_back(JsonString::makeMessage("unreadable_configuration",
						                                            "Unable to read database configuration."));
					} else {
						messages->push_back(
						    JsonString::makeMessage("full_replication_timeout", "Unable to read datacenter replicas."));
					}
					break;
				}
			}

			ASSERT(result.present());
			state std::vector<Future<Optional<Value>>> replicasFutures;
			for (auto& region : result.get().regions) {
				replicasFutures.push_back(tr.get(datacenterReplicasKeyFor(region.dcId)));
			}
			state Future<Optional<Value>> healthyZoneValue = tr.get(healthyZoneKey);
			state Future<Optional<Value>> rebalanceDDIgnored = tr.get(rebalanceDDIgnoreKey);
			state Future<Optional<Value>> ddModeKey = tr.get(dataDistributionModeKey);

			choose {
				when(wait(waitForAll(replicasFutures) && success(healthyZoneValue) && success(rebalanceDDIgnored) &&
				          success(ddModeKey))) {
					int unreplicated = 0;
					for (int i = 0; i < result.get().regions.size(); i++) {
						if (!replicasFutures[i].get().present() ||
						    decodeDatacenterReplicasValue(replicasFutures[i].get().get()) <
						        result.get().storageTeamSize) {
							unreplicated++;
						}
					}
					LoadConfigurationResult res;
					res.fullReplication = (!unreplicated || (result.get().usableRegions == 1 &&
					                                         unreplicated < result.get().regions.size()));
					if (healthyZoneValue.get().present()) {
						auto healthyZone = decodeHealthyZoneValue(healthyZoneValue.get().get());
						if (healthyZone.first == ignoreSSFailuresZoneString) {
							res.healthyZone = healthyZone.first;
						} else if (healthyZone.second > tr.getReadVersion().get()) {
							res.healthyZone = healthyZone.first;
							res.healthyZoneSeconds =
							    (healthyZone.second - tr.getReadVersion().get()) / CLIENT_KNOBS->CORE_VERSIONSPERSECOND;
						}
					}
					res.rebalanceDDIgnored = rebalanceDDIgnored.get().present();
					if (res.rebalanceDDIgnored) {
						res.rebalanceDDIgnoreHex = rebalanceDDIgnored.get().get().toHexString();
					}
					if (ddModeKey.get().present()) {
						BinaryReader rd(ddModeKey.get().get(), Unversioned());
						int currentMode;
						rd >> currentMode;
						if (currentMode == 0) {
							res.dataDistributionDisabled = true;
						}
					}
					loadResult = res;
				}
				when(wait(getConfTimeout)) {
					messages->push_back(
					    JsonString::makeMessage("full_replication_timeout", "Unable to read datacenter replicas."));
				}
			}
			break;
		} catch (Error& e) {
			wait(tr.onError(e));
		}
	}
	return std::make_pair(result, loadResult);
}

static JsonBuilderObject configurationFetcher(Optional<DatabaseConfiguration> conf,
                                              ServerCoordinators coordinators,
                                              std::set<std::string>* incomplete_reasons) {
	JsonBuilderObject statusObj;
	try {
		if (conf.present()) {
			DatabaseConfiguration configuration = conf.get();
			statusObj.addContents(configuration.toJSON());

			JsonBuilderArray excludedServersArr;
			std::set<AddressExclusion> excludedServers = configuration.getExcludedServers();
			for (std::set<AddressExclusion>::iterator it = excludedServers.begin(); it != excludedServers.end(); it++) {
				JsonBuilderObject statusObj;
				statusObj["address"] = it->toString();
				excludedServersArr.push_back(statusObj);
			}
			std::set<std::string> excludedLocalities = configuration.getExcludedLocalities();
			for (const auto& it : excludedLocalities) {
				JsonBuilderObject statusObj;
				statusObj["locality"] = it;
				excludedServersArr.push_back(statusObj);
			}
			statusObj["excluded_servers"] = excludedServersArr;
		}
		int count = coordinators.clientLeaderServers.size();
		statusObj["coordinators_count"] = count;
	} catch (Error& e) {
		if (e.code() == error_code_actor_cancelled) {
			throw;
		}
		incomplete_reasons->insert("Could not retrieve all configuration status information.");
	}
	return statusObj;
}

ACTOR static Future<JsonBuilderObject> dataStatusFetcher(WorkerDetails ddWorker,
                                                         DatabaseConfiguration configuration,
                                                         int* minStorageReplicasRemaining) {
	state JsonBuilderObject statusObjData;

	try {
		std::vector<Future<TraceEventFields>> futures;

		// TODO:  Should this be serial?
		futures.push_back(
		    timeoutError(ddWorker.interf.eventLogRequest.getReply(EventLogRequest("DDTrackerStarting"_sr)), 1.0));
		futures.push_back(
		    timeoutError(ddWorker.interf.eventLogRequest.getReply(EventLogRequest("DDTrackerStats"_sr)), 1.0));
		futures.push_back(
		    timeoutError(ddWorker.interf.eventLogRequest.getReply(EventLogRequest("MovingData"_sr)), 1.0));
		futures.push_back(
		    timeoutError(ddWorker.interf.eventLogRequest.getReply(EventLogRequest("TotalDataInFlight"_sr)), 1.0));
		futures.push_back(
		    timeoutError(ddWorker.interf.eventLogRequest.getReply(EventLogRequest("TotalDataInFlightRemote"_sr)), 1.0));

		std::vector<TraceEventFields> dataInfo = wait(getAll(futures));

		TraceEventFields startingStats = dataInfo[0];
		TraceEventFields dataStats = dataInfo[1];

		if (startingStats.size() && startingStats.getValue("State") != "Active") {
			JsonBuilderObject stateSectionObj;
			stateSectionObj["name"] = "initializing";
			stateSectionObj["description"] = "(Re)initializing automatic data distribution";
			statusObjData["state"] = stateSectionObj;
			return statusObjData;
		}

		TraceEventFields md = dataInfo[2];

		// If we have a MovingData message, parse it.
		int64_t partitionsInFlight = 0;
		int movingHighestPriority = 1000;
		if (md.size()) {
			int64_t partitionsInQueue = md.getInt64("InQueue");
			int64_t averagePartitionSize = md.getInt64("AverageShardSize");
			partitionsInFlight = md.getInt64("InFlight");
			movingHighestPriority = md.getInt("HighestPriority");

			if (averagePartitionSize >= 0) {
				JsonBuilderObject moving_data;
				moving_data["in_queue_bytes"] = partitionsInQueue * averagePartitionSize;
				moving_data["in_flight_bytes"] = partitionsInFlight * averagePartitionSize;
				moving_data.setKeyRawNumber("total_written_bytes", md.getValue("BytesWritten"));
				moving_data["highest_priority"] = movingHighestPriority;

				// TODO: moving_data["rate_bytes"] = makeCounter(hz, c, r);
				statusObjData["moving_data"] = moving_data;
				statusObjData["average_partition_size_bytes"] = averagePartitionSize;
			}
		}

		if (dataStats.size()) {
			statusObjData.setKeyRawNumber("total_kv_size_bytes", dataStats.getValue("TotalSizeBytes"));
			statusObjData.setKeyRawNumber("system_kv_size_bytes", dataStats.getValue("SystemSizeBytes"));
			statusObjData.setKeyRawNumber("partitions_count", dataStats.getValue("Shards"));
		}

		JsonBuilderArray teamTrackers;
		for (int i = 3; i < 5; i++) {
			const TraceEventFields& inFlight = dataInfo[i];
			if (inFlight.size() == 0) {
				continue;
			}

			int replicas = configuration.storageTeamSize;
			bool primary = inFlight.getInt("Primary");
			int highestPriority = inFlight.getInt("HighestPriority");

			if (movingHighestPriority < SERVER_KNOBS->PRIORITY_TEAM_REDUNDANT) {
				highestPriority = movingHighestPriority;
			} else if (partitionsInFlight > 0) {
				highestPriority = std::max<int>(highestPriority, SERVER_KNOBS->PRIORITY_MERGE_SHARD);
			}

			JsonBuilderObject team_tracker;
			team_tracker["primary"] = primary;
			team_tracker.setKeyRawNumber("in_flight_bytes", inFlight.getValue("TotalBytes"));
			team_tracker.setKeyRawNumber("unhealthy_servers", inFlight.getValue("UnhealthyServers"));

			JsonBuilderObject stateSectionObj;
			if (highestPriority >= SERVER_KNOBS->PRIORITY_TEAM_0_LEFT) {
				stateSectionObj["healthy"] = false;
				stateSectionObj["name"] = "missing_data";
				stateSectionObj["description"] = "No replicas remain of some data";
				replicas = 0;
			} else if (highestPriority >= SERVER_KNOBS->PRIORITY_TEAM_1_LEFT) {
				stateSectionObj["healthy"] = false;
				stateSectionObj["name"] = "healing";
				stateSectionObj["description"] = "Only one replica remains of some data";
				replicas = 1;
			} else if (highestPriority >= SERVER_KNOBS->PRIORITY_TEAM_2_LEFT) {
				stateSectionObj["healthy"] = false;
				stateSectionObj["name"] = "healing";
				stateSectionObj["description"] = "Only two replicas remain of some data";
				replicas = 2;
			} else if (highestPriority >= SERVER_KNOBS->PRIORITY_TEAM_UNHEALTHY) {
				stateSectionObj["healthy"] = false;
				stateSectionObj["name"] = "healing";
				stateSectionObj["description"] = "Restoring replication factor";
			} else if (highestPriority >= SERVER_KNOBS->PRIORITY_POPULATE_REGION) {
				stateSectionObj["healthy"] = true;
				stateSectionObj["name"] = "healthy_populating_region";
				stateSectionObj["description"] = "Populating remote region";
			} else if (highestPriority >= SERVER_KNOBS->PRIORITY_MERGE_SHARD) {
				stateSectionObj["healthy"] = true;
				stateSectionObj["name"] = "healthy_repartitioning";
				stateSectionObj["description"] = "Repartitioning";
			} else if (highestPriority >= SERVER_KNOBS->PRIORITY_TEAM_REDUNDANT) {
				stateSectionObj["healthy"] = true;
				stateSectionObj["name"] = "optimizing_team_collections";
				stateSectionObj["description"] = "Optimizing team collections";
			} else if (highestPriority >= SERVER_KNOBS->PRIORITY_TEAM_CONTAINS_UNDESIRED_SERVER) {
				stateSectionObj["healthy"] = true;
				stateSectionObj["name"] = "healthy_removing_server";
				stateSectionObj["description"] = "Removing storage server";
			} else if (highestPriority == SERVER_KNOBS->PRIORITY_TEAM_HEALTHY) {
				stateSectionObj["healthy"] = true;
				stateSectionObj["name"] = "healthy";
			} else if (highestPriority == SERVER_KNOBS->PRIORITY_PERPETUAL_STORAGE_WIGGLE) {
				stateSectionObj["healthy"] = true;
				stateSectionObj["name"] = "healthy_perpetual_wiggle";
				stateSectionObj["description"] = "Wiggling storage server";
			} else if (highestPriority >= SERVER_KNOBS->PRIORITY_RECOVER_MOVE) {
				stateSectionObj["healthy"] = true;
				stateSectionObj["name"] = "healthy_rebalancing";
				stateSectionObj["description"] = "Rebalancing";
			} else if (highestPriority >= 0) {
				stateSectionObj["healthy"] = true;
				stateSectionObj["name"] = "healthy";
			}

			// Track the number of min replicas the storage servers in this region has. The sum of the replicas from
			// both primary and remote region give the total number of data replicas this database currently has.
			stateSectionObj["min_replicas_remaining"] = replicas;

			if (!stateSectionObj.empty()) {
				team_tracker["state"] = stateSectionObj;
				teamTrackers.push_back(team_tracker);
				if (primary) {
					statusObjData["state"] = stateSectionObj;
				}
			}

			// Update minStorageReplicasRemaining. It is mainly used for fault tolerance computation later. Note that
			// FDB treats the entire remote region as one zone, and all the zones in the remote region are in the same
			// failure domain.
			if (primary) {
				*minStorageReplicasRemaining = std::max(*minStorageReplicasRemaining, 0) + replicas;
			} else if (replicas > 0) {
				*minStorageReplicasRemaining = std::max(*minStorageReplicasRemaining, 0) + 1;
			}
		}
		statusObjData["team_trackers"] = teamTrackers;
	} catch (Error& e) {
		if (e.code() == error_code_actor_cancelled)
			throw;
		// The most likely reason to be here is a timeout, either way we have no idea if the data state is healthy or
		// not from the "cluster" perspective - from the client perspective it is not but that is indicated elsewhere.
	}

	return statusObjData;
}

ACTOR template <class iface>
static Future<std::vector<std::pair<iface, EventMap>>> getServerMetrics(
    std::vector<iface> servers,
    std::unordered_map<NetworkAddress, WorkerInterface> address_workers,
    std::vector<std::string> eventNames) {
	state std::vector<Future<Optional<TraceEventFields>>> futures;
	for (auto s : servers) {
		for (auto name : eventNames) {
			futures.push_back(latestEventOnWorker(address_workers[s.address()], s.id().toString() + "/" + name));
		}
	}

	wait(waitForAll(futures));

	std::vector<std::pair<iface, EventMap>> results;
	auto futureItr = futures.begin();

	for (int i = 0; i < servers.size(); i++) {
		EventMap serverResults;
		for (auto name : eventNames) {
			ASSERT(futureItr != futures.end());
			serverResults[name] = futureItr->get().present() ? futureItr->get().get() : TraceEventFields();
			++futureItr;
		}

		results.emplace_back(servers[i], serverResults);
	}

	return results;
}

ACTOR
static Future<std::vector<StorageServerStatusInfo>> readStorageInterfaceAndMetadata(Database cx,
                                                                                    bool use_system_priority) {
	state KeyBackedObjectMap<UID, StorageMetadataType, decltype(IncludeVersion())> metadataMap(serverMetadataKeys.begin,
	                                                                                           IncludeVersion());
	state Reference<ReadYourWritesTransaction> tr = makeReference<ReadYourWritesTransaction>(cx);
	state std::vector<StorageServerStatusInfo> servers;
	loop {
		try {
			servers.clear();
			tr->setOption(FDBTransactionOptions::READ_SYSTEM_KEYS);
			tr->setOption(FDBTransactionOptions::LOCK_AWARE);
			if (use_system_priority) {
				tr->setOption(FDBTransactionOptions::PRIORITY_SYSTEM_IMMEDIATE);
			}
			state RangeResult serverList = wait(tr->getRange(serverListKeys, CLIENT_KNOBS->TOO_MANY));
			ASSERT(!serverList.more && serverList.size() < CLIENT_KNOBS->TOO_MANY);

			servers.reserve(serverList.size());
			for (int i = 0; i < serverList.size(); i++) {
				servers.push_back(StorageServerStatusInfo(decodeServerListValue(serverList[i].value)));
			}
			state std::vector<Future<Void>> futures(servers.size());
			for (int i = 0; i < servers.size(); ++i) {
				futures[i] = store(servers[i].metadata, metadataMap.get(tr, servers[i].id()));
				// TraceEvent(SevDebug, "MetadataAppear", servers[i].id()).detail("Present", metadata.present());
			}
			wait(waitForAll(futures));
			wait(tr->commit());
			break;
		} catch (Error& e) {
			wait(tr->onError(e));
		}
	}
	return servers;
}

namespace {

const std::vector<std::string> STORAGE_SERVER_METRICS_LIST{ "StorageMetrics",
	                                                        "ReadLatencyMetrics",
	                                                        "ReadLatencyBands",
	                                                        "BusiestReadTag",
	                                                        "BusiestWriteTag" };

} // namespace

ACTOR static Future<std::vector<StorageServerStatusInfo>> getStorageServerStatusInfos(
    Database cx,
    std::unordered_map<NetworkAddress, WorkerInterface> address_workers,
    WorkerDetails rkWorker) {
	state std::vector<StorageServerStatusInfo> servers =
	    wait(timeoutError(readStorageInterfaceAndMetadata(cx, true), 5.0));
	state std::vector<std::pair<StorageServerStatusInfo, EventMap>> results;
	wait(store(results, getServerMetrics(servers, address_workers, STORAGE_SERVER_METRICS_LIST)));
	for (int i = 0; i < results.size(); ++i) {
		servers[i].eventMap = std::move(results[i].second);
	}
	return servers;
}

ACTOR static Future<std::vector<std::pair<TLogInterface, EventMap>>> getTLogsAndMetrics(
    Reference<AsyncVar<ServerDBInfo>> db,
    std::unordered_map<NetworkAddress, WorkerInterface> address_workers) {
	std::vector<TLogInterface> servers = db->get().logSystemConfig.allPresentLogs();
	std::vector<std::pair<TLogInterface, EventMap>> results =
	    wait(getServerMetrics(servers, address_workers, std::vector<std::string>{ "TLogMetrics" }));

	return results;
}

// Returns list of tuples of grv proxy interfaces and their latency metrics
ACTOR static Future<std::vector<std::pair<CommitProxyInterface, EventMap>>> getCommitProxiesAndMetrics(
    Reference<AsyncVar<ServerDBInfo>> db,
    std::unordered_map<NetworkAddress, WorkerInterface> address_workers) {
	std::vector<std::pair<CommitProxyInterface, EventMap>> results = wait(getServerMetrics(
	    db->get().client.commitProxies,
	    address_workers,
	    std::vector<std::string>{ "CommitLatencyMetrics", "CommitLatencyBands", "CommitBatchingWindowSize" }));

	return results;
}

ACTOR static Future<std::vector<std::pair<GrvProxyInterface, EventMap>>> getGrvProxiesAndMetrics(
    Reference<AsyncVar<ServerDBInfo>> db,
    std::unordered_map<NetworkAddress, WorkerInterface> address_workers) {
	std::vector<std::pair<GrvProxyInterface, EventMap>> results = wait(
	    getServerMetrics(db->get().client.grvProxies,
	                     address_workers,
	                     std::vector<std::string>{ "GRVLatencyMetrics", "GRVLatencyBands", "GRVBatchLatencyMetrics" }));
	return results;
}

// Returns the number of zones eligible for recruiting new tLogs after zone failures, to maintain the current
// replication factor.
static int getExtraTLogEligibleZones(const std::vector<WorkerDetails>& workers,
                                     const DatabaseConfiguration& configuration) {
	std::set<StringRef> allZones;
	std::map<Key, std::set<StringRef>> dcId_zone;
	for (auto const& worker : workers) {
		if (worker.processClass.machineClassFitness(ProcessClass::TLog) < ProcessClass::NeverAssign &&
		    !configuration.isExcludedServer(worker.interf.addresses())) {
			allZones.insert(worker.interf.locality.zoneId().get());
			if (worker.interf.locality.dcId().present()) {
				dcId_zone[worker.interf.locality.dcId().get()].insert(worker.interf.locality.zoneId().get());
			}
		}
	}

	if (configuration.regions.size() == 0) {
		return allZones.size() - std::max(configuration.tLogReplicationFactor, configuration.storageTeamSize);
	}

	int extraTlogEligibleZones = 0;
	int regionsWithNonNegativePriority = 0;
	int maxRequiredReplicationFactor =
	    std::max(configuration.remoteTLogReplicationFactor,
	             std::max(configuration.tLogReplicationFactor, configuration.storageTeamSize));
	for (const auto& region : configuration.regions) {
		if (region.priority >= 0) {
			int eligible = dcId_zone[region.dcId].size() - maxRequiredReplicationFactor;

			// FIXME: does not take into account fallback satellite policies
			if (region.satelliteTLogReplicationFactor > 0 && configuration.usableRegions > 1) {
				int totalSatelliteEligible = 0;
				for (const auto& sat : region.satellites) {
					totalSatelliteEligible += dcId_zone[sat.dcId].size();
				}
				eligible = std::min<int>(eligible, totalSatelliteEligible - region.satelliteTLogReplicationFactor);
			}
			if (eligible >= 0) {
				regionsWithNonNegativePriority++;
			}
			extraTlogEligibleZones = std::max(extraTlogEligibleZones, eligible);
		}
	}
	if (regionsWithNonNegativePriority > 1) {
		// If the database is replicated across multiple regions, we can afford to lose one entire region without
		// losing data.
		extraTlogEligibleZones++;
	}
	return extraTlogEligibleZones;
}

JsonBuilderObject getPerfLimit(TraceEventFields const& ratekeeper, double transPerSec, double tpsLimit) {
	int reason = ratekeeper.getInt("Reason");
	JsonBuilderObject perfLimit;

	if (transPerSec > tpsLimit * 0.8) {
		// If reason is known, set qos.performance_limited_by, otherwise omit
		if (reason >= 0 && reason < limitReasonEnd) {
			perfLimit = JsonString::makeMessage(limitReasonName[reason], limitReasonDesc[reason]);
			std::string reason_server_id = ratekeeper.getValue("ReasonServerID");
			if (!reason_server_id.empty())
				perfLimit["reason_server_id"] = reason_server_id;
		}
	} else {
		perfLimit = JsonString::makeMessage("workload", "The database is not being saturated by the workload.");
	}

	if (!perfLimit.empty()) {
		perfLimit["reason_id"] = reason;
	}

	return perfLimit;
}

ACTOR static Future<JsonBuilderObject> workloadStatusFetcher(
    Reference<AsyncVar<ServerDBInfo>> db,
    std::vector<WorkerDetails> workers,
    WorkerDetails mWorker,
    WorkerDetails rkWorker,
    JsonBuilderObject* qos,
    JsonBuilderObject* data_overlay,
    JsonBuilderObject* tenants,
    std::set<std::string>* incomplete_reasons,
    Future<ErrorOr<std::vector<StorageServerStatusInfo>>> storageServerFuture) {
	state JsonBuilderObject statusObj;
	state JsonBuilderObject operationsObj;
	state JsonBuilderObject bytesObj;
	state JsonBuilderObject keysObj;

	// Writes and conflicts
	try {
		state std::vector<Future<TraceEventFields>> commitProxyStatFutures;
		state std::vector<Future<TraceEventFields>> grvProxyStatFutures;
		std::map<NetworkAddress, WorkerDetails> workersMap;
		for (auto const& w : workers) {
			workersMap[w.interf.address()] = w;
		}
		for (auto& p : db->get().client.commitProxies) {
			auto worker = getWorker(workersMap, p.address());
			if (worker.present())
				commitProxyStatFutures.push_back(timeoutError(
				    worker.get().interf.eventLogRequest.getReply(EventLogRequest("ProxyMetrics"_sr)), 1.0));
			else
				throw all_alternatives_failed(); // We need data from all proxies for this result to be trustworthy
		}
		for (auto& p : db->get().client.grvProxies) {
			auto worker = getWorker(workersMap, p.address());
			if (worker.present())
				grvProxyStatFutures.push_back(timeoutError(
				    worker.get().interf.eventLogRequest.getReply(EventLogRequest("GrvProxyMetrics"_sr)), 1.0));
			else
				throw all_alternatives_failed(); // We need data from all proxies for this result to be trustworthy
		}
		state std::vector<TraceEventFields> commitProxyStats = wait(getAll(commitProxyStatFutures));
		state std::vector<TraceEventFields> grvProxyStats = wait(getAll(grvProxyStatFutures));

		StatusCounter txnStartOut;
		StatusCounter txnSystemPriorityStartOut;
		StatusCounter txnDefaultPriorityStartOut;
		StatusCounter txnBatchPriorityStartOut;

		StatusCounter mutations;
		StatusCounter mutationBytes;
		StatusCounter txnConflicts;
		StatusCounter txnRejectedForQueuedTooLong;
		StatusCounter txnCommitOutSuccess;
		StatusCounter txnKeyLocationOut;
		StatusCounter txnMemoryErrors;

		for (auto& gps : grvProxyStats) {
			txnStartOut.updateValues(StatusCounter(gps.getValue("TxnStartOut")));
			txnSystemPriorityStartOut.updateValues(StatusCounter(gps.getValue("TxnSystemPriorityStartOut")));
			txnDefaultPriorityStartOut.updateValues(StatusCounter(gps.getValue("TxnDefaultPriorityStartOut")));
			txnBatchPriorityStartOut.updateValues(StatusCounter(gps.getValue("TxnBatchPriorityStartOut")));
			txnMemoryErrors.updateValues(StatusCounter(gps.getValue("TxnRequestErrors")));
		}

		for (auto& cps : commitProxyStats) {
			mutations.updateValues(StatusCounter(cps.getValue("Mutations")));
			mutationBytes.updateValues(StatusCounter(cps.getValue("MutationBytes")));
			txnConflicts.updateValues(StatusCounter(cps.getValue("TxnConflicts")));
			txnRejectedForQueuedTooLong.updateValues(StatusCounter(cps.getValue("TxnRejectedForQueuedTooLong")));
			txnCommitOutSuccess.updateValues(StatusCounter(cps.getValue("TxnCommitOutSuccess")));
			txnKeyLocationOut.updateValues(StatusCounter(cps.getValue("KeyServerLocationOut")));
			txnMemoryErrors.updateValues(StatusCounter(cps.getValue("KeyServerLocationErrors")));
			txnMemoryErrors.updateValues(StatusCounter(cps.getValue("TxnCommitErrors")));
		}

		operationsObj["writes"] = mutations.getStatus();
		operationsObj["location_requests"] = txnKeyLocationOut.getStatus();
		operationsObj["memory_errors"] = txnMemoryErrors.getStatus();
		bytesObj["written"] = mutationBytes.getStatus();

		JsonBuilderObject transactions;
		transactions["conflicted"] = txnConflicts.getStatus();
		transactions["started"] = txnStartOut.getStatus();
		transactions["rejected_for_queued_too_long"] = txnRejectedForQueuedTooLong.getStatus();
		transactions["started_immediate_priority"] = txnSystemPriorityStartOut.getStatus();
		transactions["started_default_priority"] = txnDefaultPriorityStartOut.getStatus();
		transactions["started_batch_priority"] = txnBatchPriorityStartOut.getStatus();
		transactions["committed"] = txnCommitOutSuccess.getStatus();

		statusObj["transactions"] = transactions;

		if (commitProxyStats.size() > 0) {
			(*tenants)["num_tenants"] = commitProxyStats[0].getUint64("NumTenants");
		}
	} catch (Error& e) {
		if (e.code() == error_code_actor_cancelled)
			throw;
		incomplete_reasons->insert("Unknown mutations, conflicts, and transactions state.");
	}

	// Transactions
	try {
		state Future<TraceEventFields> f1 =
		    timeoutError(rkWorker.interf.eventLogRequest.getReply(EventLogRequest("RkUpdate"_sr)), 1.0);
		state Future<TraceEventFields> f2 =
		    timeoutError(rkWorker.interf.eventLogRequest.getReply(EventLogRequest("RkUpdateBatch"_sr)), 1.0);
		wait(success(f1) && success(f2));
		TraceEventFields ratekeeper = f1.get();
		TraceEventFields batchRatekeeper = f2.get();

		bool autoThrottlingEnabled = ratekeeper.getInt("AutoThrottlingEnabled");
		double tpsLimit = ratekeeper.getDouble("TPSLimit");
		double batchTpsLimit = batchRatekeeper.getDouble("TPSLimit");
		double transPerSec = ratekeeper.getDouble("ReleasedTPS");
		double batchTransPerSec = ratekeeper.getDouble("ReleasedBatchTPS");
		int autoThrottledTags = ratekeeper.getInt("TagsAutoThrottled");
		int autoThrottledTagsBusyRead = ratekeeper.getInt("TagsAutoThrottledBusyRead");
		int autoThrottledTagsBusyWrite = ratekeeper.getInt("TagsAutoThrottledBusyWrite");
		int manualThrottledTags = ratekeeper.getInt("TagsManuallyThrottled");
		int ssCount = ratekeeper.getInt("StorageServers");
		int tlogCount = ratekeeper.getInt("TLogs");
		int64_t worstFreeSpaceStorageServer = ratekeeper.getInt64("WorstFreeSpaceStorageServer");
		int64_t worstFreeSpaceTLog = ratekeeper.getInt64("WorstFreeSpaceTLog");
		(*data_overlay).setKeyRawNumber("total_disk_used_bytes", ratekeeper.getValue("TotalDiskUsageBytes"));

		if (ssCount > 0) {
			(*data_overlay)["least_operating_space_bytes_storage_server"] =
			    std::max(worstFreeSpaceStorageServer, (int64_t)0);
			(*qos).setKeyRawNumber("worst_queue_bytes_storage_server", ratekeeper.getValue("WorstStorageServerQueue"));
			(*qos).setKeyRawNumber("limiting_queue_bytes_storage_server",
			                       ratekeeper.getValue("LimitingStorageServerQueue"));

			(*qos)["worst_data_lag_storage_server"] = getLagObject(ratekeeper.getInt64("WorstStorageServerVersionLag"));
			(*qos)["limiting_data_lag_storage_server"] =
			    getLagObject(ratekeeper.getInt64("LimitingStorageServerVersionLag"));
			(*qos)["worst_durability_lag_storage_server"] =
			    getLagObject(ratekeeper.getInt64("WorstStorageServerDurabilityLag"));
			(*qos)["limiting_durability_lag_storage_server"] =
			    getLagObject(ratekeeper.getInt64("LimitingStorageServerDurabilityLag"));
		}

		if (tlogCount > 0) {
			(*data_overlay)["least_operating_space_bytes_log_server"] = std::max(worstFreeSpaceTLog, (int64_t)0);
			(*qos).setKeyRawNumber("worst_queue_bytes_log_server", ratekeeper.getValue("WorstTLogQueue"));
		}

		(*qos)["transactions_per_second_limit"] = tpsLimit;
		(*qos)["batch_transactions_per_second_limit"] = batchTpsLimit;
		(*qos)["released_transactions_per_second"] = transPerSec;
		(*qos)["batch_released_transactions_per_second"] = batchTransPerSec;

		JsonBuilderObject throttledTagsObj;
		JsonBuilderObject autoThrottledTagsObj;
		autoThrottledTagsObj["count"] = autoThrottledTags;
		autoThrottledTagsObj["busy_read"] = autoThrottledTagsBusyRead;
		autoThrottledTagsObj["busy_write"] = autoThrottledTagsBusyWrite;
		if (autoThrottlingEnabled) {
			autoThrottledTagsObj["recommended_only"] = 0;
		} else {
			autoThrottledTagsObj["recommended_only"] = 1;
		}

		throttledTagsObj["auto"] = autoThrottledTagsObj;

		JsonBuilderObject manualThrottledTagsObj;
		manualThrottledTagsObj["count"] = manualThrottledTags;
		throttledTagsObj["manual"] = manualThrottledTagsObj;

		(*qos)["throttled_tags"] = throttledTagsObj;

		JsonBuilderObject perfLimit = getPerfLimit(ratekeeper, transPerSec, tpsLimit);
		if (!perfLimit.empty()) {
			(*qos)["performance_limited_by"] = perfLimit;
		}

		JsonBuilderObject batchPerfLimit = getPerfLimit(batchRatekeeper, transPerSec, batchTpsLimit);
		if (!batchPerfLimit.empty()) {
			(*qos)["batch_performance_limited_by"] = batchPerfLimit;
		}
	} catch (Error& e) {
		if (e.code() == error_code_actor_cancelled)
			throw;
		incomplete_reasons->insert("Unknown performance state.");
	}

	// Reads
	try {
		ErrorOr<std::vector<StorageServerStatusInfo>> storageServers = wait(storageServerFuture);
		if (!storageServers.present()) {
			throw storageServers.getError();
		}

		StatusCounter readRequests;
		StatusCounter reads;
		StatusCounter readKeys;
		StatusCounter readBytes;
		StatusCounter lowPriorityReads;

		for (auto& ss : storageServers.get()) {
			TraceEventFields const& storageMetrics = ss.eventMap.at("StorageMetrics");

			if (storageMetrics.size() > 0) {
				readRequests.updateValues(StatusCounter(storageMetrics.getValue("QueryQueue")));
				reads.updateValues(StatusCounter(storageMetrics.getValue("FinishedQueries")));
				readKeys.updateValues(StatusCounter(storageMetrics.getValue("RowsQueried")));
				readBytes.updateValues(StatusCounter(storageMetrics.getValue("BytesQueried")));
				lowPriorityReads.updateValues(StatusCounter(storageMetrics.getValue("LowPriorityQueries")));
			}
		}

		operationsObj["read_requests"] = readRequests.getStatus();
		operationsObj["reads"] = reads.getStatus();
		keysObj["read"] = readKeys.getStatus();
		bytesObj["read"] = readBytes.getStatus();
		operationsObj["low_priority_reads"] = lowPriorityReads.getStatus();
	} catch (Error& e) {
		if (e.code() == error_code_actor_cancelled)
			throw;
		incomplete_reasons->insert("Unknown read state.");
	}

	statusObj["operations"] = operationsObj;
	statusObj["keys"] = keysObj;
	statusObj["bytes"] = bytesObj;

	return statusObj;
}

ACTOR static Future<JsonBuilderObject> clusterSummaryStatisticsFetcher(
    WorkerEvents pMetrics,
    Future<ErrorOr<std::vector<StorageServerStatusInfo>>> storageServerFuture,
    Future<ErrorOr<std::vector<std::pair<TLogInterface, EventMap>>>> tlogFuture,
    std::set<std::string>* incomplete_reasons) {
	state JsonBuilderObject statusObj;
	try {
		state JsonBuilderObject cacheStatistics;

		ErrorOr<std::vector<StorageServerStatusInfo>> storageServers = wait(storageServerFuture);

		if (!storageServers.present()) {
			throw storageServers.getError();
		}

		double storageCacheHitsHz = 0;
		double storageCacheMissesHz = 0;

		for (auto& ss : storageServers.get()) {
			auto processMetrics = pMetrics.find(ss.address());
			if (processMetrics != pMetrics.end()) {
				int64_t hits = processMetrics->second.getInt64("CacheHits");
				int64_t misses = processMetrics->second.getInt64("CacheMisses");
				double elapsed = processMetrics->second.getDouble("Elapsed");
				storageCacheHitsHz += hits / elapsed;
				storageCacheMissesHz += misses / elapsed;
			}
		}

		cacheStatistics["storage_hit_rate"] =
		    (storageCacheMissesHz == 0) ? 1.0 : storageCacheHitsHz / (storageCacheHitsHz + storageCacheMissesHz);

		ErrorOr<std::vector<std::pair<TLogInterface, EventMap>>> tlogServers = wait(tlogFuture);

		if (!tlogServers.present()) {
			throw tlogServers.getError();
		}

		double logCacheHitsHz = 0;
		double logCacheMissesHz = 0;

		for (auto& log : tlogServers.get()) {
			auto processMetrics = pMetrics.find(log.first.address());
			if (processMetrics != pMetrics.end()) {
				int64_t hits = processMetrics->second.getInt64("CacheHits");
				int64_t misses = processMetrics->second.getInt64("CacheMisses");
				double elapsed = processMetrics->second.getDouble("Elapsed");
				logCacheHitsHz += hits / elapsed;
				logCacheMissesHz += misses / elapsed;
			}
		}

		cacheStatistics["log_hit_rate"] =
		    (logCacheMissesHz == 0) ? 1.0 : logCacheHitsHz / (logCacheHitsHz + logCacheMissesHz);
		statusObj["page_cache"] = cacheStatistics;
	} catch (Error& e) {
		if (e.code() == error_code_actor_cancelled)
			throw;

		incomplete_reasons->insert("Unknown cache statistics.");
	}

	return statusObj;
}

ACTOR static Future<JsonBuilderObject> blobGranulesStatusFetcher(
    Database cx,
    Optional<BlobManagerInterface> managerIntf,
    std::vector<BlobWorkerInterface> workers,
    std::unordered_map<NetworkAddress, WorkerInterface> addressWorkersMap,
    std::set<std::string>* incompleteReason) {

	state JsonBuilderObject statusObj;
	state std::vector<Future<Optional<TraceEventFields>>> futures;

	statusObj["number_of_blob_workers"] = static_cast<int>(workers.size());
	try {
<<<<<<< HEAD
		bool backupEnabled = wait(BlobGranuleBackupConfig().enabled().getD(SystemDBWriteLockedNow(cx.getReference())));
		statusObj["blob_granules_backup_enabled"] = backupEnabled;
=======
		state BlobGranuleBackupConfig config;
		bool backupEnabled = wait(config.enabled().getD(SystemDBWriteLockedNow(cx.getReference())));
		statusObj["blob_granules_backup_enabled"] = backupEnabled;
		if (backupEnabled) {
			std::string manifestUrl = wait(config.manifestUrl().getD(SystemDBWriteLockedNow(cx.getReference())));
			statusObj["blob_granules_manifest_url"] = manifestUrl;
			std::string mlogsUrl = wait(config.mutationLogsUrl().getD(SystemDBWriteLockedNow(cx.getReference())));
			statusObj["blob_granules_mlogs_url"] = mlogsUrl;
		}
>>>>>>> 63371257
		// Blob manager status
		if (managerIntf.present()) {
			Optional<TraceEventFields> fields = wait(timeoutError(
			    latestEventOnWorker(addressWorkersMap[managerIntf.get().address()], "BlobManagerMetrics"), 2.0));
			if (fields.present()) {
				int64_t lastFlushVersion = fields.get().getUint64("LastFlushVersion");
				if (lastFlushVersion > 0) {
					statusObj["last_flush_version"] = fields.get().getUint64("LastFlushVersion");
					statusObj["last_manifest_dump_ts"] = fields.get().getUint64("LastManifestDumpTs");
					statusObj["last_manifest_seq_no"] = fields.get().getUint64("LastManifestSeqNo");
					statusObj["last_manifest_epoch"] = fields.get().getUint64("Epoch");
					statusObj["last_manifest_size_in_bytes"] = fields.get().getUint64("ManifestSizeInBytes");
					statusObj["last_truncation_version"] = fields.get().getUint64("LastMLogTruncationVersion");
				}
			}
		}

		// Blob workers status
		for (auto& intf : workers) {
			auto workerIntf = addressWorkersMap[intf.address()];
			futures.push_back(latestEventOnWorker(workerIntf, "BlobWorkerMetrics"));
		}

		wait(timeoutError(waitForAll(futures), 2.0));

		state int totalRanges = 0;
		for (auto future : futures) {
			if (future.get().present()) {
				auto latestTrace = future.get().get();
				int numRanges = latestTrace.getInt("NumRangesAssigned");
				totalRanges += numRanges;

				JsonBuilderObject workerStatusObj;
				workerStatusObj["number_of_key_ranges"] = numRanges;
				workerStatusObj["put_requests"] = StatusCounter(latestTrace.getValue("S3PutReqs")).getStatus();
				workerStatusObj["get_requests"] = StatusCounter(latestTrace.getValue("S3GetReqs")).getStatus();
				workerStatusObj["delete_requests"] = StatusCounter(latestTrace.getValue("S3DeleteReqs")).getStatus();
				workerStatusObj["bytes_buffered"] = latestTrace.getInt64("MutationBytesBuffered");
				workerStatusObj["compression_bytes_raw"] =
				    StatusCounter(latestTrace.getValue("CompressionBytesRaw")).getStatus();
				workerStatusObj["compression_bytes_final"] =
				    StatusCounter(latestTrace.getValue("CompressionBytesFinal")).getStatus();
				statusObj[latestTrace.getValue("ID")] = workerStatusObj;
			}
		}
		statusObj["number_of_key_ranges"] = totalRanges;
	} catch (Error& e) {
		if (e.code() == error_code_actor_cancelled)
			throw;
		incompleteReason->insert("Unknown blob worker stats");
	}
	return statusObj;
}

ACTOR static Future<JsonBuilderObject> blobRestoreStatusFetcher(Database db, std::set<std::string>* incompleteReason) {
	state JsonBuilderObject statusObj;
	state Transaction tr(db);
	try {
		loop {
			try {
				tr.setOption(FDBTransactionOptions::PRIORITY_SYSTEM_IMMEDIATE);
				tr.setOption(FDBTransactionOptions::LOCK_AWARE);
				tr.setOption(FDBTransactionOptions::ACCESS_SYSTEM_KEYS);
				state BlobGranuleRestoreConfig config;
				state BlobRestorePhase phase =
				    wait(config.phase().getD(&tr, Snapshot::False, BlobRestorePhase::UNINIT));
				if (phase > BlobRestorePhase::UNINIT) {
					statusObj["blob_full_restore_phase"] = phase;
					int progress = wait(config.progress().getD(&tr));
					statusObj["blob_full_restore_phase_progress"] = progress;
					int64_t phaseStartTs = wait(config.phaseStartTs().getD(&tr, phase));
					statusObj["blob_full_restore_phase_start_ts"] = phaseStartTs;
					int64_t startTs = wait(config.phaseStartTs().getD(&tr, BlobRestorePhase::INIT));
					statusObj["blob_full_restore_start_ts"] = startTs;
					std::string error = wait(config.error().getD(&tr));
					statusObj["blob_full_restore_error"] = error;
<<<<<<< HEAD
=======
					Version targetVersion = wait(config.targetVersion().getD(&tr));
					statusObj["blob_full_restore_version"] = targetVersion;
>>>>>>> 63371257
				}
				break;
			} catch (Error& e) {
				wait(tr.onError(e));
			}
		}
	} catch (Error& e) {
		if (e.code() == error_code_actor_cancelled)
			throw;
		incompleteReason->insert("Unable to query blob restore status");
	}

	return statusObj;
}

static JsonBuilderObject tlogFetcher(int* logFaultTolerance,
                                     const std::vector<TLogSet>& tLogs,
                                     std::unordered_map<NetworkAddress, WorkerInterface> const& address_workers) {
	JsonBuilderObject statusObj;
	JsonBuilderArray logsObj;
	Optional<int32_t> sat_log_replication_factor, sat_log_write_anti_quorum, sat_log_fault_tolerance,
	    log_replication_factor, log_write_anti_quorum, log_fault_tolerance, remote_log_replication_factor,
	    remote_log_fault_tolerance;

	int minFaultTolerance = 1000;
	int localSetsWithNonNegativeFaultTolerance = 0;

	for (const auto& tLogSet : tLogs) {
		if (tLogSet.tLogs.size() == 0) {
			// We can have LogSets where there are no tLogs but some LogRouters. It's the way
			// recruiting is implemented for old LogRouters in TagPartitionedLogSystem, where
			// it adds an empty LogSet for missing locality.
			continue;
		}

		int failedLogs = 0;
		for (auto& log : tLogSet.tLogs) {
			JsonBuilderObject logObj;
			bool failed = !log.present() || !address_workers.count(log.interf().address());
			logObj["id"] = log.id().shortString();
			logObj["healthy"] = !failed;
			if (log.present()) {
				logObj["address"] = log.interf().address().toString();
			}
			logsObj.push_back(logObj);
			if (failed) {
				failedLogs++;
			}
		}

		if (tLogSet.isLocal) {
			ASSERT_WE_THINK(tLogSet.tLogReplicationFactor > 0);
			int currentFaultTolerance = tLogSet.tLogReplicationFactor - 1 - tLogSet.tLogWriteAntiQuorum - failedLogs;
			if (currentFaultTolerance >= 0) {
				localSetsWithNonNegativeFaultTolerance++;
			}

			if (tLogSet.locality == tagLocalitySatellite) {
				// FIXME: This hack to bump satellite fault tolerance, is to make it consistent
				//  with 6.2.
				minFaultTolerance = std::min(minFaultTolerance, currentFaultTolerance + 1);
			} else {
				minFaultTolerance = std::min(minFaultTolerance, currentFaultTolerance);
			}
		}

		if (tLogSet.isLocal && tLogSet.locality == tagLocalitySatellite) {
			sat_log_replication_factor = tLogSet.tLogReplicationFactor;
			sat_log_write_anti_quorum = tLogSet.tLogWriteAntiQuorum;
			sat_log_fault_tolerance = tLogSet.tLogReplicationFactor - 1 - tLogSet.tLogWriteAntiQuorum - failedLogs;
		} else if (tLogSet.isLocal) {
			log_replication_factor = tLogSet.tLogReplicationFactor;
			log_write_anti_quorum = tLogSet.tLogWriteAntiQuorum;
			log_fault_tolerance = tLogSet.tLogReplicationFactor - 1 - tLogSet.tLogWriteAntiQuorum - failedLogs;
		} else {
			remote_log_replication_factor = tLogSet.tLogReplicationFactor;
			remote_log_fault_tolerance = tLogSet.tLogReplicationFactor - 1 - failedLogs;
		}
	}
	if (minFaultTolerance == 1000) {
		// just in case we do not have any tlog sets
		minFaultTolerance = 0;
	}
	if (localSetsWithNonNegativeFaultTolerance > 1) {
		minFaultTolerance++;
	}
	*logFaultTolerance = std::min(*logFaultTolerance, minFaultTolerance);
	statusObj["log_interfaces"] = logsObj;
	// We may lose logs in this log generation, storage servers may never be able to catch up this log
	// generation.
	statusObj["possibly_losing_data"] = minFaultTolerance < 0;

	if (sat_log_replication_factor.present())
		statusObj["satellite_log_replication_factor"] = sat_log_replication_factor.get();
	if (sat_log_write_anti_quorum.present())
		statusObj["satellite_log_write_anti_quorum"] = sat_log_write_anti_quorum.get();
	if (sat_log_fault_tolerance.present())
		statusObj["satellite_log_fault_tolerance"] = sat_log_fault_tolerance.get();

	if (log_replication_factor.present())
		statusObj["log_replication_factor"] = log_replication_factor.get();
	if (log_write_anti_quorum.present())
		statusObj["log_write_anti_quorum"] = log_write_anti_quorum.get();
	if (log_fault_tolerance.present())
		statusObj["log_fault_tolerance"] = log_fault_tolerance.get();

	if (remote_log_replication_factor.present())
		statusObj["remote_log_replication_factor"] = remote_log_replication_factor.get();
	if (remote_log_fault_tolerance.present())
		statusObj["remote_log_fault_tolerance"] = remote_log_fault_tolerance.get();

	return statusObj;
}

static JsonBuilderArray tlogFetcher(int* logFaultTolerance,
                                    Reference<AsyncVar<ServerDBInfo>> db,
                                    std::unordered_map<NetworkAddress, WorkerInterface> const& address_workers) {
	JsonBuilderArray tlogsArray;
	JsonBuilderObject tlogsStatus;

	// First, fetch from the current TLog generation.
	tlogsStatus = tlogFetcher(logFaultTolerance, db->get().logSystemConfig.tLogs, address_workers);
	tlogsStatus["epoch"] = db->get().logSystemConfig.epoch;
	tlogsStatus["current"] = true;
	if (db->get().logSystemConfig.recoveredAt.present()) {
		tlogsStatus["begin_version"] = db->get().logSystemConfig.recoveredAt.get();
	}
	tlogsArray.push_back(tlogsStatus);

	// fetch all the old generations of TLogs.
	for (auto it : db->get().logSystemConfig.oldTLogs) {
		JsonBuilderObject oldTlogsStatus = tlogFetcher(logFaultTolerance, it.tLogs, address_workers);
		oldTlogsStatus["epoch"] = it.epoch;
		oldTlogsStatus["current"] = false;
		oldTlogsStatus["begin_version"] = it.epochBegin;
		oldTlogsStatus["end_version"] = it.epochEnd;
		tlogsArray.push_back(oldTlogsStatus);
	}
	return tlogsArray;
}

static JsonBuilderObject faultToleranceStatusFetcher(DatabaseConfiguration configuration,
                                                     ServerCoordinators coordinators,
                                                     const std::vector<NetworkAddress>& coordinatorAddresses,
                                                     const std::vector<WorkerDetails>& workers,
                                                     int extraTlogEligibleZones,
                                                     int minStorageReplicasRemaining,
                                                     int oldLogFaultTolerance,
                                                     int fullyReplicatedRegions,
                                                     bool underMaintenance) {
	JsonBuilderObject statusObj;

	// without losing data
	int32_t maxZoneFailures = configuration.maxZoneFailuresTolerated(fullyReplicatedRegions, false);
	if (underMaintenance) {
		maxZoneFailures--;
	}
	int maxCoordinatorFailures = (coordinators.clientLeaderServers.size() - 1) / 2;

	std::map<NetworkAddress, StringRef> workerZones;
	for (const auto& worker : workers) {
		workerZones[worker.interf.address()] = worker.interf.locality.zoneId().orDefault(""_sr);
	}
	std::map<StringRef, int> coordinatorZoneCounts;
	for (const auto& coordinator : coordinatorAddresses) {
		auto zone = workerZones[coordinator];
		coordinatorZoneCounts[zone] += 1;
	}
	std::vector<std::pair<StringRef, int>> coordinatorZones(coordinatorZoneCounts.begin(), coordinatorZoneCounts.end());
	std::sort(coordinatorZones.begin(),
	          coordinatorZones.end(),
	          [](const std::pair<StringRef, int>& lhs, const std::pair<StringRef, int>& rhs) {
		          return lhs.second > rhs.second;
	          });
	int lostCoordinators = 0;
	int maxCoordinatorZoneFailures = 0;
	for (auto zone : coordinatorZones) {
		lostCoordinators += zone.second;
		if (lostCoordinators > maxCoordinatorFailures) {
			break;
		}
		maxCoordinatorZoneFailures += 1;
	}
	// max zone failures that we can tolerate to not lose data
	int zoneFailuresWithoutLosingData = std::min(maxZoneFailures, maxCoordinatorZoneFailures);

	if (minStorageReplicasRemaining >= 0) {
		zoneFailuresWithoutLosingData = std::min(zoneFailuresWithoutLosingData, minStorageReplicasRemaining - 1);
	}

	// oldLogFaultTolerance means max failures we can tolerate to lose logs data. -1 means we lose data or
	// availability.
	zoneFailuresWithoutLosingData = std::max(std::min(zoneFailuresWithoutLosingData, oldLogFaultTolerance), -1);
	statusObj["max_zone_failures_without_losing_data"] = zoneFailuresWithoutLosingData;

	int32_t maxAvaiabilityZoneFailures = configuration.maxZoneFailuresTolerated(fullyReplicatedRegions, true);
	if (underMaintenance) {
		maxAvaiabilityZoneFailures--;
	}

	statusObj["max_zone_failures_without_losing_availability"] = std::max(
	    std::min(maxAvaiabilityZoneFailures, std::min(extraTlogEligibleZones, zoneFailuresWithoutLosingData)), -1);
	return statusObj;
}

static std::string getIssueDescription(std::string name) {
	if (name == "incorrect_cluster_file_contents") {
		return "Cluster file contents do not match current cluster connection string. Verify the cluster file and "
		       "its "
		       "parent directory are writable and that the cluster file has not been overwritten externally.";
	}

	// FIXME: name and description will be the same unless the message is 'incorrect_cluster_file_contents', which
	// is currently the only possible message
	return name;
}

static std::map<std::string, std::vector<JsonBuilderObject>> getProcessIssuesAsMessages(
    std::vector<ProcessIssues> const& issues) {
	std::map<std::string, std::vector<JsonBuilderObject>> issuesMap;

	try {
		for (auto processIssues : issues) {
			for (auto issue : processIssues.issues) {
				std::string issueStr = issue.toString();
				issuesMap[processIssues.address.toString()].push_back(
				    JsonString::makeMessage(issueStr.c_str(), getIssueDescription(issueStr).c_str()));
			}
		}
	} catch (Error& e) {
		TraceEvent(SevError, "ErrorParsingProcessIssues").error(e);
		// swallow
	}

	return issuesMap;
}

static JsonBuilderArray getClientIssuesAsMessages(
    std::map<NetworkAddress, std::pair<double, OpenDatabaseRequest>>* clientStatusMap) {
	JsonBuilderArray issuesList;

	try {
		std::map<std::string, std::pair<int, std::vector<std::string>>> deduplicatedIssues;

		for (auto iter = clientStatusMap->begin(); iter != clientStatusMap->end();) {
			if (now() - iter->second.first >= 2 * SERVER_KNOBS->COORDINATOR_REGISTER_INTERVAL) {
				iter = clientStatusMap->erase(iter);
				continue;
			}

			for (const auto& [issueKey, samples] : iter->second.second.issues) {
				auto& t = deduplicatedIssues[issueKey.toString()];
				t.first += samples.count;
				for (const auto& sample : samples.samples) {
					t.second.push_back(formatIpPort(sample.first.ip, sample.first.port));
				}
			}
			++iter;
		}

		// FIXME: add the log_group in addition to the network address
		for (auto i : deduplicatedIssues) {
			JsonBuilderObject message = JsonString::makeMessage(i.first.c_str(), getIssueDescription(i.first).c_str());
			JsonBuilderArray addresses;
			for (auto addr : i.second.second) {
				addresses.push_back(addr);
			}

			message["count"] = i.second.first;
			message["addresses"] = addresses;
			issuesList.push_back(message);
		}
	} catch (Error& e) {
		TraceEvent(SevError, "ErrorParsingClientIssues").error(e);
		// swallow
	}

	return issuesList;
}

ACTOR Future<JsonBuilderObject> layerStatusFetcher(Database cx,
                                                   JsonBuilderArray* messages,
                                                   std::set<std::string>* incomplete_reasons) {
	state StatusObject result;
	state JSONDoc json(result);
	state double tStart = now();

	try {
		state ReadYourWritesTransaction tr(cx);
		loop {
			try {
				tr.setOption(FDBTransactionOptions::ACCESS_SYSTEM_KEYS);
				int64_t timeout_ms = 3000;
				tr.setOption(FDBTransactionOptions::TIMEOUT, StringRef((uint8_t*)&timeout_ms, sizeof(int64_t)));

				std::string jsonPrefix = layerStatusMetaPrefixRange.begin.toString() + "json/";
				RangeResult jsonLayers = wait(tr.getRange(KeyRangeRef(jsonPrefix, strinc(jsonPrefix)), 1000));
				// TODO:  Also fetch other linked subtrees of meta keys

				state std::vector<Future<RangeResult>> docFutures;
				state int i;
				for (i = 0; i < jsonLayers.size(); ++i)
					docFutures.push_back(
					    tr.getRange(KeyRangeRef(jsonLayers[i].value, strinc(jsonLayers[i].value)), 1000));

				result.clear();
				JSONDoc::expires_reference_version = (uint64_t)tr.getReadVersion().get();

				for (i = 0; i < docFutures.size(); ++i) {
					state RangeResult docs = wait(docFutures[i]);
					state int j;
					for (j = 0; j < docs.size(); ++j) {
						state json_spirit::mValue doc;
						try {
							json_spirit::read_string(docs[j].value.toString(), doc);
							wait(yield());
							json.absorb(doc.get_obj());
							wait(yield());
						} catch (Error& e) {
							TraceEvent(SevWarn, "LayerStatusBadJSON").detail("Key", docs[j].key);
						}
					}
				}
				json.create("_valid") = true;
				break;
			} catch (Error& e) {
				wait(tr.onError(e));
			}
		}
	} catch (Error& e) {
		TraceEvent(SevWarn, "LayerStatusError").error(e);
		if (e.code() == error_code_actor_cancelled) {
			throw;
		}
		incomplete_reasons->insert(format("Unable to retrieve layer status (%s).", e.what()));
		json.create("_error") = format("Unable to retrieve layer status (%s).", e.what());
		json.create("_valid") = false;
	}

	json.cleanOps();
	JsonBuilderObject statusObj;
	statusObj.addContents(result);
	TraceEvent("LayerStatusFetcher")
	    .detail("Duration", now() - tStart)
	    .detail("StatusSize", statusObj.getFinalLength());
	return statusObj;
}

ACTOR Future<JsonBuilderObject> lockedStatusFetcher(Reference<AsyncVar<ServerDBInfo>> db,
                                                    JsonBuilderArray* messages,
                                                    std::set<std::string>* incomplete_reasons) {
	state JsonBuilderObject statusObj;

	state Database cx =
	    openDBOnServer(db,
	                   TaskPriority::DefaultEndpoint); // Open a new database connection that isn't lock-aware
	state Transaction tr(cx);
	state int timeoutSeconds = 5;
	state Future<Void> getTimeout = delay(timeoutSeconds);

	loop {
		tr.setOption(FDBTransactionOptions::PRIORITY_SYSTEM_IMMEDIATE);
		tr.setOption(FDBTransactionOptions::READ_SYSTEM_KEYS);
		tr.setOption(FDBTransactionOptions::READ_LOCK_AWARE);
		try {
			choose {
				when(Optional<Value> lockUID = wait(tr.get(databaseLockedKey))) {
					if (lockUID.present()) {
						statusObj["locked"] = true;
						statusObj["lock_uid"] =
						    BinaryReader::fromStringRef<UID>(lockUID.get().substr(10), Unversioned()).toString();
					} else {
						statusObj["locked"] = false;
					}
				}
				when(wait(getTimeout)) {
					incomplete_reasons->insert(
					    format("Unable to determine if database is locked after %d seconds.", timeoutSeconds));
				}
			}
			break;
		} catch (Error& e) {
			try {
				wait(tr.onError(e));
			} catch (Error& e) {
				if (e.code() == error_code_actor_cancelled)
					throw;

				incomplete_reasons->insert(format("Unable to determine if database is locked (%s).", e.what()));
				break;
			}
		}
	}
	return statusObj;
}

ACTOR Future<Optional<Value>> getActivePrimaryDC(Database cx, int* fullyReplicatedRegions, JsonBuilderArray* messages) {
	state ReadYourWritesTransaction tr(cx);

	state Future<Void> readTimeout = delay(5); // so that we won't loop forever
	loop {
		try {
			if (readTimeout.isReady()) {
				throw timed_out();
			}
			tr.setOption(FDBTransactionOptions::READ_SYSTEM_KEYS);
			tr.setOption(FDBTransactionOptions::PRIORITY_SYSTEM_IMMEDIATE);
			state Future<RangeResult> fReplicaKeys = tr.getRange(datacenterReplicasKeys, CLIENT_KNOBS->TOO_MANY);
			state Future<Optional<Value>> fPrimaryDatacenterKey = tr.get(primaryDatacenterKey);
			wait(timeoutError(success(fPrimaryDatacenterKey) && success(fReplicaKeys), 5));

			*fullyReplicatedRegions = fReplicaKeys.get().size();

			if (!fPrimaryDatacenterKey.get().present()) {
				messages->push_back(
				    JsonString::makeMessage("primary_dc_missing", "Unable to determine primary datacenter."));
			}
			return fPrimaryDatacenterKey.get();
		} catch (Error& e) {
			if (e.code() == error_code_timed_out) {
				messages->push_back(
				    JsonString::makeMessage("fetch_primary_dc_timeout", "Fetching primary DC timed out."));
				return Optional<Value>();
			} else {
				wait(tr.onError(e));
			}
		}
	}
}

ACTOR Future<std::pair<Optional<StorageWiggleMetrics>, Optional<StorageWiggleMetrics>>> readStorageWiggleMetrics(
    Database cx,
    bool use_system_priority) {
	state Reference<ReadYourWritesTransaction> tr(new ReadYourWritesTransaction(cx));
	state Optional<StorageWiggleMetrics> primaryV;
	state Optional<StorageWiggleMetrics> remoteV;
	state StorageWiggleData wiggleState;
	loop {
		try {
			if (use_system_priority) {
				tr->setOption(FDBTransactionOptions::PRIORITY_SYSTEM_IMMEDIATE);
			}
			tr->setOption(FDBTransactionOptions::READ_SYSTEM_KEYS);
			tr->setOption(FDBTransactionOptions::READ_LOCK_AWARE);
			wait(store(primaryV, wiggleState.storageWiggleMetrics(PrimaryRegion(true)).get(tr)) &&
			     store(remoteV, wiggleState.storageWiggleMetrics(PrimaryRegion(false)).get(tr)));
			return std::make_pair(primaryV, remoteV);
		} catch (Error& e) {
			wait(tr->onError(e));
		}
	}
}

ACTOR Future<KMSHealthStatus> getKMSHealthStatus(Reference<const AsyncVar<ServerDBInfo>> db) {
	try {
		if (!db->get().client.encryptKeyProxy.present()) {
			return KMSHealthStatus{ false, false, now() };
		}
		KMSHealthStatus reply = wait(timeoutError(
		    db->get().client.encryptKeyProxy.get().getHealthStatus.getReply(EncryptKeyProxyHealthStatusRequest()),
		    FLOW_KNOBS->EKP_HEALTH_CHECK_REQUEST_TIMEOUT));
		return reply;
	} catch (Error& e) {
		if (e.code() != error_code_timed_out) {
			throw;
		}
		return KMSHealthStatus{ false, false, now() };
	}
}

// read storageWigglerStats through Read-only tx, then convert it to JSON field
ACTOR Future<JsonBuilderObject> storageWigglerStatsFetcher(Optional<DataDistributorInterface> ddWorker,
                                                           DatabaseConfiguration conf,
                                                           Database cx,
                                                           bool use_system_priority,
                                                           JsonBuilderArray* messages) {

	state Future<GetStorageWigglerStateReply> stateFut;
	state Future<std::pair<Optional<StorageWiggleMetrics>, Optional<StorageWiggleMetrics>>> wiggleMetricsFut =
	    timeoutError(readStorageWiggleMetrics(cx, use_system_priority), 2.0);
	state JsonBuilderObject res;
	if (ddWorker.present()) {
		stateFut = timeoutError(ddWorker.get().storageWigglerState.getReply(GetStorageWigglerStateRequest()), 2.0);
		wait(ready(stateFut));
	} else {
		return res;
	}

	try {
		if (g_network->isSimulated() && BUGGIFY_WITH_PROB(0.01)) {
			throw timed_out();
		}

		wait(success(wiggleMetricsFut) && success(stateFut));
		auto [primaryV, remoteV] = wiggleMetricsFut.get();
		if (primaryV.present()) {
			auto obj = primaryV.get().toJSON();
			auto& reply = stateFut.get();
			obj["state"] = StorageWiggler::getWiggleStateStr(static_cast<StorageWiggler::State>(reply.primary));
			obj["last_state_change_timestamp"] = reply.lastStateChangePrimary;
			obj["last_state_change_datetime"] = epochsToGMTString(reply.lastStateChangePrimary);
			res["primary"] = obj;
		}
		if (conf.regions.size() > 1 && remoteV.present()) {
			auto obj = remoteV.get().toJSON();
			auto& reply = stateFut.get();
			obj["state"] = StorageWiggler::getWiggleStateStr(static_cast<StorageWiggler::State>(reply.remote));
			obj["last_state_change_timestamp"] = reply.lastStateChangeRemote;
			obj["last_state_change_datetime"] = epochsToGMTString(reply.lastStateChangeRemote);
			res["remote"] = obj;
		}
		return res;
	} catch (Error& e) {
		if (e.code() == error_code_actor_cancelled)
			throw;
		messages->push_back(JsonString::makeMessage("fetch_storage_wiggler_stats_timeout",
		                                            "Fetching storage wiggler stats timed out."));
	}
	return res;
}

// constructs the cluster section of the json status output
ACTOR Future<StatusReply> clusterGetStatus(
    Reference<AsyncVar<ServerDBInfo>> db,
    Database cx,
    std::vector<WorkerDetails> workers,
    std::vector<ProcessIssues> workerIssues,
    std::map<NetworkAddress, std::pair<double, OpenDatabaseRequest>>* clientStatus,
    ServerCoordinators coordinators,
    std::vector<NetworkAddress> incompatibleConnections,
    Version datacenterVersionDifference,
    ConfigBroadcaster const* configBroadcaster,
    Optional<UnversionedMetaclusterRegistrationEntry> metaclusterRegistration,
    metacluster::MetaclusterMetrics metaclusterMetrics) {
	state double tStart = timer();

	state JsonBuilderArray messages;
	state std::set<std::string> status_incomplete_reasons;
	state WorkerDetails mWorker; // Master worker
	state WorkerDetails ccWorker; // Cluster-Controller worker
	state WorkerDetails ddWorker; // DataDistributor worker
	state WorkerDetails rkWorker; // Ratekeeper worker
	state WorkerDetails csWorker; // ConsistencyScan worker

	try {

		state JsonBuilderObject statusObj;

		// Get EKP Health
		if (db->get().client.encryptKeyProxy.present()) {
			KMSHealthStatus status = wait(getKMSHealthStatus(db));
			JsonBuilderObject _statusObj;
			_statusObj["ekp_is_healthy"] = status.canConnectToEKP;
			statusObj["encryption_at_rest"] = _statusObj;
			statusObj["kms_is_healthy"] = status.canConnectToKms;
			// TODO: In this scenario we should see if we can fetch any status fields that don't depend on encryption
			if (!status.canConnectToKms || !status.canConnectToEKP) {
				return StatusReply(statusObj.getJson());
			}
		}

		// Get the master Worker interface
		Optional<WorkerDetails> _mWorker = getWorker(workers, db->get().master.address());
		if (_mWorker.present()) {
			mWorker = _mWorker.get();
		} else {
			messages.push_back(
			    JsonString::makeMessage("unreachable_master_worker", "Unable to locate the master worker."));
		}

		// Get the cluster-controller Worker interface
		Optional<WorkerDetails> _ccWorker = getWorker(workers, db->get().clusterInterface.address());
		if (_ccWorker.present()) {
			ccWorker = _ccWorker.get();
		} else {
			messages.push_back(JsonString::makeMessage("unreachable_cluster_controller_worker",
			                                           "Unable to locate the cluster-controller worker."));
		}

		// Get the DataDistributor worker interface
		Optional<WorkerDetails> _ddWorker;
		if (db->get().distributor.present()) {
			_ddWorker = getWorker(workers, db->get().distributor.get().address());
		}

		if (!db->get().distributor.present() || !_ddWorker.present()) {
			messages.push_back(JsonString::makeMessage("unreachable_dataDistributor_worker",
			                                           "Unable to locate the data distributor worker."));
		} else {
			ddWorker = _ddWorker.get();
		}

		// Get the Ratekeeper worker interface
		Optional<WorkerDetails> _rkWorker;
		if (db->get().ratekeeper.present()) {
			_rkWorker = getWorker(workers, db->get().ratekeeper.get().address());
		}

		if (!db->get().ratekeeper.present() || !_rkWorker.present()) {
			messages.push_back(
			    JsonString::makeMessage("unreachable_ratekeeper_worker", "Unable to locate the ratekeeper worker."));
		} else {
			rkWorker = _rkWorker.get();
		}

		// Get the ConsistencyScan worker interface
		Optional<WorkerDetails> _csWorker;
		if (db->get().consistencyScan.present()) {
			_csWorker = getWorker(workers, db->get().consistencyScan.get().address());
		}

		if (!db->get().consistencyScan.present() || !_csWorker.present()) {
			messages.push_back(JsonString::makeMessage("unreachable_consistencyScan_worker",
			                                           "Unable to locate the consistencyScan worker."));
		} else {
			csWorker = _csWorker.get();
		}

		// Get latest events for various event types from ALL workers
		// WorkerEvents is a map of worker's NetworkAddress to its event string
		// The pair represents worker responses and a set of worker NetworkAddress strings which did not respond.
		std::vector<Future<Optional<std::pair<WorkerEvents, std::set<std::string>>>>> futures;
		futures.push_back(latestEventOnWorkers(workers, "MachineMetrics"));
		futures.push_back(latestEventOnWorkers(workers, "ProcessMetrics"));
		futures.push_back(latestEventOnWorkers(workers, "NetworkMetrics"));
		futures.push_back(latestErrorOnWorkers(workers)); // Get all latest errors.
		futures.push_back(latestEventOnWorkers(workers, "TraceFileOpenError"));
		futures.push_back(latestEventOnWorkers(workers, "ProgramStart"));

		// Wait for all response pairs.
		state std::vector<Optional<std::pair<WorkerEvents, std::set<std::string>>>> workerEventsVec =
		    wait(getAll(futures));

		// Create a unique set of all workers who were unreachable for 1 or more of the event requests above.
		// Since each event request is independent and to all workers, workers can have responded to some
		// event requests but still end up in the unreachable set.
		std::set<std::string> mergeUnreachable;

		// For each (optional) pair, if the pair is present and not empty then add the unreachable workers to the
		// set.
		for (auto pair : workerEventsVec) {
			if (pair.present() && !pair.get().second.empty())
				mergeUnreachable.insert(pair.get().second.begin(), pair.get().second.end());
		}

		// We now have a unique set of workers who were in some way unreachable.  If there is anything in that set,
		// create a message for it and include the list of unreachable processes.
		if (!mergeUnreachable.empty()) {
			JsonBuilderObject message =
			    JsonBuilder::makeMessage("unreachable_processes", "The cluster has some unreachable processes.");
			JsonBuilderArray unreachableProcs;
			for (auto m : mergeUnreachable) {
				unreachableProcs.push_back(JsonBuilderObject().setKey("address", m));
			}
			message["unreachable_processes"] = unreachableProcs;
			messages.push_back(message);
		}

		state ProtocolVersionData protocolVersion = wait(getNewestProtocolVersion(cx, ccWorker));

		// construct status information for cluster subsections
		state int statusCode = (int)RecoveryStatus::END;
		state Future<JsonBuilderObject> recoveryStateStatusFuture =
		    recoveryStateStatusFetcher(cx, ccWorker, mWorker, workers.size(), &status_incomplete_reasons, &statusCode);

		state Future<JsonBuilderObject> idmpKeyStatusFuture = getIdmpKeyStatus(cx);

		state Future<JsonBuilderObject> versionEpochStatusFuture =
		    versionEpochStatusFetcher(cx, &status_incomplete_reasons);

		wait(waitForAll<JsonBuilderObject>(
		    { recoveryStateStatusFuture, idmpKeyStatusFuture, versionEpochStatusFuture }));

		state JsonBuilderObject recoveryStateStatus = recoveryStateStatusFuture.get();
		state JsonBuilderObject idmpKeyStatus = idmpKeyStatusFuture.get();
		state JsonBuilderObject versionEpochStatus = versionEpochStatusFuture.get();

		// machine metrics
		state WorkerEvents mMetrics = workerEventsVec[0].present() ? workerEventsVec[0].get().first : WorkerEvents();
		// process metrics
		state WorkerEvents pMetrics = workerEventsVec[1].present() ? workerEventsVec[1].get().first : WorkerEvents();
		state WorkerEvents networkMetrics =
		    workerEventsVec[2].present() ? workerEventsVec[2].get().first : WorkerEvents();
		state WorkerEvents latestError = workerEventsVec[3].present() ? workerEventsVec[3].get().first : WorkerEvents();
		state WorkerEvents traceFileOpenErrors =
		    workerEventsVec[4].present() ? workerEventsVec[4].get().first : WorkerEvents();
		state WorkerEvents programStarts =
		    workerEventsVec[5].present() ? workerEventsVec[5].get().first : WorkerEvents();

		if (db->get().recoveryCount > 0) {
			statusObj["generation"] = db->get().recoveryCount;
		}

		state std::map<std::string, std::vector<JsonBuilderObject>> processIssues =
		    getProcessIssuesAsMessages(workerIssues);
		state std::vector<StorageServerStatusInfo> storageServers;
		state std::vector<std::pair<TLogInterface, EventMap>> tLogs;
		state std::vector<std::pair<CommitProxyInterface, EventMap>> commitProxies;
		state std::vector<std::pair<GrvProxyInterface, EventMap>> grvProxies;
		state std::vector<BlobWorkerInterface> blobWorkers;

		state JsonBuilderObject qos;
		state JsonBuilderObject dataOverlay;
		state JsonBuilderObject tenants;
		state JsonBuilderObject metacluster;
		state JsonBuilderObject storageWiggler;
		state std::unordered_set<UID> wiggleServers;

		statusObj["protocol_version"] = format("%" PRIx64, g_network->protocolVersion().version());
		statusObj["connection_string"] = coordinators.ccr->getConnectionString().toString();
		statusObj["bounce_impact"] = getBounceImpactInfo(statusCode);
		statusObj["newest_protocol_version"] = format("%" PRIx64, protocolVersion.newestProtocolVersion.version());
		statusObj["lowest_compatible_protocol_version"] =
		    format("%" PRIx64, protocolVersion.lowestCompatibleProtocolVersion.version());

		state Optional<DatabaseConfiguration> configuration;
		state Optional<LoadConfigurationResult> loadResult;
		state std::unordered_map<NetworkAddress, WorkerInterface> address_workers;

		if (statusCode != RecoveryStatus::configuration_missing) {
			std::pair<Optional<DatabaseConfiguration>, Optional<LoadConfigurationResult>> loadResults =
			    wait(loadConfiguration(cx, &messages, &status_incomplete_reasons));
			configuration = loadResults.first;
			loadResult = loadResults.second;
		}

		if (loadResult.present()) {
			statusObj["full_replication"] = loadResult.get().fullReplication;
			if (loadResult.get().healthyZone.present()) {
				if (loadResult.get().healthyZone.get() != ignoreSSFailuresZoneString) {
					statusObj["maintenance_zone"] = loadResult.get().healthyZone.get().printable();
					statusObj["maintenance_seconds_remaining"] = loadResult.get().healthyZoneSeconds;
				} else {
					statusObj["data_distribution_disabled_for_ss_failures"] = true;
				}
			}
			if (loadResult.get().rebalanceDDIgnored) {
				// TODO: change the hex string to human-friendly fields like "rebalance_read", "rebalance_disk"
				statusObj["data_distribution_disabled_for_rebalance"] = true;
				statusObj["data_distribution_disabled_hex"] = loadResult.get().rebalanceDDIgnoreHex;
			}
			if (loadResult.get().dataDistributionDisabled) {
				statusObj["data_distribution_disabled"] = true;
			}
		}

		statusObj["machines"] = machineStatusFetcher(mMetrics, workers, configuration, &status_incomplete_reasons);

		state std::vector<NetworkAddress> coordinatorAddresses;
		if (configuration.present()) {
			// Do the latency probe by itself to avoid interference from other status activities
			state bool isAvailable = true;
			JsonBuilderObject latencyProbeResults =
			    wait(latencyProbeFetcher(cx, &messages, &status_incomplete_reasons, &isAvailable));

			statusObj["database_available"] = isAvailable;
			if (!latencyProbeResults.empty()) {
				statusObj["latency_probe"] = latencyProbeResults;
			}

			state std::vector<Future<Void>> warningFutures;
			if (isAvailable) {
				warningFutures.push_back(consistencyCheckStatusFetcher(cx, &messages, &status_incomplete_reasons));
				if (!SERVER_KNOBS->DISABLE_DUPLICATE_LOG_WARNING) {
					warningFutures.push_back(logRangeWarningFetcher(cx, &messages, &status_incomplete_reasons));
				}
			}

			// Start getting storage servers now (using system priority) concurrently.  Using sys priority because
			// having storage servers in status output is important to give context to error messages in status that
			// reference a storage server role ID.
			for (auto const& worker : workers) {
				address_workers[worker.interf.address()] = worker.interf;
			}

			state Future<ErrorOr<std::vector<StorageServerStatusInfo>>> storageServerFuture =
			    errorOr(getStorageServerStatusInfos(cx, address_workers, rkWorker));
			state Future<ErrorOr<std::vector<std::pair<TLogInterface, EventMap>>>> tLogFuture =
			    errorOr(getTLogsAndMetrics(db, address_workers));
			state Future<ErrorOr<std::vector<std::pair<CommitProxyInterface, EventMap>>>> commitProxyFuture =
			    errorOr(getCommitProxiesAndMetrics(db, address_workers));
			state Future<ErrorOr<std::vector<std::pair<GrvProxyInterface, EventMap>>>> grvProxyFuture =
			    errorOr(getGrvProxiesAndMetrics(db, address_workers));
			state Future<ErrorOr<std::vector<BlobWorkerInterface>>> blobWorkersFuture;

			if (configuration.present() && configuration.get().blobGranulesEnabled) {
				blobWorkersFuture = errorOr(timeoutError(getBlobWorkers(cx, true), 5.0));
			}

			state int minStorageReplicasRemaining = -1;
			state int fullyReplicatedRegions = -1;
			// NOTE: here we should start all the transaction before wait in order to overlay latency
			state Future<Optional<Value>> primaryDCFO = getActivePrimaryDC(cx, &fullyReplicatedRegions, &messages);
			state std::vector<Future<JsonBuilderObject>> futures2;
			futures2.push_back(dataStatusFetcher(ddWorker, configuration.get(), &minStorageReplicasRemaining));
			futures2.push_back(workloadStatusFetcher(db,
			                                         workers,
			                                         mWorker,
			                                         rkWorker,
			                                         &qos,
			                                         &dataOverlay,
			                                         &tenants,
			                                         &status_incomplete_reasons,
			                                         storageServerFuture));
			futures2.push_back(layerStatusFetcher(cx, &messages, &status_incomplete_reasons));
			futures2.push_back(lockedStatusFetcher(db, &messages, &status_incomplete_reasons));
			futures2.push_back(
			    clusterSummaryStatisticsFetcher(pMetrics, storageServerFuture, tLogFuture, &status_incomplete_reasons));

			if (configuration.get().perpetualStorageWiggleSpeed > 0) {
				state Future<std::vector<std::pair<UID, StorageWiggleValue>>> primaryWiggleValues;
				state Future<std::vector<std::pair<UID, StorageWiggleValue>>> remoteWiggleValues;
				double timeout = g_network->isSimulated() && BUGGIFY_WITH_PROB(0.01) ? 0.0 : 2.0;
				primaryWiggleValues = timeoutError(readStorageWiggleValues(cx, true, true), timeout);
				remoteWiggleValues = timeoutError(readStorageWiggleValues(cx, false, true), timeout);
				wait(store(
				         storageWiggler,
				         storageWigglerStatsFetcher(db->get().distributor, configuration.get(), cx, true, &messages)) &&
				     ready(primaryWiggleValues) && ready(remoteWiggleValues));

				if (primaryWiggleValues.canGet()) {
					for (auto& p : primaryWiggleValues.get())
						wiggleServers.insert(p.first);
				} else {
					messages.push_back(
					    JsonString::makeMessage("fetch_storage_wiggler_stats_timeout",
					                            "Fetching wiggling servers in primary region timed out"));
				}
				if (remoteWiggleValues.canGet()) {
					for (auto& p : remoteWiggleValues.get())
						wiggleServers.insert(p.first);
				} else {
					messages.push_back(JsonString::makeMessage("fetch_storage_wiggler_stats_timeout",
					                                           "Fetching wiggling servers in remote region timed out"));
				}
			}

			state std::vector<JsonBuilderObject> workerStatuses = wait(getAll(futures2));
			wait(success(primaryDCFO));

			std::vector<NetworkAddress> addresses =
			    wait(timeoutError(coordinators.ccr->getConnectionString().tryResolveHostnames(), 5.0));
			coordinatorAddresses = std::move(addresses);

			int logFaultTolerance = 100;
			if (db->get().recoveryState >= RecoveryState::ACCEPTING_COMMITS) {
				statusObj["logs"] = tlogFetcher(&logFaultTolerance, db, address_workers);
			}

			int extraTlogEligibleZones = getExtraTLogEligibleZones(workers, configuration.get());
			statusObj["fault_tolerance"] =
			    faultToleranceStatusFetcher(configuration.get(),
			                                coordinators,
			                                coordinatorAddresses,
			                                workers,
			                                extraTlogEligibleZones,
			                                minStorageReplicasRemaining,
			                                logFaultTolerance,
			                                fullyReplicatedRegions,
			                                loadResult.present() && loadResult.get().healthyZone.present());

			state JsonBuilderObject configObj =
			    configurationFetcher(configuration, coordinators, &status_incomplete_reasons);

			if (primaryDCFO.get().present()) {
				statusObj["active_primary_dc"] = primaryDCFO.get().get();
			}
			// configArr could be empty
			if (!configObj.empty()) {
				statusObj["configuration"] = configObj;
			}

			// workloadStatusFetcher returns the workload section but also optionally writes the qos section and
			// adds to the dataOverlay object
			if (!workerStatuses[1].empty())
				statusObj["workload"] = workerStatuses[1];

			statusObj["layers"] = workerStatuses[2];
			if (configBroadcaster) {
				// TODO: Read from coordinators for more up-to-date config database status?
				statusObj["configuration_database"] = configBroadcaster->getStatus();
			}

			// Add qos section if it was populated
			if (!qos.empty())
				statusObj["qos"] = qos;

			// Metacluster metadata
			if (metaclusterRegistration.present()) {
				metacluster["cluster_type"] = clusterTypeToString(metaclusterRegistration.get().clusterType);
				metacluster["metacluster_name"] = metaclusterRegistration.get().metaclusterName;
				metacluster["metacluster_id"] = metaclusterRegistration.get().metaclusterId.toString();
				if (metaclusterRegistration.get().clusterType == ClusterType::METACLUSTER_DATA) {
					metacluster["data_cluster_name"] = metaclusterRegistration.get().name;
					metacluster["data_cluster_id"] = metaclusterRegistration.get().id.toString();
				} else if (!metaclusterMetrics.error.present()) { // clusterType == ClusterType::METACLUSTER_MANAGEMENT
					metacluster["num_data_clusters"] = metaclusterMetrics.numDataClusters;
					tenants["num_tenants"] = metaclusterMetrics.numTenants;
					tenants["tenant_group_capacity"] = metaclusterMetrics.tenantGroupCapacity;
					tenants["tenant_groups_allocated"] = metaclusterMetrics.tenantGroupsAllocated;
				} else {
					CODE_PROBE(true, "Failed to fetch metacluster metrics", probe::decoration::rare);
					messages.push_back(JsonString::makeMessage(
					    "metacluster_metrics_missing",
					    fmt::format("Failed to fetch metacluster metrics: {}.", metaclusterMetrics.error.get())
					        .c_str()));
				}

			} else {
				metacluster["cluster_type"] = clusterTypeToString(ClusterType::STANDALONE);
			}
			statusObj["metacluster"] = metacluster;

			if (!tenants.empty())
				statusObj["tenants"] = tenants;

			statusObj["version_epoch"] = versionEpochStatus;

			// Merge dataOverlay into data
			JsonBuilderObject& clusterDataSection = workerStatuses[0];

			// TODO:  This probably is no longer possible as there is no ability to merge json objects with an
			// output-only model
			clusterDataSection.addContents(dataOverlay);

			// If data section not empty, add it to statusObj
			if (!clusterDataSection.empty())
				statusObj["data"] = clusterDataSection;

			// Insert database_lock_state section
			if (!workerStatuses[3].empty()) {
				statusObj["database_lock_state"] = workerStatuses[3];
			}

			// Insert cluster summary statistics
			if (!workerStatuses[4].empty()) {
				statusObj.addContents(workerStatuses[4]);
			}

			// Need storage servers now for processStatusFetcher() below.
			ErrorOr<std::vector<StorageServerStatusInfo>> _storageServers = wait(storageServerFuture);
			if (_storageServers.present()) {
				storageServers = _storageServers.get();
			} else {
				messages.push_back(
				    JsonBuilder::makeMessage("storage_servers_error", "Timed out trying to retrieve storage servers."));
			}

			// ...also tlogs
			ErrorOr<std::vector<std::pair<TLogInterface, EventMap>>> _tLogs = wait(tLogFuture);
			if (_tLogs.present()) {
				tLogs = _tLogs.get();
			} else {
				messages.push_back(
				    JsonBuilder::makeMessage("log_servers_error", "Timed out trying to retrieve log servers."));
			}

			// ...also commit proxies
			ErrorOr<std::vector<std::pair<CommitProxyInterface, EventMap>>> _commitProxies = wait(commitProxyFuture);
			if (_commitProxies.present()) {
				commitProxies = _commitProxies.get();
			} else {
				messages.push_back(
				    JsonBuilder::makeMessage("commit_proxies_error", "Timed out trying to retrieve commit proxies."));
			}

			// ...also grv proxies
			ErrorOr<std::vector<std::pair<GrvProxyInterface, EventMap>>> _grvProxies = wait(grvProxyFuture);
			if (_grvProxies.present()) {
				grvProxies = _grvProxies.get();
			} else {
				messages.push_back(
				    JsonBuilder::makeMessage("grv_proxies_error", "Timed out trying to retrieve grv proxies."));
			}

			// ...also blob workers
			if (configuration.present() && configuration.get().blobGranulesEnabled) {
				ErrorOr<std::vector<BlobWorkerInterface>> _blobWorkers = wait(blobWorkersFuture);
				if (_blobWorkers.present()) {
					blobWorkers = _blobWorkers.get();
				} else {
					messages.push_back(
					    JsonBuilder::makeMessage("blob_workers_error", "Timed out trying to retrieve blob workers."));
				}
			}

			wait(waitForAll(warningFutures));
		} else {
			// Set layers status to { _valid: false, error: "configurationMissing"}
			JsonBuilderObject layers;
			layers["_valid"] = false;
			layers["_error"] = "configurationMissing";
			statusObj["layers"] = layers;
		}

		JsonBuilderObject processStatus =
		    wait(processStatusFetcher(db,
		                              workers,
		                              pMetrics,
		                              mMetrics,
		                              networkMetrics,
		                              latestError,
		                              traceFileOpenErrors,
		                              programStarts,
		                              processIssues,
		                              storageServers,
		                              tLogs,
		                              commitProxies,
		                              grvProxies,
		                              blobWorkers,
		                              coordinators,
		                              coordinatorAddresses,
		                              cx,
		                              configuration,
		                              loadResult.present() ? loadResult.get().healthyZone : Optional<Key>(),
		                              &status_incomplete_reasons));
		statusObj["processes"] = processStatus;
		statusObj["clients"] = clientStatusFetcher(clientStatus);

		if (configuration.present() && configuration.get().blobGranulesEnabled) {
			JsonBuilderObject blobGranuelsStatus = wait(
			    timeoutError(blobGranulesStatusFetcher(
			                     cx, db->get().blobManager, blobWorkers, address_workers, &status_incomplete_reasons),
			                 2.0));
			statusObj["blob_granules"] = blobGranuelsStatus;
			JsonBuilderObject blobRestoreStatus =
			    wait(timeoutError(blobRestoreStatusFetcher(cx, &status_incomplete_reasons), 2.0));
			statusObj["blob_restore"] = blobRestoreStatus;
		}

		JsonBuilderArray incompatibleConnectionsArray;
		for (auto it : incompatibleConnections) {
			incompatibleConnectionsArray.push_back(it.toString());
		}
		statusObj["incompatible_connections"] = incompatibleConnectionsArray;
		statusObj["datacenter_lag"] = getLagObject(datacenterVersionDifference);

		int activeTSSCount = 0;
		JsonBuilderArray wiggleServerAddress;
		for (auto& it : storageServers) {
			if (it.isTss()) {
				activeTSSCount++;
			}
			if (wiggleServers.count(it.id())) {
				wiggleServerAddress.push_back(it.address().toString());
			}
		}
		statusObj["active_tss_count"] = activeTSSCount;

		if (!storageWiggler.empty()) {
			JsonBuilderArray wiggleServerUID;
			for (auto& id : wiggleServers)
				wiggleServerUID.push_back(id.shortString());

			storageWiggler["wiggle_server_ids"] = wiggleServerUID;
			storageWiggler["wiggle_server_addresses"] = wiggleServerAddress;
			statusObj["storage_wiggler"] = storageWiggler;
		}

		int totalDegraded = 0;
		for (auto& it : workers) {
			if (it.degraded) {
				totalDegraded++;
			}
		}
		statusObj["degraded_processes"] = totalDegraded;

		if (!recoveryStateStatus.empty())
			statusObj["recovery_state"] = recoveryStateStatus;

		statusObj["idempotency_ids"] = idmpKeyStatus;

		// cluster messages subsection;
		JsonBuilderArray clientIssuesArr = getClientIssuesAsMessages(clientStatus);
		if (clientIssuesArr.size() > 0) {
			JsonBuilderObject clientIssueMessage =
			    JsonBuilder::makeMessage("client_issues", "Some clients of this cluster have issues.");
			clientIssueMessage["issues"] = clientIssuesArr;
			messages.push_back(clientIssueMessage);
		}

		// Fetch Consistency Scan Information
		try {
			state ConsistencyScanState cs;
			state ConsistencyScanState::Config config;
			state ConsistencyScanState::RoundStats currentRound;
			state ConsistencyScanState::LifetimeStats lifetime;
			state ConsistencyScanState::StatsHistoryMap::RangeResultType olderStats;
			auto sysDB = SystemDBWriteLockedNow(cx.getReference());

			// TODO: Use the same transaction.
			wait(timeoutError(
			    store(config, cs.config().getD(sysDB)) && store(currentRound, cs.currentRoundStats().getD(sysDB)) &&
			        store(lifetime, cs.lifetimeStats().getD(sysDB)) &&
			        store(olderStats,
			              cs.roundStatsHistory().getRange(sysDB, {}, {}, 5, Snapshot::False, Reverse::True)),
			    2.0));
			json_spirit::mObject csDoc;
			csDoc["configuration"] = config.toJSON();
			csDoc["lifetime_stats"] = lifetime.toJSON();
			csDoc["current_round"] = currentRound.toJSON();
			json_spirit::mArray olderRounds;
			for (auto const& kv : olderStats.results) {
				olderRounds.push_back(kv.second.toJSON());
			}
			csDoc["previous_rounds"] = olderRounds;

			statusObj["consistency_scan"] = csDoc;
		} catch (Error& e) {
			if (e.code() == error_code_actor_cancelled)
				throw;
			messages.push_back(JsonString::makeMessage("fetch_consistency_scan_status_timeout",
			                                           "Fetching consistency scan state timed out."));
		}

		// Create the status_incomplete message if there were any reasons that the status is incomplete.
		if (!status_incomplete_reasons.empty()) {
			JsonBuilderObject incomplete_message =
			    JsonBuilder::makeMessage("status_incomplete", "Unable to retrieve all status information.");
			// Make a JSON array of all of the reasons in the status_incomplete_reasons set.
			JsonBuilderArray reasons;
			for (auto i : status_incomplete_reasons) {
				reasons.push_back(JsonBuilderObject().setKey("description", i));
			}
			incomplete_message["reasons"] = reasons;
			messages.push_back(incomplete_message);
		}

		statusObj["messages"] = messages;

		int64_t clusterTime = g_network->timer();
		if (clusterTime != -1) {
			statusObj["cluster_controller_timestamp"] = clusterTime;
		}

		TraceEvent("ClusterGetStatus")
		    .detail("Duration", timer() - tStart)
		    .detail("StatusSize", statusObj.getFinalLength());

		return StatusReply(statusObj.getJson());
	} catch (Error& e) {
		TraceEvent(SevError, "StatusError").error(e);
		throw;
	}
}

bool checkAsciiNumber(const char* s) {
	JsonBuilderObject number;
	number.setKeyRawNumber("number", s);
	std::string js = number.getJson();
	printf("'%s' => %s\n", s, js.c_str());

	try {
		// Make sure it parses as JSON
		readJSONStrictly(js);
	} catch (Error& e) {
		printf("error: %s\n", e.what());
		return false;
	}

	return true;
}

bool checkJson(const JsonBuilder& j, const char* expected) {
	std::string js = j.getJson();
	printf("json:     '%s'\n", js.c_str());
	printf("expected: '%s'\n\n", expected);

	try {
		// Make sure it parses as JSON
		readJSONStrictly(js);
	} catch (Error& e) {
		printf("error: %s\n", e.what());
		return false;
	}

	return js == expected;
}

TEST_CASE("/status/json/builder") {
	JsonBuilder json;
	ASSERT(checkJson(json, "null"));

	JsonBuilderArray array;
	ASSERT(checkJson(array, "[]"));

	array.push_back(1);
	ASSERT(checkJson(array, "[1]"));

	array.push_back(2);
	ASSERT(checkJson(array, "[1,2]"));

	array.push_back("test");
	ASSERT(checkJson(array, "[1,2,\"test\"]"));

	JsonBuilderObject object;
	ASSERT(checkJson(object, "{}"));

	object.setKey("a", 5);
	ASSERT(checkJson(object, "{\"a\":5}"));

	object.setKey("b", "hi");
	ASSERT(checkJson(object, "{\"a\":5,\"b\":\"hi\"}"));

	object.setKey("c", array);
	ASSERT(checkJson(object, "{\"a\":5,\"b\":\"hi\",\"c\":[1,2,\"test\"]}"));

	JsonBuilderArray array2;

	array2.push_back(json);
	ASSERT(checkJson(array2, "[null]"));

	object.setKey("d", array2);
	ASSERT(checkJson(object, "{\"a\":5,\"b\":\"hi\",\"c\":[1,2,\"test\"],\"d\":[null]}"));

	JsonBuilderObject object2;
	object2["x"] = 1;
	object2["y"] = "why";
	object2["z"] = std::string("zee");
	ASSERT(checkJson(object2, "{\"x\":1,\"y\":\"why\",\"z\":\"zee\"}"));

	object2.addContents(object);
	ASSERT(checkJson(object2,
	                 "{\"x\":1,\"y\":\"why\",\"z\":\"zee\",\"a\":5,\"b\":\"hi\",\"c\":[1,2,\"test\"],\"d\":[null]}"));

	object2.addContents(JsonBuilderObject());
	ASSERT(checkJson(object2,
	                 "{\"x\":1,\"y\":\"why\",\"z\":\"zee\",\"a\":5,\"b\":\"hi\",\"c\":[1,2,\"test\"],\"d\":[null]}"));

	array2.addContents(array);
	ASSERT(checkJson(array2, "[null,1,2,\"test\"]"));

	array2.addContents(JsonBuilderArray());
	ASSERT(checkJson(array2, "[null,1,2,\"test\"]"));

	JsonBuilderObject object3;
	object3["infinity"] = std::numeric_limits<double>::infinity();
	object3["nan"] = std::numeric_limits<double>::quiet_NaN();
	ASSERT(checkJson(object3, "{\"infinity\":1e99,\"nan\":-999}"));

	ASSERT(checkAsciiNumber("inf"));
	ASSERT(checkAsciiNumber("infA"));
	ASSERT(checkAsciiNumber("in"));
	ASSERT(checkAsciiNumber("-inf"));
	ASSERT(checkAsciiNumber("-infA"));
	ASSERT(checkAsciiNumber("-in"));
	ASSERT(checkAsciiNumber("a"));
	ASSERT(checkAsciiNumber("-1a.0"));
	ASSERT(checkAsciiNumber("-01a.0"));
	ASSERT(checkAsciiNumber("01.0a"));
	ASSERT(checkAsciiNumber("-1.0"));
	ASSERT(checkAsciiNumber("-01.0"));
	ASSERT(checkAsciiNumber("01.0"));
	ASSERT(checkAsciiNumber("-001"));
	ASSERT(checkAsciiNumber("000."));
	ASSERT(checkAsciiNumber("-0001.e-"));
	ASSERT(checkAsciiNumber("-0001.0e-01"));
	ASSERT(checkAsciiNumber("-000123e-234"));
	ASSERT(checkAsciiNumber("-09234.12312e-132"));
	ASSERT(checkAsciiNumber("-111.e-01"));
	ASSERT(checkAsciiNumber("-00111.e-01"));
	ASSERT(checkAsciiNumber("-.e"));
	ASSERT(checkAsciiNumber("-09234.123a12e-132"));
	ASSERT(checkAsciiNumber("-11a1.e-01"));
	ASSERT(checkAsciiNumber("-00111.ae-01"));
	ASSERT(checkAsciiNumber("-.ea"));
	ASSERT(checkAsciiNumber("-.e+"));
	ASSERT(checkAsciiNumber("-.0e+1"));

	return Void();
}

JsonBuilderObject randomDocument(const std::vector<std::string>& strings, int& limit, int level);
JsonBuilderArray randomArray(const std::vector<std::string>& strings, int& limit, int level);

JsonBuilderArray randomArray(const std::vector<std::string>& strings, int& limit, int level) {
	JsonBuilderArray r;
	int size = deterministicRandom()->randomInt(0, 50);

	while (--size) {
		if (--limit <= 0)
			break;

		if (level > 0 && deterministicRandom()->coinflip()) {
			if (deterministicRandom()->coinflip())
				r.push_back(randomDocument(strings, limit, level - 1));
			else
				r.push_back(randomArray(strings, limit, level - 1));
		} else {
			switch (deterministicRandom()->randomInt(0, 3)) {
			case 0:
				r.push_back(deterministicRandom()->randomInt(0, 10000000));
			case 1:
				r.push_back(strings[deterministicRandom()->randomInt(0, strings.size())]);
			case 2:
			default:
				r.push_back(deterministicRandom()->random01());
			}
		}
	}

	return r;
}

JsonBuilderObject randomDocument(const std::vector<std::string>& strings, int& limit, int level) {
	JsonBuilderObject r;
	int size = deterministicRandom()->randomInt(0, 300);

	while (--size) {
		if (--limit <= 0)
			break;

		const std::string& key = strings[deterministicRandom()->randomInt(0, strings.size())];

		if (level > 0 && deterministicRandom()->coinflip()) {
			if (deterministicRandom()->coinflip())
				r[key] = randomDocument(strings, limit, level - 1);
			else
				r[key] = randomArray(strings, limit, level - 1);
		} else {
			switch (deterministicRandom()->randomInt(0, 3)) {
			case 0:
				r[key] = deterministicRandom()->randomInt(0, 10000000);
			case 1:
				r[key] = strings[deterministicRandom()->randomInt(0, strings.size())];
			case 2:
			default:
				r[key] = deterministicRandom()->random01();
			}
		}
	}

	return r;
}

TEST_CASE("Lstatus/json/builderPerf") {
	std::vector<std::string> strings;
	int c = 1000000;
	printf("Generating random strings\n");
	while (--c)
		strings.push_back(deterministicRandom()->randomAlphaNumeric(deterministicRandom()->randomInt(0, 50)));

	int elements = 100000;
	int level = 6;
	int iterations = 200;

	printf("Generating and serializing random document\n");

	int64_t bytes = 0;
	double generated = 0;
	double serialized = 0;
	for (int i = 0; i < iterations; i++) {
		int n = elements;
		double start;

		start = timer();
		JsonBuilderObject obj = randomDocument(strings, n, level);
		double generate = timer() - start;

		start = timer();
		std::string s = obj.getJson();
		double serialize = timer() - start;

		start = timer();
		json_spirit::mValue mv = readJSONStrictly(s);
		double jsParse = timer() - start;

		start = timer();
		std::string jsStr = json_spirit::write_string(mv);
		double jsSerialize = timer() - start;

		printf("JsonBuilder: %8lu bytes  %-7.5f gen   +  %-7.5f serialize =  %-7.5f\n",
		       s.size(),
		       generate,
		       serialize,
		       generate + serialize);
		printf("json_spirit: %8lu bytes  %-7.5f parse +  %-7.5f serialize =  %-7.5f\n",
		       jsStr.size(),
		       jsParse,
		       jsSerialize,
		       jsParse + jsSerialize);
		printf("\n");

		generated += generate;
		serialized += serialize;
		bytes += s.size();
	}

	double elapsed = generated + serialized;
	fmt::print("RESULT: {0}"
	           " bytes  {1} elements  {2} levels  {3} seconds ({4} gen, {5} serialize)  {6} MB/s  {7} items/s\n",
	           bytes,
	           iterations * elements,
	           level,
	           elapsed,
	           generated,
	           elapsed - generated,
	           bytes / elapsed / 1e6,
	           iterations * elements / elapsed);

	return Void();
}

TEST_CASE("/status/json/merging") {
	StatusObject objA, objB, objC;
	JSONDoc a(objA), b(objB), c(objC);

	a.create("int_one") = 1;
	a.create("int_unmatched") = 2;
	a.create("int_total_30.$sum") = 10;
	a.create("bool_true.$and") = true;
	a.create("string") = "test";
	a.create("subdoc.int_11") = 11;
	a.create("a") = "justA";
	a.create("subdoc.double_max_5.$max") = 2.0;
	a.create("subdoc.double_min_2.$min") = 2.0;
	a.create("subdoc.obj_count_3.$count_keys.one") = 1;
	a.create("subdoc.obj_count_3.$count_keys.two") = 2;
	a.create("expired.$expires") = "I should have expired.";
	a.create("expired.version") = 1;
	a.create("not_expired_and_merged.$expires.seven.$sum") = 1;
	a.create("not_expired_and_merged.$expires.one.$min") = 3;
	a.create("not_expired_and_merged.version") = 3;
	a.create("mixed_numeric_sum_6.$sum") = 0.5;
	a.create("mixed_numeric_min_0.$min") = 1.5;

	b.create("int_one") = 1;
	b.create("int_unmatched") = 3;
	b.create("int_total_30.$sum") = 20;
	b.create("bool_true.$and") = true;
	b.create("string") = "test";
	b.create("subdoc.int_11") = 11;
	b.create("b") = "justB";
	b.create("subdoc.double_max_5.$max") = 5.0;
	b.create("subdoc.double_min_2.$min") = 5.0;
	b.create("subdoc.obj_count_3.$count_keys.three") = 3;
	b.create("expired.$expires") = "I should have also expired.";
	b.create("expired.version") = 1;
	b.create("not_expired_and_merged.$expires.seven.$sum") = 2;
	b.create("not_expired_and_merged.$expires.one.$min") = 1;
	b.create("not_expired_and_merged.version") = 3;
	b.create("last_hello.$last") = "blah";
	b.create("latest_obj.$latest.a") = 0;
	b.create("latest_obj.$latest.b") = 0;
	b.create("latest_obj.$latest.c") = 0;
	b.create("latest_obj.timestamp") = 2;
	b.create("latest_int_5.$latest") = 7;
	b.create("latest_int_5.timestamp") = 2;
	b.create("mixed_numeric_sum_6.$sum") = 1;
	b.create("mixed_numeric_min_0.$min") = 4.5;

	c.create("int_total_30.$sum") = 0;
	c.create("not_expired.$expires") = "I am still valid";
	c.create("not_expired.version") = 3;
	c.create("not_expired_and_merged.$expires.seven.$sum") = 4;
	c.create("not_expired_and_merged.$expires.one.$min") = 2;
	c.create("not_expired_and_merged.version") = 3;
	c.create("last_hello.$last") = "hello";
	c.create("latest_obj.$latest.a.$max") = "a";
	c.create("latest_obj.$latest.b.$min") = "b";
	c.create("latest_obj.$latest.expired.$expires") = "I should not be here.";
	c.create("latest_obj.$latest.expired.version") = 1;
	c.create("latest_obj.$latest.not_expired.$expires") = "Still alive.";
	c.create("latest_obj.$latest.not_expired.version") = 3;
	c.create("latest_obj.timestamp") = 3;
	c.create("latest_int_5.$latest") = 5;
	c.create("latest_int_5.timestamp") = 3;
	c.create("mixed_numeric_sum_6.$sum") = 4.5;
	c.create("mixed_numeric_min_0.$min") = (double)0.0;

	printf("a = \n%s\n", json_spirit::write_string(json_spirit::mValue(objA), json_spirit::pretty_print).c_str());
	printf("b = \n%s\n", json_spirit::write_string(json_spirit::mValue(objB), json_spirit::pretty_print).c_str());
	printf("c = \n%s\n", json_spirit::write_string(json_spirit::mValue(objC), json_spirit::pretty_print).c_str());

	JSONDoc::expires_reference_version = 2;
	a.absorb(b);
	a.absorb(c);
	a.cleanOps();
	printf("result = \n%s\n", json_spirit::write_string(json_spirit::mValue(objA), json_spirit::pretty_print).c_str());
	std::string result = json_spirit::write_string(json_spirit::mValue(objA));
	std::string expected = "{\"a\":\"justA\",\"b\":\"justB\",\"bool_true\":true,\"expired\":null,\"int_one\":1,\"int_"
	                       "total_30\":30,\"int_unmatched\":{\"ERROR\":\"Values do not "
	                       "match.\",\"a\":2,\"b\":3},\"last_hello\":\"hello\",\"latest_int_5\":5,\"latest_obj\":{"
	                       "\"a\":\"a\",\"b\":\"b\",\"not_expired\":\"Still "
	                       "alive.\"},\"mixed_numeric_min_0\":0,\"mixed_numeric_sum_6\":6,\"not_expired\":\"I am still "
	                       "valid\",\"not_expired_and_merged\":{\"one\":1,\"seven\":7},\"string\":\"test\",\"subdoc\":{"
	                       "\"double_max_5\":5,\"double_min_2\":2,\"int_11\":11,\"obj_count_3\":3}}";

	if (result != expected) {
		printf("ERROR:  Combined doc does not match expected.\nexpected:\n\n%s\nresult:\n%s\n",
		       expected.c_str(),
		       result.c_str());
		ASSERT(false);
	}

	return Void();
}<|MERGE_RESOLUTION|>--- conflicted
+++ resolved
@@ -2450,10 +2450,6 @@
 
 	statusObj["number_of_blob_workers"] = static_cast<int>(workers.size());
 	try {
-<<<<<<< HEAD
-		bool backupEnabled = wait(BlobGranuleBackupConfig().enabled().getD(SystemDBWriteLockedNow(cx.getReference())));
-		statusObj["blob_granules_backup_enabled"] = backupEnabled;
-=======
 		state BlobGranuleBackupConfig config;
 		bool backupEnabled = wait(config.enabled().getD(SystemDBWriteLockedNow(cx.getReference())));
 		statusObj["blob_granules_backup_enabled"] = backupEnabled;
@@ -2463,7 +2459,6 @@
 			std::string mlogsUrl = wait(config.mutationLogsUrl().getD(SystemDBWriteLockedNow(cx.getReference())));
 			statusObj["blob_granules_mlogs_url"] = mlogsUrl;
 		}
->>>>>>> 63371257
 		// Blob manager status
 		if (managerIntf.present()) {
 			Optional<TraceEventFields> fields = wait(timeoutError(
@@ -2540,11 +2535,8 @@
 					statusObj["blob_full_restore_start_ts"] = startTs;
 					std::string error = wait(config.error().getD(&tr));
 					statusObj["blob_full_restore_error"] = error;
-<<<<<<< HEAD
-=======
 					Version targetVersion = wait(config.targetVersion().getD(&tr));
 					statusObj["blob_full_restore_version"] = targetVersion;
->>>>>>> 63371257
 				}
 				break;
 			} catch (Error& e) {
