FROM centos:6

# Install dependencies for developer tools, bindings,\
# documentation, actorcompiler, and packaging tools\
RUN yum install -y yum-utils &&\
  yum-config-manager --enable rhel-server-rhscl-7-rpms &&\
  yum -y install centos-release-scl epel-release \
    http://opensource.wandisco.com/centos/6/git/x86_64/wandisco-git-release-6-1.noarch.rpm &&\
  yum -y install devtoolset-8-8.1-1.el6 java-1.8.0-openjdk-devel \
    devtoolset-8-gcc-8.3.1 devtoolset-8-gcc-c++-8.3.1 \
    devtoolset-8-libubsan-devel devtoolset-8-valgrind-devel \
    rh-python36-python-devel rh-ruby24 golang python27 rpm-build \
    mono-core debbuild python-pip dos2unix valgrind-devel ccache \
<<<<<<< HEAD
    distcc wget git lz4 &&\
=======
    distcc wget git lz4 lz4-devel lz4-static &&\
>>>>>>> 8342f800
  pip install boto3==1.1.1

USER root

RUN adduser --comment '' fdb && chown fdb /opt

# wget of bintray without forcing UTF-8 encoding results in 403 Forbidden
RUN cd /opt/ &&\
    curl -L https://dl.bintray.com/boostorg/release/1.67.0/source/boost_1_67_0.tar.bz2 -o boost_1_67_0.tar.bz2 &&\
    echo "2684c972994ee57fc5632e03bf044746f6eb45d4920c343937a465fd67a5adba  boost_1_67_0.tar.bz2" > boost-sha-67.txt &&\
    sha256sum -c boost-sha-67.txt &&\
    tar -xjf boost_1_67_0.tar.bz2 &&\
    rm -rf boost_1_67_0.tar.bz2 boost-sha-67.txt boost_1_67_0/libs &&\
    curl -L https://dl.bintray.com/boostorg/release/1.72.0/source/boost_1_72_0.tar.bz2 -o boost_1_72_0.tar.bz2 &&\
    echo "59c9b274bc451cf91a9ba1dd2c7fdcaf5d60b1b3aa83f2c9fa143417cc660722  boost_1_72_0.tar.bz2" > boost-sha-72.txt &&\
    sha256sum -c boost-sha-72.txt &&\
    tar -xjf boost_1_72_0.tar.bz2 &&\
    rm -rf boost_1_72_0.tar.bz2 boost-sha-72.txt boost_1_72_0/libs

# install cmake
RUN curl -L https://github.com/Kitware/CMake/releases/download/v3.13.4/cmake-3.13.4-Linux-x86_64.tar.gz -o /tmp/cmake.tar.gz &&\
    echo "563a39e0a7c7368f81bfa1c3aff8b590a0617cdfe51177ddc808f66cc0866c76  /tmp/cmake.tar.gz" > /tmp/cmake-sha.txt &&\
    sha256sum -c /tmp/cmake-sha.txt &&\
    cd /tmp && tar xf cmake.tar.gz &&\
    cp -r cmake-3.13.4-Linux-x86_64/* /usr/local/ &&\
    rm -rf cmake.tar.gz cmake-3.13.4-Linux-x86_64 cmake-sha.txt

# install Ninja
RUN cd /tmp && curl -L https://github.com/ninja-build/ninja/archive/v1.9.0.zip -o ninja.zip &&\
    unzip ninja.zip && cd ninja-1.9.0 && scl enable devtoolset-8 -- ./configure.py --bootstrap && cp ninja /usr/bin &&\
    cd .. && rm -rf ninja-1.9.0 ninja.zip

# install openssl
RUN cd /tmp && curl -L https://www.openssl.org/source/openssl-1.1.1h.tar.gz -o openssl.tar.gz &&\
    echo "5c9ca8774bd7b03e5784f26ae9e9e6d749c9da2438545077e6b3d755a06595d9  openssl.tar.gz" > openssl-sha.txt &&\
    sha256sum -c openssl-sha.txt && tar -xzf openssl.tar.gz &&\
    cd openssl-1.1.1h && scl enable devtoolset-8 -- ./config CFLAGS="-fPIC -O3" --prefix=/usr/local &&\
    scl enable devtoolset-8 -- make -j`nproc` && scl enable devtoolset-8 -- make -j1 install &&\
    ln -sv /usr/local/lib64/lib*.so.1.1 /usr/lib64/ &&\
    cd /tmp/ && rm -rf /tmp/openssl-1.1.1h /tmp/openssl.tar.gz

RUN cd /opt/ && curl -L https://github.com/facebook/rocksdb/archive/v6.10.1.tar.gz -o rocksdb.tar.gz &&\
    echo "d573d2f15cdda883714f7e0bc87b814a8d4a53a82edde558f08f940e905541ee  rocksdb.tar.gz" > rocksdb-sha.txt &&\
    sha256sum -c rocksdb-sha.txt && tar xf rocksdb.tar.gz && rm -rf rocksdb.tar.gz rocksdb-sha.txt

# Localize time zone
ARG TIMEZONEINFO=America/Los_Angeles
RUN rm -f /etc/localtime && ln -s /usr/share/zoneinfo/${TIMEZONEINFO} /etc/localtime

LABEL version=0.1.18
ENV DOCKER_IMAGEVER=0.1.18
ENV JAVA_HOME=/usr/lib/jvm/java-1.8.0
ENV CC=/opt/rh/devtoolset-8/root/usr/bin/gcc
ENV CXX=/opt/rh/devtoolset-8/root/usr/bin/g++
CMD scl enable devtoolset-8 rh-python36 rh-ruby24 -- bash<|MERGE_RESOLUTION|>--- conflicted
+++ resolved
@@ -11,11 +11,7 @@
     devtoolset-8-libubsan-devel devtoolset-8-valgrind-devel \
     rh-python36-python-devel rh-ruby24 golang python27 rpm-build \
     mono-core debbuild python-pip dos2unix valgrind-devel ccache \
-<<<<<<< HEAD
-    distcc wget git lz4 &&\
-=======
     distcc wget git lz4 lz4-devel lz4-static &&\
->>>>>>> 8342f800
   pip install boto3==1.1.1
 
 USER root
