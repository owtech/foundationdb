--- conflicted
+++ resolved
@@ -60,11 +60,7 @@
 
   snapshot-cmake: &snapshot-cmake
     <<: *build-setup
-<<<<<<< HEAD
-    command: scl enable devtoolset-8 python27 rh-python36 rh-ruby24 -- bash -c 'mkdir -p "$${BUILD_DIR}" && cd "$${BUILD_DIR}" && cmake -G "Ninja" -DCMAKE_COLOR_MAKEFILE=0 -DUSE_WERROR=1 -DFDB_RELEASE=0 -DVALGRIND=0 /__this_is_some_very_long_name_dir_needed_to_fix_a_bug_with_debug_rpms__/foundationdb && ninja -v -j "$${MAKEJOBS}" "packages" "strip_targets" && cpack'
-=======
     command: scl enable devtoolset-8 rh-python36 rh-ruby24 -- bash -c 'mkdir -p "$${BUILD_DIR}" && cd "$${BUILD_DIR}" && cmake -G "Ninja" -DCMAKE_COLOR_MAKEFILE=0 -DFDB_RELEASE=0 -DVALGRIND=0 /__this_is_some_very_long_name_dir_needed_to_fix_a_bug_with_debug_rpms__/foundationdb && ninja -v -j "$${MAKEJOBS}" "packages" "strip_targets" && cpack'
->>>>>>> 26bd5db5
 
   prb-cmake:
     <<: *snapshot-cmake
@@ -72,11 +68,7 @@
 
   snapshot-ctest: &snapshot-ctest
     <<: *build-setup
-<<<<<<< HEAD
-    command: scl enable devtoolset-8 python27 rh-python36 rh-ruby24 -- bash -c 'mkdir -p "$${BUILD_DIR}" && cd "$${BUILD_DIR}" && cmake -G "Ninja" -DCMAKE_COLOR_MAKEFILE=0 -DUSE_WERROR=1 -DFDB_RELEASE=1 /__this_is_some_very_long_name_dir_needed_to_fix_a_bug_with_debug_rpms__/foundationdb && ninja -v -j "$${MAKEJOBS}" && ctest -L fast -j "$${MAKEJOBS}" --output-on-failure'
-=======
     command: scl enable devtoolset-8 rh-python36 rh-ruby24 -- bash -c 'mkdir -p "$${BUILD_DIR}" && cd "$${BUILD_DIR}" && cmake -G "Ninja" -DCMAKE_COLOR_MAKEFILE=0 -DFDB_RELEASE=1 /__this_is_some_very_long_name_dir_needed_to_fix_a_bug_with_debug_rpms__/foundationdb && ninja -v -j "$${MAKEJOBS}" && ctest -L fast -j "$${MAKEJOBS}" --output-on-failure'
->>>>>>> 26bd5db5
 
   prb-ctest:
     <<: *snapshot-ctest
@@ -84,11 +76,7 @@
 
   snapshot-correctness: &snapshot-correctness
     <<: *build-setup
-<<<<<<< HEAD
-    command: scl enable devtoolset-8 python27 rh-python36 rh-ruby24 -- bash -c 'mkdir -p "$${BUILD_DIR}" && cd "$${BUILD_DIR}" && cmake -G "Ninja" -DCMAKE_COLOR_MAKEFILE=0 -DUSE_WERROR=1 -DFDB_RELEASE=1 /__this_is_some_very_long_name_dir_needed_to_fix_a_bug_with_debug_rpms__/foundationdb && ninja -v -j "$${MAKEJOBS}" && ctest -j "$${MAKEJOBS}" --output-on-failure'
-=======
     command: scl enable devtoolset-8 rh-python36 rh-ruby24 -- bash -c 'mkdir -p "$${BUILD_DIR}" && cd "$${BUILD_DIR}" && cmake -G "Ninja" -DCMAKE_COLOR_MAKEFILE=0 -DFDB_RELEASE=1 /__this_is_some_very_long_name_dir_needed_to_fix_a_bug_with_debug_rpms__/foundationdb && ninja -v -j "$${MAKEJOBS}" && ctest -j "$${MAKEJOBS}" --output-on-failure'
->>>>>>> 26bd5db5
 
   prb-correctness:
     <<: *snapshot-correctness
