include(AddFdbTest)

# We need some variables to configure the test setup
set(ENABLE_BUGGIFY ON CACHE BOOL "Enable buggify for tests")
set(ENABLE_SIMULATION_TESTS OFF CACHE BOOL "Enable simulation tests (useful if you can't run Joshua)")
set(RUN_IGNORED_TESTS OFF CACHE BOOL "Run tests that are marked for ignore")
set(TEST_KEEP_LOGS "FAILED" CACHE STRING "Which logs to keep (NONE, FAILED, ALL)")
set(TEST_KEEP_SIMDIR "NONE" CACHE STRING "Which simfdb directories to keep (NONE, FAILED, ALL)")
set(TEST_AGGREGATE_TRACES "NONE" CACHE STRING "Create aggregated trace files (NONE, FAILED, ALL)")
set(TEST_LOG_FORMAT "xml" CACHE STRING "Format for test trace files (xml, json)")
set(TEST_INCLUDE ".*" CACHE STRING "Include only tests that match the given regex")
set(TEST_EXCLUDE ".^" CACHE STRING "Exclude all tests matching the given regex")
set(SANITIZER_OPTIONS "UBSAN_OPTIONS=print_stacktrace=1:halt_on_error=1;TSAN_OPTIONS=suppressions=${CMAKE_SOURCE_DIR}/contrib/tsan.suppressions;LSAN_OPTIONS=suppressions=${CMAKE_SOURCE_DIR}/contrib/lsan.suppressions" CACHE STRING "Environment variables setting sanitizer options")

# for the restart test we optimally want to use the last stable fdbserver
# to test upgrades
if(WITH_PYTHON)
  find_program(OLD_FDBSERVER_BINARY
    fdbserver-7.1.23 fdbserver fdbserver.exe
    HINTS /opt/foundationdb/old/7.1.23/bin/ /opt/foundationdb/old /usr/sbin /usr/libexec /usr/local/sbin /usr/local/libexec)
  if(OLD_FDBSERVER_BINARY)
    message(STATUS "Use old fdb at ${OLD_FDBSERVER_BINARY}")
  else()
    if(WIN32)
      set(fdbserver_location ${CMAKE_BINARY_DIR}/bin/@CTEST_CONFIGURATION_TYPE@/fdbserver.exe)
      set(OLD_FDBSERVER_BINARY ${fdbserver_location} CACHE FILEPATH "Old fdbserver binary" FORCE)
    else()
      set(fdbserver_location ${CMAKE_BINARY_DIR}/bin/fdbserver)
      set(OLD_FDBSERVER_BINARY ${fdbserver_location} CACHE FILEPATH "Old fdbserver binary" FORCE)
    endif()

    message(WARNING "\
  No old fdbserver binary found - using ${fdbserver_location} \
  It is recommended to install the current stable version from https://github.com/apple/foundationdb/releases \
  Or provide a path to another fdbserver")
  endif()

  configure_file(${PROJECT_SOURCE_DIR}/tests/TestRunner/fdb_version.py.cmake ${PROJECT_BINARY_DIR}/tests/TestRunner/fdb_version.py)

  set(TestRunner "${PROJECT_SOURCE_DIR}/tests/TestRunner/TestRunner.py")

  configure_file(${PROJECT_SOURCE_DIR}/tests/CTestCustom.ctest.cmake ${PROJECT_BINARY_DIR}/CTestCustom.ctest @ONLY)

  configure_testing(TEST_DIRECTORY "${CMAKE_CURRENT_SOURCE_DIR}"
    ERROR_ON_ADDITIONAL_FILES
    IGNORE_PATTERNS ".*/CMakeLists.txt" ".*/requirements.txt")

  add_fdb_test(TEST_FILES AsyncFileCorrectness.txt UNIT IGNORE)
  add_fdb_test(TEST_FILES AsyncFileMix.txt UNIT IGNORE)
  add_fdb_test(TEST_FILES AsyncFileRead.txt UNIT IGNORE)
  add_fdb_test(TEST_FILES AsyncFileReadRandom.txt UNIT IGNORE)
  add_fdb_test(TEST_FILES AsyncFileWrite.txt UNIT IGNORE)
  add_fdb_test(TEST_FILES BackupContainers.txt IGNORE)
  add_fdb_test(TEST_FILES s3VersionHeaders.txt IGNORE)
  add_fdb_test(TEST_FILES BandwidthThrottle.txt IGNORE)
  add_fdb_test(TEST_FILES BigInsert.txt IGNORE)
  add_fdb_test(TEST_FILES BGServerCommonUnit.toml)
  add_fdb_test(TEST_FILES BlobGranuleFileUnit.toml)
  add_fdb_test(TEST_FILES BlobManagerUnit.toml)
  add_fdb_test(TEST_FILES ConsistencyCheck.txt IGNORE)
  add_fdb_test(TEST_FILES DDMetricsExclude.txt IGNORE)
  add_fdb_test(TEST_FILES DDSketch.txt IGNORE)
  add_fdb_test(TEST_FILES DataDistributionMetrics.txt IGNORE)
  add_fdb_test(TEST_FILES DiskDurability.txt IGNORE)
  add_fdb_test(TEST_FILES FileSystem.txt IGNORE)
  add_fdb_test(TEST_FILES Happy.txt IGNORE)
  add_fdb_test(TEST_FILES Mako.txt IGNORE)
  add_fdb_test(TEST_FILES IncrementalDelete.txt IGNORE)
  add_fdb_test(TEST_FILES KVStoreMemTest.txt UNIT IGNORE)
  add_fdb_test(TEST_FILES KVStoreReadMostly.txt UNIT IGNORE)
  add_fdb_test(TEST_FILES KVStoreTest.txt UNIT IGNORE)
  add_fdb_test(TEST_FILES KVStoreTestRead.txt UNIT IGNORE)
  add_fdb_test(TEST_FILES KVStoreTestWrite.txt UNIT IGNORE)
  add_fdb_test(TEST_FILES KVStoreValueSize.txt UNIT IGNORE)
  add_fdb_test(TEST_FILES LayerStatusMerge.txt IGNORE)
  add_fdb_test(TEST_FILES ParallelRestoreApiCorrectnessAtomicRestore.txt IGNORE)
  add_fdb_test(TEST_FILES PureNetwork.txt IGNORE)
  add_fdb_test(TEST_FILES RRW2500.txt IGNORE)
  add_fdb_test(TEST_FILES RandomRead.txt IGNORE)
  add_fdb_test(TEST_FILES RandomRangeRead.txt IGNORE)
  add_fdb_test(TEST_FILES RandomReadWrite.txt IGNORE)
  add_fdb_test(TEST_FILES ReadAbsent.txt IGNORE)
  add_fdb_test(TEST_FILES ReadAfterWrite.txt IGNORE)
  add_fdb_test(TEST_FILES ReadHalfAbsent.txt IGNORE)
  add_fdb_test(TEST_FILES RedwoodCorrectnessUnits.txt IGNORE)
  add_fdb_test(TEST_FILES RedwoodCorrectnessBTree.txt IGNORE)
  add_fdb_test(TEST_FILES RedwoodCorrectnessPager.txt IGNORE)
  add_fdb_test(TEST_FILES RedwoodCorrectness.txt IGNORE)
  add_fdb_test(TEST_FILES RedwoodPerfTests.txt IGNORE)
  add_fdb_test(TEST_FILES RedwoodPerfSet.txt IGNORE)
  add_fdb_test(TEST_FILES RedwoodPerfPrefixCompression.txt IGNORE)
  add_fdb_test(TEST_FILES RedwoodPerfSequentialInsert.txt IGNORE)
  add_fdb_test(TEST_FILES RedwoodPerfRandomRangeScans.txt IGNORE)
  add_fdb_test(TEST_FILES RocksDBTest.txt IGNORE)
  add_fdb_test(TEST_FILES S3BlobStore.txt IGNORE)
  add_fdb_test(TEST_FILES SampleNoSimAttrition.txt IGNORE)

  if(NOT USE_UBSAN) # TODO re-enable in UBSAN after https://github.com/apple/foundationdb/issues/2410 is resolved
    add_fdb_test(TEST_FILES SimpleExternalTest.txt)
  else()
    add_fdb_test(TEST_FILES SimpleExternalTest.txt IGNORE)
  endif()

  add_fdb_test(TEST_FILES noSim/SlowTask.txt IGNORE)
  add_fdb_test(TEST_FILES SpecificUnitTest.txt IGNORE)
  add_fdb_test(TEST_FILES StorageMetricsSampleTests.txt IGNORE)
  add_fdb_test(TEST_FILES WorkerTests.txt IGNORE)
  add_fdb_test(TEST_FILES ClusterControllerTests.txt IGNORE)
  add_fdb_test(TEST_FILES StorageServerInterface.txt)
  add_fdb_test(TEST_FILES StreamingWrite.txt IGNORE)
  add_fdb_test(TEST_FILES SystemData.txt)
  add_fdb_test(TEST_FILES ThreadSafety.txt IGNORE)
  add_fdb_test(TEST_FILES TraceEventMetrics.txt IGNORE)
  add_fdb_test(TEST_FILES default.txt IGNORE)
  add_fdb_test(TEST_FILES errors.txt IGNORE)
  add_fdb_test(TEST_FILES fail.txt IGNORE)
  add_fdb_test(TEST_FILES killall.txt IGNORE)
  add_fdb_test(TEST_FILES latency.txt IGNORE)
  add_fdb_test(TEST_FILES performance-fs.txt IGNORE)
  add_fdb_test(TEST_FILES performance.txt IGNORE)
  add_fdb_test(TEST_FILES ping.TXT IGNORE)
  add_fdb_test(TEST_FILES pingServers.TXT IGNORE)
  add_fdb_test(TEST_FILES pt.TXT IGNORE)
  add_fdb_test(TEST_FILES randomSelector.txt IGNORE)
  add_fdb_test(TEST_FILES selectorCorrectness.txt IGNORE)
  add_fdb_test(TEST_FILES IThreadPool.txt IGNORE)
  add_fdb_test(TEST_FILES PerfUnitTests.toml IGNORE)
  add_fdb_test(TEST_FILES fast/AtomicBackupCorrectness.toml)
  add_fdb_test(TEST_FILES fast/AtomicBackupToDBCorrectness.toml)
  add_fdb_test(TEST_FILES fast/AtomicOps.toml)
  add_fdb_test(TEST_FILES fast/AtomicOpsApiCorrectness.toml)
  add_fdb_test(TEST_FILES fast/AuthzSecurity.toml)
  add_fdb_test(TEST_FILES fast/AuthzSecurityWithBlobGranules.toml)
  add_fdb_test(TEST_FILES fast/AutomaticIdempotency.toml)
  add_fdb_test(TEST_FILES fast/BackupAzureBlobCorrectness.toml IGNORE)
  add_fdb_test(TEST_FILES fast/BackupS3BlobCorrectness.toml IGNORE)
  add_fdb_test(TEST_FILES fast/BackupCorrectness.toml)
  add_fdb_test(TEST_FILES fast/BackupCorrectnessWithEKPKeyFetchFailures.toml)
  add_fdb_test(TEST_FILES fast/BackupCorrectnessWithTenantDeletion.toml)
  add_fdb_test(TEST_FILES fast/EncryptedBackupCorrectness.toml)
  add_fdb_test(TEST_FILES fast/BackupCorrectnessClean.toml)
  add_fdb_test(TEST_FILES fast/BackupToDBCorrectness.toml)
  add_fdb_test(TEST_FILES fast/BackupToDBCorrectnessClean.toml)
  add_fdb_test(TEST_FILES fast/BlobGranuleVerifyAtomicOps.toml)
  add_fdb_test(TEST_FILES fast/BlobGranuleVerifyCycle.toml)
  add_fdb_test(TEST_FILES fast/BlobGranuleVerifySmall.toml)
  add_fdb_test(TEST_FILES fast/BlobGranuleVerifySmallClean.toml)

  # TODO: test occasionally times out due to too many change feed shard parts
  add_fdb_test(TEST_FILES fast/BlobGranuleMoveVerifyCycle.toml IGNORE)
  add_fdb_test(TEST_FILES fast/BlobRestoreBasic.toml)
  add_fdb_test(TEST_FILES fast/BlobRestoreLarge.toml)
  add_fdb_test(TEST_FILES fast/BlobRestoreToVersion.toml)
  add_fdb_test(TEST_FILES fast/BlobRestoreTenantMode.toml)
  add_fdb_test(TEST_FILES fast/CacheTest.toml)
  add_fdb_test(TEST_FILES fast/CloggedSideband.toml)
  add_fdb_test(TEST_FILES fast/CompressionUtilsUnit.toml IGNORE)
  add_fdb_test(TEST_FILES fast/ConfigureLocked.toml)
  add_fdb_test(TEST_FILES fast/ConfigIncrement.toml)
  add_fdb_test(TEST_FILES fast/ConfigIncrementChangeCoordinators.toml)
  add_fdb_test(TEST_FILES fast/ConfigIncrementWithKills.toml)
  add_fdb_test(TEST_FILES fast/ConstrainedRandomSelector.toml)
  add_fdb_test(TEST_FILES fast/CycleAndLock.toml)
  add_fdb_test(TEST_FILES fast/CycleTest.toml)
  add_fdb_test(TEST_FILES fast/ChangeFeeds.toml)
  add_fdb_test(TEST_FILES fast/ChangeFeedOperations.toml)
  add_fdb_test(TEST_FILES fast/ChangeFeedOperationsMove.toml)
  add_fdb_test(TEST_FILES fast/DataLossRecovery.toml)
<<<<<<< HEAD
  if(WITH_TLS)
    add_fdb_test(TEST_FILES fast/EncryptionOps.toml)
    add_fdb_test(TEST_FILES fast/EncryptionUnitTests.toml)
    add_fdb_test(TEST_FILES fast/EncryptKeyProxyTest.toml)
  else()
    add_fdb_test(TEST_FILES fast/EncryptionOps.toml IGNORE)
    add_fdb_test(TEST_FILES fast/EncryptionUnitTests.toml IGNORE)
    add_fdb_test(TEST_FILES fast/EncryptKeyProxyTest.toml IGNORE)
  endif()
=======
  add_fdb_test(TEST_FILES fast/EncryptionOps.toml)
  # EncryptionUnitTests is only a convenience file to run the different types of encryption tests at once. Do not enable in general ensembles
  add_fdb_test(TEST_FILES fast/EncryptionUnitTests.toml IGNORE)
  add_fdb_test(TEST_FILES fast/EncryptKeyProxyTest.toml)
>>>>>>> 63371257
  add_fdb_test(TEST_FILES fast/FuzzApiCorrectness.toml)
  add_fdb_test(TEST_FILES fast/FuzzApiCorrectnessClean.toml)
  add_fdb_test(TEST_FILES fast/HTTPKeyValueStore.toml)
  add_fdb_test(TEST_FILES fast/IncrementalBackup.toml)
  add_fdb_test(TEST_FILES fast/IncrementalBackupWithEKPKeyFetchFailures.toml)
  add_fdb_test(TEST_FILES fast/IncrementalBackupWithTenantDeletion.toml)
  add_fdb_test(TEST_FILES fast/IncrementTest.toml)
  add_fdb_test(TEST_FILES fast/InventoryTestAlmostReadOnly.toml)
  add_fdb_test(TEST_FILES fast/InventoryTestSomeWrites.toml)
  add_fdb_test(TEST_FILES fast/KillRegionCycle.toml)
  add_fdb_test(TEST_FILES fast/LocalRatekeeper.toml)
  add_fdb_test(TEST_FILES fast/LongStackWriteDuringRead.toml)
  add_fdb_test(TEST_FILES fast/LowLatency.toml)

  # TODO: Fix failures and reenable this test:
  add_fdb_test(TEST_FILES fast/LowLatencySingleClog.toml IGNORE)
  add_fdb_test(TEST_FILES fast/MemoryLifetime.toml)
  add_fdb_test(TEST_FILES fast/MoveKeysCycle.toml)
  add_fdb_test(TEST_FILES fast/MutationLogReaderCorrectness.toml)
<<<<<<< HEAD
  add_fdb_test(TEST_FILES fast/MockDDReadWrite.toml IGNORE)
  add_fdb_test(TEST_FILES fast/MockDDTrackerWorkload.toml)
=======

>>>>>>> 63371257
  add_fdb_test(TEST_FILES fast/GetEstimatedRangeSize.toml)
  add_fdb_test(TEST_FILES fast/GetMappedRange.toml)

  add_fdb_test(TEST_FILES fast/PerpetualWiggleStats.toml)
  add_fdb_test(TEST_FILES fast/PrivateEndpoints.toml)
  add_fdb_test(TEST_FILES fast/ProtocolVersion.toml)
  add_fdb_test(TEST_FILES fast/RandomSelector.toml)
  add_fdb_test(TEST_FILES fast/RandomUnitTests.toml)
  add_fdb_test(TEST_FILES fast/ReadHotDetectionCorrectness.toml IGNORE) # TODO re-enable once read hot detection is enabled.
  add_fdb_test(TEST_FILES fast/ReportConflictingKeys.toml)
  add_fdb_test(TEST_FILES fast/RESTUnit.toml IGNORE)
  add_fdb_test(TEST_FILES fast/SelectorCorrectness.toml)
  add_fdb_test(TEST_FILES fast/Sideband.toml)
  add_fdb_test(TEST_FILES fast/SidebandSingle.toml)
  add_fdb_test(TEST_FILES fast/SidebandWithStatus.toml)
  add_fdb_test(TEST_FILES fast/SimpleAtomicAdd.toml)
  add_fdb_test(TEST_FILES fast/SpecialKeySpaceCorrectness.toml)
  add_fdb_test(TEST_FILES fast/SpecialKeySpaceRobustness.toml)
  add_fdb_test(TEST_FILES fast/StreamingRangeRead.toml)
  add_fdb_test(TEST_FILES fast/SwizzledRollbackSideband.toml)
  add_fdb_test(TEST_FILES fast/SystemRebootTestCycle.toml)
  add_fdb_test(TEST_FILES fast/TaskBucketCorrectness.toml)
  add_fdb_test(TEST_FILES fast/TenantCycle.toml)
  add_fdb_test(TEST_FILES fast/TenantCycleTokenless.toml)
  add_fdb_test(TEST_FILES fast/TenantEntryCache.toml)
  add_fdb_test(TEST_FILES fast/TenantLock.toml)
  add_fdb_test(TEST_FILES fast/RawTenantAccessClean.toml)
  add_fdb_test(TEST_FILES fast/TimeKeeperCorrectness.toml)
  add_fdb_test(TEST_FILES fast/TxnStateStoreCycleTest.toml)
  add_fdb_test(TEST_FILES fast/UDP.toml)
  add_fdb_test(TEST_FILES fast/Unreadable.toml)
  add_fdb_test(TEST_FILES fast/VersionStamp.toml)
  add_fdb_test(TEST_FILES fast/Watches.toml)
  add_fdb_test(TEST_FILES fast/WriteDuringRead.toml)
  add_fdb_test(TEST_FILES fast/WriteDuringReadClean.toml)
  add_fdb_test(TEST_FILES noSim/RandomUnitTests.toml UNIT)

  if(WITH_ROCKSDB_EXPERIMENTAL)
    add_fdb_test(TEST_FILES fast/ValidateStorage.toml)
    add_fdb_test(TEST_FILES noSim/KeyValueStoreRocksDBTest.toml UNIT)
    add_fdb_test(TEST_FILES noSim/ShardedRocksDBTest.toml UNIT)
    if (USE_VALGRIND)
      add_fdb_test(TEST_FILES noSim/PerfShardedRocksDBTest.toml IGNORE)
    else()
      add_fdb_test(TEST_FILES noSim/PerfShardedRocksDBTest.toml UNIT)
    endif()
    add_fdb_test(TEST_FILES fast/PhysicalShardMove.toml)
    add_fdb_test(TEST_FILES fast/StorageServerCheckpointRestore.toml IGNORE)

    # Mock DD Tests
    add_fdb_test(TEST_FILES fast/IDDTxnProcessorMoveKeys.toml IGNORE)
    add_fdb_test(TEST_FILES fast/MockDDReadWrite.toml IGNORE)
  else()
    add_fdb_test(TEST_FILES fast/ValidateStorage.toml IGNORE)
    add_fdb_test(TEST_FILES noSim/KeyValueStoreRocksDBTest.toml IGNORE)
    add_fdb_test(TEST_FILES noSim/ShardedRocksDBTest.toml IGNORE)
    add_fdb_test(TEST_FILES noSim/PerfShardedRocksDBTest.toml IGNORE)
    add_fdb_test(TEST_FILES fast/PhysicalShardMove.toml IGNORE)
    add_fdb_test(TEST_FILES fast/StorageServerCheckpointRestore.toml IGNORE)

    # Mock DD Tests
    add_fdb_test(TEST_FILES fast/IDDTxnProcessorMoveKeys.toml)
    add_fdb_test(TEST_FILES fast/MockDDReadWrite.toml)
  endif()

  add_fdb_test(TEST_FILES rare/BlobGranuleRanges.toml)
  add_fdb_test(TEST_FILES rare/BlobGranuleRangesChangeLog.toml)
  add_fdb_test(TEST_FILES rare/BlobGranuleMergeBoundaries.toml)
  add_fdb_test(TEST_FILES rare/CheckRelocation.toml)
  add_fdb_test(TEST_FILES rare/ClogTlog.toml)
  add_fdb_test(TEST_FILES rare/ClogUnclog.toml)
  add_fdb_test(TEST_FILES rare/CloggedCycleWithKills.toml)
  add_fdb_test(TEST_FILES rare/ConfigDBUnitTest.toml)
  add_fdb_test(TEST_FILES rare/ConflictRangeCheck.toml)
  add_fdb_test(TEST_FILES rare/ConflictRangeRYOWCheck.toml)
  add_fdb_test(TEST_FILES rare/CycleRollbackClogged.toml)
  add_fdb_test(TEST_FILES rare/CycleWithKills.toml)
  add_fdb_test(TEST_FILES rare/CycleWithDeadHall.toml)
  add_fdb_test(TEST_FILES rare/DataDistributionMetrics.toml)
  add_fdb_test(TEST_FILES rare/DcLag.toml)
  add_fdb_test(TEST_FILES rare/HighContentionPrefixAllocator.toml)
  add_fdb_test(TEST_FILES rare/InventoryTestHeavyWrites.toml)
  add_fdb_test(TEST_FILES rare/LargeApiCorrectness.toml)
  add_fdb_test(TEST_FILES rare/LargeApiCorrectnessStatus.toml)
  add_fdb_test(TEST_FILES rare/RYWDisable.toml)
  add_fdb_test(TEST_FILES rare/RandomReadWriteTest.toml)
  add_fdb_test(TEST_FILES rare/ReadSkewReadWrite.toml)
  add_fdb_test(TEST_FILES rare/RestoreMultiRanges.toml)
  add_fdb_test(TEST_FILES rare/SpecificUnitTests.toml)
  add_fdb_test(TEST_FILES rare/StorageQuotaTest.toml)
  add_fdb_test(TEST_FILES rare/SwizzledLargeApiCorrectness.toml)
  add_fdb_test(TEST_FILES rare/RedwoodCorrectnessBTree.toml)
  add_fdb_test(TEST_FILES rare/RedwoodDeltaTree.toml)
  add_fdb_test(TEST_FILES rare/Throttling.toml)
  add_fdb_test(TEST_FILES rare/ThroughputQuota.toml)
  add_fdb_test(TEST_FILES rare/TransactionCost.toml)
  add_fdb_test(TEST_FILES rare/TransactionTagApiCorrectness.toml)
  add_fdb_test(TEST_FILES rare/TransactionTagSwizzledApiCorrectness.toml)
  add_fdb_test(TEST_FILES rare/WriteTagThrottling.toml)
  add_fdb_test(TEST_FILES rare/AllSimUnitTests.toml IGNORE)
  add_fdb_test(TEST_FILES rare/StatusBuilderPerf.toml)
  add_fdb_test(TEST_FILES rare/TLogVersionMessagesOverheadFactor.toml)
  add_fdb_test(
    TEST_FILES restarting/from_5.0.0_until_6.3.0/CycleTestRestart-1.txt
    restarting/from_5.0.0_until_6.3.0/CycleTestRestart-2.txt)
  add_fdb_test(
    TEST_FILES restarting/from_5.0.0_until_6.3.0/StorefrontTestRestart-1.txt
    restarting/from_5.0.0_until_6.3.0/StorefrontTestRestart-2.txt)
  add_fdb_test(
    TEST_FILES restarting/from_5.1.7_until_6.3.0/DrUpgradeRestart-1.txt
    restarting/from_5.1.7_until_6.3.0/DrUpgradeRestart-2.txt)
  add_fdb_test(
    TEST_FILES restarting/from_5.2.0_until_6.3.0/ClientTransactionProfilingCorrectness-1.txt
    restarting/from_5.2.0_until_6.3.0/ClientTransactionProfilingCorrectness-2.txt)
  add_fdb_test(
    TEST_FILES restarting/from_6.3.13/ClientTransactionProfilingCorrectness-1.txt
    restarting/from_6.3.13/ClientTransactionProfilingCorrectness-2.txt)
  add_fdb_test(
    TEST_FILES restarting/from_6.3.13/CycleTestRestart-1.txt
    restarting/from_6.3.13/CycleTestRestart-2.txt)
  add_fdb_test(
    TEST_FILES restarting/from_6.3.13/StorefrontTestRestart-1.txt
    restarting/from_6.3.13/StorefrontTestRestart-2.txt)
  add_fdb_test(
    TEST_FILES restarting/from_6.3.13_until_7.2.0/DrUpgradeRestart-1.txt
    restarting/from_6.3.13_until_7.2.0/DrUpgradeRestart-2.txt)
  add_fdb_test(
    TEST_FILES restarting/from_7.0.0_until_7.1.0/UpgradeAndBackupRestore-1.toml
    restarting/from_7.0.0_until_7.1.0/UpgradeAndBackupRestore-2.toml)
  add_fdb_test(
    TEST_FILES restarting/from_7.1.0_until_7.2.0/ConfigureTestRestart-1.toml
    restarting/from_7.1.0_until_7.2.0/ConfigureTestRestart-2.toml)
  add_fdb_test(
    TEST_FILES restarting/from_7.1.0_until_7.2.0/SnapIncrementalRestore-1.txt
    restarting/from_7.1.0_until_7.2.0/SnapIncrementalRestore-2.txt)
  add_fdb_test(
    TEST_FILES restarting/from_7.1.0_until_7.2.0/ConfigureStorageMigrationTestRestart-1.toml
    restarting/from_7.1.0_until_7.2.0/ConfigureStorageMigrationTestRestart-2.toml)
  add_fdb_test(
    TEST_FILES restarting/from_7.1.0_until_7.2.0/UpgradeAndBackupRestore-1.toml
    restarting/from_7.1.0_until_7.2.0/UpgradeAndBackupRestore-2.toml)
  add_fdb_test(
    TEST_FILES restarting/from_7.1.0_until_7.2.0/VersionVectorDisableRestart-1.toml
    restarting/from_7.1.0_until_7.2.0/VersionVectorDisableRestart-2.toml)
  add_fdb_test(
    TEST_FILES restarting/from_7.1.0_until_7.2.0/VersionVectorEnableRestart-1.toml
    restarting/from_7.1.0_until_7.2.0/VersionVectorEnableRestart-2.toml)
  add_fdb_test(
    TEST_FILES restarting/from_7.2.0_until_7.3.0/ConfigureTestRestart-1.toml
    restarting/from_7.2.0_until_7.3.0/ConfigureTestRestart-2.toml)
  add_fdb_test(
    TEST_FILES restarting/from_7.2.0_until_7.3.0/ConfigureStorageMigrationTestRestart-1.toml
    restarting/from_7.2.0_until_7.3.0/ConfigureStorageMigrationTestRestart-2.toml)
    add_fdb_test(
      TEST_FILES restarting/from_7.2.0_until_7.3.0/DrUpgradeRestart-1.toml
      restarting/from_7.2.0_until_7.3.0/DrUpgradeRestart-2.toml)
  add_fdb_test(
    TEST_FILES restarting/from_7.2.0_until_7.3.0/VersionVectorDisableRestart-1.toml
    restarting/from_7.2.0_until_7.3.0/VersionVectorDisableRestart-2.toml)
  add_fdb_test(
    TEST_FILES restarting/from_7.2.0_until_7.3.0/VersionVectorEnableRestart-1.toml
    restarting/from_7.2.0_until_7.3.0/VersionVectorEnableRestart-2.toml)
  add_fdb_test(
    TEST_FILES restarting/from_7.2.4_until_7.3.0/UpgradeAndBackupRestore-1.toml
    restarting/from_7.2.4_until_7.3.0/UpgradeAndBackupRestore-2.toml)
  add_fdb_test(
    TEST_FILES restarting/from_7.3.0/ConfigureTestRestart-1.toml
    restarting/from_7.3.0/ConfigureTestRestart-2.toml)
  add_fdb_test(
    TEST_FILES restarting/from_7.3.0/ConfigureStorageMigrationTestRestart-1.toml
    restarting/from_7.3.0/ConfigureStorageMigrationTestRestart-2.toml)
    add_fdb_test(
    TEST_FILES restarting/from_7.3.0/DrUpgradeRestart-1.toml
    restarting/from_7.3.0/DrUpgradeRestart-2.toml)
  add_fdb_test(
    TEST_FILES restarting/from_7.3.0/UpgradeAndBackupRestore-1.toml
    restarting/from_7.3.0/UpgradeAndBackupRestore-2.toml)
  add_fdb_test(
    TEST_FILES restarting/from_7.3.0/VersionVectorDisableRestart-1.toml
    restarting/from_7.3.0/VersionVectorDisableRestart-2.toml)
  add_fdb_test(
    TEST_FILES restarting/from_7.3.0/VersionVectorEnableRestart-1.toml
    restarting/from_7.3.0/VersionVectorEnableRestart-2.toml)
  add_fdb_test(
    TEST_FILES restarting/from_7.3.0/BlobGranuleRestartCycle-1.toml
    restarting/from_7.3.0/BlobGranuleRestartCycle-2.toml)
  add_fdb_test(
    TEST_FILES restarting/from_7.3.0/BlobGranuleRestartLarge-1.toml
    restarting/from_7.3.0/BlobGranuleRestartLarge-2.toml)
  add_fdb_test(
    TEST_FILES restarting/from_7.3.0/BlobGranuleRestartCorrectness-1.toml
    restarting/from_7.3.0/BlobGranuleRestartCorrectness-2.toml)
  add_fdb_test(
    TEST_FILES restarting/from_7.3.0/SnapCycleRestart-1.txt
    restarting/from_7.3.0/SnapCycleRestart-2.txt)
  add_fdb_test(
    TEST_FILES restarting/from_7.3.0/SnapTestAttrition-1.txt
    restarting/from_7.3.0/SnapTestAttrition-2.txt)
  add_fdb_test(
    TEST_FILES restarting/from_7.3.0/SnapTestSimpleRestart-1.txt
    restarting/from_7.3.0/SnapTestSimpleRestart-2.txt)
  add_fdb_test(
    TEST_FILES restarting/from_7.3.0/SnapTestRestart-1.txt
    restarting/from_7.3.0/SnapTestRestart-2.txt)
  add_fdb_test(
    TEST_FILES restarting/to_7.1.0_until_7.2.0/ConfigureStorageMigrationTestRestart-1.toml
    restarting/to_7.1.0_until_7.2.0/ConfigureStorageMigrationTestRestart-2.toml IGNORE)
  add_fdb_test(
    TEST_FILES restarting/to_7.1.0_until_7.2.0/CycleTestRestart-1.toml
    restarting/to_7.1.0_until_7.2.0/CycleTestRestart-2.toml IGNORE)
  add_fdb_test(
    TEST_FILES restarting/to_7.2.0_until_7.3.0/ConfigureStorageMigrationTestRestart-1.toml
    restarting/to_7.2.0_until_7.3.0/ConfigureStorageMigrationTestRestart-2.toml IGNORE)
  add_fdb_test(
    TEST_FILES restarting/to_7.2.0_until_7.3.0/CycleTestRestart-1.toml
    restarting/to_7.2.0_until_7.3.0/CycleTestRestart-2.toml IGNORE)
  add_fdb_test(
<<<<<<< HEAD
    TEST_FILES restarting/to_7.3.0/BlobGranuleRestartCorrectness-1.toml
    restarting/to_7.3.0/BlobGranuleRestartCorrectness-2.toml)
=======
    TEST_FILES restarting/to_7.3.0_until_7.4.0/BlobGranuleRestartCorrectness-1.toml
    restarting/to_7.3.0_until_7.4.0/BlobGranuleRestartCorrectness-2.toml)
  add_fdb_test(
    TEST_FILES restarting/to_7.3.0_until_7.4.0/ConfigureStorageMigrationTestRestart-1.toml
    restarting/to_7.3.0_until_7.4.0/ConfigureStorageMigrationTestRestart-2.toml)
  add_fdb_test(
    TEST_FILES restarting/to_7.3.0_until_7.4.0/CycleTestRestart-1.toml
    restarting/to_7.3.0_until_7.4.0/CycleTestRestart-2.toml)
  add_fdb_test(
    TEST_FILES restarting/to_7.4.0/BlobGranuleRestartCorrectness-1.toml
    restarting/to_7.4.0/BlobGranuleRestartCorrectness-2.toml)
>>>>>>> 63371257
  add_fdb_test(
    TEST_FILES restarting/to_7.4.0/ConfigureStorageMigrationTestRestart-1.toml
    restarting/to_7.4.0/ConfigureStorageMigrationTestRestart-2.toml)
  add_fdb_test(
    TEST_FILES restarting/to_7.4.0/CycleTestRestart-1.toml
    restarting/to_7.4.0/CycleTestRestart-2.toml)

  add_fdb_test(TEST_FILES slow/ApiCorrectness.toml)
  add_fdb_test(TEST_FILES slow/ApiCorrectnessAtomicRestore.toml)
  add_fdb_test(TEST_FILES slow/ApiCorrectnessSwitchover.toml)
  add_fdb_test(TEST_FILES slow/BlobGranuleVerifyLarge.toml)
  add_fdb_test(TEST_FILES slow/BlobGranuleVerifyLargeClean.toml)
  add_fdb_test(TEST_FILES slow/BlobGranuleVerifyBalance.toml)
  add_fdb_test(TEST_FILES slow/BlobGranuleVerifyBalanceClean.toml)
  add_fdb_test(TEST_FILES slow/BlobGranuleCorrectnessClean.toml)
  add_fdb_test(TEST_FILES slow/BlobGranuleCorrectness.toml)
  add_fdb_test(TEST_FILES slow/BlobGranuleApiCorrectness.toml)
  add_fdb_test(TEST_FILES slow/ClogWithRollbacks.toml)
  add_fdb_test(TEST_FILES slow/CloggedCycleTest.toml)
  add_fdb_test(TEST_FILES slow/CloggedStorefront.toml)
  add_fdb_test(TEST_FILES slow/CommitBug.toml)
  add_fdb_test(TEST_FILES slow/ConfigureTest.toml)
  add_fdb_test(TEST_FILES slow/ConfigureStorageMigrationTest.toml)
  add_fdb_test(TEST_FILES slow/CycleRollbackPlain.toml)
  add_fdb_test(TEST_FILES slow/DDBalanceAndRemove.toml)
  add_fdb_test(TEST_FILES slow/DDBalanceAndRemoveStatus.toml)
  add_fdb_test(TEST_FILES slow/DifferentClustersSameRV.toml)
  add_fdb_test(TEST_FILES slow/DiskFailureCycle.toml)
  add_fdb_test(TEST_FILES slow/FastTriggeredWatches.toml)
  add_fdb_test(TEST_FILES slow/GcGenerations.toml)
  add_fdb_test(TEST_FILES slow/LongRunning.toml LONG_RUNNING)
  add_fdb_test(TEST_FILES slow/LowLatencyWithFailures.toml)
  add_fdb_test(TEST_FILES slow/MetaclusterManagement.toml)
  add_fdb_test(TEST_FILES slow/MetaclusterManagementConcurrency.toml)
  add_fdb_test(TEST_FILES slow/MetaclusterRecovery.toml)
  add_fdb_test(TEST_FILES slow/MoveKeysClean.toml)
  add_fdb_test(TEST_FILES slow/MoveKeysSideband.toml)
  add_fdb_test(TEST_FILES slow/RyowCorrectness.toml)
  add_fdb_test(TEST_FILES slow/Serializability.toml)
  add_fdb_test(TEST_FILES slow/SharedBackupCorrectness.toml)
  add_fdb_test(TEST_FILES slow/SharedBackupToDBCorrectness.toml)
  add_fdb_test(TEST_FILES slow/SharedDefaultBackupCorrectness.toml)
  add_fdb_test(TEST_FILES slow/StorefrontTest.toml)
  add_fdb_test(TEST_FILES slow/SwizzledApiCorrectness.toml)
  add_fdb_test(TEST_FILES slow/SwizzledCycleTest.toml)
  add_fdb_test(TEST_FILES slow/SwizzledDdBalance.toml)
  add_fdb_test(TEST_FILES slow/SwizzledRollbackTimeLapse.toml)
  add_fdb_test(TEST_FILES slow/SwizzledRollbackTimeLapseIncrement.toml)
  add_fdb_test(TEST_FILES slow/SwizzledTenantManagement.toml)
  add_fdb_test(TEST_FILES slow/SwizzledTenantManagementMetacluster.toml)
  add_fdb_test(TEST_FILES slow/TenantCapacityLimits.toml)
  add_fdb_test(TEST_FILES slow/TenantManagement.toml)
  add_fdb_test(TEST_FILES slow/TenantManagementConcurrency.toml)
  add_fdb_test(TEST_FILES slow/VersionStampBackupToDB.toml)
  add_fdb_test(TEST_FILES slow/VersionStampSwitchover.toml)
  add_fdb_test(TEST_FILES slow/WriteDuringReadAtomicRestore.toml)
  add_fdb_test(TEST_FILES slow/WriteDuringReadSwitchover.toml)
  add_fdb_test(TEST_FILES slow/ddbalance.toml)
  add_fdb_test(TEST_FILES slow/ParallelRestoreNewBackupCorrectnessAtomicOp.toml)
  add_fdb_test(TEST_FILES slow/ParallelRestoreNewBackupCorrectnessCycle.toml)
  add_fdb_test(TEST_FILES slow/ParallelRestoreNewBackupCorrectnessMultiCycles.toml)
  add_fdb_test(TEST_FILES slow/ParallelRestoreNewBackupWriteDuringReadAtomicRestore.toml)
  add_fdb_test(TEST_FILES slow/ParallelRestoreOldBackupCorrectnessAtomicOp.toml)
  add_fdb_test(TEST_FILES slow/ParallelRestoreOldBackupCorrectnessCycle.toml)
  add_fdb_test(TEST_FILES slow/ParallelRestoreOldBackupCorrectnessMultiCycles.toml)
  add_fdb_test(TEST_FILES slow/ParallelRestoreOldBackupWriteDuringReadAtomicRestore.toml)
  add_fdb_test(TEST_FILES negative/ResolverIgnoreTooOld.toml)
  add_fdb_test(TEST_FILES negative/ResolverIgnoreReads.toml)
  add_fdb_test(TEST_FILES negative/ResolverIgnoreWrites.toml)
  add_fdb_test(TEST_FILES negative/StorageCorruption.toml)
  add_fdb_test(TEST_FILES ParallelRestoreOldBackupApiCorrectnessAtomicRestore.toml IGNORE)

  # Note that status tests are not deterministic.
  add_fdb_test(TEST_FILES status/invalid_proc_addresses.txt)
  add_fdb_test(TEST_FILES status/local_6_machine_no_replicas_remain.txt)
  add_fdb_test(TEST_FILES status/separate_1_of_3_coordinators_remain.txt)
  add_fdb_test(TEST_FILES status/separate_2_of_3_coordinators_remain.txt)
  add_fdb_test(TEST_FILES status/separate_cannot_write_cluster_file.txt)
  add_fdb_test(TEST_FILES status/separate_idle.txt)
  add_fdb_test(TEST_FILES status/separate_initializing.txt)
  add_fdb_test(TEST_FILES status/separate_no_coordinators.txt)
  add_fdb_test(TEST_FILES status/separate_no_database.txt)
  add_fdb_test(TEST_FILES status/separate_no_servers.txt)
  add_fdb_test(TEST_FILES status/separate_not_enough_servers.txt)
  add_fdb_test(TEST_FILES status/single_process_too_many_config_params.txt)

  if(NOT OPEN_FOR_IDE)
    add_test(
      NAME multiversion_client/unit_tests
      COMMAND $<TARGET_FILE:fdbserver> -r unittests -f /fdbclient/multiversionclient/
    )
    set_tests_properties("multiversion_client/unit_tests" PROPERTIES ENVIRONMENT "${SANITIZER_OPTIONS}")
    add_test(
      NAME threadsafe_threadfuture_to_future/unit_tests
      COMMAND $<TARGET_FILE:fdbserver> -r unittests -f /flow/safeThreadFutureToFuture/
    )
    set_tests_properties("threadsafe_threadfuture_to_future/unit_tests" PROPERTIES ENVIRONMENT "${SANITIZER_OPTIONS}")
  endif()

  if(NOT OPEN_FOR_IDE)
    add_test(
      NAME command_line_argument_test
      COMMAND ${Python3_EXECUTABLE} ${CMAKE_SOURCE_DIR}/tests/argument_parsing/test_argument_parsing.py ${CMAKE_BINARY_DIR}
    )
    set_tests_properties(command_line_argument_test PROPERTIES ENVIRONMENT "FDB_CLUSTER_FILE=${CMAKE_BINARY_DIR}/fdb.cluster")
  endif()

  verify_testing()

  if(NOT OPEN_FOR_IDE AND NOT WIN32)
    create_correctness_package()

    if(USE_VALGRIND)
      create_valgrind_correctness_package()
    endif()

    if(ENABLE_LONG_RUNNING_TESTS)
      create_long_running_correctness_package()
    endif()
  endif()

  if(NOT OPEN_FOR_IDE AND NOT WIN32 AND NOT USE_SANITIZER)
    # setup venv for testing token-based authorization
    if(APPLE)
      set(ld_env_name "DYLD_LIBRARY_PATH")
    else()
      set(ld_env_name "LD_LIBRARY_PATH")
    endif()

    set(authz_venv_dir ${CMAKE_CURRENT_BINARY_DIR}/authorization_test_venv)
    set(authz_venv_activate ". ${authz_venv_dir}/bin/activate")
    set(authz_venv_stamp_file ${authz_venv_dir}/venv.ready)
    set(authz_venv_cmd "")
    string(APPEND authz_venv_cmd "[[ ! -f ${authz_venv_stamp_file} ]] && ")
    string(APPEND authz_venv_cmd "${Python3_EXECUTABLE} -m venv ${authz_venv_dir} ")
    string(APPEND authz_venv_cmd "&& ${authz_venv_activate} ")
    string(APPEND authz_venv_cmd "&& pip install --upgrade pip ")
    string(APPEND authz_venv_cmd "&& pip install -r ${CMAKE_SOURCE_DIR}/tests/authorization/requirements.txt ")
    string(APPEND authz_venv_cmd "&& (cd ${CMAKE_BINARY_DIR}/bindings/python && python3 setup.py install) ")
    string(APPEND authz_venv_cmd "&& touch ${authz_venv_stamp_file} ")
    string(APPEND authz_venv_cmd "|| echo 'venv already set up'")
    add_test(
      NAME authorization_venv_setup
      COMMAND bash -c ${authz_venv_cmd}
      WORKING_DIRECTORY ${CMAKE_CURRENT_BINARY_DIR})
    set_tests_properties(authorization_venv_setup PROPERTIES FIXTURES_SETUP authz_virtual_env TIMEOUT 60)

    set(authz_script_dir ${CMAKE_SOURCE_DIR}/tests/authorization)
    set(enable_grv_cache 0 1)
    set(force_mvc 0 1)

    foreach(is_grv_cache_enabled IN LISTS enable_grv_cache)
      foreach(is_mvc_forced IN LISTS force_mvc)
        if(NOT is_mvc_forced AND is_grv_cache_enabled)
          continue() # grv cache requires setting up of shared database state which is only available in MVC mode
        endif()

        set(authz_test_name "authz")
        set(test_opt "")

        if(is_grv_cache_enabled)
          string(APPEND test_opt " --use-grv-cache")
          string(APPEND authz_test_name "_with_grv_cache")
        else()
          string(APPEND authz_test_name "_no_grv_cache")
        endif()

        if(is_mvc_forced)
          string(APPEND test_opt " --force-multi-version-client")
          string(APPEND authz_test_name "_with_forced_mvc")
        else()
          string(APPEND authz_test_name "_no_forced_mvc")
        endif()

        set(authz_test_cmd "${authz_venv_activate} && pytest ${authz_script_dir}/authz_test.py -rA --build-dir ${CMAKE_BINARY_DIR} -vvv${test_opt}")
        add_test(
          NAME ${authz_test_name}
          WORKING_DIRECTORY ${authz_venv_dir}
          COMMAND bash -c ${authz_test_cmd})
        set_tests_properties(${authz_test_name} PROPERTIES ENVIRONMENT "PYTHONPATH=${CMAKE_SOURCE_DIR}/tests/TestRunner;${ld_env_name}=${CMAKE_BINARY_DIR}/lib")
        set_tests_properties(${authz_test_name} PROPERTIES FIXTURES_REQUIRED authz_virtual_env)
        set_tests_properties(${authz_test_name} PROPERTIES TIMEOUT 120)
      endforeach()
    endforeach()
  endif()
else()
  message(WARNING "Python not found, won't configure ctest")
endif()<|MERGE_RESOLUTION|>--- conflicted
+++ resolved
@@ -166,22 +166,16 @@
   add_fdb_test(TEST_FILES fast/ChangeFeedOperations.toml)
   add_fdb_test(TEST_FILES fast/ChangeFeedOperationsMove.toml)
   add_fdb_test(TEST_FILES fast/DataLossRecovery.toml)
-<<<<<<< HEAD
   if(WITH_TLS)
     add_fdb_test(TEST_FILES fast/EncryptionOps.toml)
-    add_fdb_test(TEST_FILES fast/EncryptionUnitTests.toml)
+    # EncryptionUnitTests is only a convenience file to run the different types of encryption tests at once. Do not enable in general ensembles
+    add_fdb_test(TEST_FILES fast/EncryptionUnitTests.toml IGNORE)
     add_fdb_test(TEST_FILES fast/EncryptKeyProxyTest.toml)
   else()
     add_fdb_test(TEST_FILES fast/EncryptionOps.toml IGNORE)
     add_fdb_test(TEST_FILES fast/EncryptionUnitTests.toml IGNORE)
     add_fdb_test(TEST_FILES fast/EncryptKeyProxyTest.toml IGNORE)
   endif()
-=======
-  add_fdb_test(TEST_FILES fast/EncryptionOps.toml)
-  # EncryptionUnitTests is only a convenience file to run the different types of encryption tests at once. Do not enable in general ensembles
-  add_fdb_test(TEST_FILES fast/EncryptionUnitTests.toml IGNORE)
-  add_fdb_test(TEST_FILES fast/EncryptKeyProxyTest.toml)
->>>>>>> 63371257
   add_fdb_test(TEST_FILES fast/FuzzApiCorrectness.toml)
   add_fdb_test(TEST_FILES fast/FuzzApiCorrectnessClean.toml)
   add_fdb_test(TEST_FILES fast/HTTPKeyValueStore.toml)
@@ -201,12 +195,6 @@
   add_fdb_test(TEST_FILES fast/MemoryLifetime.toml)
   add_fdb_test(TEST_FILES fast/MoveKeysCycle.toml)
   add_fdb_test(TEST_FILES fast/MutationLogReaderCorrectness.toml)
-<<<<<<< HEAD
-  add_fdb_test(TEST_FILES fast/MockDDReadWrite.toml IGNORE)
-  add_fdb_test(TEST_FILES fast/MockDDTrackerWorkload.toml)
-=======
-
->>>>>>> 63371257
   add_fdb_test(TEST_FILES fast/GetEstimatedRangeSize.toml)
   add_fdb_test(TEST_FILES fast/GetMappedRange.toml)
 
@@ -424,10 +412,6 @@
     TEST_FILES restarting/to_7.2.0_until_7.3.0/CycleTestRestart-1.toml
     restarting/to_7.2.0_until_7.3.0/CycleTestRestart-2.toml IGNORE)
   add_fdb_test(
-<<<<<<< HEAD
-    TEST_FILES restarting/to_7.3.0/BlobGranuleRestartCorrectness-1.toml
-    restarting/to_7.3.0/BlobGranuleRestartCorrectness-2.toml)
-=======
     TEST_FILES restarting/to_7.3.0_until_7.4.0/BlobGranuleRestartCorrectness-1.toml
     restarting/to_7.3.0_until_7.4.0/BlobGranuleRestartCorrectness-2.toml)
   add_fdb_test(
@@ -439,7 +423,6 @@
   add_fdb_test(
     TEST_FILES restarting/to_7.4.0/BlobGranuleRestartCorrectness-1.toml
     restarting/to_7.4.0/BlobGranuleRestartCorrectness-2.toml)
->>>>>>> 63371257
   add_fdb_test(
     TEST_FILES restarting/to_7.4.0/ConfigureStorageMigrationTestRestart-1.toml
     restarting/to_7.4.0/ConfigureStorageMigrationTestRestart-2.toml)
