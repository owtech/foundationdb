<<<<<<< HEAD
#define FDB_API_VERSION 730
=======
#define FDB_API_VERSION 740
>>>>>>> 63371257
#include <foundationdb/fdb_c.h>

int main(int argc, char* argv[]) {
	(void)argc;
	(void)argv;
	fdb_select_api_version(FDB_API_VERSION);
	return 0;
}<|MERGE_RESOLUTION|>--- conflicted
+++ resolved
@@ -1,8 +1,4 @@
-<<<<<<< HEAD
-#define FDB_API_VERSION 730
-=======
 #define FDB_API_VERSION 740
->>>>>>> 63371257
 #include <foundationdb/fdb_c.h>
 
 int main(int argc, char* argv[]) {
