/*
 * mako.cpp
 *
 * This source file is part of the FoundationDB open source project
 *
 * Copyright 2013-2022 Apple Inc. and the FoundationDB project authors
 *
 * Licensed under the Apache License, Version 2.0 (the "License");
 * you may not use this file except in compliance with the License.
 * You may obtain a copy of the License at
 *
 *     http://www.apache.org/licenses/LICENSE-2.0
 *
 * Unless required by applicable law or agreed to in writing, software
 * distributed under the License is distributed on an "AS IS" BASIS,
 * WITHOUT WARRANTIES OR CONDITIONS OF ANY KIND, either express or implied.
 * See the License for the specific language governing permissions and
 * limitations under the License.
 */

#include <array>
#include <cassert>
#include <cmath>
#include <cstddef>
#include <cstdint>
#include <cstdio>
#include <cstdlib>
#include <cstring>
#include <fstream>
#include <map>
#include <new>
#include <string>
#include <string_view>
#include <thread>

#include <fcntl.h>
#include <getopt.h>
#include <sys/mman.h>
#include <sys/stat.h>
#include <sys/types.h>
#include <sys/wait.h>
#include <unistd.h>
#include <sys/types.h>
#include <sys/stat.h>
#include <boost/asio.hpp>
#include <fmt/format.h>
#include <fmt/printf.h>
#include <fdb_api.hpp>
#include <unordered_map>
#include "fdbclient/zipf.h"

#include "async.hpp"
#include "future.hpp"
#include "logger.hpp"
#include "mako.hpp"
#include "operations.hpp"
#include "process.hpp"
#include "utils.hpp"
#include "shm.hpp"
#include "stats.hpp"
#include "time.hpp"

namespace mako {

/* args for threads */
struct alignas(64) ThreadArgs {
	int worker_id;
	int thread_id;
	int tenants;
	pid_t parent_id;
	Arguments const* args;
	shared_memory::Access shm;
	fdb::Database database; // database to work with
};

} // namespace mako

using namespace fdb;
using namespace mako;

thread_local Logger logr = Logger(MainProcess{}, VERBOSE_DEFAULT);

Transaction createNewTransaction(Database db, Arguments const& args, int id = -1, Tenant* tenants = nullptr) {
	// No tenants specified
	if (args.tenants <= 0) {
		return db.createTransaction();
	}
	// Create Tenant Transaction
	int tenant_id = (id == -1) ? urand(0, args.tenants - 1) : id;
	// If provided tenants array (only necessary in runWorkload), use it
	if (tenants) {
		return tenants[tenant_id].createTransaction();
	}
	std::string tenantStr = "tenant" + std::to_string(tenant_id);
	BytesRef tenant_name = toBytesRef(tenantStr);
	Tenant t = db.openTenant(tenant_name);
	return t.createTransaction();
}

/* cleanup database */
int cleanup(Database db, Arguments const& args) {
	const auto prefix_len = args.prefixpadding ? args.key_length - args.row_digits : intSize(KEY_PREFIX);
	auto genprefix = [&args](ByteString& s) {
		const auto padding_len = args.key_length - intSize(KEY_PREFIX) - args.row_digits;
		auto pos = 0;
		if (args.prefixpadding) {
			memset(s.data(), 'x', padding_len);
			pos += padding_len;
		}
		const auto key_prefix_len = intSize(KEY_PREFIX);
		memcpy(&s[pos], KEY_PREFIX.data(), key_prefix_len);
	};
	auto beginstr = ByteString(prefix_len + 1, '\0');
	genprefix(beginstr);
	auto endstr = ByteString(prefix_len + 1, '\xff');
	genprefix(endstr);

	auto watch = Stopwatch(StartAtCtor{});

	int num_iterations = (args.tenants > 1) ? args.tenants : 1;
	for (int i = 0; i < num_iterations; ++i) {
		// If args.tenants is zero, this will use a non-tenant txn and perform a single range clear.
		// If 1, it will use a tenant txn and do a single range clear instead.
		// If > 1, it will perform a range clear with a different tenant txn per iteration.
		Transaction tx = createNewTransaction(db, args, i);
		while (true) {
			tx.clearRange(beginstr, endstr);
			auto future_commit = tx.commit();
			const auto rc = waitAndHandleError(tx, future_commit, "COMMIT_CLEANUP");
			if (rc == FutureRC::OK) {
				break;
			} else if (rc == FutureRC::RETRY || rc == FutureRC::CONFLICT) {
				// tx already reset
				continue;
			} else {
				return -1;
			}
		}

		// If tenants are specified, also delete the tenant after clearing out its keyspace
		if (args.tenants > 0) {
			Transaction systemTx = db.createTransaction();
			while (true) {
				Tenant::deleteTenant(systemTx, toBytesRef("tenant" + std::to_string(i)));
				auto future_commit = systemTx.commit();
				const auto rc = waitAndHandleError(systemTx, future_commit, "DELETE_TENANT");
				if (rc == FutureRC::OK) {
					break;
				} else if (rc == FutureRC::RETRY || rc == FutureRC::CONFLICT) {
					// tx already reset
					continue;
				} else {
					return -1;
				}
			}
		}
	}

	logr.info("Clear range: {:6.3f} sec", toDoubleSeconds(watch.stop().diff()));
	return 0;
}

/* populate database */
int populate(Database db,
             Arguments const& args,
             int worker_id,
             int thread_id,
             int thread_tps,
             ThreadStatistics& stats) {
	const auto key_begin = insertBegin(args.rows, worker_id, thread_id, args.num_processes, args.num_threads);
	const auto key_end = insertEnd(args.rows, worker_id, thread_id, args.num_processes, args.num_threads);
	auto xacts = 0;

	auto keystr = ByteString{};
	auto valstr = ByteString{};
	keystr.resize(args.key_length);
	valstr.resize(args.value_length);
	const auto num_commit_every = args.txnspec.ops[OP_INSERT][OP_COUNT];
	const auto num_seconds_trace_every = args.txntrace;
	auto watch_total = Stopwatch(StartAtCtor{});
	auto watch_throttle = Stopwatch(watch_total.getStart());
	auto watch_tx = Stopwatch(watch_total.getStart());
	auto watch_trace = Stopwatch(watch_total.getStart());
	auto key_checkpoint = key_begin; // in case of commit failure, restart from this key

	Transaction systemTx = db.createTransaction();
	for (int i = 0; i < args.tenants; ++i) {
		while (true) {
			// Until this issue https://github.com/apple/foundationdb/issues/7260 is resolved
			// we have to commit each tenant creation transaction one-by-one
			// while (i % 10 == 9 || i == args.tenants - 1) {
			std::string tenant_name = "tenant" + std::to_string(i);
			Tenant::createTenant(systemTx, toBytesRef(tenant_name));
			auto future_commit = systemTx.commit();
			const auto rc = waitAndHandleError(systemTx, future_commit, "CREATE_TENANT");
			if (rc == FutureRC::RETRY) {
				continue;
			} else {
				// Keep going if commit was successful (FutureRC::OK)
				// If not a retryable error, expected to be the error
				// tenant_already_exists, meaning another thread finished creating it
				systemTx.reset();
				break;
			}
		}
	}
	Transaction tx = createNewTransaction(db, args);
	for (auto i = key_begin; i <= key_end; i++) {
		/* sequential keys */
		genKey(keystr.data(), KEY_PREFIX, args, i);
		/* random values */
		randomString(valstr.data(), args.value_length);

		while (thread_tps > 0 && xacts >= thread_tps /* throttle */) {
			if (toIntegerSeconds(watch_throttle.stop().diff()) >= 1) {
				xacts = 0;
				watch_throttle.startFromStop();
			} else {
				usleep(1000);
			}
		}
		if (num_seconds_trace_every) {
			if (toIntegerSeconds(watch_trace.stop().diff()) >= num_seconds_trace_every) {
				watch_trace.startFromStop();
				logr.debug("txn tracing {}", toCharsRef(keystr));
				auto err = Error{};
				err = tx.setOptionNothrow(FDB_TR_OPTION_DEBUG_TRANSACTION_IDENTIFIER, keystr);
				if (err) {
					logr.error("setOption(TR_OPTION_DEBUG_TRANSACTION_IDENTIFIER): {}", err.what());
				}
				err = tx.setOptionNothrow(FDB_TR_OPTION_LOG_TRANSACTION, BytesRef());
				if (err) {
					logr.error("setOption(TR_OPTION_LOG_TRANSACTION): {}", err.what());
				}
			}
		}

		/* insert (SET) */
		tx.set(keystr, valstr);
		stats.incrOpCount(OP_INSERT);

		/* commit every 100 inserts (default) or if this is the last key */
		if ((i % num_commit_every == 0) || i == key_end) {
			const auto do_sample = (stats.getOpCount(OP_TRANSACTION) % args.sampling) == 0;
			auto watch_commit = Stopwatch(StartAtCtor{});
			auto future_commit = tx.commit();
			const auto rc = waitAndHandleError(tx, future_commit, "COMMIT_POPULATE_INSERT");
			watch_commit.stop();
			watch_tx.setStop(watch_commit.getStop());
			auto tx_restarter = ExitGuard([&watch_tx]() { watch_tx.startFromStop(); });
			if (rc == FutureRC::OK) {
				key_checkpoint = i + 1; // restart on failures from next key
				tx = createNewTransaction(db, args);
			} else if (rc == FutureRC::ABORT) {
				return -1;
			} else {
				i = key_checkpoint - 1; // restart from last committed
				continue;
			}
			/* xact latency stats */
			if (do_sample) {
				const auto commit_latency = watch_commit.diff();
				const auto tx_duration = watch_tx.diff();
				stats.addLatency(OP_COMMIT, commit_latency);
				stats.addLatency(OP_TRANSACTION, tx_duration);
			}
			stats.incrOpCount(OP_COMMIT);
			stats.incrOpCount(OP_TRANSACTION);

			xacts++; /* for throttling */
		}
	}
	logr.debug("Populated {} rows [{}, {}]: {:6.3f} sec",
	           key_end - key_begin + 1,
	           key_begin,
	           key_end,
	           toDoubleSeconds(watch_total.stop().diff()));

	return 0;
}

/* run one iteration of configured transaction */
int runOneTransaction(Transaction& tx,
                      Arguments const& args,
                      ThreadStatistics& stats,
                      ByteString& key1,
                      ByteString& key2,
                      ByteString& val) {
	const auto do_sample = (stats.getOpCount(OP_TRANSACTION) % args.sampling) == 0;
	auto watch_tx = Stopwatch(StartAtCtor{});
	auto watch_op = Stopwatch{};

	auto op_iter = getOpBegin(args);
	auto needs_commit = false;
transaction_begin:
	while (op_iter != OpEnd) {
		const auto& [op, count, step] = op_iter;
		const auto step_kind = opTable[op].stepKind(step);
		if (step == 0 /* first step */)
			prepareKeys(op, key1, key2, args);
		auto watch_step = Stopwatch(StartAtCtor{});
		if (step == 0)
			watch_op = Stopwatch(watch_step.getStart());
		auto f = opTable[op].stepFunction(step)(tx, args, key1, key2, val);
		auto future_rc = FutureRC::OK;
		if (f) {
			if (step_kind != StepKind::ON_ERROR) {
				future_rc = waitAndHandleError(tx, f, opTable[op].name());
			} else {
				future_rc = waitAndHandleForOnError(tx, f, opTable[op].name());
			}
		}
		if (auto postStepFn = opTable[op].postStepFunction(step))
			postStepFn(f, tx, args, key1, key2, val);
		watch_step.stop();
		if (future_rc != FutureRC::OK) {
			if (future_rc == FutureRC::CONFLICT) {
				stats.incrConflictCount();
			} else if (future_rc == FutureRC::RETRY) {
				stats.incrErrorCount(op);
			} else {
				// abort
				return -1;
			}
			// retry from first op
			op_iter = getOpBegin(args);
			needs_commit = false;
			continue;
		}
		// step successful
		if (step_kind == StepKind::COMMIT) {
			// reset transaction boundary
			if (do_sample) {
				const auto step_latency = watch_step.diff();
				stats.addLatency(OP_COMMIT, step_latency);
			}
			tx.reset();
			stats.incrOpCount(OP_COMMIT);
			needs_commit = false;
		}

		// op completed successfully
		if (step + 1 == opTable[op].steps() /* last step */) {
			if (opTable[op].needsCommit())
				needs_commit = true;
			watch_op.setStop(watch_step.getStop());
			if (do_sample) {
				const auto op_latency = watch_op.diff();
				stats.addLatency(op, op_latency);
			}
			stats.incrOpCount(op);
		}
		// move to next op
		op_iter = getOpNext(args, op_iter);
	}
	// reached the end?
	if (needs_commit || args.commit_get) {
		auto watch_commit = Stopwatch(StartAtCtor{});
		auto f = tx.commit();
		const auto rc = waitAndHandleError(tx, f, "COMMIT_AT_TX_END");
		watch_commit.stop();
		auto tx_resetter = ExitGuard([&tx]() { tx.reset(); });
		if (rc == FutureRC::OK) {
			if (do_sample) {
				const auto commit_latency = watch_commit.diff();
				stats.addLatency(OP_COMMIT, commit_latency);
			}
			stats.incrOpCount(OP_COMMIT);
		} else {
			if (rc == FutureRC::CONFLICT)
				stats.incrConflictCount();
			else
				stats.incrErrorCount(OP_COMMIT);
			if (rc == FutureRC::ABORT) {
				return -1;
			}
			// restart from beginning
			op_iter = getOpBegin(args);
			goto transaction_begin;
		}
	}
	// one transaction has completed successfully
	if (do_sample) {
		const auto tx_duration = watch_tx.stop().diff();
		stats.addLatency(OP_TRANSACTION, tx_duration);
	}
	stats.incrOpCount(OP_TRANSACTION);
	return 0;
}

int runWorkload(Database db,
                Arguments const& args,
                int const thread_tps,
                std::atomic<double> const& throttle_factor,
                int const thread_iters,
                std::atomic<int> const& signal,
                ThreadStatistics& stats,
                int const dotrace,
                int const dotagging) {
	auto traceid = std::string{};
	auto tagstr = std::string{};

	if (thread_tps < 0)
		return 0;

	if (dotrace)
		traceid.reserve(32);

	if (dotagging)
		tagstr.reserve(16);

	auto current_tps = static_cast<int>(thread_tps * throttle_factor.load());

	auto time_prev = steady_clock::now();
	auto time_last_trace = time_prev;

	auto rc = 0;
	auto xacts = 0;
	auto total_xacts = int64_t{};

	// reuse memory for keys to avoid realloc overhead
	auto key1 = ByteString{};
	key1.resize(args.key_length);
	auto key2 = ByteString{};
	key2.resize(args.key_length);
	auto val = ByteString{};
	val.resize(args.value_length);

	// mimic typical tenant usage: keep tenants in memory
	// and create transactions as needed
	Tenant tenants[args.tenants];
	for (int i = 0; i < args.tenants; ++i) {
		std::string tenantStr = "tenant" + std::to_string(i);
		BytesRef tenant_name = toBytesRef(tenantStr);
		tenants[i] = db.openTenant(tenant_name);
	}

	/* main transaction loop */
	while (1) {
		Transaction tx = createNewTransaction(db, args, -1, args.tenants > 0 ? tenants : nullptr);
		while ((thread_tps > 0) && (xacts >= current_tps)) {
			/* throttle on */
			const auto time_now = steady_clock::now();
			if (toDoubleSeconds(time_now - time_prev) >= 1.0) {
				/* more than 1 second passed, no need to throttle */
				xacts = 0;
				time_prev = time_now;

				/* update throttle rate */
				current_tps = static_cast<int>(thread_tps * throttle_factor.load());
			} else {
				usleep(1000);
			}
		}
		/* enable transaction trace */
		if (dotrace) {
			const auto time_now = steady_clock::now();
			if (toIntegerSeconds(time_now - time_last_trace) >= 1) {
				time_last_trace = time_now;
				traceid.clear();
				fmt::format_to(std::back_inserter(traceid), "makotrace{:0>19d}", total_xacts);
				logr.debug("txn tracing {}", traceid);
				auto err = Error{};
				err = tx.setOptionNothrow(FDB_TR_OPTION_DEBUG_TRANSACTION_IDENTIFIER, toBytesRef(traceid));
				if (err) {
					logr.error("TR_OPTION_DEBUG_TRANSACTION_IDENTIFIER: {}", err.what());
				}
				err = tx.setOptionNothrow(FDB_TR_OPTION_LOG_TRANSACTION, BytesRef());
				if (err) {
					logr.error("TR_OPTION_LOG_TRANSACTION: {}", err.what());
				}
			}
		}

		/* enable transaction tagging */
		if (dotagging > 0) {
			tagstr.clear();
			fmt::format_to(std::back_inserter(tagstr),
			               "{}{}{:0>3d}",
			               KEY_PREFIX,
			               args.txntagging_prefix,
			               urand(0, args.txntagging - 1));
			auto err = tx.setOptionNothrow(FDB_TR_OPTION_AUTO_THROTTLE_TAG, toBytesRef(tagstr));
			if (err) {
				logr.error("TR_OPTION_DEBUG_TRANSACTION_IDENTIFIER: {}", err.what());
			}
		}

		rc = runOneTransaction(tx, args, stats, key1, key2, val);
		if (rc) {
			logr.warn("runOneTransaction failed ({})", rc);
		}

		if (thread_iters != -1) {
			if (thread_iters >= total_xacts) {
				/* xact limit reached */
				break;
			}
		} else if (signal.load() == SIGNAL_RED) {
			/* signal turned red, target duration reached */
			break;
		}
		xacts++;
		total_xacts++;
	}
	return rc;
}

std::string getStatsFilename(std::string_view dirname, int worker_id, int thread_id, int op) {

	return fmt::format("{}/{}_{}_{}", dirname, worker_id + 1, thread_id + 1, opTable[op].name());
}

std::string getStatsFilename(std::string_view dirname, int worker_id, int thread_id) {
	return fmt::format("{}/{}_{}", dirname, worker_id + 1, thread_id + 1);
}

void dumpThreadSamples(Arguments const& args,
                       pid_t parent_id,
                       int worker_id,
                       int thread_id,
                       const ThreadStatistics& stats,
                       bool overwrite = true) {
	const auto dirname = fmt::format("{}{}", TEMP_DATA_STORE, parent_id);
	const auto rc = mkdir(dirname.c_str(), S_IRWXU | S_IRWXG | S_IROTH | S_IXOTH);
	if (rc < 0 && errno != EEXIST) {
		logr.error("mkdir {}: {}", dirname, strerror(errno));
		return;
	}
	for (auto op = 0; op < MAX_OP; op++) {
		if (args.txnspec.ops[op][OP_COUNT] > 0 || isAbstractOp(op)) {
			stats.writeToFile(getStatsFilename(dirname, worker_id, thread_id, op), op);
		}
	}
}

void runAsyncWorkload(Arguments const& args,
                      pid_t pid_main,
                      int worker_id,
                      shared_memory::Access shm,
                      boost::asio::io_context& io_context,
                      std::vector<Database>& databases) {
	auto dump_samples = [&args, pid_main, worker_id](auto&& states) {
		auto overwrite = true; /* overwrite or append */
		for (const auto& state : states) {
			dumpThreadSamples(args, pid_main, worker_id, 0 /*thread_id*/, state->stats, overwrite);
			overwrite = false;
		}
	};
	auto stopcount = std::atomic<int>{};
	if (args.mode == MODE_BUILD) {
		auto states = std::vector<PopulateStateHandle>(args.async_xacts);
		for (auto i = 0; i < args.async_xacts; i++) {
			const auto key_begin = insertBegin(args.rows, worker_id, i, args.num_processes, args.async_xacts);
			const auto key_end = insertEnd(args.rows, worker_id, i, args.num_processes, args.async_xacts);
			auto db = databases[i % args.num_databases];
			auto state =
			    std::make_shared<ResumableStateForPopulate>(Logger(WorkerProcess{}, args.verbose, worker_id, i),
			                                                db,
			                                                createNewTransaction(db, args),
			                                                io_context,
			                                                args,
			                                                shm.statsSlot(worker_id, i),
			                                                stopcount,
			                                                key_begin,
			                                                key_end);
			state->watch_tx.start();
			state->watch_total.start();
			states[i] = state;
		}
		while (shm.headerConst().signal.load() != SIGNAL_GREEN)
			usleep(1000);
		// launch [async_xacts] concurrent transactions
		for (auto state : states)
			state->postNextTick();
		while (stopcount.load() != args.async_xacts)
			usleep(1000);
		dump_samples(states);
	} else if (args.mode == MODE_RUN) {
		auto states = std::vector<RunWorkloadStateHandle>(args.async_xacts);
		for (auto i = 0; i < args.async_xacts; i++) {
			auto db = databases[i % args.num_databases];
			const auto max_iters =
			    args.iteration == 0
			        ? -1
			        : computeThreadIters(args.iteration, worker_id, i, args.num_processes, args.async_xacts);
			auto state =
			    std::make_shared<ResumableStateForRunWorkload>(Logger(WorkerProcess{}, args.verbose, worker_id, i),
			                                                   db,
			                                                   createNewTransaction(db, args),
			                                                   io_context,
			                                                   args,
			                                                   shm.statsSlot(worker_id, i),
			                                                   stopcount,
			                                                   shm.headerConst().signal,
			                                                   max_iters,
			                                                   getOpBegin(args));
			states[i] = state;
			state->watch_tx.start();
		}
		while (shm.headerConst().signal.load() != SIGNAL_GREEN)
			usleep(1000);
		for (auto state : states)
			state->postNextTick();
		logr.debug("Launched {} concurrent transactions", states.size());
		while (stopcount.load() != args.async_xacts)
			usleep(1000);
		logr.debug("All transactions completed");
		dump_samples(states);
	}
}

/* mako worker thread */
void workerThread(ThreadArgs& thread_args) {
	const auto& args = *thread_args.args;
	const auto parent_id = thread_args.parent_id;
	const auto worker_id = thread_args.worker_id;
	const auto thread_id = thread_args.thread_id;
	const auto dotrace = (worker_id == 0 && thread_id == 0 && args.txntrace) ? args.txntrace : 0;
	auto database = thread_args.database;
	const auto dotagging = args.txntagging;
	const auto& signal = thread_args.shm.headerConst().signal;
	const auto& throttle_factor = thread_args.shm.headerConst().throttle_factor;
	auto& readycount = thread_args.shm.header().readycount;
	auto& stopcount = thread_args.shm.header().stopcount;
	auto& stats = thread_args.shm.statsSlot(worker_id, thread_id);
	logr = Logger(WorkerProcess{}, args.verbose, worker_id, thread_id);

	logr.debug("started, tid: {}", reinterpret_cast<uint64_t>(pthread_self()));

	const auto thread_tps =
	    args.tpsmax == 0 ? 0
	                     : computeThreadTps(args.tpsmax, worker_id, thread_id, args.num_processes, args.num_threads);

	const auto thread_iters =
	    args.iteration == 0
	        ? -1
	        : computeThreadIters(args.iteration, worker_id, thread_id, args.num_processes, args.num_threads);

	/* i'm ready */
	readycount.fetch_add(1);
	auto stopcount_guard = ExitGuard([&stopcount]() { stopcount.fetch_add(1); });
	while (signal.load() == SIGNAL_OFF) {
		usleep(10000); /* 10ms */
	}

	if (args.mode == MODE_CLEAN) {
		auto rc = cleanup(database, args);
		if (rc < 0) {
			logr.error("cleanup failed");
		}
	} else if (args.mode == MODE_BUILD) {
<<<<<<< HEAD
		auto rc = populate(database, args, worker_id, thread_id, thread_tps, stats, sample_bins);
=======
		auto rc = populate(tx, args, worker_id, thread_id, thread_tps, stats);
>>>>>>> e5790380
		if (rc < 0) {
			logr.error("populate failed");
		}
	} else if (args.mode == MODE_RUN) {
<<<<<<< HEAD
		auto rc = runWorkload(
		    database, args, thread_tps, throttle_factor, thread_iters, signal, stats, sample_bins, dotrace, dotagging);
=======
		auto rc = runWorkload(tx, args, thread_tps, throttle_factor, thread_iters, signal, stats, dotrace, dotagging);
>>>>>>> e5790380
		if (rc < 0) {
			logr.error("runWorkload failed");
		}
	}

	if (args.mode == MODE_BUILD || args.mode == MODE_RUN) {
		dumpThreadSamples(args, parent_id, worker_id, thread_id, stats);
	}
}

/* mako worker process */
int workerProcessMain(Arguments const& args, int worker_id, shared_memory::Access shm, pid_t pid_main) {
	logr.debug("started");

	auto err = Error{};
	/* Everything starts from here */

	selectApiVersion(args.api_version);

	/* enable distributed tracing */
	switch (args.distributed_tracer_client) {
	case 1:
		err = network::setOptionNothrow(FDB_NET_OPTION_DISTRIBUTED_CLIENT_TRACER, BytesRef(toBytePtr("network_lossy")));
		break;
	case 2:
		err = network::setOptionNothrow(FDB_NET_OPTION_DISTRIBUTED_CLIENT_TRACER, BytesRef(toBytePtr("log_file")));
		break;
	}
	if (err) {
		logr.error("network::setOption(FDB_NET_OPTION_DISTRIBUTED_CLIENT_TRACER): {}", err.what());
	}

	/* enable flatbuffers if specified */
	if (args.flatbuffers) {
#ifdef FDB_NET_OPTION_USE_FLATBUFFERS
		logr.debug("Using flatbuffers");
		err = network::setOptionNothrow(FDB_NET_OPTION_USE_FLATBUFFERS,
		                                BytesRef(&args.flatbuffers, sizeof(args.flatbuffers)));
		if (err) {
			logr.error("network::setOption(USE_FLATBUFFERS): {}", err.what());
		}
#else
		logr.info("flatbuffers is not supported in FDB API version {}", FDB_API_VERSION);
#endif
	}

	/* Set client logr group */
	if (args.log_group[0] != '\0') {
		err = network::setOptionNothrow(FDB_NET_OPTION_TRACE_LOG_GROUP, BytesRef(toBytePtr(args.log_group)));
		if (err) {
			logr.error("network::setOption(FDB_NET_OPTION_TRACE_LOG_GROUP): {}", err.what());
		}
	}

	/* enable tracing if specified */
	if (args.trace) {
		logr.debug("Enable Tracing in {} ({})",
		           (args.traceformat == 0) ? "XML" : "JSON",
		           (args.tracepath[0] == '\0') ? "current directory" : args.tracepath);
		err = network::setOptionNothrow(FDB_NET_OPTION_TRACE_ENABLE, BytesRef(toBytePtr(args.tracepath)));
		if (err) {
			logr.error("network::setOption(TRACE_ENABLE): {}", err.what());
		}
		if (args.traceformat == 1) {
			err = network::setOptionNothrow(FDB_NET_OPTION_TRACE_FORMAT, BytesRef(toBytePtr("json")));
			if (err) {
				logr.error("network::setOption(FDB_NET_OPTION_TRACE_FORMAT): {}", err.what());
			}
		}
	}

	/* enable knobs if specified */
	if (args.knobs[0] != '\0') {
		auto knobs = std::string_view(args.knobs);
		const auto delim = std::string_view(", ");
		while (true) {
			knobs.remove_prefix(std::min(knobs.find_first_not_of(delim), knobs.size()));
			auto knob = knobs.substr(0, knobs.find_first_of(delim));
			if (knob.empty())
				break;
			logr.debug("Setting client knob: {}", knob);
			err = network::setOptionNothrow(FDB_NET_OPTION_KNOB, toBytesRef(knob));
			if (err) {
				logr.error("network::setOption({}): {}", knob, err.what());
			}
			knobs.remove_prefix(knob.size());
		}
	}

	if (args.client_threads_per_version > 0) {
		err = network::setOptionNothrow(FDB_NET_OPTION_CLIENT_THREADS_PER_VERSION, args.client_threads_per_version);
		if (err) {
			logr.error("network::setOption (FDB_NET_OPTION_CLIENT_THREADS_PER_VERSION) ({}): {}",
			           args.client_threads_per_version,
			           err.what());
			// let's exit here since we do not want to confuse users
			// that mako is running with multi-threaded client enabled
			return -1;
		}
	}

	/* Network thread must be setup before doing anything */
	logr.debug("network::setup()");
	network::setup();

	/* Each worker process will have its own network thread */
	logr.debug("creating network thread");
	auto network_thread = std::thread([parent_logr = logr]() {
		logr = parent_logr;
		logr.debug("network thread started");
		if (auto err = network::run()) {
			logr.error("network::run(): {}", err.what());
		}
	});

	/*** let's party! ***/

	auto databases = std::vector<fdb::Database>(args.num_databases);
	/* set up database for worker threads */
	for (auto i = 0; i < args.num_databases; i++) {
		size_t cluster_index = args.num_fdb_clusters <= 1 ? 0 : i % args.num_fdb_clusters;
		databases[i] = Database(args.cluster_files[cluster_index]);
		logr.debug("creating database at cluster {}", args.cluster_files[cluster_index]);
		if (args.disable_ryw) {
			databases[i].setOption(FDB_DB_OPTION_SNAPSHOT_RYW_DISABLE, BytesRef{});
		}
	}

	if (!args.async_xacts) {
		logr.debug("creating {} worker threads", args.num_threads);
		auto worker_threads = std::vector<std::thread>(args.num_threads);

		/* spawn worker threads */
		auto thread_args = std::vector<ThreadArgs>(args.num_threads);

		for (auto i = 0; i < args.num_threads; i++) {
			auto& this_args = thread_args[i];
			this_args.worker_id = worker_id;
			this_args.thread_id = i;
			this_args.parent_id = pid_main;
			this_args.tenants = args.tenants;
			this_args.args = &args;
			this_args.shm = shm;
			this_args.database = databases[i % args.num_databases];
			worker_threads[i] = std::thread(workerThread, std::ref(this_args));
		}
		/* wait for everyone to finish */
		for (auto i = 0; i < args.num_threads; i++) {
			logr.debug("waiting for worker thread {} to join", i + 1);
			worker_threads[i].join();
		}
	} else {
		logr.debug("running async mode with {} concurrent transactions", args.async_xacts);
		auto ctx = boost::asio::io_context{};
		using WorkGuard = boost::asio::executor_work_guard<boost::asio::io_context::executor_type>;
		auto wg = WorkGuard(ctx.get_executor());
		auto worker_threads = std::vector<std::thread>(args.num_threads);
		for (auto i = 0; i < args.num_threads; i++) {
			worker_threads[i] = std::thread([&ctx, &args, worker_id, i]() {
				logr = Logger(WorkerProcess{}, args.verbose, worker_id);
				logr.debug("Async-mode worker thread {} started", i + 1);
				ctx.run();
				logr.debug("Async-mode worker thread {} finished", i + 1);
			});
		}
		shm.header().readycount.fetch_add(args.num_threads);
		runAsyncWorkload(args, pid_main, worker_id, shm, ctx, databases);
		wg.reset();
		for (auto& thread : worker_threads)
			thread.join();
		shm.header().stopcount.fetch_add(args.num_threads);
	}

	/* stop the network thread */
	logr.debug("network::stop()");
	err = network::stop();
	if (err) {
		logr.error("network::stop(): {}", err.what());
	}

	/* wait for the network thread to join */
	logr.debug("waiting for network thread to join");
	network_thread.join();

	return 0;
}

/* initialize the parameters with default values */
int initArguments(Arguments& args) {
	memset(&args, 0, sizeof(Arguments)); /* zero-out everything */
	args.num_fdb_clusters = 0;
	args.num_databases = 1;
	args.api_version = maxApiVersion();
	args.json = 0;
	args.num_processes = 1;
	args.num_threads = 1;
	args.async_xacts = 0;
	args.mode = MODE_INVALID;
	args.rows = 100000;
	args.row_digits = digits(args.rows);
	args.seconds = 30;
	args.iteration = 0;
	args.tpsmax = 0;
	args.tpsmin = -1;
	args.tpsinterval = 10;
	args.tpschange = TPS_SIN;
	args.sampling = 1000;
	args.key_length = 32;
	args.value_length = 16;
	args.tenants = 0;
	args.zipf = 0;
	args.commit_get = 0;
	args.verbose = 1;
	args.flatbuffers = 0; /* internal */
	args.knobs[0] = '\0';
	args.log_group[0] = '\0';
	args.prefixpadding = 0;
	args.trace = 0;
	args.tracepath[0] = '\0';
	args.traceformat = 0; /* default to client's default (XML) */
	args.streaming_mode = FDB_STREAMING_MODE_WANT_ALL;
	args.txntrace = 0;
	args.txntagging = 0;
	memset(args.txntagging_prefix, 0, TAGPREFIXLENGTH_MAX);
	for (auto i = 0; i < MAX_OP; i++) {
		args.txnspec.ops[i][OP_COUNT] = 0;
	}
	args.client_threads_per_version = 0;
	args.disable_ryw = 0;
	args.json_output_path[0] = '\0';
	args.stats_export_path[0] = '\0';
	args.bg_materialize_files = false;
	args.bg_file_path[0] = '\0';
	args.distributed_tracer_client = 0;
	return 0;
}

/* parse transaction specification */
int parseTransaction(Arguments& args, char const* optarg) {
	char const* ptr = optarg;
	int op = 0;
	int rangeop = 0;
	int num;
	int error = 0;

	for (op = 0; op < MAX_OP; op++) {
		args.txnspec.ops[op][OP_COUNT] = 0;
		args.txnspec.ops[op][OP_RANGE] = 0;
	}

	op = 0;
	while (*ptr) {
// Clang gives false positive array bounds warning, which must be ignored:
#pragma clang diagnostic push
#pragma clang diagnostic ignored "-Warray-bounds"
		if (strncmp(ptr, "grv", 3) == 0) {
			op = OP_GETREADVERSION;
			ptr += 3;
		} else if (strncmp(ptr, "gr", 2) == 0) {
			op = OP_GETRANGE;
			rangeop = 1;
			ptr += 2;
		} else if (strncmp(ptr, "g", 1) == 0) {
			op = OP_GET;
			ptr++;
		} else if (strncmp(ptr, "sgr", 3) == 0) {
			op = OP_SGETRANGE;
			rangeop = 1;
			ptr += 3;
		} else if (strncmp(ptr, "sg", 2) == 0) {
			op = OP_SGET;
			ptr += 2;
		} else if (strncmp(ptr, "u", 1) == 0) {
			op = OP_UPDATE;
			ptr++;
		} else if (strncmp(ptr, "ir", 2) == 0) {
			op = OP_INSERTRANGE;
			rangeop = 1;
			ptr += 2;
		} else if (strncmp(ptr, "i", 1) == 0) {
			op = OP_INSERT;
			ptr++;
		} else if (strncmp(ptr, "o", 1) == 0) {
			op = OP_OVERWRITE;
			ptr++;
		} else if (strncmp(ptr, "cr", 2) == 0) {
			op = OP_CLEARRANGE;
			rangeop = 1;
			ptr += 2;
		} else if (strncmp(ptr, "c", 1) == 0) {
			op = OP_CLEAR;
			ptr++;
		} else if (strncmp(ptr, "scr", 3) == 0) {
			op = OP_SETCLEARRANGE;
			rangeop = 1;
			ptr += 3;
		} else if (strncmp(ptr, "sc", 2) == 0) {
			op = OP_SETCLEAR;
			ptr += 2;
		} else if (strncmp(ptr, "bg", 2) == 0) {
			op = OP_READ_BG;
			rangeop = 1;
			ptr += 2;
		} else {
			logr.error("Invalid transaction spec: {}", ptr);
			error = 1;
			break;
		}
#pragma clang diagnostic pop

		/* count */
		num = 0;
		if ((*ptr < '0') || (*ptr > '9')) {
			num = 1; /* if omitted, set it to 1 */
		} else {
			while ((*ptr >= '0') && (*ptr <= '9')) {
				num = num * 10 + *ptr - '0';
				ptr++;
			}
		}
		/* set count */
		args.txnspec.ops[op][OP_COUNT] = num;

		if (rangeop) {
			if (*ptr != ':') {
				error = 1;
				break;
			} else {
				ptr++; /* skip ':' */
				/* check negative '-' sign */
				if (*ptr == '-') {
					args.txnspec.ops[op][OP_REVERSE] = 1;
					ptr++;
				} else {
					args.txnspec.ops[op][OP_REVERSE] = 0;
				}
				num = 0;
				if ((*ptr < '0') || (*ptr > '9')) {
					error = 1;
					break;
				}
				while ((*ptr >= '0') && (*ptr <= '9')) {
					num = num * 10 + *ptr - '0';
					ptr++;
				}
				/* set range */
				args.txnspec.ops[op][OP_RANGE] = num;
			}
		}
		rangeop = 0;
	}

	if (error) {
		logr.error("invalid transaction specification {}", optarg);
		return -1;
	}

	if (args.verbose == VERBOSE_DEBUG) {
		for (op = 0; op < MAX_OP; op++) {
			logr.debug("OP: {}: {}: {}", op, args.txnspec.ops[op][0], args.txnspec.ops[op][1]);
		}
	}

	return 0;
}

void usage() {
	printf("Usage:\n");
	printf("%-24s %s\n", "-h, --help", "Print this message");
	printf("%-24s %s\n", "    --version", "Print FDB version");
	printf("%-24s %s\n", "-v, --verbose", "Specify verbosity");
	printf("%-24s %s\n", "-a, --api_version=API_VERSION", "Specify API_VERSION to use");
	printf("%-24s %s\n", "-c, --cluster=FILE", "Specify FDB cluster file");
	printf("%-24s %s\n", "-d, --num_databases=NUM_DATABASES", "Specify number of databases");
	printf("%-24s %s\n", "-p, --procs=PROCS", "Specify number of worker processes");
	printf("%-24s %s\n", "-t, --threads=THREADS", "Specify number of worker threads");
	printf("%-24s %s\n", "    --async_xacts", "Specify number of concurrent transactions to be run in async mode");
	printf("%-24s %s\n", "-r, --rows=ROWS", "Specify number of records");
	printf("%-24s %s\n", "-s, --seconds=SECONDS", "Specify the test duration in seconds\n");
	printf("%-24s %s\n", "", "This option cannot be specified with --iteration.");
	printf("%-24s %s\n", "-i, --iteration=ITERS", "Specify the number of iterations.\n");
	printf("%-24s %s\n", "", "This option cannot be specified with --seconds.");
	printf("%-24s %s\n", "    --keylen=LENGTH", "Specify the key lengths");
	printf("%-24s %s\n", "    --vallen=LENGTH", "Specify the value lengths");
	printf("%-24s %s\n", "    --tenants=TENANTS", "Specify the number of tenants to use");
	printf("%-24s %s\n", "-x, --transaction=SPEC", "Transaction specification");
	printf("%-24s %s\n", "    --tps|--tpsmax=TPS", "Specify the target max TPS");
	printf("%-24s %s\n", "    --tpsmin=TPS", "Specify the target min TPS");
	printf("%-24s %s\n", "    --tpsinterval=SEC", "Specify the TPS change interval (Default: 10 seconds)");
	printf("%-24s %s\n", "    --tpschange=<sin|square|pulse>", "Specify the TPS change type (Default: sin)");
	printf("%-24s %s\n", "    --sampling=RATE", "Specify the sampling rate for latency stats");
	printf("%-24s %s\n", "-m, --mode=MODE", "Specify the mode (build, run, clean, report)");
	printf("%-24s %s\n", "-z, --zipf", "Use zipfian distribution instead of uniform distribution");
	printf("%-24s %s\n", "    --commitget", "Commit GETs");
	printf("%-24s %s\n", "    --loggroup=LOGGROUP", "Set client logr group");
	printf("%-24s %s\n", "    --prefix_padding", "Pad key by prefixing data (Default: postfix padding)");
	printf("%-24s %s\n", "    --trace", "Enable tracing");
	printf("%-24s %s\n", "    --tracepath=PATH", "Set trace file path");
	printf("%-24s %s\n", "    --trace_format <xml|json>", "Set trace format (Default: json)");
	printf("%-24s %s\n", "    --txntrace=sec", "Specify transaction tracing interval (Default: 0)");
	printf(
	    "%-24s %s\n", "    --txntagging", "Specify the number of different transaction tag (Default: 0, max = 1000)");
	printf("%-24s %s\n",
	       "    --txntagging_prefix",
	       "Specify the prefix of transaction tag - mako${txntagging_prefix} (Default: '')");
	printf("%-24s %s\n", "    --knobs=KNOBS", "Set client knobs");
	printf("%-24s %s\n", "    --flatbuffers", "Use flatbuffers");
	printf("%-24s %s\n", "    --streaming", "Streaming mode: all (default), iterator, small, medium, large, serial");
	printf("%-24s %s\n", "    --disable_ryw", "Disable snapshot read-your-writes");
	printf("%-24s %s\n", "    --json_report=PATH", "Output stats to the specified json file (Default: mako.json)");
	printf("%-24s %s\n",
	       "    --bg_file_path=PATH",
	       "Read blob granule files from the local filesystem at PATH and materialize the results.");
	printf("%-24s %s\n",
	       "    --stats_export_path=PATH",
	       "Write the serialized DDSketch data to file at PATH. Can be used in either run or build mode.");
	printf(
	    "%-24s %s\n", "    --distributed_tracer_client=CLIENT", "Specify client (disabled, network_lossy, log_file)");
}

/* parse benchmark paramters */
int parseArguments(int argc, char* argv[], Arguments& args) {
	int rc;
	int c;
	int idx;
	while (1) {
		const char* short_options = "a:c:d:p:t:r:s:i:x:v:m:hz";
		static struct option long_options[] = {
			/* name, has_arg, flag, val */
			{ "api_version", required_argument, NULL, 'a' },
			{ "cluster", required_argument, NULL, 'c' },
			{ "num_databases", optional_argument, NULL, 'd' },
			{ "procs", required_argument, NULL, 'p' },
			{ "threads", required_argument, NULL, 't' },
			{ "async_xacts", required_argument, NULL, ARG_ASYNC },
			{ "rows", required_argument, NULL, 'r' },
			{ "seconds", required_argument, NULL, 's' },
			{ "iteration", required_argument, NULL, 'i' },
			{ "keylen", required_argument, NULL, ARG_KEYLEN },
			{ "vallen", required_argument, NULL, ARG_VALLEN },
			{ "tenants", required_argument, NULL, ARG_TENANTS },
			{ "transaction", required_argument, NULL, 'x' },
			{ "tps", required_argument, NULL, ARG_TPS },
			{ "tpsmax", required_argument, NULL, ARG_TPSMAX },
			{ "tpsmin", required_argument, NULL, ARG_TPSMIN },
			{ "tpsinterval", required_argument, NULL, ARG_TPSINTERVAL },
			{ "tpschange", required_argument, NULL, ARG_TPSCHANGE },
			{ "sampling", required_argument, NULL, ARG_SAMPLING },
			{ "verbose", required_argument, NULL, 'v' },
			{ "mode", required_argument, NULL, 'm' },
			{ "knobs", required_argument, NULL, ARG_KNOBS },
			{ "loggroup", required_argument, NULL, ARG_LOGGROUP },
			{ "tracepath", required_argument, NULL, ARG_TRACEPATH },
			{ "trace_format", required_argument, NULL, ARG_TRACEFORMAT },
			{ "streaming", required_argument, NULL, ARG_STREAMING_MODE },
			{ "txntrace", required_argument, NULL, ARG_TXNTRACE },
			/* no args */
			{ "help", no_argument, NULL, 'h' },
			{ "zipf", no_argument, NULL, 'z' },
			{ "commitget", no_argument, NULL, ARG_COMMITGET },
			{ "flatbuffers", no_argument, NULL, ARG_FLATBUFFERS },
			{ "prefix_padding", no_argument, NULL, ARG_PREFIXPADDING },
			{ "trace", no_argument, NULL, ARG_TRACE },
			{ "txntagging", required_argument, NULL, ARG_TXNTAGGING },
			{ "txntagging_prefix", required_argument, NULL, ARG_TXNTAGGINGPREFIX },
			{ "version", no_argument, NULL, ARG_VERSION },
			{ "client_threads_per_version", required_argument, NULL, ARG_CLIENT_THREADS_PER_VERSION },
			{ "disable_ryw", no_argument, NULL, ARG_DISABLE_RYW },
			{ "json_report", optional_argument, NULL, ARG_JSON_REPORT },
			{ "bg_file_path", required_argument, NULL, ARG_BG_FILE_PATH },
			{ "stats_export_path", optional_argument, NULL, ARG_EXPORT_PATH },
			{ "distributed_tracer_client", required_argument, NULL, ARG_DISTRIBUTED_TRACER_CLIENT },
			{ NULL, 0, NULL, 0 }
		};
		idx = 0;
		c = getopt_long(argc, argv, short_options, long_options, &idx);
		if (c < 0) {
			break;
		}
		switch (c) {
		case '?':
		case 'h':
			usage();
			return -1;
		case 'a':
			args.api_version = atoi(optarg);
			break;
		case 'c': {
			const char delim[] = ",";
			char* cluster_file = strtok(optarg, delim);
			while (cluster_file != NULL) {
				strcpy(args.cluster_files[args.num_fdb_clusters++], cluster_file);
				cluster_file = strtok(NULL, delim);
			}
			break;
		}
		case 'd':
			args.num_databases = atoi(optarg);
			break;
		case 'p':
			args.num_processes = atoi(optarg);
			break;
		case 't':
			args.num_threads = atoi(optarg);
			break;
		case 'r':
			args.rows = atoi(optarg);
			args.row_digits = digits(args.rows);
			break;
		case 's':
			args.seconds = atoi(optarg);
			break;
		case 'i':
			args.iteration = atoi(optarg);
			break;
		case 'x':
			rc = parseTransaction(args, optarg);
			if (rc < 0)
				return -1;
			break;
		case 'v':
			args.verbose = atoi(optarg);
			break;
		case 'z':
			args.zipf = 1;
			break;
		case 'm':
			if (strcmp(optarg, "clean") == 0) {
				args.mode = MODE_CLEAN;
			} else if (strcmp(optarg, "build") == 0) {
				args.mode = MODE_BUILD;
			} else if (strcmp(optarg, "run") == 0) {
				args.mode = MODE_RUN;
			} else if (strcmp(optarg, "report") == 0) {
				args.mode = MODE_REPORT;
				int i = optind;
				for (; i < argc; i++) {
					if (argv[i][0] != '-') {
						const std::string report_file = argv[i];
						strncpy(args.report_files[args.num_report_files], report_file.c_str(), report_file.size());
						args.num_report_files++;
					} else {
						optind = i - 1;
						break;
					}
				}
			}
			break;
		case ARG_ASYNC:
			args.async_xacts = atoi(optarg);
			break;
		case ARG_KEYLEN:
			args.key_length = atoi(optarg);
			break;
		case ARG_VALLEN:
			args.value_length = atoi(optarg);
			break;
		case ARG_TENANTS:
			args.tenants = atoi(optarg);
			break;
		case ARG_TPS:
		case ARG_TPSMAX:
			args.tpsmax = atoi(optarg);
			break;
		case ARG_TPSMIN:
			args.tpsmin = atoi(optarg);
			break;
		case ARG_TPSINTERVAL:
			args.tpsinterval = atoi(optarg);
			break;
		case ARG_TPSCHANGE:
			if (strcmp(optarg, "sin") == 0)
				args.tpschange = TPS_SIN;
			else if (strcmp(optarg, "square") == 0)
				args.tpschange = TPS_SQUARE;
			else if (strcmp(optarg, "pulse") == 0)
				args.tpschange = TPS_PULSE;
			else {
				logr.error("--tpschange must be sin, square or pulse");
				return -1;
			}
			break;
		case ARG_SAMPLING:
			args.sampling = atoi(optarg);
			break;
		case ARG_VERSION:
			logr.error("Version: {}", FDB_API_VERSION);
			exit(0);
			break;
		case ARG_COMMITGET:
			args.commit_get = 1;
			break;
		case ARG_FLATBUFFERS:
			args.flatbuffers = 1;
			break;
		case ARG_KNOBS:
			memcpy(args.knobs, optarg, strlen(optarg) + 1);
			break;
		case ARG_LOGGROUP:
			memcpy(args.log_group, optarg, strlen(optarg) + 1);
			break;
		case ARG_PREFIXPADDING:
			args.prefixpadding = 1;
			break;
		case ARG_TRACE:
			args.trace = 1;
			break;
		case ARG_TRACEPATH:
			args.trace = 1;
			memcpy(args.tracepath, optarg, strlen(optarg) + 1);
			break;
		case ARG_TRACEFORMAT:
			if (strncmp(optarg, "json", 5) == 0) {
				args.traceformat = 1;
			} else if (strncmp(optarg, "xml", 4) == 0) {
				args.traceformat = 0;
			} else {
				logr.error("Invalid trace_format {}", optarg);
				return -1;
			}
			break;
		case ARG_STREAMING_MODE:
			if (strncmp(optarg, "all", 3) == 0) {
				args.streaming_mode = FDB_STREAMING_MODE_WANT_ALL;
			} else if (strncmp(optarg, "iterator", 8) == 0) {
				args.streaming_mode = FDB_STREAMING_MODE_ITERATOR;
			} else if (strncmp(optarg, "small", 5) == 0) {
				args.streaming_mode = FDB_STREAMING_MODE_SMALL;
			} else if (strncmp(optarg, "medium", 6) == 0) {
				args.streaming_mode = FDB_STREAMING_MODE_MEDIUM;
			} else if (strncmp(optarg, "large", 5) == 0) {
				args.streaming_mode = FDB_STREAMING_MODE_LARGE;
			} else if (strncmp(optarg, "serial", 6) == 0) {
				args.streaming_mode = FDB_STREAMING_MODE_SERIAL;
			} else {
				logr.error("Invalid streaming mode {}", optarg);
				return -1;
			}
			break;
		case ARG_TXNTRACE:
			args.txntrace = atoi(optarg);
			break;

		case ARG_TXNTAGGING:
			args.txntagging = atoi(optarg);
			if (args.txntagging > 1000) {
				args.txntagging = 1000;
			}
			break;
		case ARG_TXNTAGGINGPREFIX:
			if (strlen(optarg) > TAGPREFIXLENGTH_MAX) {
				logr.error("the length of txntagging_prefix is larger than {}", TAGPREFIXLENGTH_MAX);
				exit(0);
			}
			memcpy(args.txntagging_prefix, optarg, strlen(optarg));
			break;
		case ARG_CLIENT_THREADS_PER_VERSION:
			args.client_threads_per_version = atoi(optarg);
			break;
		case ARG_DISABLE_RYW:
			args.disable_ryw = 1;
			break;
		case ARG_JSON_REPORT:
			if (optarg == NULL && (argv[optind] == NULL || (argv[optind] != NULL && argv[optind][0] == '-'))) {
				// if --report_json is the last option and no file is specified
				// or --report_json is followed by another option
				char default_file[] = "mako.json";
				strncpy(args.json_output_path, default_file, sizeof(default_file));
			} else {
				strncpy(args.json_output_path, optarg, std::min(sizeof(args.json_output_path), strlen(optarg) + 1));
			}
			break;
		case ARG_BG_FILE_PATH:
			args.bg_materialize_files = true;
			strncpy(args.bg_file_path, optarg, std::min(sizeof(args.bg_file_path), strlen(optarg) + 1));
		case ARG_EXPORT_PATH:
			if (optarg == NULL && (argv[optind] == NULL || (argv[optind] != NULL && argv[optind][0] == '-'))) {
				char default_file[] = "sketch_data.json";
				strncpy(args.stats_export_path, default_file, sizeof(default_file));
			} else {
				strncpy(args.stats_export_path,
				        argv[optind],
				        std::min(sizeof(args.stats_export_path), strlen(argv[optind]) + 1));
			}
			break;
		case ARG_DISTRIBUTED_TRACER_CLIENT:
			if (strcmp(optarg, "disabled") == 0) {
				args.distributed_tracer_client = 0;
			} else if (strcmp(optarg, "network_lossy") == 0) {
				args.distributed_tracer_client = 1;
			} else if (strcmp(optarg, "log_file") == 0) {
				args.distributed_tracer_client = 2;
			} else {
				args.distributed_tracer_client = -1;
			}
			break;
		}
	}

	if ((args.tpsmin == -1) || (args.tpsmin > args.tpsmax)) {
		args.tpsmin = args.tpsmax;
	}

	return 0;
}

int validateArguments(Arguments const& args) {
	if (args.mode == MODE_INVALID) {
		logr.error("--mode has to be set");
		return -1;
	}
	if (args.verbose < VERBOSE_NONE || args.verbose > VERBOSE_DEBUG) {
		logr.error("--verbose must be between 0 and 3");
		return -1;
	}
	if (args.rows <= 0) {
		logr.error("--rows must be a positive integer");
		return -1;
	}
	if (args.key_length < 0) {
		logr.error("--keylen must be a positive integer");
		return -1;
	}
	if (args.value_length < 0) {
		logr.error("--vallen must be a positive integer");
		return -1;
	}
	if (args.num_fdb_clusters > NUM_CLUSTERS_MAX) {
		logr.error("Mako is not supported to do work to more than {} clusters", NUM_CLUSTERS_MAX);
		return -1;
	}
	if (args.num_databases > NUM_DATABASES_MAX) {
		logr.error("Mako is not supported to do work to more than {} databases", NUM_DATABASES_MAX);
		return -1;
	}
	if (args.num_databases < args.num_fdb_clusters) {
		logr.error("--num_databases ({}) must be >= number of clusters({})", args.num_databases, args.num_fdb_clusters);
		return -1;
	}
	if (args.num_threads < args.num_databases) {
		logr.error("--threads ({}) must be >= number of databases ({})", args.num_threads, args.num_databases);
		return -1;
	}
	if (args.key_length < 4 /* "mako" */ + args.row_digits) {
		logr.error("--keylen must be larger than {} to store \"mako\" prefix "
		           "and maximum row number",
		           4 + args.row_digits);
		return -1;
	}
	if (args.mode == MODE_RUN) {
		if ((args.seconds > 0) && (args.iteration > 0)) {
			logr.error("Cannot specify seconds and iteration together");
			return -1;
		}
		if ((args.seconds == 0) && (args.iteration == 0)) {
			logr.error("Must specify either seconds or iteration");
			return -1;
		}
		if (args.txntagging < 0) {
			logr.error("--txntagging must be a non-negative integer");
			return -1;
		}
	}

	// ensure that all of the files provided to mako are valid and exist
	if (args.mode == MODE_REPORT) {
		if (!args.num_report_files) {
			logr.error("No files to merge");
		}
		for (int i = 0; i < args.num_report_files; i++) {
			struct stat buffer;
			if (stat(args.report_files[i], &buffer) != 0) {
				logr.error("Couldn't open file {}", args.report_files[i]);
				return -1;
			}
		}
	}
	if (args.distributed_tracer_client < 0) {
		logr.error("--disibuted_tracer_client must specify either (disabled, network_lossy, log_file)");
		return -1;
	}
	return 0;
}

void printStats(Arguments const& args, ThreadStatistics const* stats, double const duration_sec, FILE* fp) {
	static ThreadStatistics prev;

	const auto num_effective_threads = args.async_xacts > 0 ? args.async_xacts : args.num_threads;
	auto current = ThreadStatistics{};
	for (auto i = 0; i < args.num_processes; i++) {
		for (auto j = 0; j < num_effective_threads; j++) {
			current.combine(stats[(i * num_effective_threads) + j]);
		}
	}

	if (fp) {
		fwrite("{", 1, 1, fp);
	}
	putTitleRight("OPS");
	auto print_err = false;
	for (auto op = 0; op < MAX_OP; op++) {
		if (args.txnspec.ops[op][OP_COUNT] > 0) {
			const auto ops_total_diff = current.getOpCount(op) - prev.getOpCount(op);
			putField(ops_total_diff);
			if (fp) {
				fmt::print(fp, "\"{}\": {},", getOpName(op), ops_total_diff);
			}
			print_err = print_err || (current.getErrorCount(op) - prev.getErrorCount(op)) > 0;
		}
	}
	/* TPS */
	const auto tps = (current.getOpCount(OP_TRANSACTION) - prev.getOpCount(OP_TRANSACTION)) / duration_sec;
	putFieldFloat(tps, 2);
	if (fp) {
		fprintf(fp, "\"tps\": %.2f,", tps);
	}

	/* Conflicts */
	const auto conflicts_diff = (current.getConflictCount() - prev.getConflictCount()) / duration_sec;
	putFieldFloat(conflicts_diff, 2);
	fmt::print("\n");
	if (fp) {
		fprintf(fp, "\"conflictsPerSec\": %.2f", conflicts_diff);
	}

	if (print_err) {
		putTitleRight("Errors");
		for (auto op = 0; op < MAX_OP; op++) {
			if (args.txnspec.ops[op][OP_COUNT] > 0) {
				const auto errors_diff = current.getErrorCount(op) - prev.getErrorCount(op);
				putField(errors_diff);
				if (fp) {
					fmt::print(fp, ",\"errors\": {}", errors_diff);
				}
			}
		}
		printf("\n");
	}
	if (fp) {
		fprintf(fp, "}");
	}
	// swap old stats for new
	prev = current;
}

void printStatsHeader(Arguments const& args, bool show_commit, bool is_first_header_empty, bool show_op_stats) {
	/* header */
	if (is_first_header_empty)
		putTitle("");
	for (auto op = 0; op < MAX_OP; op++) {
		if (args.txnspec.ops[op][OP_COUNT] > 0) {
			putField(getOpName(op));
		}
	}

	if (show_commit)
		putField("COMMIT");
	if (show_op_stats) {
		putField("TRANSACTION");
	} else {
		putField("TPS");
		putField("Conflicts/s");
	}
	fmt::print("\n");

	putTitleBar();
	for (auto op = 0; op < MAX_OP; op++) {
		if (args.txnspec.ops[op][OP_COUNT] > 0) {
			putFieldBar();
		}
	}

	/* COMMIT */
	if (show_commit)
		putFieldBar();

	if (show_op_stats) {
		/* TRANSACTION */
		putFieldBar();
	} else {
		/* TPS */
		putFieldBar();

		/* Conflicts */
		putFieldBar();
	}
	fmt::print("\n");
}

void printThreadStats(ThreadStatistics& final_stats, Arguments args, FILE* fp, bool is_report = false) {

	if (is_report) {
		for (auto op = 0; op < MAX_OP; op++) {
			if (final_stats.getLatencySampleCount(op) > 0 && op != OP_COMMIT && op != OP_TRANSACTION) {
				args.txnspec.ops[op][OP_COUNT] = 1;
			}
		}
	}

	fmt::print("Latency (us)");
	printStatsHeader(args, true, false, true);

	/* Total Samples */
	putTitle("Samples");
	bool first_op = true;
	for (auto op = 0; op < MAX_OP; op++) {
		if (args.txnspec.ops[op][OP_COUNT] > 0 || isAbstractOp(op)) {
			auto sample_size = final_stats.getLatencySampleCount(op);
			if (sample_size > 0) {
				putField(sample_size);
			} else {
				putField("N/A");
			}
			if (fp) {
				if (first_op) {
					first_op = false;
				} else {
					fmt::fprintf(fp, ",");
				}
				fmt::fprintf(fp, "\"%s\": %lu", getOpName(op), sample_size);
			}
		}
	}
	fmt::print("\n");

	/* Min Latency */
	if (fp) {
		fmt::fprintf(fp, "}, \"minLatency\": {");
	}
	putTitle("Min");
	first_op = true;
	for (auto op = 0; op < MAX_OP; op++) {
		if (args.txnspec.ops[op][OP_COUNT] > 0 || isAbstractOp(op)) {
			const auto lat_min = final_stats.getLatencyUsMin(op);
			if (lat_min == -1) {
				putField("N/A");
			} else {
				putField(lat_min);
				if (fp) {
					if (first_op) {
						first_op = false;
					} else {
						fmt::fprintf(fp, ",");
					}
					fmt::fprintf(fp, "\"%s\": %lu", getOpName(op), lat_min);
				}
			}
		}
	}
	fmt::print("\n");

	/* Avg Latency */
	if (fp) {
		fmt::fprintf(fp, "}, \"avgLatency\": {");
	}
	putTitle("Avg");
	first_op = true;
	for (auto op = 0; op < MAX_OP; op++) {
		if (args.txnspec.ops[op][OP_COUNT] > 0 || isAbstractOp(op)) {
			if (final_stats.getLatencySampleCount(op) > 0) {
				putField(final_stats.mean(op));
				if (fp) {
					if (first_op) {
						first_op = false;
					} else {
						fmt::fprintf(fp, ",");
					}
					fmt::fprintf(fp, "\"%s\": %lu", getOpName(op), final_stats.mean(op));
				}
			} else {
				putField("N/A");
			}
		}
	}
	fmt::printf("\n");

	/* Max Latency */
	if (fp) {
		fmt::fprintf(fp, "}, \"maxLatency\": {");
	}
	putTitle("Max");
	first_op = true;
	for (auto op = 0; op < MAX_OP; op++) {
		if (args.txnspec.ops[op][OP_COUNT] > 0 || isAbstractOp(op)) {
			const auto lat_max = final_stats.getLatencyUsMax(op);
			if (lat_max == 0) {
				putField("N/A");
			} else {
				putField(lat_max);
				if (fp) {
					if (first_op) {
						first_op = false;
					} else {
						fmt::fprintf(fp, ",");
					}
					fmt::fprintf(fp, "\"%s\": %lu", getOpName(op), final_stats.getLatencyUsMax(op));
				}
			}
		}
	}
	fmt::print("\n");

	/* Median Latency */
	if (fp) {
		fmt::fprintf(fp, "}, \"medianLatency\": {");
	}
	putTitle("Median");
	first_op = true;
	for (auto op = 0; op < MAX_OP; op++) {
		if (args.txnspec.ops[op][OP_COUNT] > 0 || isAbstractOp(op)) {
			const auto lat_total = final_stats.getLatencyUsTotal(op);
			const auto lat_samples = final_stats.getLatencySampleCount(op);
			if (lat_total && lat_samples) {
				auto median = final_stats.percentile(op, 0.5);
				putField(median);
				if (fp) {
					if (first_op) {
						first_op = false;
					} else {
						fmt::fprintf(fp, ",");
					}
					fmt::fprintf(fp, "\"%s\": %lu", getOpName(op), median);
				}
			} else {
				putField("N/A");
			}
		}
	}
	fmt::print("\n");

	/* 95%ile Latency */
	if (fp) {
		fmt::fprintf(fp, "}, \"p95Latency\": {");
	}
	putTitle("95.0 pctile");
	first_op = true;
	for (auto op = 0; op < MAX_OP; op++) {
		if (args.txnspec.ops[op][OP_COUNT] > 0 || isAbstractOp(op)) {
			if (!final_stats.getLatencySampleCount(op) || !final_stats.getLatencyUsTotal(op)) {
				putField("N/A");
				continue;
			}
			const auto point_95pct = final_stats.percentile(op, 0.95);
			putField(point_95pct);
			if (fp) {
				if (first_op) {
					first_op = false;
				} else {
					fmt::fprintf(fp, ",");
				}
				fmt::fprintf(fp, "\"%s\": %lu", getOpName(op), point_95pct);
			}
		}
	}
	fmt::printf("\n");

	/* 99%ile Latency */
	if (fp) {
		fmt::fprintf(fp, "}, \"p99Latency\": {");
	}
	putTitle("99.0 pctile");
	first_op = true;
	for (auto op = 0; op < MAX_OP; op++) {
		if (args.txnspec.ops[op][OP_COUNT] > 0 || isAbstractOp(op)) {
			if (!final_stats.getLatencySampleCount(op) || !final_stats.getLatencyUsTotal(op)) {
				putField("N/A");
				continue;
			}
			const auto point_99pct = final_stats.percentile(op, 0.99);
			putField(point_99pct);
			if (fp) {
				if (first_op) {
					first_op = false;
				} else {
					fmt::fprintf(fp, ",");
				}
				fmt::fprintf(fp, "\"%s\": %lu", getOpName(op), point_99pct);
			}
		}
	}
	fmt::print("\n");

	/* 99.9%ile Latency */
	if (fp) {
		fmt::fprintf(fp, "}, \"p99.9Latency\": {");
	}
	putTitle("99.9 pctile");
	first_op = true;
	for (auto op = 0; op < MAX_OP; op++) {
		if (args.txnspec.ops[op][OP_COUNT] > 0 || isAbstractOp(op)) {
			if (!final_stats.getLatencySampleCount(op) || !final_stats.getLatencyUsTotal(op)) {
				putField("N/A");
				continue;
			}
			const auto point_99_9pct = final_stats.percentile(op, 0.999);
			putField(point_99_9pct);
			if (fp) {
				if (first_op) {
					first_op = false;
				} else {
					fmt::fprintf(fp, ",");
				}
				fmt::fprintf(fp, "\"%s\": %lu", getOpName(op), point_99_9pct);
			}
		}
	}
	fmt::print("\n");
	if (fp) {
		fmt::fprintf(fp, "}}");
	}
}

void loadSample(int pid_main, int op, std::vector<DDSketchMako>& data_points, int process_id, int thread_id) {
	const auto dirname = fmt::format("{}{}", TEMP_DATA_STORE, pid_main);
	const auto filename = getStatsFilename(dirname, process_id, thread_id, op);
	std::ifstream fp{ filename };
	std::ostringstream sstr;
	sstr << fp.rdbuf();
	DDSketchMako sketch;
	rapidjson::Document doc;
	doc.Parse(sstr.str().c_str());
	if (!doc.HasParseError()) {
		sketch.deserialize(doc);
		if (data_points[op].getPopulationSize() > 0) {
			data_points[op].mergeWith(sketch);
		} else {
			data_points[op] = sketch;
		}
	}
}

void printReport(Arguments const& args,
                 ThreadStatistics const* stats,
                 double const duration_sec,
                 pid_t pid_main,
                 FILE* fp) {

	auto final_stats = ThreadStatistics{};
	const auto num_effective_threads = args.async_xacts > 0 ? args.async_xacts : args.num_threads;
	for (auto i = 0; i < args.num_processes; i++) {
		for (auto j = 0; j < num_effective_threads; j++) {
			const auto idx = i * num_effective_threads + j;
			final_stats.combine(stats[idx]);
		}
	}

	/* overall stats */
	fmt::printf("\n====== Total Duration %6.3f sec ======\n\n", duration_sec);
	fmt::printf("Total Processes:   %8d\n", args.num_processes);
	fmt::printf("Total Threads:     %8d\n", args.num_threads);
	fmt::printf("Total Async Xacts: %8d\n", args.async_xacts);
	if (args.tpsmax == args.tpsmin)
		fmt::printf("Target TPS:        %8d\n", args.tpsmax);
	else {
		fmt::printf("Target TPS (MAX):  %8d\n", args.tpsmax);
		fmt::printf("Target TPS (MIN):  %8d\n", args.tpsmin);
		fmt::printf("TPS Interval:      %8d\n", args.tpsinterval);
		fmt::printf("TPS Change:        ");
		switch (args.tpschange) {
		case TPS_SIN:
			fmt::printf("%8s\n", "SIN");
			break;
		case TPS_SQUARE:
			fmt::printf("%8s\n", "SQUARE");
			break;
		case TPS_PULSE:
			fmt::printf("%8s\n", "PULSE");
			break;
		}
	}
	const auto tps_f = final_stats.getOpCount(OP_TRANSACTION) / duration_sec;
	const auto tps_i = static_cast<uint64_t>(tps_f);
	fmt::printf("Total Xacts:       %8lu\n", final_stats.getOpCount(OP_TRANSACTION));
	fmt::printf("Total Conflicts:   %8lu\n", final_stats.getConflictCount());
	fmt::printf("Total Errors:      %8lu\n", final_stats.getTotalErrorCount());
	fmt::printf("Overall TPS:       %8lu\n\n", tps_i);

	if (fp) {
		fmt::fprintf(fp, "\"results\": {");
		fmt::fprintf(fp, "\"totalDuration\": %6.3f,", duration_sec);
		fmt::fprintf(fp, "\"totalProcesses\": %d,", args.num_processes);
		fmt::fprintf(fp, "\"totalThreads\": %d,", args.num_threads);
		fmt::fprintf(fp, "\"totalAsyncXacts\": %d,", args.async_xacts);
		fmt::fprintf(fp, "\"targetTPS\": %d,", args.tpsmax);
		fmt::fprintf(fp, "\"totalXacts\": %lu,", final_stats.getOpCount(OP_TRANSACTION));
		fmt::fprintf(fp, "\"totalConflicts\": %lu,", final_stats.getConflictCount());
		fmt::fprintf(fp, "\"totalErrors\": %lu,", final_stats.getTotalErrorCount());
		fmt::fprintf(fp, "\"overallTPS\": %lu,", tps_i);
	}

	/* per-op stats */
	printStatsHeader(args, true, true, false);

	/* OPS */
	putTitle("Total OPS");
	if (fp) {
		fmt::fprintf(fp, "\"totalOps\": {");
	}
	auto first_op = true;
	for (auto op = 0; op < MAX_OP; op++) {
		if ((args.txnspec.ops[op][OP_COUNT] > 0 && op != OP_TRANSACTION) || op == OP_COMMIT) {
			putField(final_stats.getOpCount(op));
			if (fp) {
				if (first_op) {
					first_op = false;
				} else {
					fmt::fprintf(fp, ",");
				}
				fmt::fprintf(fp, "\"%s\": %lu", getOpName(op), final_stats.getOpCount(op));
			}
		}
	}

	/* TPS */
	const auto tps = final_stats.getOpCount(OP_TRANSACTION) / duration_sec;
	putFieldFloat(tps, 2);

	/* Conflicts */
	const auto conflicts_rate = final_stats.getConflictCount() / duration_sec;
	putFieldFloat(conflicts_rate, 2);
	fmt::print("\n");

	if (fp) {
		fmt::fprintf(fp, "}, \"tps\": %.2f, \"conflictsPerSec\": %.2f, \"errors\": {", tps, conflicts_rate);
	}

	/* Errors */
	putTitle("Errors");
	first_op = true;
	for (auto op = 0; op < MAX_OP; op++) {
		if (args.txnspec.ops[op][OP_COUNT] > 0 && op != OP_TRANSACTION) {
			putField(final_stats.getErrorCount(op));
			if (fp) {
				if (first_op) {
					first_op = false;
				} else {
					fmt::fprintf(fp, ",");
				}
				fmt::fprintf(fp, "\"%s\": %lu", getOpName(op), final_stats.getErrorCount(op));
			}
		}
	}
	if (fp) {
		fmt::fprintf(fp, "}, \"numSamples\": {");
	}
	fmt::print("\n\n");

	// Get the sketches stored in file and merge them together
	std::vector<DDSketchMako> data_points(MAX_OP);
	for (auto op = 0; op < MAX_OP; op++) {
		for (auto i = 0; i < args.num_processes; i++) {

			if (args.async_xacts == 0) {
				for (auto j = 0; j < args.num_threads; j++) {
					loadSample(pid_main, op, data_points, i, j);
				}
			} else {
				// async mode uses only one file per process
				loadSample(pid_main, op, data_points, i, 0);
			}
		}
	}
	final_stats.updateLatencies(data_points);

	printThreadStats(final_stats, args, fp);

	// export the ddsketch if the flag was set
	if (args.stats_export_path[0] != 0) {
		std::ofstream f(args.stats_export_path);
		f << final_stats;
	}

	const auto command_remove = fmt::format("rm -rf {}{}", TEMP_DATA_STORE, pid_main);
	if (auto rc = system(command_remove.c_str())) {
		logr.error("Command {} returned {}", command_remove, rc);
		return;
	}
}

int statsProcessMain(Arguments const& args,
                     ThreadStatistics const* stats,
                     std::atomic<double>& throttle_factor,
                     std::atomic<int> const& signal,
                     std::atomic<int> const& stopcount,
                     pid_t pid_main) {
	bool first_stats = true;

	/* wait until the signal turn on */
	while (signal.load() == SIGNAL_OFF) {
		usleep(10000); /* 10ms */
	}

	if (args.verbose >= VERBOSE_DEFAULT)
		printStatsHeader(args, false, true, false);

	FILE* fp = NULL;
	if (args.json_output_path[0] != '\0') {
		fp = fopen(args.json_output_path, "w");
		fmt::fprintf(fp, "{\"makoArgs\": {");
		fmt::fprintf(fp, "\"api_version\": %d,", args.api_version);
		fmt::fprintf(fp, "\"json\": %d,", args.json);
		fmt::fprintf(fp, "\"num_processes\": %d,", args.num_processes);
		fmt::fprintf(fp, "\"num_threads\": %d,", args.num_threads);
		fmt::fprintf(fp, "\"async_xacts\": %d,", args.async_xacts);
		fmt::fprintf(fp, "\"mode\": %d,", args.mode);
		fmt::fprintf(fp, "\"rows\": %d,", args.rows);
		fmt::fprintf(fp, "\"seconds\": %d,", args.seconds);
		fmt::fprintf(fp, "\"iteration\": %d,", args.iteration);
		fmt::fprintf(fp, "\"tpsmax\": %d,", args.tpsmax);
		fmt::fprintf(fp, "\"tpsmin\": %d,", args.tpsmin);
		fmt::fprintf(fp, "\"tpsinterval\": %d,", args.tpsinterval);
		fmt::fprintf(fp, "\"tpschange\": %d,", args.tpschange);
		fmt::fprintf(fp, "\"sampling\": %d,", args.sampling);
		fmt::fprintf(fp, "\"key_length\": %d,", args.key_length);
		fmt::fprintf(fp, "\"value_length\": %d,", args.value_length);
		fmt::fprintf(fp, "\"tenants\": %d,", args.tenants);
		fmt::fprintf(fp, "\"commit_get\": %d,", args.commit_get);
		fmt::fprintf(fp, "\"verbose\": %d,", args.verbose);
		fmt::fprintf(fp, "\"cluster_files\": \"%s\",", args.cluster_files[0]);
		fmt::fprintf(fp, "\"log_group\": \"%s\",", args.log_group);
		fmt::fprintf(fp, "\"prefixpadding\": %d,", args.prefixpadding);
		fmt::fprintf(fp, "\"trace\": %d,", args.trace);
		fmt::fprintf(fp, "\"tracepath\": \"%s\",", args.tracepath);
		fmt::fprintf(fp, "\"traceformat\": %d,", args.traceformat);
		fmt::fprintf(fp, "\"knobs\": \"%s\",", args.knobs);
		fmt::fprintf(fp, "\"flatbuffers\": %d,", args.flatbuffers);
		fmt::fprintf(fp, "\"txntrace\": %d,", args.txntrace);
		fmt::fprintf(fp, "\"txntagging\": %d,", args.txntagging);
		fmt::fprintf(fp, "\"txntagging_prefix\": \"%s\",", args.txntagging_prefix);
		fmt::fprintf(fp, "\"streaming_mode\": %d,", args.streaming_mode);
		fmt::fprintf(fp, "\"disable_ryw\": %d,", args.disable_ryw);
		fmt::fprintf(fp, "\"json_output_path\": \"%s\"", args.json_output_path);
		fmt::fprintf(fp, "},\"samples\": [");
	}

	const auto time_start = steady_clock::now();
	auto time_prev = time_start;
	while (signal.load() != SIGNAL_RED) {
		usleep(100000); /* sleep for 100ms */
		auto time_now = steady_clock::now();

		/* print stats every (roughly) 1 sec */
		if (toDoubleSeconds(time_now - time_prev) >= 1.0) {

			/* adjust throttle rate if needed */
			if (args.tpsmax != args.tpsmin) {
				const auto tpsinterval = static_cast<double>(args.tpsinterval);
				const auto tpsmin = static_cast<double>(args.tpsmin);
				const auto tpsmax = static_cast<double>(args.tpsmax);
				const auto pos = fmod(toDoubleSeconds(time_now - time_start), tpsinterval);
				auto sin_factor = 0.;
				/* set the throttle factor between 0.0 and 1.0 */
				switch (args.tpschange) {
				case TPS_SIN:
					sin_factor = sin(pos / tpsinterval * M_PI * 2.0) / 2.0 + 0.5;
					throttle_factor = 1 - (sin_factor * (1.0 - (tpsmin / tpsmax)));
					break;
				case TPS_SQUARE:
					if (pos < (args.tpsinterval / 2)) {
						/* set to max */
						throttle_factor = 1.0;
					} else {
						/* set to min */
						throttle_factor = tpsmin / tpsmax;
					}
					break;
				case TPS_PULSE:
					if (pos < (1.0 / tpsinterval)) {
						/* set to max */
						throttle_factor = 1.0;
					} else {
						/* set to min */
						throttle_factor = tpsmin / tpsmax;
					}
					break;
				}
			}

			if (args.verbose >= VERBOSE_DEFAULT) {
				if (first_stats) {
					first_stats = false;
				} else {
					if (fp)
						fmt::fprintf(fp, ",");
				}
				printStats(args, stats, toDoubleSeconds(time_now - time_prev), fp);
			}
			time_prev = time_now;
		}
	}

	if (fp) {
		fmt::fprintf(fp, "],");
	}

	/* print report */
	if (args.verbose >= VERBOSE_DEFAULT) {
		auto time_now = steady_clock::now();
		while (stopcount.load() < args.num_threads * args.num_processes) {
			usleep(10000); /* 10ms */
		}
		printReport(args, stats, toDoubleSeconds(time_now - time_start), pid_main, fp);
	}

	if (fp) {
		fmt::fprintf(fp, "}");
		fclose(fp);
	}

	return 0;
}

ThreadStatistics mergeSketchReport(Arguments& args) {

	ThreadStatistics stats;
	for (int i = 0; i < args.num_report_files; i++) {
		std::ifstream f{ args.report_files[i] };
		ThreadStatistics tmp;
		f >> tmp;
		stats.combine(tmp);
	}
	return stats;
}

int main(int argc, char* argv[]) {
	setlinebuf(stdout);

	auto rc = int{};
	auto args = Arguments{};
	rc = initArguments(args);
	if (rc < 0) {
		logr.error("initArguments failed");
		return -1;
	}
	rc = parseArguments(argc, argv, args);
	if (rc < 0) {
		/* usage printed */
		return 0;
	}

	rc = validateArguments(args);
	if (rc < 0)
		return -1;
	logr.setVerbosity(args.verbose);

	if (args.mode == MODE_CLEAN) {
		/* cleanup will be done from a single thread */
		args.num_processes = 1;
		args.num_threads = 1;
	}

	if (args.mode == MODE_BUILD) {
		if (args.txnspec.ops[OP_INSERT][OP_COUNT] == 0) {
			parseTransaction(args, "i100");
		}
	}

	if (args.mode == MODE_REPORT) {
		ThreadStatistics stats = mergeSketchReport(args);
		printThreadStats(stats, args, NULL, true);
		return 0;
	}

	const auto pid_main = getpid();
	/* create the shared memory for stats */
	const auto shmpath = fmt::format("mako{}", pid_main);
	auto shmfd = shm_open(shmpath.c_str(), O_CREAT | O_RDWR, S_IRUSR | S_IWUSR);
	if (shmfd < 0) {
		logr.error("shm_open failed: {}", strerror(errno));
		return -1;
	}
	auto shmfd_guard = ExitGuard([shmfd, &shmpath]() {
		close(shmfd);
		shm_unlink(shmpath.c_str());
		unlink(shmpath.c_str());
	});

	const auto async_mode = args.async_xacts > 0;
	const auto nthreads_for_shm = async_mode ? args.async_xacts : args.num_threads;
	/* allocate */
	const auto shmsize = shared_memory::storageSize(args.num_processes, nthreads_for_shm);

	auto shm = std::add_pointer_t<void>{};
	if (ftruncate(shmfd, shmsize) < 0) {
		shm = MAP_FAILED;
		logr.error("ftruncate (fd:{} size:{}) failed", shmfd, shmsize);
		return -1;
	}

	/* map it */
	shm = mmap(NULL, shmsize, PROT_READ | PROT_WRITE, MAP_SHARED, shmfd, 0);
	if (shm == MAP_FAILED) {
		logr.error("mmap (fd:{} size:{}) failed", shmfd, shmsize);
		return -1;
	}
	auto munmap_guard = ExitGuard([=]() { munmap(shm, shmsize); });

	auto shm_access = shared_memory::Access(shm, args.num_processes, nthreads_for_shm);

	/* initialize the shared memory */
	shm_access.initMemory();

	/* get ready */
	auto& shm_hdr = shm_access.header();
	shm_hdr.signal = SIGNAL_OFF;
	shm_hdr.readycount = 0;
	shm_hdr.stopcount = 0;
	shm_hdr.throttle_factor = 1.0;

	auto proc_type = ProcKind::MAIN;
	/* fork worker processes + 1 stats process */
	auto worker_pids = std::vector<pid_t>(args.num_processes + 1);

	auto worker_id = int{};

	/* forking (num_process + 1) children */
	/* last process is the stats handler */
	for (auto p = 0; p < args.num_processes + 1; p++) {
		auto pid = fork();
		if (pid != 0) {
			/* master */
			worker_pids[p] = pid;
			if (args.verbose == VERBOSE_DEBUG) {
				logr.debug("worker {} (PID:{}) forked", p + 1, worker_pids[p]);
			}
		} else {
			if (p < args.num_processes) {
				/* worker process */
				logr = Logger(WorkerProcess{}, args.verbose, p);
				proc_type = ProcKind::WORKER;
				worker_id = p;
			} else {
				/* stats */
				logr = Logger(StatsProcess{}, args.verbose);
				proc_type = ProcKind::STATS;
			}
			break;
		}
	}

	/* initialize the randomizer */
	srand(time(0) * getpid());

	/* initialize zipfian if necessary (per-process) */
	if (args.zipf) {
		zipfian_generator(args.rows);
	}

	if (proc_type == ProcKind::WORKER) {
		/* worker process */
		workerProcessMain(args, worker_id, shm_access, pid_main);
		/* worker can exit here */
		exit(0);
	} else if (proc_type == ProcKind::STATS) {
		/* stats */
		if (args.mode == MODE_CLEAN) {
			/* no stats needed for clean mode */
			exit(0);
		}
		statsProcessMain(
		    args, shm_access.statsConstArray(), shm_hdr.throttle_factor, shm_hdr.signal, shm_hdr.stopcount, pid_main);
		exit(0);
	}

	/* master */
	/* wait for everyone to be ready */
	while (shm_hdr.readycount.load() < (args.num_processes * args.num_threads)) {
		usleep(1000);
	}
	shm_hdr.signal.store(SIGNAL_GREEN);

	if (args.mode == MODE_RUN) {
		/* run the benchmark */

		/* if seconds is specified, stop child processes after the specified
		 * duration */
		if (args.seconds > 0) {
			logr.debug("master sleeping for {} seconds", args.seconds);

			auto time_start = steady_clock::now();
			while (1) {
				usleep(100000); /* sleep for 100ms */
				auto time_now = steady_clock::now();
				/* doesn't have to be precise */
				if (toDoubleSeconds(time_now - time_start) > args.seconds) {
					logr.debug("time's up ({} seconds)", args.seconds);
					break;
				}
			}

			/* notify everyone the time's up */
			shm_hdr.signal.store(SIGNAL_RED);
		}
	}

	auto status = int{};
	/* wait for worker processes to exit */
	for (auto p = 0; p < args.num_processes; p++) {
		logr.debug("waiting for worker process {} (PID:{}) to exit", p + 1, worker_pids[p]);
		auto pid = waitpid(worker_pids[p], &status, 0 /* or what? */);
		if (pid < 0) {
			logr.error("waitpid failed for worker process PID {}", worker_pids[p]);
		}
		logr.debug("worker {} (PID:{}) exited", p + 1, worker_pids[p]);
	}

	/* all worker threads finished, stop the stats */
	if (args.mode == MODE_BUILD || args.iteration > 0) {
		shm_hdr.signal.store(SIGNAL_RED);
	}

	/* wait for stats to stop */
	auto pid = waitpid(worker_pids[args.num_processes], &status, 0 /* or what? */);
	if (pid < 0) {
		logr.error("waitpid failed for stats process PID {}", worker_pids[args.num_processes]);
	}

	return 0;
}<|MERGE_RESOLUTION|>--- conflicted
+++ resolved
@@ -650,21 +650,13 @@
 			logr.error("cleanup failed");
 		}
 	} else if (args.mode == MODE_BUILD) {
-<<<<<<< HEAD
-		auto rc = populate(database, args, worker_id, thread_id, thread_tps, stats, sample_bins);
-=======
-		auto rc = populate(tx, args, worker_id, thread_id, thread_tps, stats);
->>>>>>> e5790380
+		auto rc = populate(database, args, worker_id, thread_id, thread_tps, stats);
 		if (rc < 0) {
 			logr.error("populate failed");
 		}
 	} else if (args.mode == MODE_RUN) {
-<<<<<<< HEAD
 		auto rc = runWorkload(
-		    database, args, thread_tps, throttle_factor, thread_iters, signal, stats, sample_bins, dotrace, dotagging);
-=======
-		auto rc = runWorkload(tx, args, thread_tps, throttle_factor, thread_iters, signal, stats, dotrace, dotagging);
->>>>>>> e5790380
+		    database, args, thread_tps, throttle_factor, thread_iters, signal, stats, dotrace, dotagging);
 		if (rc < 0) {
 			logr.error("runWorkload failed");
 		}
