--- conflicted
+++ resolved
@@ -6,11 +6,7 @@
     doctest_proj
     PREFIX ${CMAKE_BINARY_DIR}/doctest
     GIT_REPOSITORY https://github.com/onqtam/doctest.git
-<<<<<<< HEAD
     GIT_TAG b7c21ec5ceeadb4951b00396fc1e4642dd347e5f # v2.4.9
-=======
-    GIT_TAG 7b9885133108ae301ddd16e2651320f54cafeba7 # v2.4.8
->>>>>>> c357a054
     TIMEOUT 10
     CONFIGURE_COMMAND ""
     BUILD_COMMAND ""
