/*
 * futures.go
 *
 * This source file is part of the FoundationDB open source project
 *
 * Copyright 2013-2018 Apple Inc. and the FoundationDB project authors
 *
 * Licensed under the Apache License, Version 2.0 (the "License");
 * you may not use this file except in compliance with the License.
 * You may obtain a copy of the License at
 *
 *     http://www.apache.org/licenses/LICENSE-2.0
 *
 * Unless required by applicable law or agreed to in writing, software
 * distributed under the License is distributed on an "AS IS" BASIS,
 * WITHOUT WARRANTIES OR CONDITIONS OF ANY KIND, either express or implied.
 * See the License for the specific language governing permissions and
 * limitations under the License.
 */

// FoundationDB Go API

package fdb

//  #cgo LDFLAGS: -lfdb_c -lm
<<<<<<< HEAD
//  #define FDB_API_VERSION 730
=======
//  #define FDB_API_VERSION 740
>>>>>>> 63371257
//  #include <foundationdb/fdb_c.h>
//  #include <string.h>
//
//  extern void unlockMutex(void*);
//
//  void go_callback(FDBFuture* f, void* m) {
//      unlockMutex(m);
//  }
//
//  void go_set_callback(void* f, void* m) {
//      fdb_future_set_callback(f, (FDBCallback)&go_callback, m);
//  }
import "C"

import (
	"runtime"
	"sync"
	"unsafe"
)

// A Future represents a value (or error) to be available at some later
// time. Asynchronous FDB API functions return one of the types that implement
// the Future interface. All Future types additionally implement Get and MustGet
// methods with different return types. Calling BlockUntilReady, Get or MustGet
// will block the calling goroutine until the Future is ready.
type Future interface {
	// BlockUntilReady blocks the calling goroutine until the future is ready. A
	// future becomes ready either when it receives a value of its enclosed type
	// (if any) or is set to an error state.
	BlockUntilReady()

	// IsReady returns true if the future is ready, and false otherwise, without
	// blocking. A future is ready either when has received a value of its
	// enclosed type (if any) or has been set to an error state.
	IsReady() bool

	// Cancel cancels a future and its associated asynchronous operation. If
	// called before the future becomes ready, attempts to access the future
	// will return an error. Cancel has no effect if the future is already
	// ready.
	//
	// Note that even if a future is not ready, the associated asynchronous
	// operation may already have completed and be unable to be cancelled.
	Cancel()
}

type future struct {
	ptr *C.FDBFuture
}

func newFuture(ptr *C.FDBFuture) *future {
	f := &future{ptr}
	runtime.SetFinalizer(f, func(f *future) { C.fdb_future_destroy(f.ptr) })
	return f
}

// Note: This function guarantees the callback will be executed **at most once**.
func fdb_future_block_until_ready(f *C.FDBFuture) {
	if C.fdb_future_is_ready(f) != 0 {
		return
	}

	// The mutex here is used as a signal that the callback is complete.
	// We first lock it, then pass it to the callback, and then lock it
	// again. The second call to lock won't return until the callback has
	// fired.
	//
	// See https://groups.google.com/forum/#!topic/golang-nuts/SPjQEcsdORA
	// for the history of why this pattern came to be used.
	m := &sync.Mutex{}
	m.Lock()
	C.go_set_callback(unsafe.Pointer(f), unsafe.Pointer(m))
	m.Lock()
}

func (f *future) BlockUntilReady() {
	defer runtime.KeepAlive(f)
	fdb_future_block_until_ready(f.ptr)
}

func (f *future) IsReady() bool {
	defer runtime.KeepAlive(f)
	return C.fdb_future_is_ready(f.ptr) != 0
}

func (f *future) Cancel() {
	defer runtime.KeepAlive(f)
	C.fdb_future_cancel(f.ptr)
}

// FutureByteSlice represents the asynchronous result of a function that returns
// a value from a database. FutureByteSlice is a lightweight object that may be
// efficiently copied, and is safe for concurrent use by multiple goroutines.
type FutureByteSlice interface {
	// Get returns a database value (or nil if there is no value), or an error
	// if the asynchronous operation associated with this future did not
	// successfully complete. The current goroutine will be blocked until the
	// future is ready.
	Get() ([]byte, error)

	// MustGet returns a database value (or nil if there is no value), or panics
	// if the asynchronous operation associated with this future did not
	// successfully complete. The current goroutine will be blocked until the
	// future is ready.
	MustGet() []byte

	Future
}

type futureByteSlice struct {
	*future
	v []byte
	e error
	o sync.Once
}

func (f *futureByteSlice) Get() ([]byte, error) {
	f.o.Do(func() {
		defer runtime.KeepAlive(f.future)

		var present C.fdb_bool_t
		var value *C.uint8_t
		var length C.int

		f.BlockUntilReady()

		if err := C.fdb_future_get_value(f.ptr, &present, &value, &length); err != 0 {
			f.e = Error{int(err)}
			return
		}

		if present != 0 {
			f.v = C.GoBytes(unsafe.Pointer(value), length)
		}

		C.fdb_future_release_memory(f.ptr)
	})

	return f.v, f.e
}

func (f *futureByteSlice) MustGet() []byte {
	val, err := f.Get()
	if err != nil {
		panic(err)
	}
	return val
}

// FutureKey represents the asynchronous result of a function that returns a key
// from a database. FutureKey is a lightweight object that may be efficiently
// copied, and is safe for concurrent use by multiple goroutines.
type FutureKey interface {
	// Get returns a database key or an error if the asynchronous operation
	// associated with this future did not successfully complete. The current
	// goroutine will be blocked until the future is ready.
	Get() (Key, error)

	// MustGet returns a database key, or panics if the asynchronous operation
	// associated with this future did not successfully complete. The current
	// goroutine will be blocked until the future is ready.
	MustGet() Key

	Future
}

type futureKey struct {
	*future
	k Key
	e error
	o sync.Once
}

func (f *futureKey) Get() (Key, error) {
	f.o.Do(func() {
		defer runtime.KeepAlive(f.future)

		var value *C.uint8_t
		var length C.int

		f.BlockUntilReady()

		if err := C.fdb_future_get_key(f.ptr, &value, &length); err != 0 {
			f.e = Error{int(err)}
			return
		}

		f.k = C.GoBytes(unsafe.Pointer(value), length)
		C.fdb_future_release_memory(f.ptr)
	})

	return f.k, f.e
}

func (f *futureKey) MustGet() Key {
	val, err := f.Get()
	if err != nil {
		panic(err)
	}
	return val
}

// FutureNil represents the asynchronous result of a function that has no return
// value. FutureNil is a lightweight object that may be efficiently copied, and
// is safe for concurrent use by multiple goroutines.
type FutureNil interface {
	// Get returns an error if the asynchronous operation associated with this
	// future did not successfully complete. The current goroutine will be
	// blocked until the future is ready.
	Get() error

	// MustGet panics if the asynchronous operation associated with this future
	// did not successfully complete. The current goroutine will be blocked
	// until the future is ready.
	MustGet()

	Future
}

type futureNil struct {
	*future
}

func (f *futureNil) Get() error {
	defer runtime.KeepAlive(f.future)

	f.BlockUntilReady()
	if err := C.fdb_future_get_error(f.ptr); err != 0 {
		return Error{int(err)}
	}

	return nil
}

func (f *futureNil) MustGet() {
	if err := f.Get(); err != nil {
		panic(err)
	}
}

type futureKeyValueArray struct {
	*future
}

//go:nocheckptr
func stringRefToSlice(ptr unsafe.Pointer) []byte {
	size := *((*C.int)(unsafe.Pointer(uintptr(ptr) + 8)))

	if size == 0 {
		return []byte{}
	}

	src := unsafe.Pointer(*(**C.uint8_t)(unsafe.Pointer(ptr)))

	return C.GoBytes(src, size)
}

func (f *futureKeyValueArray) Get() ([]KeyValue, bool, error) {
	defer runtime.KeepAlive(f.future)

	f.BlockUntilReady()

	var kvs *C.FDBKeyValue
	var count C.int
	var more C.fdb_bool_t

	if err := C.fdb_future_get_keyvalue_array(f.ptr, &kvs, &count, &more); err != 0 {
		return nil, false, Error{int(err)}
	}

	ret := make([]KeyValue, int(count))

	for i := 0; i < int(count); i++ {
		kvptr := unsafe.Pointer(uintptr(unsafe.Pointer(kvs)) + uintptr(i*24))

		ret[i].Key = stringRefToSlice(kvptr)
		ret[i].Value = stringRefToSlice(unsafe.Pointer(uintptr(kvptr) + 12))
	}

	return ret, (more != 0), nil
}

// FutureKeyArray represents the asynchronous result of a function
// that returns an array of keys. FutureKeyArray is a lightweight object
// that may be efficiently copied, and is safe for concurrent use by multiple goroutines.
type FutureKeyArray interface {

	// Get returns an array of keys or an error if the asynchronous operation
	// associated with this future did not successfully complete. The current
	// goroutine will be blocked until the future is ready.
	Get() ([]Key, error)

	// MustGet returns an array of keys, or panics if the asynchronous operations
	// associated with this future did not successfully complete. The current goroutine
	// will be blocked until the future is ready.
	MustGet() []Key
}

type futureKeyArray struct {
	*future
}

func (f *futureKeyArray) Get() ([]Key, error) {
	defer runtime.KeepAlive(f.future)

	f.BlockUntilReady()

	var ks *C.FDBKey
	var count C.int

	if err := C.fdb_future_get_key_array(f.ptr, &ks, &count); err != 0 {
		return nil, Error{int(err)}
	}

	ret := make([]Key, int(count))

	for i := 0; i < int(count); i++ {
		kptr := unsafe.Pointer(uintptr(unsafe.Pointer(ks)) + uintptr(i*12))

		ret[i] = stringRefToSlice(kptr)
	}

	return ret, nil
}

func (f *futureKeyArray) MustGet() []Key {
	val, err := f.Get()
	if err != nil {
		panic(err)
	}
	return val
}

// FutureInt64 represents the asynchronous result of a function that returns a
// database version. FutureInt64 is a lightweight object that may be efficiently
// copied, and is safe for concurrent use by multiple goroutines.
type FutureInt64 interface {
	// Get returns a database version or an error if the asynchronous operation
	// associated with this future did not successfully complete. The current
	// goroutine will be blocked until the future is ready.
	Get() (int64, error)

	// MustGet returns a database version, or panics if the asynchronous
	// operation associated with this future did not successfully complete. The
	// current goroutine will be blocked until the future is ready.
	MustGet() int64

	Future
}

type futureInt64 struct {
	*future
}

func (f *futureInt64) Get() (int64, error) {
	defer runtime.KeepAlive(f.future)

	f.BlockUntilReady()

	var ver C.int64_t
	if err := C.fdb_future_get_int64(f.ptr, &ver); err != 0 {
		return 0, Error{int(err)}
	}

	return int64(ver), nil
}

func (f *futureInt64) MustGet() int64 {
	val, err := f.Get()
	if err != nil {
		panic(err)
	}
	return val
}

// FutureStringSlice represents the asynchronous result of a function that
// returns a slice of strings. FutureStringSlice is a lightweight object that
// may be efficiently copied, and is safe for concurrent use by multiple
// goroutines.
type FutureStringSlice interface {
	// Get returns a slice of strings or an error if the asynchronous operation
	// associated with this future did not successfully complete. The current
	// goroutine will be blocked until the future is ready.
	Get() ([]string, error)

	// MustGet returns a slice of strings or panics if the asynchronous
	// operation associated with this future did not successfully complete. The
	// current goroutine will be blocked until the future is ready.
	MustGet() []string

	Future
}

type futureStringSlice struct {
	*future
}

func (f *futureStringSlice) Get() ([]string, error) {
	defer runtime.KeepAlive(f.future)

	f.BlockUntilReady()

	var strings **C.char
	var count C.int

	if err := C.fdb_future_get_string_array(f.ptr, (***C.char)(unsafe.Pointer(&strings)), &count); err != 0 {
		return nil, Error{int(err)}
	}

	ret := make([]string, int(count))

	for i := 0; i < int(count); i++ {
		ret[i] = C.GoString((*C.char)(*(**C.char)(unsafe.Pointer(uintptr(unsafe.Pointer(strings)) + uintptr(i*8)))))
	}

	return ret, nil
}

func (f *futureStringSlice) MustGet() []string {
	val, err := f.Get()
	if err != nil {
		panic(err)
	}
	return val
}<|MERGE_RESOLUTION|>--- conflicted
+++ resolved
@@ -23,11 +23,7 @@
 package fdb
 
 //  #cgo LDFLAGS: -lfdb_c -lm
-<<<<<<< HEAD
-//  #define FDB_API_VERSION 730
-=======
 //  #define FDB_API_VERSION 740
->>>>>>> 63371257
 //  #include <foundationdb/fdb_c.h>
 //  #include <string.h>
 //
