/*
 * transaction.go
 *
 * This source file is part of the FoundationDB open source project
 *
 * Copyright 2013-2018 Apple Inc. and the FoundationDB project authors
 *
 * Licensed under the Apache License, Version 2.0 (the "License");
 * you may not use this file except in compliance with the License.
 * You may obtain a copy of the License at
 *
 *     http://www.apache.org/licenses/LICENSE-2.0
 *
 * Unless required by applicable law or agreed to in writing, software
 * distributed under the License is distributed on an "AS IS" BASIS,
 * WITHOUT WARRANTIES OR CONDITIONS OF ANY KIND, either express or implied.
 * See the License for the specific language governing permissions and
 * limitations under the License.
 */

// FoundationDB Go API

package fdb

<<<<<<< HEAD
// #define FDB_API_VERSION 730
=======
// #define FDB_API_VERSION 740
>>>>>>> 63371257
// #include <foundationdb/fdb_c.h>
import "C"

// A ReadTransaction can asynchronously read from a FoundationDB
// database. Transaction and Snapshot both satisfy the ReadTransaction
// interface.
//
// All ReadTransactions satisfy the ReadTransactor interface and may be used
// with read-only transactional functions.
type ReadTransaction interface {
	Get(key KeyConvertible) FutureByteSlice
	GetKey(sel Selectable) FutureKey
	GetRange(r Range, options RangeOptions) RangeResult
	GetReadVersion() FutureInt64
	GetDatabase() Database
	Snapshot() Snapshot
	GetEstimatedRangeSizeBytes(r ExactRange) FutureInt64
	GetRangeSplitPoints(r ExactRange, chunkSize int64) FutureKeyArray
	Options() TransactionOptions

	ReadTransactor
}

// Transaction is a handle to a FoundationDB transaction. Transaction is a
// lightweight object that may be efficiently copied, and is safe for concurrent
// use by multiple goroutines.
//
// In FoundationDB, a transaction is a mutable snapshot of a database. All read
// and write operations on a transaction see and modify an otherwise-unchanging
// version of the database and only change the underlying database if and when
// the transaction is committed. Read operations do see the effects of previous
// write operations on the same transaction. Committing a transaction usually
// succeeds in the absence of conflicts.
//
// Transactions group operations into a unit with the properties of atomicity,
// isolation, and durability. Transactions also provide the ability to maintain
// an applications invariants or integrity constraints, supporting the property
// of consistency. Together these properties are known as ACID.
//
// Transactions are also causally consistent: once a transaction has been
// successfully committed, all subsequently created transactions will see the
// modifications made by it.
type Transaction struct {
	*transaction
}

type transaction struct {
	ptr *C.FDBTransaction
	db  Database
}

// TransactionOptions is a handle with which to set options that affect a
// Transaction object. A TransactionOptions instance should be obtained with the
// (Transaction).Options method.
type TransactionOptions struct {
	transaction *transaction
}

func (opt TransactionOptions) setOpt(code int, param []byte) error {
	return setOpt(func(p *C.uint8_t, pl C.int) C.fdb_error_t {
		return C.fdb_transaction_set_option(opt.transaction.ptr, C.FDBTransactionOption(code), p, pl)
	}, param)
}

func (t *transaction) destroy() {
	C.fdb_transaction_destroy(t.ptr)
}

// GetDatabase returns a handle to the database with which this transaction is
// interacting.
func (t Transaction) GetDatabase() Database {
	return t.transaction.db
}

// Transact executes the caller-provided function, passing it the Transaction
// receiver object.
//
// A panic of type Error during execution of the function will be recovered and
// returned to the caller as an error, but Transact will not retry the function
// or commit the Transaction after the caller-provided function completes.
//
// By satisfying the Transactor interface, Transaction may be passed to a
// transactional function from another transactional function, allowing
// composition. The outermost transactional function must have been provided a
// Database, or else the transaction will never be committed.
//
// See the Transactor interface for an example of using Transact with
// Transaction and Database objects.
func (t Transaction) Transact(f func(Transaction) (interface{}, error)) (r interface{}, e error) {
	defer panicToError(&e)

	r, e = f(t)
	return
}

// ReadTransact executes the caller-provided function, passing it the
// Transaction receiver object (as a ReadTransaction).
//
// A panic of type Error during execution of the function will be recovered and
// returned to the caller as an error, but ReadTransact will not retry the
// function.
//
// By satisfying the ReadTransactor interface, Transaction may be passed to a
// read-only transactional function from another (possibly read-only)
// transactional function, allowing composition.
//
// See the ReadTransactor interface for an example of using ReadTransact with
// Transaction, Snapshot and Database objects.
func (t Transaction) ReadTransact(f func(ReadTransaction) (interface{}, error)) (r interface{}, e error) {
	defer panicToError(&e)

	r, e = f(t)
	return
}

// Cancel cancels a transaction. All pending or future uses of the transaction
// will encounter an error. The Transaction object may be reused after calling
// (Transaction).Reset.
//
// Be careful if you are using (Transaction).Reset and (Transaction).Cancel
// concurrently with the same transaction. Since they negate each others
// effects, a race condition between these calls will leave the transaction in
// an unknown state.
//
// If your program attempts to cancel a transaction after (Transaction).Commit
// has been called but before it returns, unpredictable behavior will
// result. While it is guaranteed that the transaction will eventually end up in
// a cancelled state, the commit may or may not occur. Moreover, even if the
// call to (Transaction).Commit appears to return a transaction_cancelled
// error, the commit may have occurred or may occur in the future. This can make
// it more difficult to reason about the order in which transactions occur.
func (t Transaction) Cancel() {
	C.fdb_transaction_cancel(t.ptr)
}

// (Infrequently used) SetReadVersion sets the database version that the transaction will read from
// the database. The database cannot guarantee causal consistency if this method
// is used (the transactions reads will be causally consistent only if the
// provided read version has that property).
func (t Transaction) SetReadVersion(version int64) {
	C.fdb_transaction_set_read_version(t.ptr, C.int64_t(version))
}

// Snapshot returns a Snapshot object, suitable for performing snapshot
// reads. Snapshot reads offer a more relaxed isolation level than
// FoundationDB's default serializable isolation, reducing transaction conflicts
// but making it harder to reason about concurrency.
//
// For more information on snapshot reads, see
// https://apple.github.io/foundationdb/developer-guide.html#snapshot-reads.
func (t Transaction) Snapshot() Snapshot {
	return Snapshot{t.transaction}
}

// OnError determines whether an error returned by a Transaction method is
// retryable. Waiting on the returned future will return the same error when
// fatal, or return nil (after blocking the calling goroutine for a suitable
// delay) for retryable errors.
//
// Typical code will not use OnError directly. (Database).Transact uses
// OnError internally to implement a correct retry loop.
func (t Transaction) OnError(e Error) FutureNil {
	return &futureNil{
		future: newFuture(C.fdb_transaction_on_error(t.ptr, C.fdb_error_t(e.Code))),
	}
}

// Commit attempts to commit the modifications made in the transaction to the
// database. Waiting on the returned future will block the calling goroutine
// until the transaction has either been committed successfully or an error is
// encountered. Any error should be passed to (Transaction).OnError to determine
// if the error is retryable or not.
//
// As with other client/server databases, in some failure scenarios a client may
// be unable to determine whether a transaction succeeded. For more information,
// see
// https://apple.github.io/foundationdb/developer-guide.html#transactions-with-unknown-results.
func (t Transaction) Commit() FutureNil {
	return &futureNil{
		future: newFuture(C.fdb_transaction_commit(t.ptr)),
	}
}

// Watch creates a watch and returns a FutureNil that will become ready when the
// watch reports a change to the value of the specified key.
//
// A watchs behavior is relative to the transaction that created it. A watch
// will report a change in relation to the keys value as readable by that
// transaction. The initial value used for comparison is either that of the
// transactions read version or the value as modified by the transaction itself
// prior to the creation of the watch. If the value changes and then changes
// back to its initial value, the watch might not report the change.
//
// Until the transaction that created it has been committed, a watch will not
// report changes made by other transactions. In contrast, a watch will
// immediately report changes made by the transaction itself. Watches cannot be
// created if the transaction has called SetReadYourWritesDisable on the
// Transaction options, and an attempt to do so will return a watches_disabled
// error.
//
// If the transaction used to create a watch encounters an error during commit,
// then the watch will be set with that error. A transaction whose commit
// result is unknown will set all of its watches with the commit_unknown_result
// error. If an uncommitted transaction is reset or destroyed, then any watches
// it created will be set with the transaction_cancelled error.
//
// By default, each database connection can have no more than 10,000 watches
// that have not yet reported a change. When this number is exceeded, an attempt
// to create a watch will return a too_many_watches error. This limit can be
// changed using SetMaxWatches on the Database. Because a watch outlives the
// transaction that creates it, any watch that is no longer needed should be
// cancelled by calling (FutureNil).Cancel on its returned future.
func (t Transaction) Watch(key KeyConvertible) FutureNil {
	kb := key.FDBKey()
	return &futureNil{
		future: newFuture(C.fdb_transaction_watch(t.ptr, byteSliceToPtr(kb), C.int(len(kb)))),
	}
}

func (t *transaction) get(key []byte, snapshot int) FutureByteSlice {
	return &futureByteSlice{
		future: newFuture(C.fdb_transaction_get(
			t.ptr,
			byteSliceToPtr(key),
			C.int(len(key)),
			C.fdb_bool_t(snapshot),
		)),
	}
}

// Get returns the (future) value associated with the specified key. The read is
// performed asynchronously and does not block the calling goroutine. The future
// will become ready when the read is complete.
func (t Transaction) Get(key KeyConvertible) FutureByteSlice {
	return t.get(key.FDBKey(), 0)
}

func (t *transaction) doGetRange(r Range, options RangeOptions, snapshot bool, iteration int) futureKeyValueArray {
	begin, end := r.FDBRangeKeySelectors()
	bsel := begin.FDBKeySelector()
	esel := end.FDBKeySelector()
	bkey := bsel.Key.FDBKey()
	ekey := esel.Key.FDBKey()

	return futureKeyValueArray{
		future: newFuture(C.fdb_transaction_get_range(
			t.ptr,
			byteSliceToPtr(bkey),
			C.int(len(bkey)),
			C.fdb_bool_t(boolToInt(bsel.OrEqual)),
			C.int(bsel.Offset),
			byteSliceToPtr(ekey),
			C.int(len(ekey)),
			C.fdb_bool_t(boolToInt(esel.OrEqual)),
			C.int(esel.Offset),
			C.int(options.Limit),
			C.int(0),
			C.FDBStreamingMode(options.Mode-1),
			C.int(iteration),
			C.fdb_bool_t(boolToInt(snapshot)),
			C.fdb_bool_t(boolToInt(options.Reverse)),
		))}
}

func (t *transaction) getRange(r Range, options RangeOptions, snapshot bool) RangeResult {
	f := t.doGetRange(r, options, snapshot, 1)
	begin, end := r.FDBRangeKeySelectors()
	return RangeResult{
		t:        t,
		sr:       SelectorRange{begin, end},
		options:  options,
		snapshot: snapshot,
		f:        &f,
	}
}

// GetRange performs a range read. The returned RangeResult represents all
// KeyValue objects kv where beginKey <= kv.Key < endKey, ordered by kv.Key
// (where beginKey and endKey are the keys described by the key selectors
// returned by r.FDBKeySelectors). All reads performed as a result of GetRange
// are asynchronous and do not block the calling goroutine.
func (t Transaction) GetRange(r Range, options RangeOptions) RangeResult {
	return t.getRange(r, options, false)
}

func (t *transaction) getEstimatedRangeSizeBytes(beginKey Key, endKey Key) FutureInt64 {
	return &futureInt64{
		future: newFuture(C.fdb_transaction_get_estimated_range_size_bytes(
			t.ptr,
			byteSliceToPtr(beginKey),
			C.int(len(beginKey)),
			byteSliceToPtr(endKey),
			C.int(len(endKey)),
		)),
	}
}

// GetEstimatedRangeSizeBytes returns an estimate for the number of bytes
// stored in the given range.
// Note: the estimated size is calculated based on the sampling done by FDB server. The sampling
// algorithm works roughly in this way: the larger the key-value pair is, the more likely it would
// be sampled and the more accurate its sampled size would be. And due to
// that reason it is recommended to use this API to query against large ranges for accuracy considerations.
// For a rough reference, if the returned size is larger than 3MB, one can consider the size to be
// accurate.
func (t Transaction) GetEstimatedRangeSizeBytes(r ExactRange) FutureInt64 {
	beginKey, endKey := r.FDBRangeKeys()
	return t.getEstimatedRangeSizeBytes(
		beginKey.FDBKey(),
		endKey.FDBKey(),
	)
}

func (t *transaction) getRangeSplitPoints(beginKey Key, endKey Key, chunkSize int64) FutureKeyArray {
	return &futureKeyArray{
		future: newFuture(C.fdb_transaction_get_range_split_points(
			t.ptr,
			byteSliceToPtr(beginKey),
			C.int(len(beginKey)),
			byteSliceToPtr(endKey),
			C.int(len(endKey)),
			C.int64_t(chunkSize),
		)),
	}
}

// GetRangeSplitPoints returns a list of keys that can split the given range
// into (roughly) equally sized chunks based on chunkSize.
// Note: the returned split points contain the start key and end key of the given range.
func (t Transaction) GetRangeSplitPoints(r ExactRange, chunkSize int64) FutureKeyArray {
	beginKey, endKey := r.FDBRangeKeys()
	return t.getRangeSplitPoints(
		beginKey.FDBKey(),
		endKey.FDBKey(),
		chunkSize,
	)
}

func (t *transaction) getReadVersion() FutureInt64 {
	return &futureInt64{
		future: newFuture(C.fdb_transaction_get_read_version(t.ptr)),
	}
}

// (Infrequently used) GetReadVersion returns the (future) transaction read version. The read is
// performed asynchronously and does not block the calling goroutine. The future
// will become ready when the read version is available.
func (t Transaction) GetReadVersion() FutureInt64 {
	return t.getReadVersion()
}

// Set associated the given key and value, overwriting any previous association
// with key. Set returns immediately, having modified the snapshot of the
// database represented by the transaction.
func (t Transaction) Set(key KeyConvertible, value []byte) {
	kb := key.FDBKey()
	C.fdb_transaction_set(t.ptr, byteSliceToPtr(kb), C.int(len(kb)), byteSliceToPtr(value), C.int(len(value)))
}

// Clear removes the specified key (and any associated value), if it
// exists. Clear returns immediately, having modified the snapshot of the
// database represented by the transaction.
func (t Transaction) Clear(key KeyConvertible) {
	kb := key.FDBKey()
	C.fdb_transaction_clear(t.ptr, byteSliceToPtr(kb), C.int(len(kb)))
}

// ClearRange removes all keys k such that begin <= k < end, and their
// associated values. ClearRange returns immediately, having modified the
// snapshot of the database represented by the transaction.
// Range clears are efficient with FoundationDB -- clearing large amounts of data
// will be fast. However, this will not immediately free up disk -
// data for the deleted range is cleaned up in the background.
// For purposes of computing the transaction size, only the begin and end keys of a clear range are counted.
// The size of the data stored in the range does not count against the transaction size limit.
func (t Transaction) ClearRange(er ExactRange) {
	begin, end := er.FDBRangeKeys()
	bkb := begin.FDBKey()
	ekb := end.FDBKey()
	C.fdb_transaction_clear_range(t.ptr, byteSliceToPtr(bkb), C.int(len(bkb)), byteSliceToPtr(ekb), C.int(len(ekb)))
}

// (Infrequently used) GetCommittedVersion returns the version number at which a
// successful commit modified the database. This must be called only after the
// successful (non-error) completion of a call to Commit on this Transaction, or
// the behavior is undefined. Read-only transactions do not modify the database
// when committed and will have a committed version of -1. Keep in mind that a
// transaction which reads keys and then sets them to their current values may
// be optimized to a read-only transaction.
func (t Transaction) GetCommittedVersion() (int64, error) {
	var version C.int64_t

	if err := C.fdb_transaction_get_committed_version(t.ptr, &version); err != 0 {
		return 0, Error{int(err)}
	}

	return int64(version), nil
}

// (Infrequently used) Returns a future which will contain the versionstamp
// which was used by any versionstamp operations in this transaction. The
// future will be ready only after the successful completion of a call to Commit
// on this Transaction. Read-only transactions do not modify the database when
// committed and will result in the future completing with an error. Keep in
// mind that a transaction which reads keys and then sets them to their current
// values may be optimized to a read-only transaction.
func (t Transaction) GetVersionstamp() FutureKey {
	return &futureKey{future: newFuture(C.fdb_transaction_get_versionstamp(t.ptr))}
}

func (t *transaction) getApproximateSize() FutureInt64 {
	return &futureInt64{
		future: newFuture(C.fdb_transaction_get_approximate_size(t.ptr)),
	}
}

// Returns a future that is the approximate transaction size so far in this
// transaction, which is the summation of the estimated size of mutations,
// read conflict ranges, and write conflict ranges.
func (t Transaction) GetApproximateSize() FutureInt64 {
	return t.getApproximateSize()
}

// Reset rolls back a transaction, completely resetting it to its initial
// state. This is logically equivalent to destroying the transaction and
// creating a new one.
func (t Transaction) Reset() {
	C.fdb_transaction_reset(t.ptr)
}

func boolToInt(b bool) int {
	if b {
		return 1
	}
	return 0
}

func (t *transaction) getKey(sel KeySelector, snapshot int) FutureKey {
	key := sel.Key.FDBKey()
	return &futureKey{
		future: newFuture(C.fdb_transaction_get_key(
			t.ptr,
			byteSliceToPtr(key),
			C.int(len(key)),
			C.fdb_bool_t(boolToInt(sel.OrEqual)),
			C.int(sel.Offset),
			C.fdb_bool_t(snapshot),
		)),
	}
}

// GetKey returns the future key referenced by the provided key selector. The
// read is performed asynchronously and does not block the calling
// goroutine. The future will become ready when the read version is available.
//
// By default, the key is cached for the duration of the transaction, providing
// a potential performance benefit. However, the value of the key is also
// retrieved, using network bandwidth. Invoking
// (TransactionOptions).SetReadYourWritesDisable will avoid both the caching and
// the increased network bandwidth.
func (t Transaction) GetKey(sel Selectable) FutureKey {
	return t.getKey(sel.FDBKeySelector(), 0)
}

func (t Transaction) atomicOp(key []byte, param []byte, code int) {
	C.fdb_transaction_atomic_op(
		t.ptr,
		byteSliceToPtr(key),
		C.int(len(key)),
		byteSliceToPtr(param),
		C.int(len(param)),
		C.FDBMutationType(code),
	)
}

func addConflictRange(t *transaction, er ExactRange, crtype conflictRangeType) error {
	begin, end := er.FDBRangeKeys()
	bkb := begin.FDBKey()
	ekb := end.FDBKey()
	if err := C.fdb_transaction_add_conflict_range(
		t.ptr,
		byteSliceToPtr(bkb),
		C.int(len(bkb)),
		byteSliceToPtr(ekb),
		C.int(len(ekb)),
		C.FDBConflictRangeType(crtype),
	); err != 0 {
		return Error{int(err)}
	}

	return nil
}

// AddReadConflictRange adds a range of keys to the transactions read conflict
// ranges as if you had read the range. As a result, other transactions that
// write a key in this range could cause the transaction to fail with a
// conflict.
//
// For more information on conflict ranges, see
// https://apple.github.io/foundationdb/developer-guide.html#conflict-ranges.
func (t Transaction) AddReadConflictRange(er ExactRange) error {
	return addConflictRange(t.transaction, er, conflictRangeTypeRead)
}

func copyAndAppend(orig []byte, b byte) []byte {
	ret := make([]byte, len(orig)+1)
	copy(ret, orig)
	ret[len(orig)] = b
	return ret
}

// AddReadConflictKey adds a key to the transactions read conflict ranges as if
// you had read the key. As a result, other transactions that concurrently write
// this key could cause the transaction to fail with a conflict.
//
// For more information on conflict ranges, see
// https://apple.github.io/foundationdb/developer-guide.html#conflict-ranges.
func (t Transaction) AddReadConflictKey(key KeyConvertible) error {
	return addConflictRange(
		t.transaction,
		KeyRange{key, Key(copyAndAppend(key.FDBKey(), 0x00))},
		conflictRangeTypeRead,
	)
}

// AddWriteConflictRange adds a range of keys to the transactions write
// conflict ranges as if you had cleared the range. As a result, other
// transactions that concurrently read a key in this range could fail with a
// conflict.
//
// For more information on conflict ranges, see
// https://apple.github.io/foundationdb/developer-guide.html#conflict-ranges.
func (t Transaction) AddWriteConflictRange(er ExactRange) error {
	return addConflictRange(t.transaction, er, conflictRangeTypeWrite)
}

// AddWriteConflictKey adds a key to the transactions write conflict ranges as
// if you had written the key. As a result, other transactions that concurrently
// read this key could fail with a conflict.
//
// For more information on conflict ranges, see
// https://apple.github.io/foundationdb/developer-guide.html#conflict-ranges.
func (t Transaction) AddWriteConflictKey(key KeyConvertible) error {
	return addConflictRange(
		t.transaction,
		KeyRange{key, Key(copyAndAppend(key.FDBKey(), 0x00))},
		conflictRangeTypeWrite,
	)
}

// Options returns a TransactionOptions instance suitable for setting options
// specific to this transaction.
func (t Transaction) Options() TransactionOptions {
	return TransactionOptions{t.transaction}
}

func localityGetAddressesForKey(t *transaction, key KeyConvertible) FutureStringSlice {
	kb := key.FDBKey()
	return &futureStringSlice{
		future: newFuture(C.fdb_transaction_get_addresses_for_key(
			t.ptr,
			byteSliceToPtr(kb),
			C.int(len(kb)),
		)),
	}
}

// LocalityGetAddressesForKey returns the (future) public network addresses of
// each of the storage servers responsible for storing key and its associated
// value. The read is performed asynchronously and does not block the calling
// goroutine. The future will become ready when the read is complete.
func (t Transaction) LocalityGetAddressesForKey(key KeyConvertible) FutureStringSlice {
	return localityGetAddressesForKey(t.transaction, key)
}<|MERGE_RESOLUTION|>--- conflicted
+++ resolved
@@ -22,11 +22,7 @@
 
 package fdb
 
-<<<<<<< HEAD
-// #define FDB_API_VERSION 730
-=======
 // #define FDB_API_VERSION 740
->>>>>>> 63371257
 // #include <foundationdb/fdb_c.h>
 import "C"
 
