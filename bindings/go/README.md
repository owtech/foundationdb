fdb-go
======

[Go language](http://golang.org) bindings for [FoundationDB](https://apple.github.io/foundationdb/index.html#documentation), a distributed key-value store with ACID transactions.

This package requires:

- Go 1.11+ with CGO enabled
- [Mono](http://www.mono-project.com/) (macOS or Linux) or [Visual Studio](https://www.visualstudio.com/) (Windows)  (build-time only)
- FoundationDB C API 2.0.x-6.1.x (part of the [FoundationDB client packages](https://apple.github.io/foundationdb/downloads.html#c))

<<<<<<< HEAD
Use of this package requires the selection of a FoundationDB API version at runtime. This package currently supports FoundationDB API versions 200-730.
=======
Use of this package requires the selection of a FoundationDB API version at runtime. This package currently supports FoundationDB API versions 200-740.
>>>>>>> 63371257

To install this package, you can run the "fdb-go-install.sh" script (for versions 5.0.x and greater):

    ./fdb-go-install.sh install --fdbver <x.y.z>

The "install" command of this script does not depend on the presence of the repo in general and will download the repository into
your local go path. Running "localinstall" instead of "install" will use the local copy here (with a symlink) instead
of downloading from the remote repository.

You can also build this package, in the top level of this repository run:

    make fdb_go

This will create binary packages for the appropriate platform within the "build" subdirectory of this folder.

Documentation
-------------

* [API documentation](https://godoc.org/github.com/apple/foundationdb/bindings/go/src/fdb)
* [Tutorial](https://apple.github.io/foundationdb/class-scheduling-go.html)

Modules
-------

If you used the bindings with modules before the addition of the `go.mod` file in the foundation repo,
it may be necessary to update the import path in your `go.mod`.

By default, a module enabled `go get` will add something like this to your `go.mod`:
    
    github.com/apple/foundationdb vx.x.x-xxxxxxxxxxxxxx-xxxxxxxxxxxx

You will need to delete that line, then run `go get github.com/apple/foundationdb/bindings/go@version`.
You should now have a line like this in your `go.mod`:

    github.com/apple/foundationdb/bindings/go vx.x.x-xxxxxxxxxxxxxx-xxxxxxxxxxxx

Note:  `@version` is only necessary if you previously locked to a 
specific version or commit, in which case you'd replace `version` with a commit hash or tag.<|MERGE_RESOLUTION|>--- conflicted
+++ resolved
@@ -9,11 +9,7 @@
 - [Mono](http://www.mono-project.com/) (macOS or Linux) or [Visual Studio](https://www.visualstudio.com/) (Windows)  (build-time only)
 - FoundationDB C API 2.0.x-6.1.x (part of the [FoundationDB client packages](https://apple.github.io/foundationdb/downloads.html#c))
 
-<<<<<<< HEAD
-Use of this package requires the selection of a FoundationDB API version at runtime. This package currently supports FoundationDB API versions 200-730.
-=======
 Use of this package requires the selection of a FoundationDB API version at runtime. This package currently supports FoundationDB API versions 200-740.
->>>>>>> 63371257
 
 To install this package, you can run the "fdb-go-install.sh" script (for versions 5.0.x and greater):
 
