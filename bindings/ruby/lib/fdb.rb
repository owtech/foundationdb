--- conflicted
+++ resolved
@@ -36,11 +36,7 @@
     end
   end
   def self.api_version(version)
-<<<<<<< HEAD
-    header_version = 730
-=======
     header_version = 740
->>>>>>> 63371257
     if self.is_api_version_selected?()
       if @@chosen_version != version
         raise "FDB API already loaded at version #{@@chosen_version}."
