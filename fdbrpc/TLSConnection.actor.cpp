/*
 * TLSConnection.actor.cpp
 *
 * This source file is part of the FoundationDB open source project
 *
 * Copyright 2013-2018 Apple Inc. and the FoundationDB project authors
 *
 * Licensed under the Apache License, Version 2.0 (the "License");
 * you may not use this file except in compliance with the License.
 * You may obtain a copy of the License at
 *
 *     http://www.apache.org/licenses/LICENSE-2.0
 *
 * Unless required by applicable law or agreed to in writing, software
 * distributed under the License is distributed on an "AS IS" BASIS,
 * WITHOUT WARRANTIES OR CONDITIONS OF ANY KIND, either express or implied.
 * See the License for the specific language governing permissions and
 * limitations under the License.
 */

#include "flow/actorcompiler.h"
#include "flow/network.h"

#include "TLSConnection.h"

#include "ITLSPlugin.h"
#include "LoadPlugin.h"
#include "Platform.h"

// Must not throw an exception from this function!
static int send_func(void* ctx, const uint8_t* buf, int len) {
	TLSConnection* conn = (TLSConnection*)ctx;

	try {
		SendBuffer sb;
		sb.bytes_sent = 0;
		sb.bytes_written = len;
		sb.data = buf;
		sb.next = 0;

		int w = conn->conn->write( &sb );
		return w;
	} catch ( Error& e ) {
		TraceEvent("TLSConnectionSendError", conn->getDebugID()).error(e);
		return -1;
	} catch ( ... ) {
		TraceEvent("TLSConnectionSendError", conn->getDebugID()).error( unknown_error() );
		return -1;
	}
}

// Must not throw an exception from this function!
static int recv_func(void* ctx, uint8_t* buf, int len) {
	TLSConnection* conn = (TLSConnection*)ctx;

	try {
		int r = conn->conn->read( buf, buf + len );
		return r;
	} catch ( Error& e ) {
		TraceEvent("TLSConnectionRecvError", conn->getDebugID()).error(e);
		return -1;
	} catch ( ... ) {
		TraceEvent("TLSConnectionRecvError", conn->getDebugID()).error( unknown_error() );
		return -1;
	}
}

ACTOR static Future<Void> handshake( TLSConnection* self ) {
	loop {
		int r = self->session->handshake();
		if ( r == ITLSSession::SUCCESS ) break;
		if ( r == ITLSSession::FAILED ) {
			TraceEvent("TLSConnectionHandshakeError", self->getDebugID());
			throw connection_failed();
		}
		ASSERT( r == ITLSSession::WANT_WRITE || r == ITLSSession::WANT_READ );
		Void _ = wait( r == ITLSSession::WANT_WRITE ? self->conn->onWritable() : self->conn->onReadable() );
	}

	TraceEvent("TLSConnectionHandshakeSuccessful", self->getDebugID())
		.detail("Peer", self->getPeerAddress());

	return Void();
}

TLSConnection::TLSConnection( Reference<IConnection> const& conn, Reference<ITLSPolicy> const& policy, bool is_client ) : conn(conn), write_wants(0), read_wants(0), uid(conn->getDebugID()) {
	session = Reference<ITLSSession>( policy->create_session(is_client, send_func, this, recv_func, this, (void*)&uid) );
	if ( !session ) {
		// If session is NULL, we're trusting policy->create_session
		// to have used its provided logging function to have logged
		// the error
		throw internal_error();
	}
	handshook = handshake(this);
}

Future<Void> TLSConnection::onWritable() {
	if ( !handshook.isReady() )
		return handshook;
	return
		write_wants == ITLSSession::WANT_READ ? conn->onReadable() :
		write_wants == ITLSSession::WANT_WRITE ? conn->onWritable() :
		Void();
}

Future<Void> TLSConnection::onReadable() {
	if ( !handshook.isReady() )
		return handshook;
	return
		read_wants == ITLSSession::WANT_READ ? conn->onReadable() :
		read_wants == ITLSSession::WANT_WRITE ? conn->onWritable() :
		Void();
}

int TLSConnection::read( uint8_t* begin, uint8_t* end ) {
	if ( !handshook.isReady() ) return 0;
	handshook.get();

	read_wants = 0;
	int r = session->read( begin, end - begin );
	if ( r > 0 )
		return r;

	if ( r == ITLSSession::FAILED ) throw connection_failed();

	ASSERT( r == ITLSSession::WANT_WRITE || r == ITLSSession::WANT_READ );

	read_wants = r;
	return 0;
}

int TLSConnection::write( SendBuffer const* buffer, int limit ) {
	ASSERT(limit > 0);

	if ( !handshook.isReady() ) return 0;
	handshook.get();

	write_wants = 0;
	int toSend = std::min(limit, buffer->bytes_written - buffer->bytes_sent);
	ASSERT(toSend);
	int w = session->write( buffer->data + buffer->bytes_sent, toSend );
	if ( w > 0 )
		return w;

	if ( w == ITLSSession::FAILED ) throw connection_failed();

	ASSERT( w == ITLSSession::WANT_WRITE || w == ITLSSession::WANT_READ );

	write_wants = w;
	return 0;
}

ACTOR Future<Reference<IConnection>> wrap( Reference<ITLSPolicy> policy, bool is_client, Future<Reference<IConnection>> c ) {
	Reference<IConnection> conn = wait(c);
	return Reference<IConnection>(new TLSConnection( conn, policy, is_client ));
}

Future<Reference<IConnection>> TLSListener::accept() {
	return wrap( policy, false, listener->accept() );
}

TLSNetworkConnections::TLSNetworkConnections( Reference<TLSOptions> options ) : options(options) {
	network = INetworkConnections::net();
	g_network->setGlobal(INetwork::enumGlobal::enNetworkConnections, (flowGlobalType) this);
}

Future<Reference<IConnection>> TLSNetworkConnections::connect( NetworkAddress toAddr ) {
	if ( toAddr.isTLS() ) {
		NetworkAddress clearAddr( toAddr.ip, toAddr.port, toAddr.isPublic(), false );
		TraceEvent("TLSConnectionConnecting").detail("ToAddr", toAddr);
		return wrap( options->get_policy(), true, network->connect( clearAddr ) );
	}
	return network->connect( toAddr );
}

Future<std::vector<NetworkAddress>> TLSNetworkConnections::resolveTCPEndpoint( std::string host, std::string service) {
	return network->resolveTCPEndpoint( host, service );
}

Reference<IListener> TLSNetworkConnections::listen( NetworkAddress localAddr ) {
	if ( localAddr.isTLS() ) {
		NetworkAddress clearAddr( localAddr.ip, localAddr.port, localAddr.isPublic(), false );
		TraceEvent("TLSConnectionListening").detail("OnAddr", localAddr);
		return Reference<IListener>(new TLSListener( options->get_policy(), network->listen( clearAddr ) ));
	}
	return network->listen( localAddr );
}

// 5MB for loading files into memory
#define CERT_FILE_MAX_SIZE (5 * 1024 * 1024)

void TLSOptions::set_plugin_name_or_path( std::string const& plugin_name_or_path ) {
	if ( plugin )
		throw invalid_option();

	init_plugin( plugin_name_or_path );
}

void TLSOptions::set_cert_file( std::string const& cert_file ) {
	try {
		TraceEvent("TLSConnectionSettingCertFile").detail("CertFilePath", cert_file);
		set_cert_data( readFileBytes( cert_file, CERT_FILE_MAX_SIZE ) );
	} catch ( Error& ) {
		TraceEvent(SevError, "TLSOptionsSetCertFileError").detail("Filename", cert_file);
		throw;
	}
}

void TLSOptions::set_cert_data( std::string const& cert_data ) {
	if ( !policy )
		init_plugin();

	TraceEvent("TLSConnectionSettingCertData").detail("CertDataSize", cert_data.size());
	if ( !policy->set_cert_data( (const uint8_t*)&cert_data[0], cert_data.size() ) )
		throw tls_error();

	certs_set = true;
}

void TLSOptions::set_key_file( std::string const& key_file ) {
	try {
		TraceEvent("TLSConnectionSettingKeyFile").detail("KeyFilePath", key_file);
		set_key_data( readFileBytes( key_file, CERT_FILE_MAX_SIZE ) );
	} catch ( Error& ) {
		TraceEvent(SevError, "TLSOptionsSetKeyFileError").detail("Filename", key_file);
		throw;
	}
}

void TLSOptions::set_key_data( std::string const& key_data ) {
	if ( !policy )
		init_plugin();

	TraceEvent("TLSConnectionSettingKeyData").detail("KeyDataSize", key_data.size());
	if ( !policy->set_key_data( (const uint8_t*)&key_data[0], key_data.size() ) )
		throw tls_error();

	key_set = true;
}

void TLSOptions::set_verify_peers( std::string const& verify_peers ) {
	if ( !policy )
		init_plugin();

	TraceEvent("TLSConnectionSettingVerifyPeers").detail("Value", verify_peers);
	if ( !policy->set_verify_peers( (const uint8_t*)&verify_peers[0], verify_peers.size() ) )
		throw tls_error();

	verify_peers_set = true;
}

void TLSOptions::register_network() {
	// Simulation relies upon being able to call this multiple times, and have it override g_network
	// each time it's called.
	new TLSNetworkConnections( Reference<TLSOptions>::addRef( this ) );
}

const char *defaultCertFileName = "fdb.pem";

Reference<ITLSPolicy> TLSOptions::get_policy() {
	if ( !certs_set ) {
		std::string certFile;
		if ( !platform::getEnvironmentVar( "FDB_TLS_CERTIFICATE_FILE", certFile ) )
			certFile = fileExists(defaultCertFileName) ? defaultCertFileName : joinPath(platform::getDefaultConfigPath(), defaultCertFileName);
		set_cert_file( certFile );
	}
	if ( !key_set ) {
		std::string keyFile;
		if ( !platform::getEnvironmentVar( "FDB_TLS_KEY_FILE", keyFile ) )
			keyFile = fileExists(defaultCertFileName) ? defaultCertFileName : joinPath(platform::getDefaultConfigPath(), defaultCertFileName);
		set_key_file( keyFile );
	}
	if( !verify_peers_set ) {
		std::string verifyPeerString;
		if ( platform::getEnvironmentVar( "FDB_TLS_VERIFY_PEERS", verifyPeerString ) )
			set_verify_peers( verifyPeerString );
	}

	return policy;
}

static void TLSConnectionLogFunc( const char* event, void* uid_ptr, int is_error, ... ) {
	UID uid;

	if ( uid_ptr )
		uid = *(UID*)uid_ptr;

	Severity s = SevInfo;
	if ( is_error )
		s = SevError;

	auto t = TraceEvent( s, event, uid );

	va_list ap;
	char* field;

	va_start( ap, is_error );
	while ( (field = va_arg( ap, char* )) ) {
		t.detail( field, va_arg( ap, char* ) );
	}
	va_end( ap );
}

void TLSOptions::init_plugin( std::string const& plugin_path ) {
	std::string path;

	if ( plugin_path.length() ) {
		path = plugin_path;
	} else {
		if ( !platform::getEnvironmentVar( "FDB_TLS_PLUGIN", path ) )
			// FIXME: should there be other fallbacks?
<<<<<<< HEAD
			path = platform::getDefaultPluginPath("FDBLibTLS");
=======
			path = platform::getDefaultPluginPath("fdb-libressl-plugin");
>>>>>>> e6f9fc16
	}

	TraceEvent("TLSConnectionLoadingPlugin").detail("PluginPath", path);
	plugin = loadPlugin<ITLSPlugin>( path.c_str() );
	if ( !plugin ) {
		// FIXME: allow?
		TraceEvent(SevError, "TLSConnectionPluginInitError").detail("Plugin", path).GetLastError();
		throw tls_error();
	}

	policy = Reference<ITLSPolicy>( plugin->create_policy( TLSConnectionLogFunc ) );
	if ( !policy ) {
		// Hopefully create_policy logged something with the log func
		TraceEvent(SevError, "TLSConnectionCreatePolicyError");
		throw tls_error();
	}
}

bool TLSOptions::enabled() {
	return !!policy;
}<|MERGE_RESOLUTION|>--- conflicted
+++ resolved
@@ -309,11 +309,7 @@
 	} else {
 		if ( !platform::getEnvironmentVar( "FDB_TLS_PLUGIN", path ) )
 			// FIXME: should there be other fallbacks?
-<<<<<<< HEAD
-			path = platform::getDefaultPluginPath("FDBLibTLS");
-=======
 			path = platform::getDefaultPluginPath("fdb-libressl-plugin");
->>>>>>> e6f9fc16
 	}
 
 	TraceEvent("TLSConnectionLoadingPlugin").detail("PluginPath", path);
