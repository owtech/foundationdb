/*
 * simulator.h
 *
 * This source file is part of the FoundationDB open source project
 *
 * Copyright 2013-2022 Apple Inc. and the FoundationDB project authors
 *
 * Licensed under the Apache License, Version 2.0 (the "License");
 * you may not use this file except in compliance with the License.
 * You may obtain a copy of the License at
 *
 *     http://www.apache.org/licenses/LICENSE-2.0
 *
 * Unless required by applicable law or agreed to in writing, software
 * distributed under the License is distributed on an "AS IS" BASIS,
 * WITHOUT WARRANTIES OR CONDITIONS OF ANY KIND, either express or implied.
 * See the License for the specific language governing permissions and
 * limitations under the License.
 */

#ifndef FLOW_SIMULATOR_H
#define FLOW_SIMULATOR_H
#pragma once
#include <algorithm>
#include <string>
#include <random>
#include <limits>

#include <boost/unordered_set.hpp>

#include "flow/flow.h"
#include "flow/Histogram.h"
#include "flow/ChaosMetrics.h"
#include "flow/ProtocolVersion.h"
#include "flow/WipedString.h"
#include "fdbrpc/FailureMonitor.h"
#include "fdbrpc/Locality.h"
#include "flow/IAsyncFile.h"
#include "flow/TDMetric.actor.h"
#include "fdbrpc/HTTP.h"
#include "fdbrpc/FailureMonitor.h"
#include "fdbrpc/Locality.h"
#include "fdbrpc/ReplicationPolicy.h"
#include "fdbrpc/TokenSign.h"
#include "fdbrpc/SimulatorKillType.h"

enum ClogMode { ClogDefault, ClogAll, ClogSend, ClogReceive };

struct ValidationData {
	// global validation that missing refreshed feeds were previously destroyed
	std::unordered_set<std::string> allDestroyedChangeFeedIDs;
};

namespace simulator {
struct ProcessInfo;
struct MachineInfo;
} // namespace simulator

constexpr double DISABLE_CONNECTION_FAILURE_FOREVER = 1e6;

class ISimulator : public INetwork {

public:
	using KillType = simulator::KillType;
	using ProcessInfo = simulator::ProcessInfo;
	using MachineInfo = simulator::MachineInfo;

	// Order matters! all modes >= 2 are fault injection modes
	enum TSSMode { Disabled, EnabledNormal, EnabledAddDelay, EnabledDropMutations };

	enum class BackupAgentType { NoBackupAgents, WaitForType, BackupToFile, BackupToDB };
	enum class ExtraDatabaseMode { Disabled, LocalOrSingle, Single, Local, Multiple };

	static ExtraDatabaseMode stringToExtraDatabaseMode(std::string databaseMode) {
		if (databaseMode == "Disabled") {
			return ExtraDatabaseMode::Disabled;
		} else if (databaseMode == "LocalOrSingle") {
			return ExtraDatabaseMode::LocalOrSingle;
		} else if (databaseMode == "Single") {
			return ExtraDatabaseMode::Single;
		} else if (databaseMode == "Local") {
			return ExtraDatabaseMode::Local;
		} else if (databaseMode == "Multiple") {
			return ExtraDatabaseMode::Multiple;
		} else {
			TraceEvent(SevError, "UnknownExtraDatabaseMode").detail("DatabaseMode", databaseMode);
			ASSERT(false);
			throw internal_error();
		}
	};

	ProcessInfo* getProcess(Endpoint const& endpoint) { return getProcessByAddress(endpoint.getPrimaryAddress()); }
	ProcessInfo* getCurrentProcess() { return currentProcess; }
	ProcessInfo const* getCurrentProcess() const { return currentProcess; }

	// onProcess: wait for the process to be scheduled by the runloop; a task will be created for the process.
	virtual Future<Void> onProcess(ISimulator::ProcessInfo* process, TaskPriority taskID = TaskPriority::Zero) = 0;
	virtual Future<Void> onMachine(ISimulator::ProcessInfo* process, TaskPriority taskID = TaskPriority::Zero) = 0;

	virtual ProcessInfo* newProcess(const char* name,
	                                IPAddress ip,
	                                uint16_t port,
	                                bool sslEnabled,
	                                uint16_t listenPerProcess,
	                                LocalityData locality,
	                                ProcessClass startingClass,
	                                const char* dataFolder,
	                                const char* coordinationFolder,
	                                ProtocolVersion protocol,
	                                bool drProcess) = 0;
	virtual void killProcess(ProcessInfo* machine, KillType) = 0;
	virtual void rebootProcess(Optional<Standalone<StringRef>> zoneId, bool allProcesses) = 0;
	virtual void rebootProcess(ProcessInfo* process, KillType kt) = 0;
	virtual void killInterface(NetworkAddress address, KillType) = 0;
	virtual bool killMachine(Optional<Standalone<StringRef>> machineId,
	                         KillType kt,
	                         bool forceKill = false,
	                         KillType* ktFinal = nullptr) = 0;
	virtual bool killZone(Optional<Standalone<StringRef>> zoneId,
	                      KillType kt,
	                      bool forceKill = false,
	                      KillType* ktFinal = nullptr) = 0;
	virtual bool killDataCenter(Optional<Standalone<StringRef>> dcId,
	                            KillType kt,
	                            bool forceKill = false,
	                            KillType* ktFinal = nullptr) = 0;
	virtual bool killDataHall(Optional<Standalone<StringRef>> dcId,
	                          KillType kt,
	                          bool forceKill = false,
	                          KillType* ktFinal = nullptr) = 0;
	virtual bool killAll(KillType kt, bool forceKill = false, KillType* ktFinal = nullptr) = 0;
	// virtual KillType getMachineKillState( UID zoneID ) = 0;
	virtual void processInjectBlobFault(ProcessInfo* machine, double failureRate) = 0;
	virtual void processStopInjectBlobFault(ProcessInfo* machine) = 0;
	virtual bool canKillProcesses(std::vector<ProcessInfo*> const& availableProcesses,
	                              std::vector<ProcessInfo*> const& deadProcesses,
	                              KillType kt,
	                              KillType* newKillType) const = 0;
	virtual bool isAvailable() const = 0;
	virtual std::vector<AddressExclusion> getAllAddressesInDCToExclude(Optional<Standalone<StringRef>> dcId) const = 0;
	virtual bool datacenterDead(Optional<Standalone<StringRef>> dcId) const = 0;
	virtual void displayWorkers() const;
	ProtocolVersion protocolVersion() const override = 0;
	void addRole(NetworkAddress const& address, std::string const& role) {
		roleAddresses[address][role]++;
		TraceEvent("RoleAdd")
		    .detail("Address", address)
		    .detail("Role", role)
		    .detail("NumRoles", roleAddresses[address].size())
		    .detail("Value", roleAddresses[address][role]);
	}

	void removeRole(NetworkAddress const& address, std::string const& role) {
		auto addressIt = roleAddresses.find(address);
		if (addressIt != roleAddresses.end()) {
			auto rolesIt = addressIt->second.find(role);
			if (rolesIt != addressIt->second.end()) {
				if (rolesIt->second > 1) {
					rolesIt->second--;
					TraceEvent("RoleRemove")
					    .detail("Address", address)
					    .detail("Role", role)
					    .detail("NumRoles", addressIt->second.size())
					    .detail("Value", rolesIt->second)
					    .detail("Result", "Decremented Role");
				} else {
					addressIt->second.erase(rolesIt);
					if (addressIt->second.size()) {
						TraceEvent("RoleRemove")
						    .detail("Address", address)
						    .detail("Role", role)
						    .detail("NumRoles", addressIt->second.size())
						    .detail("Value", 0)
						    .detail("Result", "Removed Role");
					} else {
						roleAddresses.erase(addressIt);
						TraceEvent("RoleRemove")
						    .detail("Address", address)
						    .detail("Role", role)
						    .detail("NumRoles", 0)
						    .detail("Value", 0)
						    .detail("Result", "Removed Address");
					}
				}
			} else {
				TraceEvent(SevWarn, "RoleRemove")
				    .detail("Address", address)
				    .detail("Role", role)
				    .detail("Result", "Role Missing");
			}
		} else {
			TraceEvent(SevWarn, "RoleRemove")
			    .detail("Address", address)
			    .detail("Role", role)
			    .detail("Result", "Address Missing");
		}
	}

	std::string getRoles(NetworkAddress const& address, bool skipWorkers = true) const {
		auto addressIt = roleAddresses.find(address);
		std::string roleText;
		if (addressIt != roleAddresses.end()) {
			for (auto& roleIt : addressIt->second) {
				if ((!skipWorkers) || (roleIt.first != "Worker"))
					roleText += roleIt.first + ((roleIt.second > 1) ? format("-%d ", roleIt.second) : " ");
			}
		}
		if (roleText.empty())
			roleText = "[unset]";
		return roleText;
	}

	bool hasRole(NetworkAddress const& address, std::string const& role) const {
		auto addressIt = roleAddresses.find(address);
		if (addressIt != roleAddresses.end()) {
			auto rolesIt = addressIt->second.find(role);
			if (rolesIt != addressIt->second.end()) {
				return true;
			}
		}
		return false;
	}

	void clearAddress(NetworkAddress const& address) {
		clearedAddresses[address]++;
		TraceEvent("ClearAddress").detail("Address", address).detail("Value", clearedAddresses[address]);
	}
	bool isCleared(NetworkAddress const& address) const {
		return clearedAddresses.find(address) != clearedAddresses.end();
	}

	void switchCluster(NetworkAddress const& address) { switchedCluster[address] = !switchedCluster[address]; }
	bool hasSwitchedCluster(NetworkAddress const& address) const {
		return switchedCluster.find(address) != switchedCluster.end() ? switchedCluster.at(address) : false;
	}
	void toggleGlobalSwitchCluster() { globalSwitchedCluster = !globalSwitchedCluster; }
	bool globalHasSwitchedCluster() const { return globalSwitchedCluster; }

	void excludeAddress(NetworkAddress const& address) {
		excludedAddresses[address]++;
		TraceEvent("ExcludeAddress").detail("Address", address).detail("Value", excludedAddresses[address]);
	}

	void includeAddress(NetworkAddress const& address) {
		auto addressIt = excludedAddresses.find(address);
		if (addressIt != excludedAddresses.end()) {
			if (addressIt->second > 1) {
				addressIt->second--;
				TraceEvent("IncludeAddress")
				    .detail("Address", address)
				    .detail("Value", addressIt->second)
				    .detail("Result", "Decremented");
			} else {
				excludedAddresses.erase(addressIt);
				TraceEvent("IncludeAddress").detail("Address", address).detail("Value", 0).detail("Result", "Removed");
			}
		} else {
			TraceEvent(SevWarn, "IncludeAddress").detail("Address", address).detail("Result", "Missing");
		}
	}
	void includeAllAddresses() {
		TraceEvent("IncludeAddressAll").detail("AddressTotal", excludedAddresses.size());
		excludedAddresses.clear();
	}
	bool isExcluded(NetworkAddress const& address) const {
		return excludedAddresses.find(address) != excludedAddresses.end();
	}

	void disableSwapToMachine(Optional<Standalone<StringRef>> zoneId) { swapsDisabled.insert(zoneId); }
	void enableSwapToMachine(Optional<Standalone<StringRef>> zoneId) {
		swapsDisabled.erase(zoneId);
		allSwapsDisabled = false;
	}
	bool canSwapToMachine(Optional<Standalone<StringRef>> zoneId) const {
		return swapsDisabled.count(zoneId) == 0 && !allSwapsDisabled && extraDatabases.empty();
	}
	void enableSwapsToAll() {
		swapsDisabled.clear();
		allSwapsDisabled = false;
	}
	void disableSwapsToAll() {
		swapsDisabled.clear();
		allSwapsDisabled = true;
	}

	virtual void clogInterface(const IPAddress& ip, double seconds, ClogMode mode = ClogDefault) = 0;
	virtual void clogPair(const IPAddress& from, const IPAddress& to, double seconds) = 0;
	virtual void unclogPair(const IPAddress& from, const IPAddress& to) = 0;
	virtual std::vector<ProcessInfo*> getAllProcesses() const = 0;
	virtual ProcessInfo* getProcessByAddress(NetworkAddress const& address) = 0;
	virtual MachineInfo* getMachineByNetworkAddress(NetworkAddress const& address) = 0;
	virtual MachineInfo* getMachineById(Optional<Standalone<StringRef>> const& machineId) = 0;
	void run() override {}
	virtual void destroyProcess(ProcessInfo* p) = 0;
	virtual void destroyMachine(Optional<Standalone<StringRef>> const& machineId) = 0;

	virtual void addSimHTTPProcess(Reference<HTTP::SimServerContext> serverContext) = 0;
	virtual void removeSimHTTPProcess() = 0;
	virtual Future<Void> registerSimHTTPServer(std::string hostname,
	                                           std::string service,
	                                           Reference<HTTP::IRequestHandler> requestHandler) = 0;

	int desiredCoordinators;
	int physicalDatacenters;
	int processesPerMachine;
	int listenersPerProcess;

	// We won't kill machines in this set, but we might reboot
	// them.  This is a conservative mechanism to prevent the
	// simulator from killing off important processes and rendering
	// the cluster unrecoverable, e.g. a quorum of coordinators.
	std::set<NetworkAddress> protectedAddresses;

	std::map<NetworkAddress, ProcessInfo*> currentlyRebootingProcesses;
	std::vector<std::string> extraDatabases;
	Reference<IReplicationPolicy> storagePolicy;
	Reference<IReplicationPolicy> tLogPolicy;
	int32_t tLogWriteAntiQuorum;
	Optional<Standalone<StringRef>> primaryDcId;
	Reference<IReplicationPolicy> remoteTLogPolicy;
	int32_t usableRegions;
	bool quiesced = false;
	std::string disablePrimary;
	std::string disableRemote;
	std::string originalRegions;
	std::string startingDisabledConfiguration;
	bool allowLogSetKills;
	Optional<Standalone<StringRef>> remoteDcId;
	bool hasSatelliteReplication;
	Reference<IReplicationPolicy> satelliteTLogPolicy;
	Reference<IReplicationPolicy> satelliteTLogPolicyFallback;
	int32_t satelliteTLogWriteAntiQuorum;
	int32_t satelliteTLogWriteAntiQuorumFallback;
	std::vector<Optional<Standalone<StringRef>>> primarySatelliteDcIds;
	std::vector<Optional<Standalone<StringRef>>> remoteSatelliteDcIds;
	TSSMode tssMode;
	std::map<NetworkAddress, bool> corruptWorkerMap;
	ConfigDBType configDBType;
	bool blobGranulesEnabled;

	// Used by workloads that perform reconfigurations
	int testerCount;
	std::string connectionString;

	bool isStopped;
	double lastConnectionFailure;
	double connectionFailuresDisableDuration;
	bool speedUpSimulation;
	double connectionFailureEnableTime; // Last time connection failure is enabled.
	bool disableTLogRecoveryFinish;
	BackupAgentType backupAgents;
	BackupAgentType drAgents;
	bool willRestart = false;
	bool restarted = false;
	bool isConsistencyChecked = false;
	ValidationData validationData;

	bool hasDiffProtocolProcess; // true if simulator is testing a process with a different version
	bool setDiffProtocol; // true if a process with a different protocol version has been started

	bool allowStorageMigrationTypeChange = false;
	double injectTargetedSSRestartTime = std::numeric_limits<double>::max();
	double injectSSDelayTime = std::numeric_limits<double>::max();
	double injectTargetedBMRestartTime = std::numeric_limits<double>::max();
	double injectTargetedBWRestartTime = std::numeric_limits<double>::max();

<<<<<<< HEAD
	enum SimConsistencyScanState { DisabledStart = 0, Enabling = 1, Enabled = 2, Complete = 3, DisabledEnd = 4 };
	SimConsistencyScanState consistencyScanState = SimConsistencyScanState::DisabledStart;

=======
	enum SimConsistencyScanState {
		DisabledStart = 0,
		Enabling = 1,
		Enabled = 2,
		Enabled_InjectCorruption = 3,
		Enabled_FoundCorruption = 4,
		Complete = 5,
		DisabledEnd = 6
	};
	SimConsistencyScanState consistencyScanState = SimConsistencyScanState::DisabledStart;

	// check that validates that the state transition is valid
	bool updateConsistencyScanState(SimConsistencyScanState expectedCurrent, SimConsistencyScanState desired) {
		if (consistencyScanState == expectedCurrent && desired > consistencyScanState) {
			consistencyScanState = desired;

			if (desired == SimConsistencyScanState::Enabled_FoundCorruption) {
				// reset other metadata
				consistencyScanInjectedCorruptionType = {};
				consistencyScanCorruptRequestKey = {};
				consistencyScanCorruptor = {};
			}

			return true;
		}
		return false;
	}

	// Inject corruption only in consistency scan reads to ensure scan finds it.
	enum SimConsistencyScanCorruptionType { FlipMoreFlag = 0, AddToEmpty = 1, RemoveLastRow = 2, ChangeFirstValue = 3 };
	Optional<SimConsistencyScanCorruptionType> consistencyScanInjectedCorruptionType;
	Optional<UID> consistencyScanInjectedCorruptionDestination;
	Optional<bool> doInjectConsistencyScanCorruption;
	Optional<Standalone<StringRef>> consistencyScanCorruptRequestKey;
	Optional<std::pair<UID, NetworkAddress>> consistencyScanCorruptor;

>>>>>>> 63371257
	std::unordered_map<Standalone<StringRef>, PrivateKey> authKeys;

	std::set<std::pair<std::string, unsigned>> corruptedBlocks;

	// Valdiate at-rest encryption guarantees. If enabled, tests should inject a known 'marker' in Key and/or Values
	// inserted into FDB by the workload. On shutdown, all test generated files (under simfdb/) are scanned to find if
	// 'plaintext marker' is present.
	Optional<std::string> dataAtRestPlaintextMarker;

	std::unordered_map<std::string, Reference<HTTP::SimRegisteredHandlerContext>> httpHandlers;
	std::vector<std::pair<ProcessInfo*, Reference<HTTP::SimServerContext>>> httpServerProcesses;
	std::set<IPAddress> httpServerIps;
	bool httpProtected = false;

	flowGlobalType global(int id) const final;
	void setGlobal(size_t id, flowGlobalType v) final;

	void disableFor(const std::string& desc, double time);

	double checkDisabled(const std::string& desc) const;

	// generate authz token for use in simulation environment
	WipedString makeToken(int64_t tenantId, uint64_t ttlSecondsFromNow);

	static thread_local ProcessInfo* currentProcess;

	bool checkInjectedCorruption();

	ISimulator();
	virtual ~ISimulator();

protected:
	Mutex mutex;

private:
	std::set<Optional<Standalone<StringRef>>> swapsDisabled;
	std::map<NetworkAddress, int> excludedAddresses;
	std::map<NetworkAddress, int> clearedAddresses;
	std::map<NetworkAddress, bool> switchedCluster;
	bool globalSwitchedCluster = false;
	std::map<NetworkAddress, std::map<std::string, int>> roleAddresses;
	std::map<std::string, double> disabledMap;
	bool allSwapsDisabled;
};

extern ISimulator* g_simulator;

void startNewSimulator(bool printSimTime);

// Parameters used to simulate disk performance
struct DiskParameters : ReferenceCounted<DiskParameters> {
	double nextOperation;
	int64_t iops;
	int64_t bandwidth;

	DiskParameters(int64_t iops, int64_t bandwidth) : nextOperation(0), iops(iops), bandwidth(bandwidth) {}
};

// Simulates delays for performing operations on disk
extern Future<Void> waitUntilDiskReady(Reference<DiskParameters> parameters, int64_t size, bool sync = false);

// Enables connection failures, i.e., clogging, in simulation
void enableConnectionFailures(std::string const& context);

// Disables connection failures, i.e., clogging, in simulation
void disableConnectionFailures(std::string const& context);

class Sim2FileSystem : public IAsyncFileSystem {
public:
	// Opens a file for asynchronous I/O
	Future<Reference<class IAsyncFile>> open(const std::string& filename, int64_t flags, int64_t mode) override;

	// Deletes the given file. If mustBeDurable, returns only when the file is guaranteed to be deleted even after a
	// power failure.
	Future<Void> deleteFile(const std::string& filename, bool mustBeDurable) override;

	Future<std::time_t> lastWriteTime(const std::string& filename) override;

#ifdef ENABLE_SAMPLING
	ActorLineageSet& getActorLineageSet() override;
#endif

	Future<Void> renameFile(std::string const& from, std::string const& to) override;

	Sim2FileSystem() {}

	~Sim2FileSystem() override {}

	static void newFileSystem();

#ifdef ENABLE_SAMPLING
	ActorLineageSet actorLineageSet;
#endif
};

#endif<|MERGE_RESOLUTION|>--- conflicted
+++ resolved
@@ -364,11 +364,6 @@
 	double injectTargetedBMRestartTime = std::numeric_limits<double>::max();
 	double injectTargetedBWRestartTime = std::numeric_limits<double>::max();
 
-<<<<<<< HEAD
-	enum SimConsistencyScanState { DisabledStart = 0, Enabling = 1, Enabled = 2, Complete = 3, DisabledEnd = 4 };
-	SimConsistencyScanState consistencyScanState = SimConsistencyScanState::DisabledStart;
-
-=======
 	enum SimConsistencyScanState {
 		DisabledStart = 0,
 		Enabling = 1,
@@ -405,7 +400,6 @@
 	Optional<Standalone<StringRef>> consistencyScanCorruptRequestKey;
 	Optional<std::pair<UID, NetworkAddress>> consistencyScanCorruptor;
 
->>>>>>> 63371257
 	std::unordered_map<Standalone<StringRef>, PrivateKey> authKeys;
 
 	std::set<std::pair<std::string, unsigned>> corruptedBlocks;
