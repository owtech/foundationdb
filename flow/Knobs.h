/*
 * Knobs.h
 *
 * This source file is part of the FoundationDB open source project
 *
 * Copyright 2013-2018 Apple Inc. and the FoundationDB project authors
 *
 * Licensed under the Apache License, Version 2.0 (the "License");
 * you may not use this file except in compliance with the License.
 * You may obtain a copy of the License at
 *
 *     http://www.apache.org/licenses/LICENSE-2.0
 *
 * Unless required by applicable law or agreed to in writing, software
 * distributed under the License is distributed on an "AS IS" BASIS,
 * WITHOUT WARRANTIES OR CONDITIONS OF ANY KIND, either express or implied.
 * See the License for the specific language governing permissions and
 * limitations under the License.
 */

#ifndef FLOW_KNOBS_H
#define FLOW_KNOBS_H
#pragma once

#include "flow/Platform.h"

#include <map>
#include <string>
#include <stdint.h>

class Knobs {
public:
	bool setKnob( std::string const& name, std::string const& value ); // Returns true if the knob name is known, false if it is unknown
	void trace();

protected:
	void initKnob( double& knob, double value, std::string const& name );
	void initKnob( int64_t& knob, int64_t value, std::string const& name );
	void initKnob( int& knob, int value, std::string const& name );
	void initKnob( std::string& knob, const std::string& value, const std::string& name );
	void initKnob( bool& knob, bool value, std::string const& name );

	std::map<std::string, double*> double_knobs;
	std::map<std::string, int64_t*> int64_knobs;
	std::map<std::string, int*> int_knobs;
	std::map<std::string, std::string*> string_knobs;
	std::map<std::string, bool*> bool_knobs;
};

class FlowKnobs : public Knobs {
public:
	int AUTOMATIC_TRACE_DUMP;
	double PREVENT_FAST_SPIN_DELAY;
	double CACHE_REFRESH_INTERVAL_WHEN_ALL_ALTERNATIVES_FAILED;

	double DELAY_JITTER_OFFSET;
	double DELAY_JITTER_RANGE;
	double BUSY_WAIT_THRESHOLD;
	double CLIENT_REQUEST_INTERVAL;
	double SERVER_REQUEST_INTERVAL;

	int DISABLE_ASSERTS;
	double QUEUE_MODEL_SMOOTHING_AMOUNT;

	int RANDOMSEED_RETRY_LIMIT;
	double FAST_ALLOC_LOGGING_BYTES;
	double HUGE_ARENA_LOGGING_BYTES;
	double HUGE_ARENA_LOGGING_INTERVAL;

	//slow task profiling
	double SLOWTASK_PROFILING_INTERVAL;
	double SLOWTASK_PROFILING_MAX_LOG_INTERVAL;
	double SLOWTASK_PROFILING_LOG_BACKOFF;

	//connectionMonitor
	double CONNECTION_MONITOR_LOOP_TIME;
	double CONNECTION_MONITOR_TIMEOUT;
	double CONNECTION_MONITOR_IDLE_TIMEOUT;
	double CONNECTION_MONITOR_INCOMING_IDLE_MULTIPLIER;
	double CONNECTION_MONITOR_UNREFERENCED_CLOSE_DELAY;

	//FlowTransport
	double CONNECTION_REJECTED_MESSAGE_DELAY;
	double CONNECTION_ID_TIMEOUT;
	double CONNECTION_CLEANUP_DELAY;
	double INITIAL_RECONNECTION_TIME;
	double MAX_RECONNECTION_TIME;
	double RECONNECTION_TIME_GROWTH_RATE;
	double RECONNECTION_RESET_TIME;
<<<<<<< HEAD
	double CONNECTION_ACCEPT_DELAY;
=======
	int USE_OBJECT_SERIALIZER;
>>>>>>> 12ac5bbe

	int TLS_CERT_REFRESH_DELAY_SECONDS;
	double TLS_SERVER_CONNECTION_THROTTLE_TIMEOUT;
	double TLS_CLIENT_CONNECTION_THROTTLE_TIMEOUT;
	int TLS_SERVER_CONNECTION_THROTTLE_ATTEMPTS;
	int TLS_CLIENT_CONNECTION_THROTTLE_ATTEMPTS;

	int NETWORK_TEST_CLIENT_COUNT;
	int NETWORK_TEST_REPLY_SIZE;
	int NETWORK_TEST_REQUEST_COUNT;
	int NETWORK_TEST_REQUEST_SIZE;
	bool NETWORK_TEST_SCRIPT_MODE;

	//AsyncFileCached
	int64_t PAGE_CACHE_4K;
	int64_t PAGE_CACHE_64K;
	int64_t SIM_PAGE_CACHE_4K;
	int64_t SIM_PAGE_CACHE_64K;
	int64_t BUGGIFY_SIM_PAGE_CACHE_4K;
	int64_t BUGGIFY_SIM_PAGE_CACHE_64K;
	std::string CACHE_EVICTION_POLICY; // for now, "random", "lru", are supported
	int MAX_EVICT_ATTEMPTS;
	double PAGE_CACHE_TRUNCATE_LOOKUP_FRACTION;
	double TOO_MANY_CONNECTIONS_CLOSED_RESET_DELAY;
	int TOO_MANY_CONNECTIONS_CLOSED_TIMEOUT;
	int PEER_UNAVAILABLE_FOR_LONG_TIME_TIMEOUT;

	//AsyncFileEIO
	int EIO_MAX_PARALLELISM;
	int EIO_USE_ODIRECT;

	//AsyncFileKAIO
	int MAX_OUTSTANDING;
	int MIN_SUBMIT;

	int PAGE_WRITE_CHECKSUM_HISTORY;
	int DISABLE_POSIX_KERNEL_AIO;

	//AsyncFileNonDurable
	double MAX_PRIOR_MODIFICATION_DELAY;

	//GenericActors
	double BUGGIFY_FLOW_LOCK_RELEASE_DELAY;
	int LOW_PRIORITY_DELAY_COUNT;

	//IAsyncFile
	int64_t INCREMENTAL_DELETE_TRUNCATE_AMOUNT;
	double INCREMENTAL_DELETE_INTERVAL;

	//Net2
	double MIN_COALESCE_DELAY;
	double MAX_COALESCE_DELAY;
	double SLOW_LOOP_CUTOFF;
	double SLOW_LOOP_SAMPLING_RATE;
	int64_t TSC_YIELD_TIME;
	int64_t REACTOR_FLAGS;
	int CERT_FILE_MAX_SIZE;

	//Network
	int64_t PACKET_LIMIT;
	int64_t PACKET_WARNING;  // 2MB packet warning quietly allows for 1MB system messages
	double TIME_OFFSET_LOGGING_INTERVAL;
	int MAX_PACKET_SEND_BYTES;
	int MIN_PACKET_BUFFER_BYTES;
	int MIN_PACKET_BUFFER_FREE_BYTES;
<<<<<<< HEAD
	int FLOW_TCP_NODELAY;
	int FLOW_TCP_QUICKACK;
=======
	int UNRESTRICTED_HANDSHAKE_LIMIT;
	int BOUNDED_HANDSHAKE_LIMIT;
>>>>>>> 12ac5bbe

	//Sim2
	//FIMXE: more parameters could be factored out
	double MIN_OPEN_TIME;
	double MAX_OPEN_TIME;
	int64_t SIM_DISK_IOPS;
	int64_t SIM_DISK_BANDWIDTH;
	double MIN_NETWORK_LATENCY;
	double FAST_NETWORK_LATENCY;
	double SLOW_NETWORK_LATENCY;
	double MAX_CLOGGING_LATENCY;
	double MAX_BUGGIFIED_DELAY;
	int SIM_CONNECT_ERROR_MODE;

	//Tracefiles
	int ZERO_LENGTH_FILE_PAD;
	double TRACE_FLUSH_INTERVAL;
	double TRACE_RETRY_OPEN_INTERVAL;
	int MIN_TRACE_SEVERITY;
	int MAX_TRACE_SUPPRESSIONS;
	int TRACE_SYNC_ENABLED;
	int TRACE_EVENT_METRIC_UNITS_PER_SAMPLE;
	int TRACE_EVENT_THROTTLER_SAMPLE_EXPIRY;
	int TRACE_EVENT_THROTTLER_MSG_LIMIT;
	int MAX_TRACE_FIELD_LENGTH;
	int MAX_TRACE_EVENT_LENGTH;

	//TDMetrics
	int64_t MAX_METRIC_SIZE;
	int64_t MAX_METRIC_LEVEL;
	double METRIC_LEVEL_DIVISOR;
	int METRIC_LIMIT_START_QUEUE_SIZE;
	int METRIC_LIMIT_RESPONSE_FACTOR;
	int MAX_METRICS;

	//Load Balancing
	int LOAD_BALANCE_ZONE_ID_LOCALITY_ENABLED;
	int LOAD_BALANCE_DC_ID_LOCALITY_ENABLED;
	double LOAD_BALANCE_MAX_BACKOFF;
	double LOAD_BALANCE_START_BACKOFF;
	double LOAD_BALANCE_BACKOFF_RATE;
	int64_t MAX_LAGGING_REQUESTS_OUTSTANDING;
	double INSTANT_SECOND_REQUEST_MULTIPLIER;
	double BASE_SECOND_REQUEST_TIME;
	double SECOND_REQUEST_MULTIPLIER_GROWTH;
	double SECOND_REQUEST_MULTIPLIER_DECAY;
	double SECOND_REQUEST_BUDGET_GROWTH;
	double SECOND_REQUEST_MAX_BUDGET;
	double ALTERNATIVES_FAILURE_RESET_TIME;
	double ALTERNATIVES_FAILURE_MIN_DELAY;
	double ALTERNATIVES_FAILURE_DELAY_RATIO;
	double ALTERNATIVES_FAILURE_MAX_DELAY;
	double ALTERNATIVES_FAILURE_SLOW_DELAY_RATIO;
	double ALTERNATIVES_FAILURE_SLOW_MAX_DELAY;
	double ALTERNATIVES_FAILURE_SKIP_DELAY;
	double FUTURE_VERSION_INITIAL_BACKOFF;
	double FUTURE_VERSION_MAX_BACKOFF;
	double FUTURE_VERSION_BACKOFF_GROWTH;
	int LOAD_BALANCE_MAX_BAD_OPTIONS;
	bool LOAD_BALANCE_PENALTY_IS_BAD;

	FlowKnobs(bool randomize = false, bool isSimulated = false);
};

extern FlowKnobs const* FLOW_KNOBS;

#endif<|MERGE_RESOLUTION|>--- conflicted
+++ resolved
@@ -87,11 +87,6 @@
 	double MAX_RECONNECTION_TIME;
 	double RECONNECTION_TIME_GROWTH_RATE;
 	double RECONNECTION_RESET_TIME;
-<<<<<<< HEAD
-	double CONNECTION_ACCEPT_DELAY;
-=======
-	int USE_OBJECT_SERIALIZER;
->>>>>>> 12ac5bbe
 
 	int TLS_CERT_REFRESH_DELAY_SECONDS;
 	double TLS_SERVER_CONNECTION_THROTTLE_TIMEOUT;
@@ -157,13 +152,10 @@
 	int MAX_PACKET_SEND_BYTES;
 	int MIN_PACKET_BUFFER_BYTES;
 	int MIN_PACKET_BUFFER_FREE_BYTES;
-<<<<<<< HEAD
 	int FLOW_TCP_NODELAY;
 	int FLOW_TCP_QUICKACK;
-=======
 	int UNRESTRICTED_HANDSHAKE_LIMIT;
 	int BOUNDED_HANDSHAKE_LIMIT;
->>>>>>> 12ac5bbe
 
 	//Sim2
 	//FIMXE: more parameters could be factored out
