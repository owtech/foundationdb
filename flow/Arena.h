--- conflicted
+++ resolved
@@ -113,11 +113,7 @@
 	// non-root nodes in this Arena's block tree.
 	// When fastInaccurateEstimate is false, all estimates in the block tree will be updated to
 	// be accurate.
-<<<<<<< HEAD
-	size_t getSize(bool fastInaccurateEstimate = false) const;
-=======
 	size_t getSize(FastInaccurateEstimate = FastInaccurateEstimate::False) const;
->>>>>>> 6390d93e
 
 	bool hasFree(size_t size, const void* address);
 
