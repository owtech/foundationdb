/*
 * error_definitions.h
 *
 * This source file is part of the FoundationDB open source project
 *
 * Copyright 2013-2022 Apple Inc. and the FoundationDB project authors
 *
 * Licensed under the Apache License, Version 2.0 (the "License");
 * you may not use this file except in compliance with the License.
 * You may obtain a copy of the License at
 *
 *     http://www.apache.org/licenses/LICENSE-2.0
 *
 * Unless required by applicable law or agreed to in writing, software
 * distributed under the License is distributed on an "AS IS" BASIS,
 * WITHOUT WARRANTIES OR CONDITIONS OF ANY KIND, either express or implied.
 * See the License for the specific language governing permissions and
 * limitations under the License.
 */

#ifdef ERROR

// SOMEDAY: Split this into flow, fdbclient, fdbserver error headers?

// Error codes defined here are primarily for programmatic use, not debugging: a separate
// error should be defined if and only if there is a sensible situation in which code could
// catch and react specifically to that error.  So for example there is only one
// internal_error code even though there are a huge number of internal errors; extra
// information is logged in the trace file.

// 1xxx Normal failure (plausibly these should not even be "errors", but they are failures of
//   the way operations are currently defined)
// clang-format off
ERROR( success, 0, "Success" )
ERROR( end_of_stream, 1, "End of stream" )
ERROR( operation_failed, 1000, "Operation failed")
ERROR( wrong_shard_server, 1001, "Shard is not available from this server")
ERROR( operation_obsolete, 1002, "Operation result no longer necessary")
ERROR( cold_cache_server, 1003, "Cache server is not warm for this range")
ERROR( timed_out, 1004, "Operation timed out" )
ERROR( coordinated_state_conflict, 1005, "Conflict occurred while changing coordination information" )
ERROR( all_alternatives_failed, 1006, "All alternatives failed" )
ERROR( transaction_too_old, 1007, "Transaction is too old to perform reads or be committed" )
ERROR( no_more_servers, 1008, "Not enough physical servers available" )
ERROR( future_version, 1009, "Request for future version" )
ERROR( movekeys_conflict, 1010, "Conflicting attempts to change data distribution" )
ERROR( tlog_stopped, 1011, "TLog stopped" )
ERROR( server_request_queue_full, 1012, "Server request queue is full" )
ERROR( not_committed, 1020, "Transaction not committed due to conflict with another transaction" )
ERROR( commit_unknown_result, 1021, "Transaction may or may not have committed" )
ERROR( transaction_cancelled, 1025, "Operation aborted because the transaction was cancelled" )
ERROR( connection_failed, 1026, "Network connection failed" )
ERROR( coordinators_changed, 1027, "Coordination servers have changed" )
ERROR( new_coordinators_timed_out, 1028, "New coordination servers did not respond in a timely way" )
ERROR( watch_cancelled, 1029, "Watch cancelled because storage server watch limit exceeded" )
ERROR( request_maybe_delivered, 1030, "Request may or may not have been delivered" )
ERROR( transaction_timed_out, 1031, "Operation aborted because the transaction timed out" )
ERROR( too_many_watches, 1032, "Too many watches currently set" )
ERROR( locality_information_unavailable, 1033, "Locality information not available" )
ERROR( watches_disabled, 1034, "Watches cannot be set if read your writes is disabled" )
ERROR( default_error_or, 1035, "Default error for an ErrorOr object" )
ERROR( accessed_unreadable, 1036, "Read or wrote an unreadable key" )
ERROR( process_behind, 1037, "Storage process does not have recent mutations" )
ERROR( database_locked, 1038, "Database is locked" )
ERROR( cluster_version_changed, 1039, "The protocol version of the cluster has changed" )
ERROR( external_client_already_loaded, 1040, "External client has already been loaded" )
ERROR( lookup_failed, 1041, "DNS lookup failed" )
ERROR( proxy_memory_limit_exceeded, 1042, "CommitProxy commit memory limit exceeded" )
ERROR( shutdown_in_progress, 1043, "Operation no longer supported due to shutdown" )
ERROR( serialization_failed, 1044, "Failed to deserialize an object" )
ERROR( connection_unreferenced, 1048, "No peer references for connection" )
ERROR( connection_idle, 1049, "Connection closed after idle timeout" )
ERROR( disk_adapter_reset, 1050, "The disk queue adpater reset" )
ERROR( batch_transaction_throttled, 1051, "Batch GRV request rate limit exceeded")
ERROR( dd_cancelled, 1052, "Data distribution components cancelled")
ERROR( dd_not_found, 1053, "Data distributor not found")
ERROR( wrong_connection_file, 1054, "Connection file mismatch")
ERROR( version_already_compacted, 1055, "The requested changes have been compacted away")
ERROR( local_config_changed, 1056, "Local configuration file has changed. Restart and apply these changes" )
ERROR( failed_to_reach_quorum, 1057, "Failed to reach quorum from configuration database nodes. Retry sending these requests" )
ERROR( unsupported_format_version, 1058, "Format version not supported" )
ERROR( unknown_change_feed, 1059, "Change feed not found" )
ERROR( change_feed_not_registered, 1060, "Change feed not registered" )
ERROR( granule_assignment_conflict, 1061, "Conflicting attempts to assign blob granules" )
ERROR( change_feed_cancelled, 1062, "Change feed was cancelled" )
ERROR( blob_granule_file_load_error, 1063, "Error loading a blob file during granule materialization" )
ERROR( blob_granule_transaction_too_old, 1064, "Read version is older than blob granule history supports" )
ERROR( blob_manager_replaced, 1065, "This blob manager has been replaced." )
ERROR( change_feed_popped, 1066, "Tried to read a version older than what has been popped from the change feed" )
ERROR( remote_kvs_cancelled, 1067, "The remote key-value store is cancelled" )
ERROR( page_header_wrong_page_id, 1068, "Page header does not match location on disk" )
ERROR( page_header_checksum_failed, 1069, "Page header checksum failed" )
ERROR( page_header_version_not_supported, 1070, "Page header version is not supported" )
ERROR( page_encoding_not_supported, 1071, "Page encoding type is not supported or not valid" )
ERROR( page_decoding_failed, 1072, "Page content decoding failed" )
ERROR( unexpected_encoding_type, 1073, "Page content decoding failed" )
ERROR( encryption_key_not_found, 1074, "Encryption key not found" )
ERROR( unknown_storage_engine, 1082, "Storage engine type is not recognized." )
ERROR( manual_shard_split_failed, 1083, "Manual shard split is failed to trigger")
<<<<<<< HEAD
=======
ERROR( consistency_check_task_outdated, 1084, "Consistency check task is outdated")
ERROR( consistency_check_task_failed, 1085, "Consistency check task is failed")
>>>>>>> 778e31b6

ERROR( broken_promise, 1100, "Broken promise" )
ERROR( operation_cancelled, 1101, "Asynchronous operation cancelled" )
ERROR( future_released, 1102, "Future has been released" )
ERROR( connection_leaked, 1103, "Connection object leaked" )
ERROR( never_reply, 1104, "Never reply to the request" )

ERROR( recruitment_failed, 1200, "Recruitment of a server failed" )   // Be careful, catching this will delete the data of a storage server or tlog permanently
ERROR( move_to_removed_server, 1201, "Attempt to move keys to a storage server that was removed" )
ERROR( worker_removed, 1202, "Normal worker shut down" )   // Be careful, catching this will delete the data of a storage server or tlog permanently
ERROR( cluster_recovery_failed, 1203, "Cluster recovery failed")
ERROR( master_max_versions_in_flight, 1204, "Master hit maximum number of versions in flight" )
ERROR( tlog_failed, 1205, "Cluster recovery terminating because a TLog failed" )   // similar to tlog_stopped, but the tlog has actually died
ERROR( worker_recovery_failed, 1206, "Recovery of a worker process failed" )
ERROR( please_reboot, 1207, "Reboot of server process requested" )
ERROR( please_reboot_delete, 1208, "Reboot of server process requested, with deletion of state" )
ERROR( commit_proxy_failed, 1209, "Master terminating because a CommitProxy failed" )
ERROR( resolver_failed, 1210, "Cluster recovery terminating because a Resolver failed" )
ERROR( server_overloaded, 1211, "Server is under too much load and cannot respond" )
ERROR( backup_worker_failed, 1212, "Cluster recovery terminating because a backup worker failed")
ERROR( tag_throttled, 1213, "Transaction tag is being throttled" )
ERROR( grv_proxy_failed, 1214, "Cluster recovery terminating because a GRVProxy failed" )
ERROR( dd_tracker_cancelled, 1215, "The data distribution tracker has been cancelled" )
ERROR( failed_to_progress, 1216, "Process has failed to make sufficient progress" )
ERROR( invalid_cluster_id, 1217, "Attempted to join cluster with a different cluster ID" )
ERROR( restart_cluster_controller, 1218, "Restart cluster controller process" )
ERROR( please_reboot_remote_kv_store, 1219, "Need to reboot the storage engine process as it died abnormally")

// 15xx Platform errors
ERROR( platform_error, 1500, "Platform error" )
ERROR( large_alloc_failed, 1501, "Large block allocation failed" )
ERROR( performance_counter_error, 1502, "QueryPerformanceCounter error" )

ERROR( io_error, 1510, "Disk i/o operation failed" )
ERROR( file_not_found, 1511, "File not found" )
ERROR( bind_failed, 1512, "Unable to bind to network" )
ERROR( file_not_readable, 1513, "File could not be read" )
ERROR( file_not_writable, 1514, "File could not be written" )
ERROR( no_cluster_file_found, 1515, "No cluster file found in current directory or default location" )
ERROR( file_too_large, 1516, "File too large to be read" )
ERROR( non_sequential_op, 1517, "Non sequential file operation not allowed" )
ERROR( http_bad_response, 1518, "HTTP response was badly formed" )
ERROR( http_not_accepted, 1519, "HTTP request not accepted" )
ERROR( checksum_failed, 1520, "A data checksum failed" )
ERROR( io_timeout, 1521, "A disk IO operation failed to complete in a timely manner" )
ERROR( file_corrupt, 1522, "A structurally corrupt data file was detected" )
ERROR( http_request_failed, 1523, "HTTP response code not received or indicated failure" )
ERROR( http_auth_failed, 1524, "HTTP request failed due to bad credentials" )
ERROR( http_bad_request_id, 1525, "HTTP response contained an unexpected X-Request-ID header" )

// 2xxx Attempt (presumably by a _client_) to do something illegal.  If an error is known to
// be internally caused, it should be 41xx
ERROR( client_invalid_operation, 2000, "Invalid API call" )
ERROR( commit_read_incomplete, 2002, "Commit with incomplete read" )
ERROR( test_specification_invalid, 2003, "Invalid test specification" )
ERROR( key_outside_legal_range, 2004, "Key outside legal range" )
ERROR( inverted_range, 2005, "Range begin key larger than end key" )
ERROR( invalid_option_value, 2006, "Option set with an invalid value" )
ERROR( invalid_option, 2007, "Option not valid in this context" )
ERROR( network_not_setup, 2008, "Action not possible before the network is configured" )
ERROR( network_already_setup, 2009, "Network can be configured only once" )
ERROR( read_version_already_set, 2010, "Transaction already has a read version set" )
ERROR( version_invalid, 2011, "Version not valid" )
ERROR( range_limits_invalid, 2012, "Range limits not valid" )
ERROR( invalid_database_name, 2013, "Database name must be 'DB'" )
ERROR( attribute_not_found, 2014, "Attribute not found" )
ERROR( future_not_set, 2015, "Future not ready" )
ERROR( future_not_error, 2016, "Future not an error" )
ERROR( used_during_commit, 2017, "Operation issued while a commit was outstanding" )
ERROR( invalid_mutation_type, 2018, "Unrecognized atomic mutation type" )
ERROR( attribute_too_large, 2019, "Attribute too large for type int" )
ERROR( transaction_invalid_version, 2020, "Transaction does not have a valid commit version" )
ERROR( no_commit_version, 2021, "Transaction is read-only and therefore does not have a commit version" )
ERROR( environment_variable_network_option_failed, 2022, "Environment variable network option could not be set" )
ERROR( transaction_read_only, 2023, "Attempted to commit a transaction specified as read-only" )
ERROR( invalid_cache_eviction_policy, 2024, "Invalid cache eviction policy, only random and lru are supported" )
ERROR( network_cannot_be_restarted, 2025, "Network can only be started once" )
ERROR( blocked_from_network_thread, 2026, "Detected a deadlock in a callback called from the network thread" )
ERROR( invalid_config_db_range_read, 2027, "Invalid configuration database range read" )
ERROR( invalid_config_db_key, 2028, "Invalid configuration database key provided" )
ERROR( invalid_config_path, 2029, "Invalid configuration path" )
ERROR( mapper_bad_index, 2030, "The index in K[] or V[] is not a valid number or out of range" )
ERROR( mapper_no_such_key, 2031, "A mapped key is not set in database" )
ERROR( mapper_bad_range_decriptor, 2032, "\"{...}\" must be the last element of the mapper tuple" )
ERROR( quick_get_key_values_has_more, 2033, "One of the mapped range queries is too large" )
ERROR( quick_get_value_miss, 2034, "Found a mapped key that is not served in the same SS" )
ERROR( quick_get_key_values_miss, 2035, "Found a mapped range that is not served in the same SS" )
ERROR( blob_granule_no_ryw, 2036, "Blob Granule Read Transactions must be specified as ryw-disabled" )
ERROR( blob_granule_not_materialized, 2037, "Blob Granule Read was not materialized" )
ERROR( get_mapped_key_values_has_more, 2038, "getMappedRange does not support continuation for now" )
ERROR( get_mapped_range_reads_your_writes, 2039, "getMappedRange tries to read data that were previously written in the transaction" )
ERROR( checkpoint_not_found, 2040, "Checkpoint not found" )
ERROR( key_not_tuple, 2041, "The key cannot be parsed as a tuple" );
ERROR( value_not_tuple, 2042, "The value cannot be parsed as a tuple" );
ERROR( mapper_not_tuple, 2043, "The mapper cannot be parsed as a tuple" );


ERROR( incompatible_protocol_version, 2100, "Incompatible protocol version" )
ERROR( transaction_too_large, 2101, "Transaction exceeds byte limit" )
ERROR( key_too_large, 2102, "Key length exceeds limit" )
ERROR( value_too_large, 2103, "Value length exceeds limit" )
ERROR( connection_string_invalid, 2104, "Connection string invalid" )
ERROR( address_in_use, 2105, "Local address in use" )
ERROR( invalid_local_address, 2106, "Invalid local address" )
ERROR( tls_error, 2107, "TLS error" )
ERROR( unsupported_operation, 2108, "Operation is not supported" )
ERROR( too_many_tags, 2109, "Too many tags set on transaction" )
ERROR( tag_too_long, 2110, "Tag set on transaction is too long" )
ERROR( too_many_tag_throttles, 2111, "Too many tag throttles have been created" )
ERROR( special_keys_cross_module_read, 2112, "Special key space range read crosses modules. Refer to the `special_key_space_relaxed' transaction option for more details." )
ERROR( special_keys_no_module_found, 2113, "Special key space range read does not intersect a module. Refer to the `special_key_space_relaxed' transaction option for more details." )
ERROR( special_keys_write_disabled, 2114, "Special Key space is not allowed to write by default. Refer to the `special_key_space_enable_writes` transaction option for more details." )
ERROR( special_keys_no_write_module_found, 2115, "Special key space key or keyrange in set or clear does not intersect a module" )
ERROR( special_keys_cross_module_clear, 2116, "Special key space clear crosses modules" )
ERROR( special_keys_api_failure, 2117, "Api call through special keys failed. For more information, call get on special key 0xff0xff/error_message to get a json string of the error message." )
ERROR( client_lib_invalid_metadata, 2118, "Invalid client library metadata." )
ERROR( client_lib_already_exists, 2119, "Client library with same identifier already exists on the cluster." )
ERROR( client_lib_not_found, 2120, "Client library for the given identifier not found." )
ERROR( client_lib_not_available, 2121, "Client library exists, but is not available for download." )
ERROR( client_lib_invalid_binary, 2122, "Invalid client library binary." )

ERROR( tenant_name_required, 2130, "Tenant name must be specified to access data in the cluster" )
ERROR( tenant_not_found, 2131, "Tenant does not exist" )
ERROR( tenant_already_exists, 2132, "A tenant with the given name already exists" )
ERROR( tenant_not_empty, 2133, "Cannot delete a non-empty tenant" )
ERROR( invalid_tenant_name, 2134, "Tenant name cannot begin with \\xff");
ERROR( tenant_prefix_allocator_conflict, 2135, "The database already has keys stored at the prefix allocated for the tenant");
ERROR( tenants_disabled, 2136, "Tenants have been disabled in the cluster");
ERROR( unknown_tenant, 2137, "Tenant is not available from this server")

// 2200 - errors from bindings and official APIs
ERROR( api_version_unset, 2200, "API version is not set" )
ERROR( api_version_already_set, 2201, "API version may be set only once" )
ERROR( api_version_invalid, 2202, "API version not valid" )
ERROR( api_version_not_supported, 2203, "API version not supported" )
ERROR( exact_mode_without_limits, 2210, "EXACT streaming mode requires limits, but none were given" )

ERROR( invalid_tuple_data_type, 2250, "Unrecognized data type in packed tuple")
ERROR( invalid_tuple_index, 2251, "Tuple does not have element at specified index")
ERROR( key_not_in_subspace, 2252, "Cannot unpack key that is not in subspace" )
ERROR( manual_prefixes_not_enabled, 2253, "Cannot specify a prefix unless manual prefixes are enabled" )
ERROR( prefix_in_partition, 2254, "Cannot specify a prefix in a partition" )
ERROR( cannot_open_root_directory, 2255, "Root directory cannot be opened" )
ERROR( directory_already_exists, 2256, "Directory already exists" )
ERROR( directory_does_not_exist, 2257, "Directory does not exist" )
ERROR( parent_directory_does_not_exist, 2258, "Directory's parent does not exist" )
ERROR( mismatched_layer, 2259, "Directory has already been created with a different layer string" )
ERROR( invalid_directory_layer_metadata, 2260, "Invalid directory layer metadata" )
ERROR( cannot_move_directory_between_partitions, 2261, "Directory cannot be moved between partitions" )
ERROR( cannot_use_partition_as_subspace, 2262, "Directory partition cannot be used as subspace" )
ERROR( incompatible_directory_version, 2263, "Directory layer was created with an incompatible version" )
ERROR( directory_prefix_not_empty, 2264, "Database has keys stored at the prefix chosen by the automatic prefix allocator" )
ERROR( directory_prefix_in_use, 2265, "Directory layer already has a conflicting prefix" )
ERROR( invalid_destination_directory, 2266, "Target directory is invalid" )
ERROR( cannot_modify_root_directory, 2267, "Root directory cannot be modified" )
ERROR( invalid_uuid_size, 2268, "UUID is not sixteen bytes");
ERROR( invalid_versionstamp_size, 2269, "Versionstamp is not exactly twelve bytes");

// 2300 - backup and restore errors
ERROR( backup_error, 2300, "Backup error")
ERROR( restore_error, 2301, "Restore error")
ERROR( backup_duplicate, 2311, "Backup duplicate request")
ERROR( backup_unneeded, 2312, "Backup unneeded request")
ERROR( backup_bad_block_size, 2313, "Backup file block size too small")
ERROR( backup_invalid_url, 2314, "Backup Container URL invalid")
ERROR( backup_invalid_info, 2315, "Backup Container info invalid")
ERROR( backup_cannot_expire, 2316, "Cannot expire requested data from backup without violating minimum restorability")
ERROR( backup_auth_missing, 2317, "Cannot find authentication details (such as a password or secret key) for the specified Backup Container URL")
ERROR( backup_auth_unreadable, 2318, "Cannot read or parse one or more sources of authentication information for Backup Container URLs")
ERROR( backup_does_not_exist, 2319, "Backup does not exist")
ERROR( backup_not_filterable_with_key_ranges, 2320, "Backup before 6.3 cannot be filtered with key ranges")
ERROR( backup_not_overlapped_with_keys_filter, 2321, "Backup key ranges doesn't overlap with key ranges filter")
ERROR( restore_invalid_version, 2361, "Invalid restore version")
ERROR( restore_corrupted_data, 2362, "Corrupted backup data")
ERROR( restore_missing_data, 2363, "Missing backup data")
ERROR( restore_duplicate_tag, 2364, "Restore duplicate request")
ERROR( restore_unknown_tag, 2365, "Restore tag does not exist")
ERROR( restore_unknown_file_type, 2366, "Unknown backup/restore file type")
ERROR( restore_unsupported_file_version, 2367, "Unsupported backup file version")
ERROR( restore_bad_read, 2368, "Unexpected number of bytes read")
ERROR( restore_corrupted_data_padding, 2369, "Backup file has unexpected padding bytes")
ERROR( restore_destination_not_empty, 2370, "Attempted to restore into a non-empty destination database")
ERROR( restore_duplicate_uid, 2371, "Attempted to restore using a UID that had been used for an aborted restore")
ERROR( task_invalid_version, 2381, "Invalid task version")
ERROR( task_interrupted, 2382, "Task execution stopped due to timeout, abort, or completion by another worker")
ERROR( invalid_encryption_key_file, 2383, "The provided encryption key file has invalid contents" )

ERROR( key_not_found, 2400, "Expected key is missing")
ERROR( json_malformed, 2401, "JSON string was malformed")
ERROR( json_eof_expected, 2402, "JSON string did not terminate where expected")

// 2500 - disk snapshot based backup errors
ERROR( snap_disable_tlog_pop_failed,  2500, "Failed to disable tlog pops")
ERROR( snap_storage_failed,  2501, "Failed to snapshot storage nodes")
ERROR( snap_tlog_failed,  2502, "Failed to snapshot TLog nodes")
ERROR( snap_coord_failed,  2503, "Failed to snapshot coordinator nodes")
ERROR( snap_enable_tlog_pop_failed,  2504, "Failed to enable tlog pops")
ERROR( snap_path_not_whitelisted, 2505, "Snapshot create binary path not whitelisted")
ERROR( snap_not_fully_recovered_unsupported, 2506, "Unsupported when the cluster is not fully recovered")
ERROR( snap_log_anti_quorum_unsupported, 2507, "Unsupported when log anti quorum is configured")
ERROR( snap_with_recovery_unsupported, 2508, "Cluster recovery during snapshot operation not supported")
ERROR( snap_invalid_uid_string, 2509, "The given uid string is not a 32-length hex string")

// 27XX - Encryption operations errors
ERROR( encrypt_ops_error, 2700, "Encryption operation error")
ERROR( encrypt_header_metadata_mismatch, 2701, "Encryption header metadata mismatch")
ERROR( encrypt_key_not_found, 2702, "Expected encryption key is missing")
ERROR( encrypt_key_ttl_expired, 2703, "Expected encryption key TTL has expired")
ERROR( encrypt_header_authtoken_mismatch, 2704, "Encryption header authentication token mismatch")
ERROR( encrypt_update_cipher, 2705, "Attempt to update encryption cipher key")
ERROR( encrypt_invalid_id, 2706, "Invalid encryption domainId or encryption cipher key id")

// 4xxx Internal errors (those that should be generated only by bugs) are decimal 4xxx
ERROR( unknown_error, 4000, "An unknown error occurred" )  // C++ exception not of type Error
ERROR( internal_error, 4100, "An internal error occurred" )
ERROR( not_implemented, 4200, "Not implemented yet" )
// clang-format on

#undef ERROR
#endif<|MERGE_RESOLUTION|>--- conflicted
+++ resolved
@@ -97,11 +97,8 @@
 ERROR( encryption_key_not_found, 1074, "Encryption key not found" )
 ERROR( unknown_storage_engine, 1082, "Storage engine type is not recognized." )
 ERROR( manual_shard_split_failed, 1083, "Manual shard split is failed to trigger")
-<<<<<<< HEAD
-=======
 ERROR( consistency_check_task_outdated, 1084, "Consistency check task is outdated")
 ERROR( consistency_check_task_failed, 1085, "Consistency check task is failed")
->>>>>>> 778e31b6
 
 ERROR( broken_promise, 1100, "Broken promise" )
 ERROR( operation_cancelled, 1101, "Asynchronous operation cancelled" )
