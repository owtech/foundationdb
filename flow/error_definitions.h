--- conflicted
+++ resolved
@@ -82,11 +82,8 @@
 ERROR( unknown_change_feed, 1059, "Change feed not found" )
 ERROR( change_feed_not_registered, 1060, "Change feed not registered" )
 ERROR( granule_assignment_conflict, 1061, "Conflicting attempts to assign blob granules" )
-<<<<<<< HEAD
-ERROR( blob_granule_file_load_error, 1062, "Error loading a blob file during granule materialization" )
-=======
 ERROR( change_feed_cancelled, 1062, "Change feed was cancelled" )
->>>>>>> 404bef2f
+ERROR( blob_granule_file_load_error, 1063, "Error loading a blob file during granule materialization" )
 
 ERROR( broken_promise, 1100, "Broken promise" )
 ERROR( operation_cancelled, 1101, "Asynchronous operation cancelled" )
