--- conflicted
+++ resolved
@@ -31,11 +31,6 @@
 #include "IThreadPool.h"
 #include "boost/range.hpp"
 
-<<<<<<< HEAD
-extern void startProfiling(INetwork* network);
- 
-=======
->>>>>>> e11f461c
 #include "ActorCollection.h"
 #include "ThreadSafeQueue.h"
 #include "ThreadHelper.actor.h"
@@ -56,11 +51,7 @@
 // These impact both communications and the deserialization of certain database and IKeyValueStore keys
 //                                                 xyzdev
 //                                                 vvvv
-<<<<<<< HEAD
 uint64_t currentProtocolVersion        = 0x0FDB00A560010001LL;
-=======
-uint64_t currentProtocolVersion        = 0x0FDB00A551030001LL;
->>>>>>> e11f461c
 uint64_t compatibleProtocolVersionMask = 0xffffffffffff0000LL;
 uint64_t minValidProtocolVersion       = 0x0FDB00A200060001LL;
 
