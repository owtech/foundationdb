# Build artifacts
/bin/
/lib/
/packages/
bindings/flow/bin/
bindings/java/foundationdb-client*.jar
bindings/java/foundationdb-tests*.jar
bindings/java/fdb-java-*-sources.jar
packaging/msi/FDBInstaller.msi

# Generated source, build, and packaging files
*.g.cpp
*.g.h
*.g.S
*.g.asm
*.pom
bindings/java/pom*.xml
bindings/java/src*/main/overview.html
bindings/java/src*/main/com/apple/foundationdb/NetworkOptions.java
bindings/java/src*/main/com/apple/foundationdb/DatabaseOptions.java
bindings/java/src*/main/com/apple/foundationdb/TransactionOptions.java
bindings/java/src*/main/com/apple/foundationdb/StreamingMode.java
bindings/java/src*/main/com/apple/foundationdb/MutationType.java
bindings/java/src*/main/com/apple/foundationdb/ConflictRangeType.java
bindings/java/src*/main/com/apple/foundationdb/FDBException.java
bindings/python/fdb/fdb*options.py
bindings/python/dist/
bindings/python/setup.py
bindings/python/MANIFEST
bindings/ruby/lib/fdboptions.rb
bindings/ruby/fdb.gemspec
fdbclient/vexillographer/obj/
fdbrpc/hgVersion*.h
fdbrpc/SourceVersion*.h
fdbrpc/libeio/config.h
flow/hgVersion*.h
flow/SourceVersion*.h
generated.mk
versions.h
packaging/msi/FDBInstaller.wix*

# Intermediate build artifacts and dependencies
*.class
*.py[cod]
*.sass-cache
.ccache
.deps/
.objs/
.cmds/
bindings/c/fdb_c.symbols
bindings/go/build
bindings/go/godoc
bindings/java/.classstamp*
bindings/java/classes*/
bindings/java/javadoc*/
packaging/docker/website

# Testing and logging
packaging/msi/*.log
packaging/msi/obj
simfdb
tests/oldBinaries
trace.*.xml

# Editor files
*.iml
*.opensdf
*.sdf
*.suo
*.user
.idea/
.project
.pydevproject
.vscode
.vs/
FoundationDB.xcodeproj
foundationdb.VC.db
foundationdb.VC.VC.opendb
ipch/
compile_commands.json
flow/actorcompiler/obj
flow/coveragetool/obj

# IDE indexing (commonly used tools)
/compile_commands.json
/.ccls-cache
/.clangd

# Openway fork build
/bld/
/nbproject/private/

# Temporary and user configuration files
*~
*.orig
*.rej
*.swp
.envrc
.DS_Store
temp/
/versions.target
<<<<<<< HEAD
/compile_commands.json
/.ccls-cache
.clangd/
=======
/Testing/Temporary/
>>>>>>> 03b40f75
<|MERGE_RESOLUTION|>--- conflicted
+++ resolved
@@ -89,6 +89,7 @@
 # Openway fork build
 /bld/
 /nbproject/private/
+/Testing/Temporary/
 
 # Temporary and user configuration files
 *~
@@ -99,10 +100,6 @@
 .DS_Store
 temp/
 /versions.target
-<<<<<<< HEAD
 /compile_commands.json
 /.ccls-cache
-.clangd/
-=======
-/Testing/Temporary/
->>>>>>> 03b40f75
+.clangd/